<<<<<<< HEAD
find_package(gsl-lite REQUIRED)
find_package(ncnn REQUIRED)

=======
>>>>>>> f6be1658
if (ENABLE_OPENMP)
    find_package(OpenMP COMPONENTS CXX REQUIRED)
endif ()

if (NOT BUILDING_RUNTIME)
    find_package(nethost REQUIRED)
    find_package(fmt REQUIRED)
    find_package(nlohmann_json REQUIRED)
endif ()

if (BUILD_TESTING)
    find_package(GTest REQUIRED)
endif ()<|MERGE_RESOLUTION|>--- conflicted
+++ resolved
@@ -1,9 +1,6 @@
-<<<<<<< HEAD
 find_package(gsl-lite REQUIRED)
 find_package(ncnn REQUIRED)
 
-=======
->>>>>>> f6be1658
 if (ENABLE_OPENMP)
     find_package(OpenMP COMPONENTS CXX REQUIRED)
 endif ()
