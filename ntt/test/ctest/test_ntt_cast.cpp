--- conflicted
+++ resolved
@@ -36,13 +36,8 @@
     NttTest::init_tensor(ntt_input, min_input, max_input);
 
     // ntt
-<<<<<<< HEAD
-    alignas(32) tensor_type2 ntt_output1;
-    ntt::cast<ntt::fixed_shape<>>(ntt_input, ntt_output1);
-=======
     auto ntt_output1 = ntt::make_tensor<int32_t>(ntt::fixed_shape_v<M, N>);
     ntt::cast(ntt_input, ntt_output1);
->>>>>>> 612f6f4c
 
     // ort
     auto ort_input = NttTest::ntt2ort(ntt_input);
@@ -67,13 +62,8 @@
     NttTest::init_tensor(ntt_input, min_input, max_input);
 
     // ntt
-<<<<<<< HEAD
-    alignas(32) tensor_type2 ntt_output1(shape);
-    ntt::cast<ntt::fixed_shape<>>(ntt_input, ntt_output1);
-=======
     auto ntt_output1 = ntt::make_tensor<int32_t>(shape);
     ntt::cast(ntt_input, ntt_output1);
->>>>>>> 612f6f4c
 
     // ort
     auto ort_input = NttTest::ntt2ort(ntt_input);
@@ -97,14 +87,6 @@
     NttTest::init_tensor(ntt_input, min_input, max_input);
 
     // ntt
-<<<<<<< HEAD
-    alignas(32) tensor_type3 pack_input;
-    alignas(32) tensor_type4 pack_output;
-    ntt::pack<0>(ntt_input, pack_input);
-    ntt::cast<ntt::fixed_shape<0>>(pack_input, pack_output);
-    alignas(32) tensor_type2 ntt_output1;
-    ntt::unpack<0>(pack_output, ntt_output1);
-=======
     auto pack_input =
         ntt::make_tensor<ntt::vector<float, P>>(ntt::fixed_shape_v<M / P, N>);
     auto pack_output =
@@ -113,7 +95,6 @@
     ntt::cast(pack_input, pack_output);
     auto ntt_output1 = ntt::make_tensor<int32_t>(ntt::fixed_shape_v<M, N>);
     ntt::unpack(pack_output, ntt_output1, ntt::fixed_shape_v<0>);
->>>>>>> 612f6f4c
 
     // ort
     auto ort_input = NttTest::ntt2ort(ntt_input);
@@ -136,13 +117,8 @@
     NttTest::init_tensor(ntt_input, min_input, max_input);
 
     // ntt
-<<<<<<< HEAD
-    alignas(32) tensor_type2 ntt_output1;
-    ntt::cast<ntt::fixed_shape<>>(ntt_input, ntt_output1);
-=======
     auto ntt_output1 = ntt::make_tensor<float>(ntt::fixed_shape_v<M, N>);
     ntt::cast(ntt_input, ntt_output1);
->>>>>>> 612f6f4c
 
     // ort
     auto ort_input = NttTest::ntt2ort(ntt_input);
@@ -166,14 +142,6 @@
     NttTest::init_tensor(ntt_input, min_input, max_input);
 
     // ntt
-<<<<<<< HEAD
-    alignas(32) tensor_type3 pack_input;
-    alignas(32) tensor_type4 pack_output;
-    ntt::pack<0>(ntt_input, pack_input);
-    ntt::cast<ntt::fixed_shape<0>>(pack_input, pack_output);
-    alignas(32) tensor_type2 ntt_output1;
-    ntt::unpack<0>(pack_output, ntt_output1);
-=======
     auto pack_input =
         ntt::make_tensor<ntt::vector<int32_t, P>>(ntt::fixed_shape_v<M / P, N>);
     auto pack_output =
@@ -182,7 +150,6 @@
     ntt::cast(pack_input, pack_output);
     auto ntt_output1 = ntt::make_tensor<float>(ntt::fixed_shape_v<M, N>);
     ntt::unpack(pack_output, ntt_output1, ntt::fixed_shape_v<0>);
->>>>>>> 612f6f4c
 
     // ort
     auto ort_input = NttTest::ntt2ort(ntt_input);
@@ -205,13 +172,8 @@
     NttTest::init_tensor(ntt_input, min_input, max_input);
 
     // ntt
-<<<<<<< HEAD
-    alignas(32) tensor_type2 ntt_output1;
-    ntt::cast<ntt::fixed_shape<>>(ntt_input, ntt_output1);
-=======
     auto ntt_output1 = ntt::make_tensor<unsigned int>(ntt::fixed_shape_v<M, N>);
     ntt::cast(ntt_input, ntt_output1);
->>>>>>> 612f6f4c
 
     // ort
     auto ort_input = NttTest::ntt2ort(ntt_input);
@@ -235,14 +197,6 @@
     NttTest::init_tensor(ntt_input, min_input, max_input);
 
     // ntt
-<<<<<<< HEAD
-    alignas(32) tensor_type3 pack_input;
-    alignas(32) tensor_type4 pack_output;
-    ntt::pack<0>(ntt_input, pack_input);
-    ntt::cast<ntt::fixed_shape<0>>(pack_input, pack_output);
-    alignas(32) tensor_type2 ntt_output1;
-    ntt::unpack<0>(pack_output, ntt_output1);
-=======
     auto pack_input =
         ntt::make_tensor<ntt::vector<float, P>>(ntt::fixed_shape_v<M / P, N>);
     auto pack_output = ntt::make_tensor<ntt::vector<unsigned int, P>>(
@@ -251,7 +205,6 @@
     ntt::cast(pack_input, pack_output);
     auto ntt_output1 = ntt::make_tensor<unsigned int>(ntt::fixed_shape_v<M, N>);
     ntt::unpack(pack_output, ntt_output1, ntt::fixed_shape_v<0>);
->>>>>>> 612f6f4c
 
     // ort
     auto ort_input = NttTest::ntt2ort(ntt_input);
@@ -274,13 +227,8 @@
     NttTest::init_tensor(ntt_input, min_input, max_input);
 
     // ntt
-<<<<<<< HEAD
-    alignas(32) tensor_type2 ntt_output1;
-    ntt::cast<ntt::fixed_shape<>>(ntt_input, ntt_output1);
-=======
     auto ntt_output1 = ntt::make_tensor<float>(ntt::fixed_shape_v<M, N>);
     ntt::cast(ntt_input, ntt_output1);
->>>>>>> 612f6f4c
 
     // ort
     auto ort_input = NttTest::ntt2ort(ntt_input);
@@ -304,14 +252,6 @@
     NttTest::init_tensor(ntt_input, min_input, max_input);
 
     // ntt
-<<<<<<< HEAD
-    alignas(32) tensor_type3 pack_input;
-    alignas(32) tensor_type4 pack_output;
-    ntt::pack<0>(ntt_input, pack_input);
-    ntt::cast<ntt::fixed_shape<0>>(pack_input, pack_output);
-    alignas(32) tensor_type2 ntt_output1;
-    ntt::unpack<0>(pack_output, ntt_output1);
-=======
     auto pack_input = ntt::make_tensor<ntt::vector<unsigned int, P>>(
         ntt::fixed_shape_v<M / P, N>);
     auto pack_output =
@@ -320,7 +260,6 @@
     ntt::cast(pack_input, pack_output);
     auto ntt_output1 = ntt::make_tensor<float>(ntt::fixed_shape_v<M, N>);
     ntt::unpack(pack_output, ntt_output1, ntt::fixed_shape_v<0>);
->>>>>>> 612f6f4c
 
     // ort
     auto ort_input = NttTest::ntt2ort(ntt_input);
@@ -343,13 +282,8 @@
     NttTest::init_tensor(ntt_input, min_input, max_input);
 
     // ntt
-<<<<<<< HEAD
-    alignas(32) tensor_type2 ntt_output1;
-    ntt::cast<ntt::fixed_shape<>>(ntt_input, ntt_output1);
-=======
     auto ntt_output1 = ntt::make_tensor<bool>(ntt::fixed_shape_v<M, N>);
     ntt::cast(ntt_input, ntt_output1);
->>>>>>> 612f6f4c
 
     // ort
     auto ort_input = NttTest::ntt2ort(ntt_input);
@@ -372,14 +306,6 @@
     NttTest::init_tensor(ntt_input, min_input, max_input);
 
     // ntt
-<<<<<<< HEAD
-    alignas(32) tensor_type3 pack_input;
-    alignas(32) tensor_type4 pack_output;
-    ntt::pack<0>(ntt_input, pack_input);
-    ntt::cast<ntt::fixed_shape<0>>(pack_input, pack_output);
-    alignas(32) tensor_type2 ntt_output1;
-    ntt::unpack<0>(pack_output, ntt_output1);
-=======
     auto pack_input =
         ntt::make_tensor<ntt::vector<float, P>>(ntt::fixed_shape_v<N / P>);
     auto pack_output = ntt::make_tensor<ntt::vector<bool, P * 4>>(
@@ -388,7 +314,6 @@
     ntt::cast(pack_input, pack_output);
     auto ntt_output1 = ntt::make_tensor<bool>(ntt::fixed_shape_v<N>);
     ntt::unpack(pack_output, ntt_output1, ntt::fixed_shape_v<0>);
->>>>>>> 612f6f4c
 
     // ort
     auto ort_input = NttTest::ntt2ort(ntt_input);
@@ -412,14 +337,6 @@
     NttTest::init_tensor(ntt_input, min_input, max_input);
 
     // ntt
-<<<<<<< HEAD
-    alignas(32) tensor_type3 pack_input;
-    alignas(32) tensor_type4 pack_output;
-    ntt::pack<0>(ntt_input, pack_input);
-    ntt::cast<ntt::fixed_shape<0>>(pack_input, pack_output);
-    alignas(32) tensor_type2 ntt_output1;
-    ntt::unpack<0>(pack_output, ntt_output1);
-=======
     auto pack_input =
         ntt::make_tensor<ntt::vector<float, P>>(ntt::fixed_shape_v<M / P, N>);
     auto pack_output =
@@ -428,7 +345,6 @@
     ntt::cast(pack_input, pack_output);
     auto ntt_output1 = ntt::make_tensor<bool>(ntt::fixed_shape_v<M, N>);
     ntt::unpack(pack_output, ntt_output1, ntt::fixed_shape_v<0>);
->>>>>>> 612f6f4c
 
     // ort
     auto ort_input = NttTest::ntt2ort(ntt_input);
@@ -451,13 +367,8 @@
     NttTest::init_tensor(ntt_input, min_input, max_input);
 
     // ntt
-<<<<<<< HEAD
-    alignas(32) tensor_type2 ntt_output1;
-    ntt::cast<ntt::fixed_shape<>>(ntt_input, ntt_output1);
-=======
     auto ntt_output1 = ntt::make_tensor<float>(ntt::fixed_shape_v<M, N>);
     ntt::cast(ntt_input, ntt_output1);
->>>>>>> 612f6f4c
 
     // ort
     auto ort_input = NttTest::ntt2ort(ntt_input);
@@ -480,14 +391,6 @@
     NttTest::init_tensor(ntt_input, min_input, max_input);
 
     // ntt
-<<<<<<< HEAD
-    alignas(32) tensor_type3 pack_input;
-    alignas(32) tensor_type4 pack_output;
-    ntt::pack<0>(ntt_input, pack_input);
-    ntt::cast<ntt::fixed_shape<0>>(pack_input, pack_output);
-    alignas(32) tensor_type2 ntt_output1;
-    ntt::unpack<0>(pack_output, ntt_output1);
-=======
     auto pack_input =
         ntt::make_tensor<ntt::vector<bool, P>>(ntt::fixed_shape_v<N / P>);
     auto pack_output =
@@ -496,7 +399,6 @@
     ntt::cast(pack_input, pack_output);
     auto ntt_output1 = ntt::make_tensor<float>(ntt::fixed_shape_v<N>);
     ntt::unpack(pack_output, ntt_output1, ntt::fixed_shape_v<0>);
->>>>>>> 612f6f4c
 
     // ort
     auto ort_input = NttTest::ntt2ort(ntt_input);
@@ -520,14 +422,6 @@
     NttTest::init_tensor(ntt_input, min_input, max_input);
 
     // ntt
-<<<<<<< HEAD
-    alignas(32) tensor_type3 pack_input;
-    alignas(32) tensor_type4 pack_output;
-    ntt::pack<0>(ntt_input, pack_input);
-    ntt::cast<ntt::fixed_shape<0>>(pack_input, pack_output);
-    alignas(32) tensor_type2 ntt_output1;
-    ntt::unpack<0>(pack_output, ntt_output1);
-=======
     auto pack_input =
         ntt::make_tensor<ntt::vector<bool, P>>(ntt::fixed_shape_v<M / P, N>);
     auto pack_output =
@@ -536,7 +430,6 @@
     ntt::cast(pack_input, pack_output);
     auto ntt_output1 = ntt::make_tensor<float>(ntt::fixed_shape_v<M, N>);
     ntt::unpack(pack_output, ntt_output1, ntt::fixed_shape_v<0>);
->>>>>>> 612f6f4c
 
     // ort
     auto ort_input = NttTest::ntt2ort(ntt_input);
@@ -559,13 +452,8 @@
     NttTest::init_tensor(ntt_input, min_input, max_input);
 
     // ntt
-<<<<<<< HEAD
-    alignas(32) tensor_type2 ntt_output1;
-    ntt::cast<ntt::fixed_shape<>>(ntt_input, ntt_output1);
-=======
     auto ntt_output1 = ntt::make_tensor<float_e4m3_t>(ntt::fixed_shape_v<M, N>);
     ntt::cast(ntt_input, ntt_output1);
->>>>>>> 612f6f4c
 
     // float8
     auto ntt_output2 = ntt::make_tensor<float_e4m3_t>(ntt::fixed_shape_v<M, N>);
@@ -589,14 +477,6 @@
     NttTest::init_tensor(ntt_input, min_input, max_input);
 
     // ntt
-<<<<<<< HEAD
-    alignas(32) tensor_type3 pack_input;
-    alignas(32) tensor_type4 pack_output;
-    ntt::pack<0>(ntt_input, pack_input);
-    ntt::cast<ntt::fixed_shape<0>>(pack_input, pack_output);
-    alignas(32) tensor_type2 ntt_output1;
-    ntt::unpack<0>(pack_output, ntt_output1);
-=======
     auto pack_input =
         ntt::make_tensor<ntt::vector<float, P>>(ntt::fixed_shape_v<M / P, N>);
     auto pack_output = ntt::make_tensor<ntt::vector<float_e4m3_t, P>>(
@@ -605,7 +485,6 @@
     ntt::cast(pack_input, pack_output);
     auto ntt_output1 = ntt::make_tensor<float_e4m3_t>(ntt::fixed_shape_v<M, N>);
     ntt::unpack(pack_output, ntt_output1, ntt::fixed_shape_v<0>);
->>>>>>> 612f6f4c
 
     // float8
     auto ntt_output2 = ntt::make_tensor<float_e4m3_t>(ntt::fixed_shape_v<M, N>);
@@ -628,13 +507,8 @@
     NttTest::init_tensor(ntt_input, min_input, max_input);
 
     // ntt
-<<<<<<< HEAD
-    alignas(32) tensor_type2 ntt_output1;
-    ntt::cast<ntt::fixed_shape<>>(ntt_input, ntt_output1);
-=======
     auto ntt_output1 = ntt::make_tensor<float>(ntt::fixed_shape_v<M, N>);
     ntt::cast(ntt_input, ntt_output1);
->>>>>>> 612f6f4c
 
     // float8
     auto ntt_output2 = ntt::make_tensor<float>(ntt::fixed_shape_v<M, N>);
@@ -661,14 +535,9 @@
         ntt::fixed_shape_v<M / P1>);
     ntt::pack(ntt_input, pack_input, ntt::fixed_shape_v<0>);
 
-<<<<<<< HEAD
-    alignas(32) tensor_type4 pack_output;
-    ntt::cast<ntt::fixed_shape<0>>(pack_input, pack_output);
-=======
     auto pack_output =
         ntt::make_tensor<ntt::vector<float, P2>>(ntt::fixed_shape_v<M / P2>);
     ntt::cast(pack_input, pack_output);
->>>>>>> 612f6f4c
 
     auto ntt_output1 = ntt::make_tensor<float>(ntt::fixed_shape_v<M>);
     ntt::unpack(pack_output, ntt_output1, ntt::fixed_shape_v<0>);
@@ -693,13 +562,8 @@
     NttTest::init_tensor(ntt_input, min_input, max_input);
 
     // ntt
-<<<<<<< HEAD
-    alignas(32) tensor_type2 ntt_output1;
-    ntt::cast<ntt::fixed_shape<>>(ntt_input, ntt_output1);
-=======
     auto ntt_output1 = ntt::make_tensor<bfloat16>(ntt::fixed_shape_v<M, N>);
     ntt::cast(ntt_input, ntt_output1);
->>>>>>> 612f6f4c
 
     // float8
     auto ntt_output2 = ntt::make_tensor<bfloat16>(ntt::fixed_shape_v<M, N>);
@@ -726,14 +590,9 @@
         ntt::fixed_shape_v<M / P1>);
     ntt::pack(ntt_input, pack_input, ntt::fixed_shape_v<0>);
 
-<<<<<<< HEAD
-    alignas(32) tensor_type4 pack_output;
-    ntt::cast<ntt::fixed_shape<0>>(pack_input, pack_output);
-=======
     auto pack_output =
         ntt::make_tensor<ntt::vector<bfloat16, P2>>(ntt::fixed_shape_v<M / P2>);
     ntt::cast(pack_input, pack_output);
->>>>>>> 612f6f4c
 
     auto ntt_output1 = ntt::make_tensor<bfloat16>(ntt::fixed_shape_v<M>);
     ntt::unpack(pack_output, ntt_output1, ntt::fixed_shape_v<0>);
@@ -758,13 +617,8 @@
     NttTest::init_tensor(ntt_input, min_input, max_input);
 
     // ntt
-<<<<<<< HEAD
-    alignas(32) tensor_type2 ntt_output1;
-    ntt::cast<ntt::fixed_shape<>>(ntt_input, ntt_output1);
-=======
     auto ntt_output1 = ntt::make_tensor<half>(ntt::fixed_shape_v<M, N>);
     ntt::cast(ntt_input, ntt_output1);
->>>>>>> 612f6f4c
 
     // float8
     auto ntt_output2 = ntt::make_tensor<half>(ntt::fixed_shape_v<M, N>);
@@ -791,14 +645,9 @@
         ntt::fixed_shape_v<M / P1>);
     ntt::pack(ntt_input, pack_input, ntt::fixed_shape_v<0>);
 
-<<<<<<< HEAD
-    alignas(32) tensor_type4 pack_output;
-    ntt::cast<ntt::fixed_shape<0>>(pack_input, pack_output);
-=======
     auto pack_output =
         ntt::make_tensor<ntt::vector<half, P2>>(ntt::fixed_shape_v<M / P2>);
     ntt::cast(pack_input, pack_output);
->>>>>>> 612f6f4c
 
     auto ntt_output1 = ntt::make_tensor<half>(ntt::fixed_shape_v<M>);
     ntt::unpack(pack_output, ntt_output1, ntt::fixed_shape_v<0>);
