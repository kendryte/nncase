--- conflicted
+++ resolved
@@ -33,12 +33,9 @@
     size_t cpu_id_offset;
     std::byte *const *inouts;
     const std::byte *rdata;
-<<<<<<< HEAD
     uint8_t en_profiler;
-=======
     const uint64_t *local_rdata_header;
     const std::byte *local_rdata;
->>>>>>> 260d8b0d
 #ifdef __APPLE__
     pthread_key_t cpu_thread_context_key;
 #endif
