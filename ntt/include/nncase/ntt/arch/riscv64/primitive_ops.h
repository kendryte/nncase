/* Copyright 2019-2024 Canaan Inc.
 *
 * Licensed under the Apache License, Version 2.0 (the "License");
 * you may not use this file except in compliance with the License.
 * You may obtain a copy of the License at
 *
 *     http://www.apache.org/licenses/LICENSE-2.0
 *
 * Unless required by applicable law or agreed to in writing, software
 * distributed under the License is distributed on an "AS IS" BASIS,
 * WITHOUT WARRANTIES OR CONDITIONS OF ANY KIND, either express or implied.
 * See the License for the specific language governing permissions and
 * limitations under the License.
 */
#pragma once
#include "../../primitive_ops.h"
#include "nncase/ntt/arch/riscv64/arch_types.h"
#include "nncase/ntt/vector.h"
#include "rvv_mathfun.h"

#ifdef __riscv_vector
#include <riscv_vector.h>
#endif

namespace nncase::ntt::ops {

#ifdef __riscv_vector

#ifndef REGISTER_RVV_KERNEL
#define REGISTER_RVV_KERNEL(kernel)                                            \
    kernel(1, 32) kernel(2, 16) kernel(4, 8) kernel(8, 4)
#endif

#ifndef REGISTER_RVV_KERNEL_1_4
#define REGISTER_RVV_KERNEL_1_4(kernel)                                        \
    kernel(f8, f2, 64) kernel(f4, 1, 32) kernel(f2, 2, 16) kernel(1, 4, 8)     \
        kernel(2, 8, 4)
#endif

#ifndef REGISTER_RVV_KERNEL_4_1
#define REGISTER_RVV_KERNEL_4_1(kernel)                                        \
    kernel(1, f4, 32) kernel(2, f2, 16) kernel(4, 1, 8) kernel(8, 2, 4)
#endif

template <>
struct store<ntt::vector<float, NTT_VLEN / 32>,
             ntt::vector<float, NTT_VLEN / 32>> {
    void operator()(ntt::vector<float, NTT_VLEN / 32> &dest,
                    const ntt::vector<float, NTT_VLEN / 32> &v) const noexcept {
        __riscv_vse32_v_f32m1((float *)&dest, v, NTT_VLEN / 32);
    }
};

#define RVV_UNARY_OP(op, dtype, vl, kernel)                                    \
    template <> struct op<ntt::vector<dtype, vl>> {                            \
        ntt::vector<dtype, vl>                                                 \
        operator()(const ntt::vector<dtype, vl> &v) const noexcept {           \
            return kernel(v, vl);                                              \
        }                                                                      \
    };

// unary with float
#define REGISTER_RVV_UNARY_OP(OP, dtype, kernel)                               \
    RVV_UNARY_OP(OP, float, NTT_VL(sizeof(dtype) * 8, *, 1), kernel)           \
    RVV_UNARY_OP(OP, float, NTT_VL(sizeof(dtype) * 8, *, 2), kernel)           \
    RVV_UNARY_OP(OP, float, NTT_VL(sizeof(dtype) * 8, *, 4), kernel)           \
    RVV_UNARY_OP(OP, float, NTT_VL(sizeof(dtype) * 8, *, 8), kernel)

// abs
#define ABS_FLOAT32(lmul, mlen)                                                \
    inline vfloat32m##lmul##_t abs_float32(const vfloat32m##lmul##_t &v,       \
                                           const size_t vl) {                  \
        return __riscv_vfabs_v_f32m##lmul(v, vl);                              \
    }

REGISTER_RVV_KERNEL(ABS_FLOAT32)
REGISTER_RVV_UNARY_OP(abs, float, abs_float32)

// acos
#if 0
// max_ulp_error = 789 on c908
// porting from https://developer.download.nvidia.cn/cg/acos.html
#define ACOS_FLOAT32(lmul, mlen)                                               \
    inline vfloat32m##lmul##_t acos_float32(const vfloat32m##lmul##_t &v,      \
                                            const size_t vl) {                 \
        auto c2 = __riscv_vfmv_v_f_f32m##lmul(0.0742610f, vl);                 \
        auto c3 = __riscv_vfmv_v_f_f32m##lmul(-0.2121144f, vl);                \
        auto c4 = __riscv_vfmv_v_f_f32m##lmul(1.5707288f, vl);                 \
        auto c5 = __riscv_vfmv_v_f_f32m##lmul(3.14159265358979f, vl);          \
        auto x = __riscv_vfabs_v_f32m##lmul(v, vl);                            \
        auto mask = __riscv_vmflt_vf_f32m##lmul##_b##mlen(v, 0.f, vl);         \
        auto sroot =                                                           \
            __riscv_vfsqrt_v_f32m##lmul(vfrsub_vf_f32m##lmul(x, 1.f, vl), vl); \
        auto ret = __riscv_vmv_v_v_f32m##lmul(x, vl);                          \
        ret = __riscv_vfmadd_vf_f32m##lmul(ret, -0.0187293f, c2, vl);          \
        ret = __riscv_vfmadd_vv_f32m##lmul(ret, x, c3, vl);                    \
        ret = __riscv_vfmadd_vv_f32m##lmul(ret, x, c4, vl);                    \
        ret = __riscv_vfmul_vv_f32m##lmul(ret, sroot, vl);                     \
        return __riscv_vfmadd_vf_f32m##lmul##_m(mask, ret, -1.f, c5, vl);      \
    }
#else
// from glibc 2.40: sysdeps/aarch64/fpu/acosf_advsimd.c
#define ACOS_FLOAT32(lmul, mlen)                                               \
    inline vfloat32m##lmul##_t acos_float32(const vfloat32m##lmul##_t &v,      \
                                            const size_t vl) {                 \
        auto zero = __riscv_vfmv_v_f_f32m##lmul(0.f, vl);                      \
        auto half = __riscv_vfmv_v_f_f32m##lmul(0.5f, vl);                     \
        auto one = __riscv_vfmv_v_f_f32m##lmul(1.f, vl);                       \
        auto two = __riscv_vfmv_v_f_f32m##lmul(2.f, vl);                       \
        auto minus_one = __riscv_vfmv_v_f_f32m##lmul(-1.f, vl);                \
        auto p0 = __riscv_vfmv_v_f_f32m##lmul(0x1.55555ep-3, vl);              \
        auto p1 = __riscv_vfmv_v_f_f32m##lmul(0x1.33261ap-4, vl);              \
        auto p2 = __riscv_vfmv_v_f_f32m##lmul(0x1.70d7dcp-5, vl);              \
        auto neg_mask = __riscv_vmflt_vf_f32m##lmul##_b##mlen(v, 0.f, vl);     \
        auto x = __riscv_vfabs_v_f32m##lmul(v, vl);                            \
        auto off = __riscv_vfmerge_vfm_f32m##lmul(zero, 0x1.921fb6p+1f,        \
                                                  neg_mask, vl);               \
        auto mul1 = __riscv_vfmerge_vfm_f32m##lmul(two, -2.f, neg_mask, vl);   \
        auto mul2 =                                                            \
            __riscv_vfmerge_vfm_f32m##lmul(minus_one, 1.f, neg_mask, vl);      \
        /* Evaluate polynomial Q(x) = z + z * z2 * P(z2) with                  \
            z2 = x ^ 2         and z = |x|     , if |x| < 0.5                  \
            z2 = (1 - |x|) / 2 and z = sqrt(z2), if |x| >= 0.5.  */            \
        auto le_half_mask =                                                    \
            __riscv_vmfle_vv_f32m##lmul##_b##mlen(x, half, vl);                \
        auto tmp = __riscv_vmv_v_v_f32m##lmul(x, vl);                          \
        auto mul =                                                             \
            __riscv_vmerge_vvm_f32m##lmul(mul1, mul2, le_half_mask, vl);       \
        tmp = __riscv_vfnmsub_vv_f32m##lmul(tmp, half, half, vl);              \
        auto v2 = __riscv_vfmul_vv_f32m##lmul(v, v, vl);                       \
        auto add = __riscv_vfmerge_vfm_f32m##lmul(off, 0x1.921fb6p+0f,         \
                                                  le_half_mask, vl);           \
        auto z2 = __riscv_vmerge_vvm_f32m##lmul(tmp, v2, le_half_mask, vl);    \
        /* acos(|x|) = pi/2 - sign(x) * Q(|x|), for  |x| < 0.5                 \
                = 2 Q(|x|)               , for  0.5 < x < 1.0                  \
                = pi - 2 Q(|x|)          , for -1.0 < x < -0.5.  */            \
        auto y1 = __riscv_vfmv_v_f_f32m##lmul(0x1.3af7d8p-5, vl);              \
        auto y2 = __riscv_vfmv_v_f_f32m##lmul(0x1.b059dp-6, vl);               \
        tmp = __riscv_vfsqrt_v_f32m##lmul(z2, vl);                             \
        auto z4 = __riscv_vfmul_vv_f32m##lmul(z2, z2, vl);                     \
        y1 = __riscv_vfmadd_vv_f32m##lmul(y1, z4, p2, vl);                     \
        y2 = __riscv_vfmadd_vv_f32m##lmul(y2, z4, p1, vl);                     \
        y1 = __riscv_vfmadd_vv_f32m##lmul(y1, z4, p0, vl);                     \
        auto z = __riscv_vmerge_vvm_f32m##lmul(tmp, x, le_half_mask, vl);      \
        y1 = __riscv_vfmacc_vv_f32m##lmul(y1, y2, z2, vl);                     \
        mul = __riscv_vfmul_vv_f32m##lmul(mul, z, vl);                         \
        y1 = __riscv_vfmadd_vv_f32m##lmul(y1, z2, one, vl);                    \
        return __riscv_vfmadd_vv_f32m##lmul(y1, mul, add, vl);                 \
    }
#endif

REGISTER_RVV_KERNEL(ACOS_FLOAT32)
REGISTER_RVV_UNARY_OP(acos, float, acos_float32)

// acosh
// acosh(v) = ln(v + sqrt(v^2 - 1)), v >= 1
#if 1
#define ACOSH_FLOAT32(lmul, mlen)                                              \
    inline vfloat32m##lmul##_t acosh_float32(const vfloat32m##lmul##_t &v,     \
                                             const size_t vl) {                \
        auto sub = __riscv_vfsub_vf_f32m##lmul(v, 1.f, vl);                    \
        auto add = __riscv_vfadd_vf_f32m##lmul(v, 1.f, vl);                    \
        auto mul = __riscv_vfmul_vv_f32m##lmul(sub, add, vl);                  \
        auto sqrt = __riscv_vfsqrt_v_f32m##lmul(mul, vl);                      \
        return log_ps(__riscv_vfadd_vv_f32m##lmul(v, sqrt, vl), vl);           \
    }
#else
#define ACOSH_FLOAT32(lmul, mlen)                                              \
    inline vfloat32m##lmul##_t acosh_float32(const vfloat32m##lmul##_t &v,     \
                                             const size_t vl) {                \
        auto minus_one = __riscv_vfmv_v_f_f32m##lmul(-1.f, vl);                \
        auto minus_half = __riscv_vfmv_v_f_f32m##lmul(-0.5f, vl);              \
        auto poly_1 = __riscv_vfmv_v_f_f32m##lmul(-0x1.000038p-2f, vl);        \
        auto poly_3 = __riscv_vfmv_v_f_f32m##lmul(-0x1.54ef78p-3f, vl);        \
        auto poly_5 = __riscv_vfmv_v_f_f32m##lmul(-0x1.0da91p-3f, vl);         \
        auto xm1 = __riscv_vfsub_vf_f32m##lmul(v, 1.f, vl);                    \
        auto u = __riscv_vfmul_vv_f32m##lmul(                                  \
            xm1, __riscv_vfadd_vf_f32m##lmul(v, 1.f, vl), vl);                 \
        auto x =                                                               \
            __riscv_vfadd_vv_f32m##lmul(xm1, vfsqrt_v_f32m##lmul(u, vl), vl);  \
        auto m = __riscv_vfadd_vf_f32m##lmul(x, 1.f, vl);                      \
        auto ks = __riscv_vsub_vx_i32m##lmul(                                  \
            __riscv_vreinterpret_v_f32m##lmul##_i32m##lmul(m), 0x3f400000,     \
            vl);                                                               \
        auto k = __riscv_vand_vx_i32m##lmul(ks, 0xff800000, vl);               \
        auto ku = __riscv_vreinterpret_v_i32m##lmul##_u32m##lmul(k);           \
        auto s = __riscv_vreinterpret_v_u32m##lmul##_f32m##lmul(               \
            __riscv_vrsub_vx_u32m##lmul(ku, 0x40800000, vl));                  \
        auto m_scale = __riscv_vreinterpret_v_u32m##lmul##_f32m##lmul(         \
            __riscv_vsub_vv_u32m##lmul(                                        \
                __riscv_vreinterpret_v_f32m##lmul##_u32m##lmul(x), ku, vl));   \
        m_scale = __riscv_vfadd_vv_f32m##lmul(                                 \
            m_scale, __riscv_vfmadd_vf_f32m##lmul(s, 0.25f, minus_one, vl),    \
            vl);                                                               \
        /* eval_poly*/                                                         \
        auto q = __riscv_vmv_v_v_f32m##lmul(m_scale, vl);                      \
        q = __riscv_vfmadd_vf_f32m##lmul(q, 0x1.5555aap-2f, minus_half, vl);   \
        auto m2 = __riscv_vfmul_vv_f32m##lmul(m_scale, m_scale, vl);           \
        q = __riscv_vfmadd_vv_f32m##lmul(q, m2, m_scale, vl);                  \
        /*float32x4_t p = v_pw_horner_6_f32 (m, m2, c + 1);*/                  \
        auto p01 = __riscv_vmv_v_v_f32m##lmul(m_scale, vl);                    \
        auto p23 = __riscv_vmv_v_v_f32m##lmul(m_scale, vl);                    \
        auto p = __riscv_vmv_v_v_f32m##lmul(m2, vl);                           \
        p01 = __riscv_vfmadd_vf_f32m##lmul(p01, 0x1.28a1f4p-3f, poly_3, vl);   \
        p23 = __riscv_vfmadd_vf_f32m##lmul(p23, 0x1.abcb6p-4f, poly_5, vl);    \
        p = __riscv_vfmadd_vf_f32m##lmul(p, -0x1.6f0d5ep-5f, p23, vl);         \
        p = __riscv_vfmadd_vv_f32m##lmul(p, m2, p01, vl);                      \
        m_scale =                                                              \
            __riscv_vfmadd_vf_f32m##lmul(m_scale, 0x1.99675cp-3f, poly_1, vl); \
        p = __riscv_vfmadd_vv_f32m##lmul(p, m2, m_scale, vl);                  \
        p = __riscv_vfmul_vv_f32m##lmul(p, m2, vl);                            \
        p = __riscv_vfmadd_vv_f32m##lmul(p, m2, q, vl);                        \
        auto scale_back = __riscv_vfmul_vf_f32m##lmul(                         \
            __riscv_vreinterpret_v_u32m##lmul##_f32m##lmul(ku), 0x1.0p-23f,    \
            vl);                                                               \
        return __riscv_vfmadd_vf_f32m##lmul(scale_back, 0x1.62e43p-1f, p, vl); \
    }
#endif

REGISTER_RVV_KERNEL(ACOSH_FLOAT32)
REGISTER_RVV_UNARY_OP(acosh, float, acosh_float32)

// asin
#if 0
// porting from https://developer.download.nvidia.cn/cg/asin.html
#define ASIN_FLOAT32(lmul, mlen)                                               \
    inline vfloat32m##lmul##_t asin_float32(const vfloat32m##lmul##_t &v,      \
                                            const size_t vl) {                 \
        auto c2 = __riscv_vfmv_v_f_f32m##lmul(0.0742610f, vl);                 \
        auto c3 = __riscv_vfmv_v_f_f32m##lmul(-0.2121144f, vl);                \
        auto c4 = __riscv_vfmv_v_f_f32m##lmul(1.5707288f, vl);                 \
        auto c5 = __riscv_vfmv_v_f_f32m##lmul(3.14159265358979f * 0.5f, vl);   \
        auto x = __riscv_vfabs_v_f32m##lmul(v, vl);                            \
        auto mask = __riscv_vmflt_vf_f32m##lmul##_b##mlen(v, 0.f, vl);         \
        auto sroot = __riscv_vfsqrt_v_f32m##lmul(                              \
            __riscv_vfrsub_vf_f32m##lmul(x, 1.f, vl), vl);                     \
        auto ret = __riscv_vmv_v_v_f32m##lmul(x, vl);                          \
        ret = __riscv_vfmadd_vf_f32m##lmul(ret, -0.0187293f, c2, vl);          \
        ret = __riscv_vfmadd_vv_f32m##lmul(ret, x, c3, vl);                    \
        ret = __riscv_vfmadd_vv_f32m##lmul(ret, x, c4, vl);                    \
        ret = __riscv_vfnmsub_vv_f32m##lmul(ret, sroot, c5, vl);               \
        return __riscv_vfneg_v_f32m##lmul##_m(mask, ret, ret, vl);             \
    }
#else
// from glibc 2.40: sysdeps/aarch64/fpu/asinf_advsimd.c
#define ASIN_FLOAT32(lmul, mlen)                                               \
    inline vfloat32m##lmul##_t asin_float32(const vfloat32m##lmul##_t &v,      \
                                            const size_t vl) {                 \
        auto half = __riscv_vfmv_v_f_f32m##lmul(0.5f, vl);                     \
        auto one = __riscv_vfmv_v_f_f32m##lmul(1.f, vl);                       \
        auto minus_two = __riscv_vfmv_v_f_f32m##lmul(-2.f, vl);                \
        auto pi_over_2f = __riscv_vfmv_v_f_f32m##lmul(0x1.921fb6p+0f, vl);     \
        auto p0 = __riscv_vfmv_v_f_f32m##lmul(0x1.55555ep-3, vl);              \
        auto p1 = __riscv_vfmv_v_f_f32m##lmul(0x1.33261ap-4, vl);              \
        auto p2 = __riscv_vfmv_v_f_f32m##lmul(0x1.70d7dcp-5, vl);              \
        auto neg_mask = __riscv_vmflt_vf_f32m##lmul##_b##mlen(v, 0.f, vl);     \
        auto x = __riscv_vfabs_v_f32m##lmul(v, vl);                            \
        auto mul1 = __riscv_vfmerge_vfm_f32m##lmul(one, -1.f, neg_mask, vl);   \
                                                                               \
        /* Evaluate polynomial Q(x) = z + z * z2 * P(z2) with                  \
            z2 = x ^ 2         and z = |x|     , if |x| < 0.5                  \
            z2 = (1 - |x|) / 2 and z = sqrt(z2), if |x| >= 0.5.  */            \
        auto lt_half_mask =                                                    \
            __riscv_vmflt_vv_f32m##lmul##_b##mlen(x, half, vl);                \
        auto tmp = __riscv_vmv_v_v_f32m##lmul(x, vl);                          \
        auto mul2 =                                                            \
            __riscv_vfmerge_vfm_f32m##lmul(minus_two, 1.f, lt_half_mask, vl);  \
        tmp = __riscv_vfnmsub_vv_f32m##lmul(tmp, half, half, vl);              \
        auto add =                                                             \
            __riscv_vfmerge_vfm_f32m##lmul(pi_over_2f, 0.f, lt_half_mask, vl); \
        auto v2 = __riscv_vfmul_vv_f32m##lmul(v, v, vl);                       \
        auto z2 = __riscv_vmerge_vvm_f32m##lmul(tmp, v2, lt_half_mask, vl);    \
        /* asin(|x|) = Q(|x|),        for |x| < 0.5                            \
                = pi / 2 - 2 Q(|x|) , for |x| >= 0.5.  */                      \
        auto y1 = __riscv_vfmv_v_f_f32m##lmul(0x1.3af7d8p-5, vl);              \
        auto y2 = __riscv_vfmv_v_f_f32m##lmul(0x1.b059dp-6, vl);               \
        auto z4 = __riscv_vfmul_vv_f32m##lmul(z2, z2, vl);                     \
        tmp = __riscv_vfsqrt_v_f32m##lmul(z2, vl);                             \
        y1 = __riscv_vfmadd_vv_f32m##lmul(y1, z4, p2, vl);                     \
        y2 = __riscv_vfmadd_vv_f32m##lmul(y2, z4, p1, vl);                     \
        y1 = __riscv_vfmadd_vv_f32m##lmul(y1, z4, p0, vl);                     \
        auto z = __riscv_vmerge_vvm_f32m##lmul(tmp, x, lt_half_mask, vl);      \
        y1 = __riscv_vfmacc_vv_f32m##lmul(y1, y2, z2, vl);                     \
        z2 = __riscv_vfmul_vv_f32m##lmul(z2, z, vl);                           \
        y1 = __riscv_vfmadd_vv_f32m##lmul(y1, z2, z, vl);                      \
        y1 = __riscv_vfmadd_vv_f32m##lmul(y1, mul2, add, vl);                  \
        return __riscv_vfmul_vv_f32m##lmul(y1, mul1, vl);                      \
    }
#endif

REGISTER_RVV_KERNEL(ASIN_FLOAT32)
REGISTER_RVV_UNARY_OP(asin, float, asin_float32)

// asinh
// asinh(v) = ln(v + sqrt(v^2 + 1)), -inf < x < +inf
#if 0
#define ASINH_FLOAT32(lmul, mlen)                                              \
    inline vfloat32m##lmul##_t asinh_float32(const vfloat32m##lmul##_t &v,     \
                                             const size_t vl) {                \
        auto sum = __riscv_vfmv_v_f_f32m##lmul(1.f, vl);                       \
        auto x = __riscv_vfsgnj_vf_f32##m##lmul(v, 1.f, vl);                   \
        sum = __riscv_vfmacc_vv_f32m##lmul(sum, v, v, vl);                     \
        auto sqrt = __riscv_vfrec7_v_f32m##lmul(                               \
            __riscv_vfrsqrt7_v_f32m##lmul(sum, vl), vl);                       \
        auto ret = log_ps(__riscv_vfadd_vv_f32m##lmul(x, sqrt, vl), vl);       \
        return __riscv_vfsgnj_vv_f32##m##lmul(ret, v, vl);                     \
    }
#else
#define ASINH_FLOAT32(lmul, mlen)                                              \
    inline vfloat32m##lmul##_t asinh_float32(const vfloat32m##lmul##_t &v,     \
                                             const size_t vl) {                \
        auto x = __riscv_vfsgnj_vf_f32##m##lmul(v, 1.f, vl);                   \
        auto two = __riscv_vfmv_v_f_f32m##lmul(2.f, vl);                       \
        auto add = __riscv_vfadd_vf_f32m##lmul(x, 1.f, vl);                    \
        auto sub = __riscv_vfsub_vf_f32m##lmul(x, 1.f, vl);                    \
        add = __riscv_vfmadd_vv_f32m##lmul(add, sub, two, vl);                 \
        auto sqrt = __riscv_vfsqrt_v_f32m##lmul(add, vl);                      \
        auto ret = log_ps(__riscv_vfadd_vv_f32m##lmul(x, sqrt, vl), vl);       \
        return __riscv_vfsgnj_vv_f32##m##lmul(ret, v, vl);                     \
    }
#endif

REGISTER_RVV_KERNEL(ASINH_FLOAT32)
REGISTER_RVV_UNARY_OP(asinh, float, asinh_float32)

// ceil
#define CEIL_FLOAT32(lmul, mlen)                                               \
    inline vfloat32m##lmul##_t ceil_float32(const vfloat32m##lmul##_t &v,      \
                                            const size_t vl) {                 \
        auto vi = __riscv_vfcvt_x_f_v_i32m##lmul(v, vl);                       \
        auto vf = __riscv_vfcvt_f_x_v_f32m##lmul(vi, vl);                      \
        auto mask = __riscv_vmflt_vv_f32m##lmul##_b##mlen(vf, v, vl);          \
        vf = __riscv_vfadd_vf_f32m##lmul##_m(mask, vf, 1.f, vl);               \
        return vf;                                                             \
    }

REGISTER_RVV_KERNEL(CEIL_FLOAT32)
REGISTER_RVV_UNARY_OP(ceil, float, ceil_float32)

// cos
// from glibc 2.40: sysdeps/aarch64/fpu/cosf_advsimd.c
#define COS_FLOAT32(lmul, mlen)                                                \
    inline vfloat32m##lmul##_t cos_float32(const vfloat32m##lmul##_t &v,       \
                                           const size_t vl) {                  \
        auto n = __riscv_vfmv_v_f_f32m##lmul(0x1.45f306p-2f, vl);              \
        auto half = __riscv_vfmv_v_f_f32m##lmul(0.5f, vl);                     \
        auto c0 = __riscv_vfmv_v_f_f32m##lmul(-0x1.555548p-3f, vl);            \
        auto c2 = __riscv_vfmv_v_f_f32m##lmul(-0x1.9f42eap-13f, vl);           \
                                                                               \
        /*  n = rint((|x|+pi/2)/pi) - 0.5. */                                  \
        auto r = __riscv_vfabs_v_f32m##lmul(v, vl);                            \
        n = __riscv_vfmadd_vv_f32m##lmul(n, r, half, vl);                      \
        auto ni = __riscv_vfcvt_x_f_v_i32m##lmul(n, vl);                       \
        n = __riscv_vfcvt_f_x_v_f32m##lmul(ni, vl);                            \
        auto odd = __riscv_vadd_vx_i32m##lmul(ni, 0x1.8p+23, vl);              \
        n = __riscv_vfsub_vf_f32m##lmul(n, 0.5f, vl);                          \
        odd = __riscv_vsll_vx_i32##m##lmul(odd, 31, vl);                       \
                                                                               \
        /* r = |x| - n*pi  (range reduction into -pi/2 .. pi/2).  */           \
        r = __riscv_vfnmsac_vf_f32m##lmul(r, 0x1.921fb6p+1f, n, vl);           \
        r = __riscv_vfnmsac_vf_f32m##lmul(r, -0x1.777a5cp-24f, n, vl);         \
        r = __riscv_vfnmsac_vf_f32m##lmul(r, -0x1.ee59dap-49f, n, vl);         \
                                                                               \
        /* y = sin(r).  */                                                     \
        auto r2 = __riscv_vfmul_vv_f32m##lmul(r, r, vl);                       \
        auto y1 = __riscv_vfmv_v_f_f32m##lmul(0x1.5b2e76p-19f, vl);            \
        auto y2 = __riscv_vfmv_v_f_f32m##lmul(0x1.110df4p-7f, vl);             \
        y1 = __riscv_vfmadd_vv_f32m##lmul(y1, r2, c2, vl);                     \
        y2 = __riscv_vfmadd_vv_f32m##lmul(y2, r2, c0, vl);                     \
        auto r4 = __riscv_vfmul_vv_f32m##lmul(r2, r2, vl);                     \
        auto r3 = __riscv_vfmul_vv_f32m##lmul(r2, r, vl);                      \
        y1 = __riscv_vfmadd_vv_f32m##lmul(y1, r4, y2, vl);                     \
        y1 = __riscv_vfmadd_vv_f32m##lmul(y1, r3, r, vl);                      \
        auto tmp = __riscv_vreinterpret_v_f32m##lmul##_i32m##lmul(y1);         \
        tmp = __riscv_vxor_vv_i32m##lmul(tmp, odd, vl);                        \
        return __riscv_vreinterpret_v_i32m##lmul##_f32m##lmul(tmp);            \
    }

REGISTER_RVV_KERNEL(COS_FLOAT32)
REGISTER_RVV_UNARY_OP(cos, float, cos_float32)

// cosh(v) = (exp(v) + exp(-v)) / 2
#if 0
#define COSH_FLOAT32(lmul, mlen)                                               \
    inline vfloat32m##lmul##_t cosh_float32(const vfloat32m##lmul##_t &v,      \
                                            const size_t vl) {                 \
        auto a = exp_ps(v, vl);                                                \
        auto b = exp_ps(vfneg_v_f32m##lmul(v, vl), vl);                        \
        auto sum = __riscv_vfadd_vv_f32m##lmul(a, b, vl);                      \
        return __riscv_vfdiv_vf_f32m##lmul(sum, 2.f, vl);                      \
    }
#else
#if 0
// max_ulp_error = 90164
#define COSH_FLOAT32(lmul, mlen)                                               \
    inline vfloat32m##lmul##_t cosh_float32(const vfloat32m##lmul##_t &v,      \
                                            const size_t vl) {                 \
        auto a = exp_ps(v, vl);                                                \
        auto b = __riscv_vfrec7_v_f32m##lmul(a, vl);                           \
        auto sum = __riscv_vfadd_vv_f32m##lmul(a, b, vl);                      \
        return __riscv_vfmul_vf_f32m##lmul(sum, 0.5f, vl);                     \
    }
#else
#define COSH_FLOAT32(lmul, mlen)                                               \
    inline vfloat32m##lmul##_t cosh_float32(const vfloat32m##lmul##_t &v,      \
                                            const size_t vl) {                 \
        auto a = exp_ps(v, vl);                                                \
        auto b = __riscv_vfrdiv_vf_f32m##lmul(a, 1.f, vl);                     \
        auto sum = __riscv_vfadd_vv_f32m##lmul(a, b, vl);                      \
        return __riscv_vfmul_vf_f32m##lmul(sum, 0.5f, vl);                     \
    }
#endif
#endif

REGISTER_RVV_KERNEL(COSH_FLOAT32)
REGISTER_RVV_UNARY_OP(cosh, float, cosh_float32)

// exp
#define EXP_FLOAT32(lmul, mlen)                                                \
    inline vfloat32m##lmul##_t exp_float32(const vfloat32m##lmul##_t &v,       \
                                           const size_t vl) {                  \
        return exp_ps(v, vl);                                                  \
    }

REGISTER_RVV_KERNEL(EXP_FLOAT32)
REGISTER_RVV_UNARY_OP(exp, float, exp_float32)

// floor
#define FLOOR_FLOAT32(lmul, mlen)                                              \
    inline vfloat32m##lmul##_t floor_float32(const vfloat32m##lmul##_t &v,     \
                                             const size_t vl) {                \
        auto vi = __riscv_vfcvt_x_f_v_i32m##lmul(v, vl);                       \
        auto vf = __riscv_vfcvt_f_x_v_f32m##lmul(vi, vl);                      \
        auto mask = __riscv_vmfgt_vv_f32m##lmul##_b##mlen(vf, v, vl);          \
        vf = __riscv_vfsub_vf_f32m##lmul##_m(mask, vf, 1.f, vl);               \
        return vf;                                                             \
    }
REGISTER_RVV_KERNEL(FLOOR_FLOAT32)
REGISTER_RVV_UNARY_OP(floor, float, floor_float32)

// log
#define LOG_FLOAT32(lmul, mlen)                                                \
    inline vfloat32m##lmul##_t log_float32(const vfloat32m##lmul##_t &v,       \
                                           const size_t vl) {                  \
        return log_ps(v, vl);                                                  \
    }

REGISTER_RVV_KERNEL(LOG_FLOAT32)
REGISTER_RVV_UNARY_OP(log, float, log_float32)

// neg
#define NEG_FLOAT32(lmul, mlen)                                                \
    inline vfloat32m##lmul##_t neg_float32(const vfloat32m##lmul##_t &v,       \
                                           const size_t vl) {                  \
        return __riscv_vfneg_v_f32m##lmul(v, vl);                              \
    }

REGISTER_RVV_KERNEL(NEG_FLOAT32)
REGISTER_RVV_UNARY_OP(neg, float, neg_float32)

// round
#define ROUND_FLOAT32(lmul, mlen)                                              \
    inline vfloat32m##lmul##_t round_float32(const vfloat32m##lmul##_t &v,     \
                                             const size_t vl) {                \
        return __riscv_vfcvt_f_x_v_f32m##lmul(                                 \
            __riscv_vfcvt_x_f_v_i32m##lmul(v, vl), vl);                        \
    }

REGISTER_RVV_KERNEL(ROUND_FLOAT32)
REGISTER_RVV_UNARY_OP(round, float, round_float32)

// rsqrt
#if 0
// max_ulp_error = 0
#define RSQRT_FLOAT32(lmul, mlen)                                              \
    inline vfloat32m##lmul##_t rsqrt_float32(const vfloat32m##lmul##_t &v,     \
                                             const size_t vl) {                \
        return __riscv_vfrdiv_vf_f32m##lmul(                                   \
            __riscv_vfsqrt_v_f32m##lmul(v, vl), 1.f, vl);                      \
    }
#else
#if 0
// max_ulp_error = 88880
#define RSQRT_FLOAT32(lmul, mlen)                                              \
    inline vfloat32m##lmul##_t rsqrt_float32(const vfloat32m##lmul##_t &v,     \
                                             const size_t vl) {                \
        return __riscv_vfrsqrt7_v_f32m##lmul(v, vl);                           \
    }
#else
#define RSQRT_FLOAT32(lmul, mlen)                                              \
    inline vfloat32m##lmul##_t rsqrt_float32(const vfloat32m##lmul##_t &v,     \
                                             const size_t vl) {                \
        auto one_point_five = __riscv_vfmv_v_f_f32m##lmul(1.5f, vl);           \
                                                                               \
        auto ux = __riscv_vreinterpret_v_f32m##lmul##_u32m##lmul(v);           \
        ux = __riscv_vsrl_vx_u32m##lmul(ux, 1, vl);                            \
        ux = __riscv_vrsub_vx_u32m##lmul(ux, 0x5f375a86, vl);                  \
        auto y = __riscv_vreinterpret_v_u32m##lmul##_f32m##lmul(ux);           \
                                                                               \
        auto y2 = __riscv_vfmul_vv_f32m##lmul(y, y, vl);                       \
        auto x = __riscv_vfmul_vf_f32m##lmul(v, -0.5f, vl);                    \
        y2 = __riscv_vfmadd_vv_f32m##lmul(y2, x, one_point_five, vl);          \
        y = __riscv_vfmul_vv_f32m##lmul(y, y2, vl);                            \
                                                                               \
        y2 = __riscv_vfmul_vv_f32m##lmul(y, y, vl);                            \
        y2 = __riscv_vfmadd_vv_f32m##lmul(y2, x, one_point_five, vl);          \
        y = __riscv_vfmul_vv_f32m##lmul(y, y2, vl);                            \
                                                                               \
        y2 = __riscv_vfmul_vv_f32m##lmul(y, y, vl);                            \
        y2 = __riscv_vfmadd_vv_f32m##lmul(y2, x, one_point_five, vl);          \
        y = __riscv_vfmul_vv_f32m##lmul(y, y2, vl);                            \
                                                                               \
        y2 = __riscv_vfmul_vv_f32m##lmul(y, y, vl);                            \
        y2 = __riscv_vfmadd_vv_f32m##lmul(y2, x, one_point_five, vl);          \
        y = __riscv_vfmul_vv_f32m##lmul(y, y2, vl);                            \
        return y;                                                              \
    }
#endif
#endif

REGISTER_RVV_KERNEL(RSQRT_FLOAT32)
REGISTER_RVV_UNARY_OP(rsqrt, float, rsqrt_float32)

// sign
#define SIGN_FLOAT32(lmul, mlen)                                               \
    inline vfloat32m##lmul##_t sign_float32(const vfloat32m##lmul##_t &v,      \
                                            const size_t vl) {                 \
        auto ret = __riscv_vfmv_v_f_f32m##lmul(0.f, vl);                       \
        auto gt_mask = __riscv_vmfgt_vf_f32m##lmul##_b##mlen(v, 0.f, vl);      \
        ret = __riscv_vfmerge_vfm_f32m##lmul(ret, 1.f, gt_mask, vl);           \
        auto lt_mask = __riscv_vmflt_vf_f32m##lmul##_b##mlen(v, 0.f, vl);      \
        return __riscv_vfmerge_vfm_f32m##lmul(ret, -1.f, lt_mask, vl);         \
    }

REGISTER_RVV_KERNEL(SIGN_FLOAT32)
REGISTER_RVV_UNARY_OP(sign, float, sign_float32)

// sin
// from glibc 2.40: sysdeps/aarch64/fpu/sinf_advsimd.c
#define SIN_FLOAT32(lmul, mlen)                                                \
    inline vfloat32m##lmul##_t sin_float32(const vfloat32m##lmul##_t &v,       \
                                           const size_t vl) {                  \
        auto c0 = __riscv_vfmv_v_f_f32m##lmul(-0x1.555548p-3f, vl);            \
        auto c2 = __riscv_vfmv_v_f_f32m##lmul(-0x1.9f42eap-13f, vl);           \
                                                                               \
        /* n = rint(|x|/pi) */                                                 \
        auto r = __riscv_vfabs_v_f32m##lmul(v, vl);                            \
        auto n = __riscv_vfmul_vf_f32m##lmul(r, 0x1.45f306p-2f, vl);           \
        auto sign = __riscv_vxor_vv_i32m##lmul(                                \
            __riscv_vreinterpret_v_f32m##lmul##_i32m##lmul(v),                 \
            __riscv_vreinterpret_v_f32m##lmul##_i32m##lmul(r), vl);            \
        auto ni = __riscv_vfcvt_x_f_v_i32m##lmul(n, vl);                       \
        n = __riscv_vfcvt_f_x_v_f32m##lmul(ni, vl);                            \
        auto odd = __riscv_vadd_vx_i32m##lmul(ni, 0x1.8p+23, vl);              \
                                                                               \
        /* r = |x| - n*pi  (range reduction into -pi/2 .. pi/2).  */           \
        r = __riscv_vfnmsac_vf_f32m##lmul(r, 0x1.921fb6p+1f, n, vl);           \
        odd = __riscv_vsll_vx_i32##m##lmul(odd, 31, vl);                       \
        r = __riscv_vfnmsac_vf_f32m##lmul(r, -0x1.777a5cp-24f, n, vl);         \
        r = __riscv_vfnmsac_vf_f32m##lmul(r, -0x1.ee59dap-49f, n, vl);         \
                                                                               \
        /* y = sin(r).  */                                                     \
        auto r2 = __riscv_vfmul_vv_f32m##lmul(r, r, vl);                       \
        auto y1 = __riscv_vfmv_v_f_f32m##lmul(0x1.5b2e76p-19f, vl);            \
        auto y2 = __riscv_vfmv_v_f_f32m##lmul(0x1.110df4p-7f, vl);             \
        y1 = __riscv_vfmadd_vv_f32m##lmul(y1, r2, c2, vl);                     \
        y2 = __riscv_vfmadd_vv_f32m##lmul(y2, r2, c0, vl);                     \
        auto r4 = __riscv_vfmul_vv_f32m##lmul(r2, r2, vl);                     \
        auto r3 = __riscv_vfmul_vv_f32m##lmul(r2, r, vl);                      \
        y1 = __riscv_vfmadd_vv_f32m##lmul(y1, r4, y2, vl);                     \
        sign = __riscv_vxor_vv_i32m##lmul(sign, odd, vl);                      \
        y1 = __riscv_vfmadd_vv_f32m##lmul(y1, r3, r, vl);                      \
        auto tmp = __riscv_vreinterpret_v_f32m##lmul##_i32m##lmul(y1);         \
        tmp = __riscv_vxor_vv_i32m##lmul(tmp, sign, vl);                       \
        return __riscv_vreinterpret_v_i32m##lmul##_f32m##lmul(tmp);            \
    }

REGISTER_RVV_KERNEL(SIN_FLOAT32)
REGISTER_RVV_UNARY_OP(sin, float, sin_float32)

// sinh(v) = (exp(v) - exp(-v)) / 2
#if 0
#define SINH_FLOAT32(lmul, mlen)                                               \
    inline vfloat32m##lmul##_t sinh_float32(const vfloat32m##lmul##_t &v,      \
                                            const size_t vl) {                 \
        auto a = exp_ps(v, vl);                                                \
        auto b = __riscv_vfrec7_v_f32m##lmul(a, vl);                           \
        return __riscv_vfmul_vf_f32m##lmul(                                    \
            __riscv_vfsub_vv_f32m##lmul(a, b, vl), 0.5f, vl);                  \
    }
#else
#define SINH_FLOAT32(lmul, mlen)                                               \
    inline vfloat32m##lmul##_t sinh_float32(const vfloat32m##lmul##_t &v,      \
                                            const size_t vl) {                 \
        auto a = exp_ps(v, vl);                                                \
        auto b = __riscv_vfrdiv_vf_f32m##lmul(a, 1.f, vl);                     \
        return __riscv_vfmul_vf_f32m##lmul(                                    \
            __riscv_vfsub_vv_f32m##lmul(a, b, vl), 0.5f, vl);                  \
    }
#endif

REGISTER_RVV_KERNEL(SINH_FLOAT32)
REGISTER_RVV_UNARY_OP(sinh, float, sinh_float32)

// sqrt
#define SQRT_FLOAT32(lmul, mlen)                                               \
    inline vfloat32m##lmul##_t sqrt_float32(const vfloat32m##lmul##_t &v,      \
                                            const size_t vl) {                 \
        return __riscv_vfsqrt_v_f32m##lmul(v, vl);                             \
    }

REGISTER_RVV_KERNEL(SQRT_FLOAT32)
REGISTER_RVV_UNARY_OP(sqrt, float, sqrt_float32)

// square
#define SQUARE_FLOAT32(lmul, mlen)                                             \
    inline vfloat32m##lmul##_t square_float32(const vfloat32m##lmul##_t &v,    \
                                              const size_t vl) {               \
        return __riscv_vfmul_vv_f32m##lmul(v, v, vl);                          \
    }

REGISTER_RVV_KERNEL(SQUARE_FLOAT32)
REGISTER_RVV_UNARY_OP(square, float, square_float32)

// tanh
#define TANH_FLOAT32(lmul, mlen)                                               \
    inline vfloat32m##lmul##_t tanh_float32(const vfloat32m##lmul##_t &v,      \
                                            const size_t vl) {                 \
        return tanh_ps(v, vl);                                                 \
    }

REGISTER_RVV_KERNEL(TANH_FLOAT32)
REGISTER_RVV_UNARY_OP(tanh, float, tanh_float32)

// erf
#define ERF_FLOAT32(lmul, mlen)                                                \
    inline vfloat32m##lmul##_t erf_float32(const vfloat32m##lmul##_t &v,       \
                                           const size_t vl) {                  \
        return erf_ps(v, vl);                                                  \
    }

REGISTER_RVV_KERNEL(ERF_FLOAT32)
REGISTER_RVV_UNARY_OP(erf, float, erf_float32)

// binary
#define RVV_BINARY_OP(op, dtype, vl, kernel)                                   \
    template <> struct op<ntt::vector<dtype, vl>, ntt::vector<dtype, vl>> {    \
        ntt::vector<dtype, vl>                                                 \
        operator()(const ntt::vector<dtype, vl> &v1,                           \
                   const ntt::vector<dtype, vl> &v2) const noexcept {          \
            return kernel(v1, v2, vl);                                         \
        }                                                                      \
    };                                                                         \
                                                                               \
    template <> struct op<ntt::vector<dtype, vl>, dtype> {                     \
        ntt::vector<dtype, vl> operator()(const ntt::vector<dtype, vl> &v,     \
                                          const dtype &s) const noexcept {     \
            return kernel(v, s, vl);                                           \
        }                                                                      \
    };                                                                         \
                                                                               \
    template <> struct op<dtype, ntt::vector<dtype, vl>> {                     \
        ntt::vector<dtype, vl>                                                 \
        operator()(const dtype &s,                                             \
                   const ntt::vector<dtype, vl> &v) const noexcept {           \
            return kernel(s, v, vl);                                           \
        };                                                                     \
    };

// binary op
#define REGISTER_RVV_BINARY_OP(op, dtype, kernel)                              \
    RVV_BINARY_OP(op, dtype, NTT_VL(sizeof(dtype) * 8, *, 1), kernel)          \
    RVV_BINARY_OP(op, dtype, NTT_VL(sizeof(dtype) * 8, *, 2), kernel)          \
    RVV_BINARY_OP(op, dtype, NTT_VL(sizeof(dtype) * 8, *, 4), kernel)          \
    RVV_BINARY_OP(op, dtype, NTT_VL(sizeof(dtype) * 8, *, 8), kernel)

// add
#define ADD_FLOAT32(lmul, mlen)                                                \
    inline vfloat32m##lmul##_t add_float32(const vfloat32m##lmul##_t &v1,      \
                                           const vfloat32m##lmul##_t &v2,      \
                                           const size_t vl) {                  \
        return __riscv_vfadd_vv_f32m##lmul(v1, v2, vl);                        \
    }                                                                          \
                                                                               \
    inline vfloat32m##lmul##_t add_float32(const vfloat32m##lmul##_t &v,       \
                                           const float &s, const size_t vl) {  \
        return __riscv_vfadd_vf_f32m##lmul(v, s, vl);                          \
    }                                                                          \
                                                                               \
    inline vfloat32m##lmul##_t add_float32(                                    \
        const float &s, const vfloat32m##lmul##_t &v, const size_t vl) {       \
        return __riscv_vfadd_vf_f32m##lmul(v, s, vl);                          \
    }

REGISTER_RVV_KERNEL(ADD_FLOAT32)
REGISTER_RVV_BINARY_OP(add, float, add_float32)

// sub
#define SUB_FLOAT32(lmul, mlen)                                                \
    inline vfloat32m##lmul##_t sub_float32(const vfloat32m##lmul##_t &v1,      \
                                           const vfloat32m##lmul##_t &v2,      \
                                           const size_t vl) {                  \
        return __riscv_vfsub_vv_f32m##lmul(v1, v2, vl);                        \
    }                                                                          \
                                                                               \
    inline vfloat32m##lmul##_t sub_float32(const vfloat32m##lmul##_t &v,       \
                                           const float &s, const size_t vl) {  \
        return __riscv_vfsub_vf_f32m##lmul(v, s, vl);                          \
    }                                                                          \
                                                                               \
    inline vfloat32m##lmul##_t sub_float32(                                    \
        const float &s, const vfloat32m##lmul##_t &v, const size_t vl) {       \
        return __riscv_vfrsub_vf_f32m##lmul(v, s, vl);                         \
    }

REGISTER_RVV_KERNEL(SUB_FLOAT32)
REGISTER_RVV_BINARY_OP(sub, float, sub_float32)

// mul
#define MUL_FLOAT32(lmul, mlen)                                                \
    inline vfloat32m##lmul##_t mul_float32(const vfloat32m##lmul##_t &v1,      \
                                           const vfloat32m##lmul##_t &v2,      \
                                           const size_t vl) {                  \
        return __riscv_vfmul_vv_f32m##lmul(v1, v2, vl);                        \
    }                                                                          \
                                                                               \
    inline vfloat32m##lmul##_t mul_float32(const vfloat32m##lmul##_t &v,       \
                                           const float &s, const size_t vl) {  \
        return __riscv_vfmul_vf_f32m##lmul(v, s, vl);                          \
    }                                                                          \
                                                                               \
    inline vfloat32m##lmul##_t mul_float32(                                    \
        const float &s, const vfloat32m##lmul##_t &v, const size_t vl) {       \
        return __riscv_vfmul_vf_f32m##lmul(v, s, vl);                          \
    }

REGISTER_RVV_KERNEL(MUL_FLOAT32)
REGISTER_RVV_BINARY_OP(mul, float, mul_float32)

// div
#define DIV_FLOAT32(lmul, mlen)                                                \
    inline vfloat32m##lmul##_t div_float32(const vfloat32m##lmul##_t &v1,      \
                                           const vfloat32m##lmul##_t &v2,      \
                                           const size_t vl) {                  \
        return __riscv_vfdiv_vv_f32m##lmul(v1, v2, vl);                        \
    }                                                                          \
                                                                               \
    inline vfloat32m##lmul##_t div_float32(const vfloat32m##lmul##_t &v,       \
                                           const float &s, const size_t vl) {  \
        return __riscv_vfdiv_vf_f32m##lmul(v, s, vl);                          \
    }                                                                          \
                                                                               \
    inline vfloat32m##lmul##_t div_float32(                                    \
        const float &s, const vfloat32m##lmul##_t &v, const size_t vl) {       \
        return __riscv_vfrdiv_vf_f32m##lmul(v, s, vl);                         \
    }

REGISTER_RVV_KERNEL(DIV_FLOAT32)
REGISTER_RVV_BINARY_OP(div, float, div_float32)

// mod
#define MOD_FLOAT32(lmul, mlen)                                                \
    inline vfloat32m##lmul##_t mod_float32(const vfloat32m##lmul##_t &v1,      \
                                           const vfloat32m##lmul##_t &v2,      \
                                           const size_t vl) {                  \
        auto quotient = __riscv_vfcvt_f_x_v_f32m##lmul(                        \
            __riscv_vfcvt_rtz_x_f_v_i32m##lmul(                                \
                __riscv_vfdiv_vv_f32m##lmul(v1, v2, vl), vl),                  \
            vl);                                                               \
        return __riscv_vfnmsub_vv_f32m##lmul(quotient, v2, v1, vl);            \
    }                                                                          \
                                                                               \
    inline vfloat32m##lmul##_t mod_float32(const vfloat32m##lmul##_t &v,       \
                                           const float &s, const size_t vl) {  \
        auto quotient = __riscv_vfcvt_f_x_v_f32m##lmul(                        \
            __riscv_vfcvt_rtz_x_f_v_i32m##lmul(                                \
                __riscv_vfdiv_vf_f32m##lmul(v, s, vl), vl),                    \
            vl);                                                               \
        return __riscv_vfnmsub_vf_f32m##lmul(quotient, s, v, vl);              \
    }                                                                          \
                                                                               \
    inline vfloat32m##lmul##_t mod_float32(                                    \
        const float &s, const vfloat32m##lmul##_t &v2, const size_t vl) {      \
        auto v1 = __riscv_vfmv_v_f_f32m##lmul(s, vl);                          \
        auto quotient = __riscv_vfcvt_f_x_v_f32m##lmul(                        \
            __riscv_vfcvt_rtz_x_f_v_i32m##lmul(                                \
                __riscv_vfrdiv_vf_f32m##lmul(v2, s, vl), vl),                  \
            vl);                                                               \
        return __riscv_vfnmsub_vv_f32m##lmul(quotient, v2, v1, vl);            \
    }

REGISTER_RVV_KERNEL(MOD_FLOAT32)
REGISTER_RVV_BINARY_OP(mod, float, mod_float32)

// min
template <> struct min<float, float> {
    auto operator()(const float &s1, const float &s2) const noexcept {
        float ret;
        __asm("fmin.s %[ret], %[s1], %[s2];"
              : [ret] "=f"(ret)
              : [s1] "f"(s1), [s2] "f"(s2));
        return ret;
    }
};

#define MIN_FLOAT32(lmul, mlen)                                                \
    inline vfloat32m##lmul##_t min_float32(const vfloat32m##lmul##_t &v1,      \
                                           const vfloat32m##lmul##_t &v2,      \
                                           const size_t vl) {                  \
        return __riscv_vfmin_vv_f32m##lmul(v1, v2, vl);                        \
    }                                                                          \
                                                                               \
    inline vfloat32m##lmul##_t min_float32(const vfloat32m##lmul##_t &v,       \
                                           const float &s, const size_t vl) {  \
        return __riscv_vfmin_vf_f32m##lmul(v, s, vl);                          \
    }                                                                          \
                                                                               \
    inline vfloat32m##lmul##_t min_float32(                                    \
        const float &s, const vfloat32m##lmul##_t &v, const size_t vl) {       \
        return __riscv_vfmin_vf_f32m##lmul(v, s, vl);                          \
    }

REGISTER_RVV_KERNEL(MIN_FLOAT32)
REGISTER_RVV_BINARY_OP(min, float, min_float32)

// max
template <> struct max<float, float> {
    auto operator()(const float &s1, const float &s2) const noexcept {
        float ret;
        __asm("fmax.s %[ret], %[s1], %[s2];"
              : [ret] "=f"(ret)
              : [s1] "f"(s1), [s2] "f"(s2));
        return ret;
    }
};

#define MAX_FLOAT32(lmul, mlen)                                                \
    inline vfloat32m##lmul##_t max_float32(const vfloat32m##lmul##_t &v1,      \
                                           const vfloat32m##lmul##_t &v2,      \
                                           const size_t vl) {                  \
        return __riscv_vfmax_vv_f32m##lmul(v1, v2, vl);                        \
    }                                                                          \
                                                                               \
    inline vfloat32m##lmul##_t max_float32(const vfloat32m##lmul##_t &v,       \
                                           const float &s, const size_t vl) {  \
        return __riscv_vfmax_vf_f32m##lmul(v, s, vl);                          \
    }                                                                          \
                                                                               \
    inline vfloat32m##lmul##_t max_float32(                                    \
        const float &s, const vfloat32m##lmul##_t &v, const size_t vl) {       \
        return __riscv_vfmax_vf_f32m##lmul(v, s, vl);                          \
    }

REGISTER_RVV_KERNEL(MAX_FLOAT32)
REGISTER_RVV_BINARY_OP(max, float, max_float32)

// pow
#define POW_FLOAT32(lmul, mlen)                                                \
    inline vfloat32m##lmul##_t pow_float32(const vfloat32m##lmul##_t &v1,      \
                                           const vfloat32m##lmul##_t &v2,      \
                                           const size_t vl) {                  \
        return pow_ps(v1, v2, vl);                                             \
    }                                                                          \
                                                                               \
    inline vfloat32m##lmul##_t pow_float32(const vfloat32m##lmul##_t &v1,      \
                                           const float &s, const size_t vl) {  \
        auto v2 = __riscv_vfmv_v_f_f32m##lmul(s, vl);                          \
        return pow_ps(v1, v2, vl);                                             \
    }                                                                          \
                                                                               \
    inline vfloat32m##lmul##_t pow_float32(                                    \
        const float &s, const vfloat32m##lmul##_t &v2, const size_t vl) {      \
        auto v1 = __riscv_vfmv_v_f_f32m##lmul(s, vl);                          \
        return pow_ps(v1, v2, vl);                                             \
    }

REGISTER_RVV_KERNEL(POW_FLOAT32)
REGISTER_RVV_BINARY_OP(pow, float, pow_float32)

// floor_mod
#define FLOOR_MOD_INT32(lmul, mlen)                                            \
    inline vint32m##lmul##_t floor_mod_int32(const vint32m##lmul##_t &v1,      \
                                             const vint32m##lmul##_t &v2,      \
                                             const size_t vl) {                \
        auto remainder = __riscv_vrem_vv_i32m##lmul(v1, v2, vl);               \
        auto tmp = __riscv_vxor_vv_i32m##lmul(v1, v2, vl);                     \
        auto mask1 = __riscv_vmsne_vx_i32m##lmul##_b##mlen(remainder, 0, vl);  \
        auto mask2 = __riscv_vmslt_vx_i32m##lmul##_b##mlen(tmp, 0, vl);        \
        mask1 = __riscv_vmand_mm_b##mlen(mask1, mask2, vl);                    \
        remainder = __riscv_vadd_vv_i32m##lmul##_m(mask1, remainder, v2, vl);  \
        return remainder;                                                      \
    }                                                                          \
                                                                               \
    inline vint32m##lmul##_t floor_mod_int32(                                  \
        const vint32m##lmul##_t &v1, const int32_t &s, const size_t vl) {      \
        auto remainder = __riscv_vrem_vx_i32m##lmul(v1, s, vl);                \
        auto tmp = __riscv_vxor_vx_i32m##lmul(v1, s, vl);                      \
        auto mask1 = __riscv_vmsne_vx_i32m##lmul##_b##mlen(remainder, 0, vl);  \
        auto mask2 = __riscv_vmslt_vx_i32m##lmul##_b##mlen(tmp, 0, vl);        \
        mask1 = __riscv_vmand_mm_b##mlen(mask1, mask2, vl);                    \
        remainder = __riscv_vadd_vx_i32m##lmul##_m(mask1, remainder, s, vl);   \
        return remainder;                                                      \
    }                                                                          \
                                                                               \
    inline vint32m##lmul##_t floor_mod_int32(                                  \
        const int32_t &s, const vint32m##lmul##_t &v2, const size_t vl) {      \
        auto v1 = __riscv_vmv_v_x_i32m##lmul(s, vl);                           \
        auto remainder = __riscv_vrem_vv_i32m##lmul(v1, v2, vl);               \
        auto tmp = __riscv_vxor_vv_i32m##lmul(v1, v2, vl);                     \
        auto mask1 = __riscv_vmsne_vx_i32m##lmul##_b##mlen(remainder, 0, vl);  \
        auto mask2 = __riscv_vmslt_vx_i32m##lmul##_b##mlen(tmp, 0, vl);        \
        mask1 = __riscv_vmand_mm_b##mlen(mask1, mask2, vl);                    \
        remainder = __riscv_vadd_vv_i32m##lmul##_m(mask1, remainder, v2, vl);  \
        return remainder;                                                      \
    }

REGISTER_RVV_KERNEL(FLOOR_MOD_INT32)
REGISTER_RVV_BINARY_OP(floor_mod, int32_t, floor_mod_int32)

// swish
// swish(v) = v / (exp(-v) + 1)
#define SWISH_FLOAT32(lmul, mlen)                                              \
    inline vfloat32m##lmul##_t swish_float32(const vfloat32m##lmul##_t &v,     \
                                             const size_t vl) {                \
        auto tmp = exp_ps(__riscv_vfneg_v_f32m##lmul(v, vl), vl);              \
        return __riscv_vfdiv_vv_f32m##lmul(                                    \
            v, __riscv_vfadd_vf_f32m##lmul(tmp, 1.f, vl), vl);                 \
    }

REGISTER_RVV_KERNEL(SWISH_FLOAT32)
REGISTER_RVV_UNARY_OP(swish, float, swish_float32)

// register swishb kernel
// swishb(v) = v / (exp(-v*beta) + 1)
#define SWISHB_FLOAT32(lmul, mlen)                                             \
    inline vfloat32m##lmul##_t swishb_float32(const vfloat32m##lmul##_t &v,    \
                                              float beta, const size_t vl) {   \
        auto tmp = __riscv_vfmul_vf_f32m##lmul(v, -beta, vl);                  \
        tmp = exp_ps(tmp, vl);                                                 \
        tmp = __riscv_vfadd_vf_f32m##lmul(tmp, 1.0f, vl);                      \
        return __riscv_vfdiv_vv_f32m##lmul(v, tmp, vl);                        \
    }

REGISTER_RVV_KERNEL(SWISHB_FLOAT32)

// register swishb op
#define RVV_SWISHB_OP(dtype, vl, kernel)                                       \
    template <> struct swishb<ntt::vector<dtype, vl>, dtype> {                 \
        ntt::vector<dtype, vl> operator()(const ntt::vector<dtype, vl> &v,     \
                                          const dtype &beta) const noexcept {  \
            return kernel(v, beta, vl);                                        \
        }                                                                      \
    };

#define REGISTER_RVV_SWISHB_OP(dtype, kernel)                                  \
    RVV_SWISHB_OP(dtype, NTT_VL(sizeof(dtype) * 8, *, 1), kernel)              \
    RVV_SWISHB_OP(dtype, NTT_VL(sizeof(dtype) * 8, *, 2), kernel)              \
    RVV_SWISHB_OP(dtype, NTT_VL(sizeof(dtype) * 8, *, 4), kernel)              \
    RVV_SWISHB_OP(dtype, NTT_VL(sizeof(dtype) * 8, *, 8), kernel)

REGISTER_RVV_SWISHB_OP(float, swishb_float32)

// rigister outer_product op
#define RVV_OUTER_PRODUCT_OP(dtype, vl, lmul)                                  \
    template <>                                                                \
    struct outer_product<ntt::vector<dtype, vl>, ntt::vector<dtype, vl>> {     \
        auto operator()(const ntt::vector<dtype, vl> &v1,                      \
                        const ntt::vector<dtype, vl> &v2) const noexcept {     \
            vector<dtype, vl, vl> vout;                                        \
            if (vl == 4) {                                                     \
                vout(0) = __riscv_vfmul_vf_f32m##lmul(v2, v1(0), vl);          \
                vout(1) = __riscv_vfmul_vf_f32m##lmul(v2, v1(1), vl);          \
                vout(2) = __riscv_vfmul_vf_f32m##lmul(v2, v1(2), vl);          \
                vout(3) = __riscv_vfmul_vf_f32m##lmul(v2, v1(3), vl);          \
            } else {                                                           \
                for (size_t i = 0; i < vl; i++) {                              \
                    vout(i) = __riscv_vfmul_vf_f32m##lmul(v2, v1(i), vl);      \
                }                                                              \
            }                                                                  \
            return vout;                                                       \
        }                                                                      \
    };

#define REGISTER_RVV_OUTER_PRODUCT_OP(dtype)                                   \
    RVV_OUTER_PRODUCT_OP(dtype, NTT_VL(sizeof(dtype) * 8, *, 1), 1)            \
    RVV_OUTER_PRODUCT_OP(dtype, NTT_VL(sizeof(dtype) * 8, *, 2), 2)            \
    RVV_OUTER_PRODUCT_OP(dtype, NTT_VL(sizeof(dtype) * 8, *, 4), 4)            \
    RVV_OUTER_PRODUCT_OP(dtype, NTT_VL(sizeof(dtype) * 8, *, 8), 8)

REGISTER_RVV_OUTER_PRODUCT_OP(float)

// register inner_product kernel
#define INNER_PRODUCT_FLOAT32(lmul, mlen)                                      \
    inline float inner_product_float32(const vfloat32m##lmul##_t &v1,          \
                                       const vfloat32m##lmul##_t &v2,          \
                                       const size_t vl) {                      \
        auto zero = __riscv_vfmv_v_f_f32m1(0, vl);                             \
        auto tmp = __riscv_vfmul_vv_f32m##lmul(v1, v2, vl);                    \
        return __riscv_vfmv_f_s_f32m1_f32(                                     \
            __riscv_vfredusum_vs_f32m##lmul##_f32m1(tmp, zero, vl));           \
    }

REGISTER_RVV_KERNEL(INNER_PRODUCT_FLOAT32)

// register inner_product op
#define RVV_INNER_PRODUCT_OP(dtype, vl, kernel)                                \
    template <>                                                                \
    struct inner_product<ntt::vector<dtype, vl>, ntt::vector<dtype, vl>> {     \
        dtype operator()(const ntt::vector<dtype, vl> &v1,                     \
                         const ntt::vector<dtype, vl> &v2) const noexcept {    \
            return kernel(v1, v2, vl);                                         \
        }                                                                      \
    };

#define REGISTER_RVV_INNER_PRODUCT_OP(dtype, kernel)                           \
    RVV_INNER_PRODUCT_OP(dtype, NTT_VL(sizeof(dtype) * 8, *, 1), kernel)       \
    RVV_INNER_PRODUCT_OP(dtype, NTT_VL(sizeof(dtype) * 8, *, 2), kernel)       \
    RVV_INNER_PRODUCT_OP(dtype, NTT_VL(sizeof(dtype) * 8, *, 4), kernel)       \
    RVV_INNER_PRODUCT_OP(dtype, NTT_VL(sizeof(dtype) * 8, *, 8), kernel)

REGISTER_RVV_INNER_PRODUCT_OP(float, inner_product_float32)

// register mul_add kernel
#if 0
#define MUL_ADD_FLOAT32(lmul, mlen)                                            \
    inline vfloat32m##lmul##_t mul_add_float32(                                \
        const vfloat32m##lmul##_t &v1, const vfloat32m##lmul##_t &v2,          \
        const vfloat32m##lmul##_t &v3, const size_t vl) {                      \
        return __riscv_vfmadd_vv_f32m##lmul(v1, v2, v3, vl);                   \
    }                                                                          \
                                                                               \
    inline vfloat32m##lmul##_t mul_add_float32(                                \
        const vfloat32m##lmul##_t &v1, const float &s2,                        \
        const vfloat32m##lmul##_t &v3, const size_t vl) {                      \
        return __riscv_vfmadd_vf_f32m##lmul(v1, s2, v3, vl);                   \
    }                                                                          \
                                                                               \
    inline vfloat32m##lmul##_t mul_add_float32(                                \
        const float &s1, const vfloat32m##lmul##_t &v2,                        \
        const vfloat32m##lmul##_t &v3, const size_t vl) {                      \
        return __riscv_vfmadd_vf_f32m##lmul(v2, s1, v3, vl);                   \
    }
#else
#define MUL_ADD_FLOAT32(lmul, mlen)                                            \
    inline vfloat32m##lmul##_t mul_add_float32(                                \
        const vfloat32m##lmul##_t &v1, const vfloat32m##lmul##_t &v2,          \
        const vfloat32m##lmul##_t &v3, const size_t vl) {                      \
        return __riscv_vfmacc_vv_f32m##lmul(v3, v1, v2, vl);                   \
    }                                                                          \
                                                                               \
    inline vfloat32m##lmul##_t mul_add_float32(                                \
        const vfloat32m##lmul##_t &v1, const float &s2,                        \
        const vfloat32m##lmul##_t &v3, const size_t vl) {                      \
        return __riscv_vfmacc_vf_f32m##lmul(v3, s2, v1, vl);                   \
    }                                                                          \
                                                                               \
    inline vfloat32m##lmul##_t mul_add_float32(                                \
        const float &s1, const vfloat32m##lmul##_t &v2,                        \
        const vfloat32m##lmul##_t &v3, const size_t vl) {                      \
        return __riscv_vfmacc_vf_f32m##lmul(v3, s1, v2, vl);                   \
    }
#endif

REGISTER_RVV_KERNEL(MUL_ADD_FLOAT32)

// register mul_add op
#define RVV_MUL_ADD_OP(dtype, vl, kernel)                                      \
    template <>                                                                \
    struct mul_add<ntt::vector<dtype, vl>, ntt::vector<dtype, vl>,             \
                   ntt::vector<dtype, vl>> {                                   \
        ntt::vector<dtype, vl>                                                 \
        operator()(const ntt::vector<dtype, vl> &v1,                           \
                   const ntt::vector<dtype, vl> &v2,                           \
                   const ntt::vector<dtype, vl> &v3) const noexcept {          \
            return kernel(v1, v2, v3, vl);                                     \
        }                                                                      \
    };                                                                         \
                                                                               \
    template <>                                                                \
    struct mul_add<ntt::vector<dtype, vl>, dtype, ntt::vector<dtype, vl>> {    \
        ntt::vector<dtype, vl>                                                 \
        operator()(const ntt::vector<dtype, vl> &v1, const dtype &s2,          \
                   const ntt::vector<dtype, vl> &v3) const noexcept {          \
            return kernel(v1, s2, v3, vl);                                     \
        }                                                                      \
    };                                                                         \
                                                                               \
    template <>                                                                \
    struct mul_add<dtype, ntt::vector<dtype, vl>, ntt::vector<dtype, vl>> {    \
        ntt::vector<dtype, vl>                                                 \
        operator()(const dtype &s1, const ntt::vector<dtype, vl> &v2,          \
                   const ntt::vector<dtype, vl> &v3) const noexcept {          \
            return kernel(s1, v2, v3, vl);                                     \
        }                                                                      \
    };

#define REGISTER_RVV_MUL_ADD_OP(dtype, kernel)                                 \
    RVV_MUL_ADD_OP(dtype, NTT_VL(sizeof(dtype) * 8, *, 1), kernel)             \
    RVV_MUL_ADD_OP(dtype, NTT_VL(sizeof(dtype) * 8, *, 2), kernel)             \
    RVV_MUL_ADD_OP(dtype, NTT_VL(sizeof(dtype) * 8, *, 4), kernel)             \
    RVV_MUL_ADD_OP(dtype, NTT_VL(sizeof(dtype) * 8, *, 8), kernel)

REGISTER_RVV_MUL_ADD_OP(float, mul_add_float32)

template <bool AccC>
struct mma<AccC, false, ntt::vector<float, 1, 4>, ntt::vector<float, 4, 4>,
           ntt::vector<float, 1, 4>> {
    ntt::vector<float, 1, 4>
    operator()(const ntt::vector<float, 1, 4> &lhs,
               const ntt::vector<float, 4, 4> &rhs,
               const ntt::vector<float, 1, 4> &v3) const noexcept {
        auto output = v3;
        auto t0 = AccC ? ntt::mul_add(lhs(0, 0), rhs(0), output(0))
                       : ntt::mul(lhs(0, 0), rhs(0));
        auto t1 = ntt::mul(lhs(0, 1), rhs(1));
        t0 = ntt::mul_add(lhs(0, 2), rhs(2), t0);
        t1 = ntt::mul_add(lhs(0, 3), rhs(3), t1);
        output(0) = ntt::add(t0, t1);
        return output;
    }
};

template <bool AccC>
struct mma<AccC, false, ntt::vector<float, 1, 32>, ntt::vector<float, 32, 32>,
           ntt::vector<float, 1, 32>> {
    ntt::vector<float, 1, 32>
    operator()(const ntt::vector<float, 1, 32> &lhs,
               const ntt::vector<float, 32, 32> &rhs,
               const ntt::vector<float, 1, 32> &v3) const noexcept {
        auto output = v3;

        auto t0 = AccC ? ntt::mul_add(lhs(0, 0), rhs(0), output(0))
                       : ntt::mul(lhs(0, 0), rhs(0));
        auto t1 = ntt::mul(lhs(0, 1), rhs(1));
        t0 = ntt::mul_add(lhs(0, 2), rhs(2), t0);
        t1 = ntt::mul_add(lhs(0, 3), rhs(3), t1);

        t0 = ntt::mul_add(lhs(0, 4), rhs(4), t0);
        t1 = ntt::mul_add(lhs(0, 5), rhs(5), t1);
        t0 = ntt::mul_add(lhs(0, 6), rhs(6), t0);
        t1 = ntt::mul_add(lhs(0, 7), rhs(7), t1);

        t0 = ntt::mul_add(lhs(0, 8), rhs(8), t0);
        t1 = ntt::mul_add(lhs(0, 9), rhs(9), t1);
        t0 = ntt::mul_add(lhs(0, 10), rhs(10), t0);
        t1 = ntt::mul_add(lhs(0, 11), rhs(11), t1);

        t0 = ntt::mul_add(lhs(0, 12), rhs(12), t0);
        t1 = ntt::mul_add(lhs(0, 13), rhs(13), t1);
        t0 = ntt::mul_add(lhs(0, 14), rhs(14), t0);
        t1 = ntt::mul_add(lhs(0, 15), rhs(15), t1);

        t0 = ntt::mul_add(lhs(0, 16), rhs(16), t0);
        t1 = ntt::mul_add(lhs(0, 17), rhs(17), t1);
        t0 = ntt::mul_add(lhs(0, 18), rhs(18), t0);
        t1 = ntt::mul_add(lhs(0, 19), rhs(19), t1);

        t0 = ntt::mul_add(lhs(0, 20), rhs(20), t0);
        t1 = ntt::mul_add(lhs(0, 21), rhs(21), t1);
        t0 = ntt::mul_add(lhs(0, 22), rhs(22), t0);
        t1 = ntt::mul_add(lhs(0, 23), rhs(23), t1);

        t0 = ntt::mul_add(lhs(0, 24), rhs(24), t0);
        t1 = ntt::mul_add(lhs(0, 25), rhs(25), t1);
        t0 = ntt::mul_add(lhs(0, 26), rhs(26), t0);
        t1 = ntt::mul_add(lhs(0, 27), rhs(27), t1);

        t0 = ntt::mul_add(lhs(0, 28), rhs(28), t0);
        t1 = ntt::mul_add(lhs(0, 29), rhs(29), t1);
        t0 = ntt::mul_add(lhs(0, 30), rhs(30), t0);
        t1 = ntt::mul_add(lhs(0, 31), rhs(31), t1);

        output(0) = ntt::add(t0, t1);
        return output;
    }
};

template <bool AccC>
struct mma<AccC, false, ntt::vector<float, 4, 4>, ntt::vector<float, 4, 4>,
           ntt::vector<float, 4, 4>> {
    ntt::vector<float, 4, 4>
    operator()(const ntt::vector<float, 4, 4> &lhs,
               const ntt::vector<float, 4, 4> &rhs,
               const ntt::vector<float, 4, 4> &v3) const noexcept {
        auto output = v3;
        ntt::fixed_tensor_alike_t<ntt::vector<float, 4>, 1, 4> lhs_2d[4]{
            {{lhs(0)}},
            {{lhs(1)}},
            {{lhs(2)}},
            {{lhs(3)}},
        };
        ntt::fixed_tensor_alike_t<ntt::vector<float, 4>, 1, 4> output_2d[4]{
            {{v3(0)}},
            {{v3(1)}},
            {{v3(2)}},
            {{v3(3)}},
        };

        output_2d[0] = ntt::mma<AccC>(lhs_2d[0], rhs, output_2d[0]);
        output_2d[1] = ntt::mma<AccC>(lhs_2d[1], rhs, output_2d[1]);
        output_2d[2] = ntt::mma<AccC>(lhs_2d[2], rhs, output_2d[2]);
        output_2d[3] = ntt::mma<AccC>(lhs_2d[3], rhs, output_2d[3]);

        output(0) = output_2d[0](0);
        output(1) = output_2d[1](0);
        output(2) = output_2d[2](0);
        output(3) = output_2d[3](0);

        return output;
    }
};

template <bool AccC>
struct mma<AccC, false, ntt::vector<float, 32, 32>, ntt::vector<float, 32, 32>,
           ntt::vector<float, 32, 32>> {
    ntt::vector<float, 32, 32>
    operator()(const ntt::vector<float, 32, 32> &lhs,
               const ntt::vector<float, 32, 32> &rhs,
               const ntt::vector<float, 32, 32> &v3) const noexcept {
        auto output = v3;
        ntt::fixed_tensor_alike_t<ntt::vector<float, 32>, 1, 32> lhs_2d[]{
            {{lhs(0)}},  {{lhs(1)}},  {{lhs(2)}},  {{lhs(3)}},  {{lhs(4)}},
            {{lhs(5)}},  {{lhs(6)}},  {{lhs(7)}},  {{lhs(8)}},  {{lhs(9)}},
            {{lhs(10)}}, {{lhs(11)}}, {{lhs(12)}}, {{lhs(13)}}, {{lhs(14)}},
            {{lhs(15)}}, {{lhs(16)}}, {{lhs(17)}}, {{lhs(18)}}, {{lhs(19)}},
            {{lhs(20)}}, {{lhs(21)}}, {{lhs(22)}}, {{lhs(23)}}, {{lhs(24)}},
            {{lhs(25)}}, {{lhs(26)}}, {{lhs(27)}}, {{lhs(28)}}, {{lhs(29)}},
            {{lhs(30)}}, {{lhs(31)}}};

        ntt::fixed_tensor_alike_t<ntt::vector<float, 32>, 1, 32> output_2d[]{
            {{v3(0)}},  {{v3(1)}},  {{v3(2)}},  {{v3(3)}},  {{v3(4)}},
            {{v3(5)}},  {{v3(6)}},  {{v3(7)}},  {{v3(8)}},  {{v3(9)}},
            {{v3(10)}}, {{v3(11)}}, {{v3(12)}}, {{v3(13)}}, {{v3(14)}},
            {{v3(15)}}, {{v3(16)}}, {{v3(17)}}, {{v3(18)}}, {{v3(19)}},
            {{v3(20)}}, {{v3(21)}}, {{v3(22)}}, {{v3(23)}}, {{v3(24)}},
            {{v3(25)}}, {{v3(26)}}, {{v3(27)}}, {{v3(28)}}, {{v3(29)}},
            {{v3(30)}}, {{v3(31)}}};

        output_2d[0] = ntt::mma<AccC>(lhs_2d[0], rhs, output_2d[0]);
        output_2d[1] = ntt::mma<AccC>(lhs_2d[1], rhs, output_2d[1]);
        output_2d[2] = ntt::mma<AccC>(lhs_2d[2], rhs, output_2d[2]);
        output_2d[3] = ntt::mma<AccC>(lhs_2d[3], rhs, output_2d[3]);
        output_2d[4] = ntt::mma<AccC>(lhs_2d[4], rhs, output_2d[4]);
        output_2d[5] = ntt::mma<AccC>(lhs_2d[5], rhs, output_2d[5]);
        output_2d[6] = ntt::mma<AccC>(lhs_2d[6], rhs, output_2d[6]);
        output_2d[7] = ntt::mma<AccC>(lhs_2d[7], rhs, output_2d[7]);

        output_2d[8] = ntt::mma<AccC>(lhs_2d[8], rhs, output_2d[8]);
        output_2d[9] = ntt::mma<AccC>(lhs_2d[9], rhs, output_2d[9]);
        output_2d[10] = ntt::mma<AccC>(lhs_2d[10], rhs, output_2d[10]);
        output_2d[11] = ntt::mma<AccC>(lhs_2d[11], rhs, output_2d[11]);
        output_2d[12] = ntt::mma<AccC>(lhs_2d[12], rhs, output_2d[12]);
        output_2d[13] = ntt::mma<AccC>(lhs_2d[13], rhs, output_2d[13]);
        output_2d[14] = ntt::mma<AccC>(lhs_2d[14], rhs, output_2d[14]);
        output_2d[15] = ntt::mma<AccC>(lhs_2d[15], rhs, output_2d[15]);

        output_2d[16] = ntt::mma<AccC>(lhs_2d[16], rhs, output_2d[16]);
        output_2d[17] = ntt::mma<AccC>(lhs_2d[17], rhs, output_2d[17]);
        output_2d[18] = ntt::mma<AccC>(lhs_2d[18], rhs, output_2d[18]);
        output_2d[19] = ntt::mma<AccC>(lhs_2d[19], rhs, output_2d[19]);
        output_2d[20] = ntt::mma<AccC>(lhs_2d[20], rhs, output_2d[20]);
        output_2d[21] = ntt::mma<AccC>(lhs_2d[21], rhs, output_2d[21]);
        output_2d[22] = ntt::mma<AccC>(lhs_2d[22], rhs, output_2d[22]);
        output_2d[23] = ntt::mma<AccC>(lhs_2d[23], rhs, output_2d[23]);

        output_2d[24] = ntt::mma<AccC>(lhs_2d[24], rhs, output_2d[24]);
        output_2d[25] = ntt::mma<AccC>(lhs_2d[25], rhs, output_2d[25]);
        output_2d[26] = ntt::mma<AccC>(lhs_2d[26], rhs, output_2d[26]);
        output_2d[27] = ntt::mma<AccC>(lhs_2d[27], rhs, output_2d[27]);
        output_2d[28] = ntt::mma<AccC>(lhs_2d[28], rhs, output_2d[28]);
        output_2d[29] = ntt::mma<AccC>(lhs_2d[29], rhs, output_2d[29]);
        output_2d[30] = ntt::mma<AccC>(lhs_2d[30], rhs, output_2d[30]);
        output_2d[31] = ntt::mma<AccC>(lhs_2d[31], rhs, output_2d[31]);

        output(0) = output_2d[0](0);
        output(1) = output_2d[1](0);
        output(2) = output_2d[2](0);
        output(3) = output_2d[3](0);
        output(4) = output_2d[4](0);
        output(5) = output_2d[5](0);
        output(6) = output_2d[6](0);
        output(7) = output_2d[7](0);

        output(8) = output_2d[8](0);
        output(9) = output_2d[9](0);
        output(10) = output_2d[10](0);
        output(11) = output_2d[11](0);
        output(12) = output_2d[12](0);
        output(13) = output_2d[13](0);
        output(14) = output_2d[14](0);
        output(15) = output_2d[15](0);

        output(16) = output_2d[16](0);
        output(17) = output_2d[17](0);
        output(18) = output_2d[18](0);
        output(19) = output_2d[19](0);
        output(20) = output_2d[20](0);
        output(21) = output_2d[21](0);
        output(22) = output_2d[22](0);
        output(23) = output_2d[23](0);

        output(24) = output_2d[24](0);
        output(25) = output_2d[25](0);
        output(26) = output_2d[26](0);
        output(27) = output_2d[27](0);
        output(28) = output_2d[28](0);
        output(29) = output_2d[29](0);
        output(30) = output_2d[30](0);
        output(31) = output_2d[31](0);

        return output;
    }
};

// register reduce_sum kernel
#define REDUCE_ADD_FLOAT32(lmul, mlen)                                         \
    inline float reduce_add_float32(const vfloat32m##lmul##_t &v,              \
                                    const size_t vl) {                         \
        auto scalar = __riscv_vfmv_v_f_f32m1(0.f, vl);                         \
        auto dest = __riscv_vfredusum_vs_f32m##lmul##_f32m1(v, scalar, vl);    \
        return __riscv_vfmv_f_s_f32m1_f32(dest);                               \
    }

// register reduce_max kernel
#define REDUCE_MAX_FLOAT32(lmul, mlen)                                         \
    inline float reduce_max_float32(const vfloat32m##lmul##_t &v,              \
                                    const size_t vl) {                         \
        float lowest = std::numeric_limits<float>::lowest();                   \
        auto scalar = __riscv_vfmv_v_f_f32m1(lowest, vl);                      \
        auto dest = __riscv_vfredmax_vs_f32m##lmul##_f32m1(v, scalar, vl);     \
        return __riscv_vfmv_f_s_f32m1_f32(dest);                               \
    }

// register reduce_min kernel
#define REDUCE_MIN_FLOAT32(lmul, mlen)                                         \
    inline float reduce_min_float32(const vfloat32m##lmul##_t &v,              \
                                    const size_t vl) {                         \
        float max = std::numeric_limits<float>::max();                         \
        auto scalar = __riscv_vfmv_v_f_f32m1(max, vl);                         \
        auto dest = __riscv_vfredmin_vs_f32m##lmul##_f32m1(v, scalar, vl);     \
        return __riscv_vfmv_f_s_f32m1_f32(dest);                               \
    }

REGISTER_RVV_KERNEL(REDUCE_ADD_FLOAT32)
REGISTER_RVV_KERNEL(REDUCE_MAX_FLOAT32)
REGISTER_RVV_KERNEL(REDUCE_MIN_FLOAT32)

// register reduce op
#define RVV_REDUCE_OP(op, dtype, vl, kernel)                                   \
    template <> struct reduce<op, dtype, ntt::vector<dtype, vl>> {             \
        dtype operator()(const ntt::vector<dtype, vl> &v) const noexcept {     \
            return kernel(v, vl);                                              \
        }                                                                      \
    };

#define REGISTER_RVV_REDUCE_OP(op, dtype, kernel)                              \
    RVV_REDUCE_OP(op, dtype, NTT_VL(sizeof(dtype) * 8, *, 1), kernel)          \
    RVV_REDUCE_OP(op, dtype, NTT_VL(sizeof(dtype) * 8, *, 2), kernel)          \
    RVV_REDUCE_OP(op, dtype, NTT_VL(sizeof(dtype) * 8, *, 4), kernel)          \
    RVV_REDUCE_OP(op, dtype, NTT_VL(sizeof(dtype) * 8, *, 8), kernel)

REGISTER_RVV_REDUCE_OP(add, float, reduce_add_float32)
REGISTER_RVV_REDUCE_OP(max, float, reduce_max_float32)
REGISTER_RVV_REDUCE_OP(min, float, reduce_min_float32)

// register clamp kernel
#define CLAMP_FLOAT32(lmul, mlen)                                              \
    inline vfloat32m##lmul##_t clamp_float32(                                  \
        const vfloat32m##lmul##_t &v, const float &min, const float &max,      \
        const size_t vl) {                                                     \
        auto ret = __riscv_vfmax_vf_f32m##lmul(v, min, vl);                    \
        return __riscv_vfmin_vf_f32m##lmul(ret, max, vl);                      \
    }

REGISTER_RVV_KERNEL(CLAMP_FLOAT32)

// register clamp op
#define RVV_CLAMP_OP(dtype, vl, kernel)                                        \
    template <> struct clamp<ntt::vector<dtype, vl>, dtype> {                  \
        ntt::vector<dtype, vl> operator()(const ntt::vector<dtype, vl> &v,     \
                                          const dtype &min,                    \
                                          const dtype &max) const noexcept {   \
            return kernel(v, min, max, vl);                                    \
        }                                                                      \
    };

#define REGISTER_RVV_CLAMP_OP(dtype, kernel)                                   \
    RVV_CLAMP_OP(dtype, NTT_VL(sizeof(dtype) * 8, *, 1), kernel)               \
    RVV_CLAMP_OP(dtype, NTT_VL(sizeof(dtype) * 8, *, 2), kernel)               \
    RVV_CLAMP_OP(dtype, NTT_VL(sizeof(dtype) * 8, *, 4), kernel)               \
    RVV_CLAMP_OP(dtype, NTT_VL(sizeof(dtype) * 8, *, 8), kernel)

REGISTER_RVV_CLAMP_OP(float, clamp_float32)

// register cast kernel
#define CAST_FLOAT32_INT32(lmul, mlen)                                         \
    inline vint32m##lmul##_t cast_float32_int32(const vfloat32m##lmul##_t &v,  \
                                                const size_t vl) {             \
        return __riscv_vfcvt_rtz_x_f_v_i32m##lmul(v, vl);                      \
    }

#define CAST_INT32_FLOAT32(lmul, mlen)                                         \
    inline vfloat32m##lmul##_t cast_int32_float32(const vint32m##lmul##_t &v,  \
                                                  const size_t vl) {           \
        return __riscv_vfcvt_f_x_v_f32m##lmul(v, vl);                          \
    }

#define CAST_FLOAT32_UINT32(lmul, mlen)                                        \
    inline vuint32m##lmul##_t cast_float32_uint32(                             \
        const vfloat32m##lmul##_t &v, const size_t vl) {                       \
        return __riscv_vfcvt_xu_f_v_u32m##lmul(v, vl);                         \
    }

#define CAST_UINT32_FLOAT32(lmul, mlen)                                        \
    inline vfloat32m##lmul##_t cast_uint32_float32(                            \
        const vuint32m##lmul##_t &v, const size_t vl) {                        \
        return __riscv_vfcvt_f_xu_v_f32m##lmul(v, vl);                         \
    }

REGISTER_RVV_KERNEL(CAST_FLOAT32_INT32)
REGISTER_RVV_KERNEL(CAST_INT32_FLOAT32)
REGISTER_RVV_KERNEL(CAST_FLOAT32_UINT32)
REGISTER_RVV_KERNEL(CAST_UINT32_FLOAT32)

// register cast op
#define RVV_CAST_OP_1_1(from_dtype, to_dtype, vl, kernel)                      \
    template <>                                                                \
    struct cast<ntt::vector<from_dtype, vl>, ntt::vector<to_dtype, vl>> {      \
        ntt::vector<to_dtype, vl>                                              \
        operator()(const ntt::vector<from_dtype, vl> &v) const noexcept {      \
            return kernel(v, vl);                                              \
        }                                                                      \
    };

#define RVV_CAST_OP_4_1(from_dtype, to_dtype, vl, kernel)                      \
    template <>                                                                \
    struct cast<ntt::vector<from_dtype, vl>, ntt::vector<to_dtype, vl * 4>> {  \
        ntt::vector<to_dtype, vl * 4>                                          \
        operator()(const ntt::vector<from_dtype, vl> &v0,                      \
                   const ntt::vector<from_dtype, vl> &v1,                      \
                   const ntt::vector<from_dtype, vl> &v2,                      \
                   const ntt::vector<from_dtype, vl> &v3) const noexcept {     \
            return kernel(v0, v1, v2, v3, vl);                                 \
        }                                                                      \
    };

#define REGISTER_RVV_CAST_OP(from, to, kernel)                                 \
    RVV_CAST_OP_1_1(from, to, NTT_VL(sizeof(from) * 8, *, 1), kernel)          \
    RVV_CAST_OP_1_1(from, to, NTT_VL(sizeof(from) * 8, *, 2), kernel)          \
    RVV_CAST_OP_1_1(from, to, NTT_VL(sizeof(from) * 8, *, 4), kernel)          \
    RVV_CAST_OP_1_1(from, to, NTT_VL(sizeof(from) * 8, *, 8), kernel)

#define REGISTER_RVV_CAST_OP_4_1(from, to, kernel)                             \
    RVV_CAST_OP_4_1(from, to, NTT_VL(sizeof(from) * 8, *, 1), kernel)

#define REGISTER_RVV_CAST_OP_1_4(from, to, kernel)                             \
    RVV_CAST_OP_1_1(from, to, NTT_VL(sizeof(from) * 8, /, 8), kernel)          \
    RVV_CAST_OP_1_1(from, to, NTT_VL(sizeof(from) * 8, /, 4), kernel)          \
    RVV_CAST_OP_1_1(from, to, NTT_VL(sizeof(from) * 8, /, 2), kernel)          \
    RVV_CAST_OP_1_1(from, to, NTT_VL(sizeof(from) * 8, *, 1), kernel)          \
    RVV_CAST_OP_1_1(from, to, NTT_VL(sizeof(from) * 8, *, 2), kernel)

REGISTER_RVV_CAST_OP(float, int, cast_float32_int32)
REGISTER_RVV_CAST_OP(int, float, cast_int32_float32)
REGISTER_RVV_CAST_OP(float, unsigned int, cast_float32_uint32)
REGISTER_RVV_CAST_OP(unsigned int, float, cast_uint32_float32)
  
// cast float to bool
template <>
struct cast<ntt::vector<float, NTT_VL(sizeof(float) * 8, *, 1)>,
            ntt::vector<bool, NTT_VL(sizeof(bool) * 8, *, 1)>> {
    auto
    operator()(const ntt::vector<float, NTT_VL(sizeof(float) * 8, *, 1)> &v0,
               const ntt::vector<float, NTT_VL(sizeof(float) * 8, *, 1)> &v1,
               const ntt::vector<float, NTT_VL(sizeof(float) * 8, *, 1)> &v2,
               const ntt::vector<float, NTT_VL(sizeof(float) * 8, *, 1)> &v3)
        const noexcept {
        constexpr auto vl = NTT_VL(sizeof(bool) * 8, *, 1);
#if 0
        auto src = __riscv_vcreate_v_f32m1_f32m4(v0, v1, v2, v3);
#else
        auto src = __riscv_vundefined_f32m4();
        src = __riscv_vset_v_f32m1_f32m4(src, 0, v0);
        src = __riscv_vset_v_f32m1_f32m4(src, 1, v1);
        src = __riscv_vset_v_f32m1_f32m4(src, 2, v2);
        src = __riscv_vset_v_f32m1_f32m4(src, 3, v3);
#endif
        auto zero = __riscv_vmv_v_x_u8m1(0, vl);
        auto mask = __riscv_vmfne_vf_f32m4_b8(src, 0.f, vl);
        return __riscv_vmerge_vxm_u8m1(zero, 1, mask, vl);
    }
};

// cast bool to float
template <>
struct cast<ntt::vector<bool, NTT_VL(sizeof(bool) * 8, *, 1)>,
            ntt::vector<float, NTT_VL(sizeof(float) * 8, *, 1)>> {
    auto operator()(const ntt::vector<bool, NTT_VL(sizeof(bool) * 8, *, 1)> &v)
        const noexcept {
        constexpr auto vl = NTT_VL(sizeof(float) * 8, *, 1);
        auto mask = __riscv_vreinterpret_v_u8m1_b8(v);
        ntt::vector<float, 4, vl> output;
        auto zero = __riscv_vfmv_v_f_f32m4(0.f, vl);
        auto dst = __riscv_vfmerge_vfm_f32m4(zero, 1.f, mask, vl);
        output(0) = __riscv_vget_v_f32m4_f32m1(dst, 0);
        output(1) = __riscv_vget_v_f32m4_f32m1(dst, 1);
        output(2) = __riscv_vget_v_f32m4_f32m1(dst, 2);
        output(3) = __riscv_vget_v_f32m4_f32m1(dst, 3);
        return output;
    }
};

// where
#define WHERE_FLOAT32(lmul1, lmul2, mlen)                                      \
    inline vfloat32m##lmul1##_t where_float32(                                 \
<<<<<<< HEAD
=======
        const vuint8m##lmul2##_t &condition, const float &x, const float &y,   \
        const size_t vl) {                                                     \
        vbool##mlen##_t mask =                                                 \
            __riscv_vmsne_vx_u8m##lmul2##_b##mlen(condition, 0.f, vl);         \
        auto x_broadcast = __riscv_vfmv_v_f_f32m##lmul1(x, vl);                \
        auto y_broadcast = __riscv_vfmv_v_f_f32m##lmul1(y, vl);                \
        return __riscv_vmerge_vvm_f32m##lmul1(y_broadcast, x_broadcast, mask,  \
                                              vl);                             \
    }                                                                          \
                                                                               \
    inline vfloat32m##lmul1##_t where_float32(                                 \
        const uint8_t &condition, const float &x,                              \
        const vfloat32m##lmul1##_t &y, const size_t vl) {                      \
        auto cond_brct = __riscv_vmv_v_x_u8m##lmul2(condition, vl);            \
        vbool##mlen##_t mask =                                                 \
            __riscv_vmsne_vx_u8m##lmul2##_b##mlen(cond_brct, 0.f, vl);         \
        auto x_broadcast = __riscv_vfmv_v_f_f32m##lmul1(x, vl);                \
        return __riscv_vmerge_vvm_f32m##lmul1(y, x_broadcast, mask, vl);       \
    }                                                                          \
                                                                               \
    inline vfloat32m##lmul1##_t where_float32(                                 \
        const uint8_t &condition, const vfloat32m##lmul1##_t &x,               \
        const float &y, const size_t vl) {                                     \
        auto cond_brct = __riscv_vmv_v_x_u8m##lmul2(condition, vl);            \
        vbool##mlen##_t mask =                                                 \
            __riscv_vmsne_vx_u8m##lmul2##_b##mlen(cond_brct, 0.f, vl);         \
        auto y_broadcast = __riscv_vfmv_v_f_f32m##lmul1(y, vl);                \
        return __riscv_vmerge_vvm_f32m##lmul1(y_broadcast, x, mask, vl);       \
    }                                                                          \
                                                                               \
    inline vfloat32m##lmul1##_t where_float32(                                 \
>>>>>>> 42cf2752
        const vuint8m##lmul2##_t &condition, const vfloat32m##lmul1##_t &x,    \
        const vfloat32m##lmul1##_t &y, const size_t vl) {                      \
        vbool##mlen##_t mask =                                                 \
            __riscv_vmsne_vx_u8m##lmul2##_b##mlen(condition, 0.f, vl);         \
        return __riscv_vmerge_vvm_f32m##lmul1(y, x, mask, vl);                 \
    }                                                                          \
                                                                               \
    inline vfloat32m##lmul1##_t where_float32(                                 \
        const vuint8m##lmul2##_t &condition, const float &x,                   \
        const vfloat32m##lmul1##_t &y, const size_t vl) {                      \
        vbool##mlen##_t mask =                                                 \
            __riscv_vmsne_vx_u8m##lmul2##_b##mlen(condition, 0.f, vl);         \
        auto x_broadcast = __riscv_vfmv_v_f_f32m##lmul1(x, vl);                \
        return __riscv_vmerge_vvm_f32m##lmul1(y, x_broadcast, mask, vl);       \
    }                                                                          \
                                                                               \
    inline vfloat32m##lmul1##_t where_float32(                                 \
        const vuint8m##lmul2##_t &condition, const vfloat32m##lmul1##_t &x,    \
        const float &y, const size_t vl) {                                     \
        vbool##mlen##_t mask =                                                 \
            __riscv_vmsne_vx_u8m##lmul2##_b##mlen(condition, 0.f, vl);         \
        auto y_broadcast = __riscv_vfmv_v_f_f32m##lmul1(y, vl);                \
        return __riscv_vmerge_vvm_f32m##lmul1(y_broadcast, x, mask, vl);       \
    }                                                                          \
                                                                               \
    inline vfloat32m##lmul1##_t where_float32(                                 \
        const uint8_t &condition, const vfloat32m##lmul1##_t &x,               \
        const vfloat32m##lmul1##_t &y, const size_t vl) {                      \
        auto cond_brct = __riscv_vmv_v_x_u8m##lmul2(condition, vl);            \
        vbool##mlen##_t mask =                                                 \
            __riscv_vmsne_vx_u8m##lmul2##_b##mlen(cond_brct, 0.f, vl);         \
        return __riscv_vmerge_vvm_f32m##lmul1(y, x, mask, vl);                 \
    }

#define RVV_WHERE_OP(dtype, vl, kernel)                                        \
    template <>                                                                \
    struct where<ntt::vector<bool, vl>, ntt::vector<dtype, vl>,                \
                 ntt::vector<dtype, vl>> {                                     \
        ntt::vector<dtype, vl>                                                 \
        operator()(const ntt::vector<bool, vl> &condition,                     \
                   const ntt::vector<dtype, vl> &x,                            \
                   const ntt::vector<dtype, vl> &y) const noexcept {           \
            return kernel(condition, x, y, vl);                                \
        }                                                                      \
    };                                                                         \
                                                                               \
    template <>                                                                \
    struct where<ntt::vector<bool, vl>, dtype, ntt::vector<dtype, vl>> {       \
        ntt::vector<dtype, vl>                                                 \
        operator()(const ntt::vector<bool, vl> &condition, const dtype &x,     \
                   const ntt::vector<dtype, vl> &y) const noexcept {           \
            return kernel(condition, x, y, vl);                                \
        }                                                                      \
    };                                                                         \
                                                                               \
    template <>                                                                \
    struct where<ntt::vector<bool, vl>, ntt::vector<dtype, vl>, dtype> {       \
        ntt::vector<dtype, vl>                                                 \
        operator()(const ntt::vector<bool, vl> &condition,                     \
                   const ntt::vector<dtype, vl> &x,                            \
                   const dtype &y) const noexcept {                            \
            return kernel(condition, x, y, vl);                                \
        }                                                                      \
    };                                                                         \
                                                                               \
    template <>                                                                \
    struct where<bool, ntt::vector<dtype, vl>, ntt::vector<dtype, vl>> {       \
        ntt::vector<dtype, vl>                                                 \
        operator()(const bool &condition, const ntt::vector<dtype, vl> &x,     \
                   const ntt::vector<dtype, vl> &y) const noexcept {           \
            return kernel(condition, x, y, vl);                                \
        }                                                                      \
<<<<<<< HEAD
=======
    };                                                                         \
                                                                               \
    template <> struct where<ntt::vector<bool, vl>, dtype, dtype> {            \
        ntt::vector<dtype, vl>                                                 \
        operator()(const ntt::vector<bool, vl> &condition, const dtype &x,     \
                   const dtype &y) const noexcept {                            \
            return kernel(condition, x, y, vl);                                \
        }                                                                      \
    };                                                                         \
                                                                               \
    template <> struct where<bool, dtype, ntt::vector<dtype, vl>> {            \
        ntt::vector<dtype, vl>                                                 \
        operator()(const bool &condition, const dtype &x,                      \
                   const ntt::vector<dtype, vl> &y) const noexcept {           \
            return kernel(condition, x, y, vl);                                \
        }                                                                      \
    };                                                                         \
                                                                               \
    template <> struct where<bool, ntt::vector<dtype, vl>, dtype> {            \
        ntt::vector<dtype, vl> operator()(const bool &condition,               \
                                          const ntt::vector<dtype, vl> &x,     \
                                          const dtype &y) const noexcept {     \
            return kernel(condition, x, y, vl);                                \
        }                                                                      \
>>>>>>> 42cf2752
    };

#define REGISTER_RVV_WHERE_OP(dtype, kernel)                                   \
    RVV_WHERE_OP(dtype, NTT_VL(sizeof(dtype) * 8, *, 1), kernel)               \
    RVV_WHERE_OP(dtype, NTT_VL(sizeof(dtype) * 8, *, 2), kernel)               \
    RVV_WHERE_OP(dtype, NTT_VL(sizeof(dtype) * 8, *, 4), kernel)               \
    RVV_WHERE_OP(dtype, NTT_VL(sizeof(dtype) * 8, *, 8), kernel)

REGISTER_RVV_KERNEL_4_1(WHERE_FLOAT32)
REGISTER_RVV_WHERE_OP(float, where_float32)

// compare
#define RVV_COMPARE_OP(op, dtype, vl, kernel)                                  \
    template <> struct op<ntt::vector<dtype, vl>, ntt::vector<dtype, vl>> {    \
        ntt::vector<bool, vl>                                                  \
        operator()(const ntt::vector<dtype, vl> &v1,                           \
                   const ntt::vector<dtype, vl> &v2) const noexcept {          \
            return kernel(v1, v2, vl);                                         \
        }                                                                      \
    };                                                                         \
                                                                               \
    template <> struct op<ntt::vector<dtype, vl>, dtype> {                     \
        ntt::vector<bool, vl> operator()(const ntt::vector<dtype, vl> &v,      \
                                         const dtype &s) const noexcept {      \
            return kernel(v, s, vl);                                           \
        }                                                                      \
    };                                                                         \
                                                                               \
    template <> struct op<dtype, ntt::vector<dtype, vl>> {                     \
        ntt::vector<bool, vl>                                                  \
        operator()(const dtype &s,                                             \
                   const ntt::vector<dtype, vl> &v) const noexcept {           \
            return kernel(s, v, vl);                                           \
        }                                                                      \
    };

#define REGISTER_RVV_COMPARE_OP(op, dtype, kernel)                             \
    RVV_COMPARE_OP(op, dtype, NTT_VL(sizeof(dtype) * 8, *, 1), kernel)         \
    RVV_COMPARE_OP(op, dtype, NTT_VL(sizeof(dtype) * 8, *, 2), kernel)         \
    RVV_COMPARE_OP(op, dtype, NTT_VL(sizeof(dtype) * 8, *, 4), kernel)         \
    RVV_COMPARE_OP(op, dtype, NTT_VL(sizeof(dtype) * 8, *, 8), kernel)

#define EQUAL_FLOAT32(lmul1, lmul2, mlen)                                      \
    inline vuint8m##lmul2##_t equal_float32(const vfloat32m##lmul1##_t &v1,    \
                                            const vfloat32m##lmul1##_t &v2,    \
                                            const size_t vl) {                 \
        auto mask = __riscv_vmfeq_vv_f32m##lmul1##_b##mlen(v1, v2, vl);        \
        auto zeros = __riscv_vmv_v_x_u8m##lmul2(0, vl);                        \
        return __riscv_vmerge_vxm_u8m##lmul2(zeros, 0xFF, mask, vl);           \
    }                                                                          \
                                                                               \
    inline vuint8m##lmul2##_t equal_float32(const vfloat32m##lmul1##_t &v,     \
                                            const float &s, const size_t vl) { \
        auto mask = __riscv_vmfeq_vf_f32m##lmul1##_b##mlen(v, s, vl);          \
        auto zeros = __riscv_vmv_v_x_u8m##lmul2(0, vl);                        \
        return __riscv_vmerge_vxm_u8m##lmul2(zeros, 0xFF, mask, vl);           \
    }                                                                          \
                                                                               \
    inline vuint8m##lmul2##_t equal_float32(                                   \
        const float &s, const vfloat32m##lmul1##_t &v, const size_t vl) {      \
        auto mask = __riscv_vmfeq_vf_f32m##lmul1##_b##mlen(v, s, vl);          \
        auto zeros = __riscv_vmv_v_x_u8m##lmul2(0, vl);                        \
        return __riscv_vmerge_vxm_u8m##lmul2(zeros, 0xFF, mask, vl);           \
    }

REGISTER_RVV_KERNEL_4_1(EQUAL_FLOAT32)
REGISTER_RVV_COMPARE_OP(equal, float, equal_float32)

#define NOT_EQUAL_FLOAT32(lmul1, lmul2, mlen)                                  \
    inline vuint8m##lmul2##_t not_equal_float32(                               \
        const vfloat32m##lmul1##_t &v1, const vfloat32m##lmul1##_t &v2,        \
        const size_t vl) {                                                     \
        auto mask = __riscv_vmfne_vv_f32m##lmul1##_b##mlen(v1, v2, vl);        \
        auto zeros = __riscv_vmv_v_x_u8m##lmul2(0, vl);                        \
        return __riscv_vmerge_vxm_u8m##lmul2(zeros, 0xFF, mask, vl);           \
    }                                                                          \
                                                                               \
    inline vuint8m##lmul2##_t not_equal_float32(                               \
        const vfloat32m##lmul1##_t &v, const float &s, const size_t vl) {      \
        auto mask = __riscv_vmfne_vf_f32m##lmul1##_b##mlen(v, s, vl);          \
        auto zeros = __riscv_vmv_v_x_u8m##lmul2(0, vl);                        \
        return __riscv_vmerge_vxm_u8m##lmul2(zeros, 0xFF, mask, vl);           \
    }                                                                          \
                                                                               \
    inline vuint8m##lmul2##_t not_equal_float32(                               \
        const float &s, const vfloat32m##lmul1##_t &v, const size_t vl) {      \
        auto mask = __riscv_vmfne_vf_f32m##lmul1##_b##mlen(v, s, vl);          \
        auto zeros = __riscv_vmv_v_x_u8m##lmul2(0, vl);                        \
        return __riscv_vmerge_vxm_u8m##lmul2(zeros, 0xFF, mask, vl);           \
    }

REGISTER_RVV_KERNEL_4_1(NOT_EQUAL_FLOAT32)
REGISTER_RVV_COMPARE_OP(not_equal, float, not_equal_float32)

#define LESS_FLOAT32(lmul1, lmul2, mlen)                                       \
    inline vuint8m##lmul2##_t less_float32(const vfloat32m##lmul1##_t &v1,     \
                                           const vfloat32m##lmul1##_t &v2,     \
                                           const size_t vl) {                  \
        auto mask = __riscv_vmflt_vv_f32m##lmul1##_b##mlen(v1, v2, vl);        \
        auto zeros = __riscv_vmv_v_x_u8m##lmul2(0, vl);                        \
        return __riscv_vmerge_vxm_u8m##lmul2(zeros, 0xFF, mask, vl);           \
    }                                                                          \
                                                                               \
    inline vuint8m##lmul2##_t less_float32(const vfloat32m##lmul1##_t &v,      \
                                           const float &s, const size_t vl) {  \
        auto mask = __riscv_vmflt_vf_f32m##lmul1##_b##mlen(v, s, vl);          \
        auto zeros = __riscv_vmv_v_x_u8m##lmul2(0, vl);                        \
        return __riscv_vmerge_vxm_u8m##lmul2(zeros, 0xFF, mask, vl);           \
    }                                                                          \
                                                                               \
    inline vuint8m##lmul2##_t less_float32(                                    \
        const float &s, const vfloat32m##lmul1##_t &v, const size_t vl) {      \
        auto mask = __riscv_vmflt_vf_f32m##lmul1##_b##mlen(v, s, vl);          \
        auto zeros = __riscv_vmv_v_x_u8m##lmul2(0, vl);                        \
        return __riscv_vmerge_vxm_u8m##lmul2(zeros, 0xFF, mask, vl);           \
    }

REGISTER_RVV_KERNEL_4_1(LESS_FLOAT32)
REGISTER_RVV_COMPARE_OP(less, float, less_float32)

#define LESS_OR_EQUAL_FLOAT32(lmul1, lmul2, mlen)                              \
    inline vuint8m##lmul2##_t less_or_equal_float32(                           \
        const vfloat32m##lmul1##_t &v1, const vfloat32m##lmul1##_t &v2,        \
        const size_t vl) {                                                     \
        auto mask = __riscv_vmfle_vv_f32m##lmul1##_b##mlen(v1, v2, vl);        \
        auto zeros = __riscv_vmv_v_x_u8m##lmul2(0, vl);                        \
        return __riscv_vmerge_vxm_u8m##lmul2(zeros, 0xFF, mask, vl);           \
    }                                                                          \
                                                                               \
    inline vuint8m##lmul2##_t less_or_equal_float32(                           \
        const vfloat32m##lmul1##_t &v, const float &s, const size_t vl) {      \
        auto mask = __riscv_vmfle_vf_f32m##lmul1##_b##mlen(v, s, vl);          \
        auto zeros = __riscv_vmv_v_x_u8m##lmul2(0, vl);                        \
        return __riscv_vmerge_vxm_u8m##lmul2(zeros, 0xFF, mask, vl);           \
    }                                                                          \
                                                                               \
    inline vuint8m##lmul2##_t less_or_equal_float32(                           \
        const float &s, const vfloat32m##lmul1##_t &v, const size_t vl) {      \
        auto mask = __riscv_vmfle_vf_f32m##lmul1##_b##mlen(v, s, vl);          \
        auto zeros = __riscv_vmv_v_x_u8m##lmul2(0, vl);                        \
        return __riscv_vmerge_vxm_u8m##lmul2(zeros, 0xFF, mask, vl);           \
    }

REGISTER_RVV_KERNEL_4_1(LESS_OR_EQUAL_FLOAT32)
REGISTER_RVV_COMPARE_OP(less_or_equal, float, less_or_equal_float32)

#define GREATER_FLOAT32(lmul1, lmul2, mlen)                                    \
    inline vuint8m##lmul2##_t greater_float32(const vfloat32m##lmul1##_t &v1,  \
                                              const vfloat32m##lmul1##_t &v2,  \
                                              const size_t vl) {               \
        auto mask = __riscv_vmfgt_vv_f32m##lmul1##_b##mlen(v1, v2, vl);        \
        auto zeros = __riscv_vmv_v_x_u8m##lmul2(0, vl);                        \
        return __riscv_vmerge_vxm_u8m##lmul2(zeros, 0xFF, mask, vl);           \
    }                                                                          \
                                                                               \
    inline vuint8m##lmul2##_t greater_float32(                                 \
        const vfloat32m##lmul1##_t &v, const float &s, const size_t vl) {      \
        auto mask = __riscv_vmfgt_vf_f32m##lmul1##_b##mlen(v, s, vl);          \
        auto zeros = __riscv_vmv_v_x_u8m##lmul2(0, vl);                        \
        return __riscv_vmerge_vxm_u8m##lmul2(zeros, 0xFF, mask, vl);           \
    }                                                                          \
                                                                               \
    inline vuint8m##lmul2##_t greater_float32(                                 \
        const float &s, const vfloat32m##lmul1##_t &v, const size_t vl) {      \
        auto mask = __riscv_vmfgt_vf_f32m##lmul1##_b##mlen(v, s, vl);          \
        auto zeros = __riscv_vmv_v_x_u8m##lmul2(0, vl);                        \
        return __riscv_vmerge_vxm_u8m##lmul2(zeros, 0xFF, mask, vl);           \
    }

REGISTER_RVV_KERNEL_4_1(GREATER_FLOAT32)
REGISTER_RVV_COMPARE_OP(greater, float, greater_float32)

#define GREATER_OR_EQUAL_FLOAT32(lmul1, lmul2, mlen)                           \
    inline vuint8m##lmul2##_t greater_or_equal_float32(                        \
        const vfloat32m##lmul1##_t &v1, const vfloat32m##lmul1##_t &v2,        \
        const size_t vl) {                                                     \
        auto mask = __riscv_vmfge_vv_f32m##lmul1##_b##mlen(v1, v2, vl);        \
        auto zeros = __riscv_vmv_v_x_u8m##lmul2(0, vl);                        \
        return __riscv_vmerge_vxm_u8m##lmul2(zeros, 0xFF, mask, vl);           \
    }                                                                          \
                                                                               \
    inline vuint8m##lmul2##_t greater_or_equal_float32(                        \
        const vfloat32m##lmul1##_t &v, const float &s, const size_t vl) {      \
        auto mask = __riscv_vmfge_vf_f32m##lmul1##_b##mlen(v, s, vl);          \
        auto zeros = __riscv_vmv_v_x_u8m##lmul2(0, vl);                        \
        return __riscv_vmerge_vxm_u8m##lmul2(zeros, 0xFF, mask, vl);           \
    }                                                                          \
                                                                               \
    inline vuint8m##lmul2##_t greater_or_equal_float32(                        \
        const float &s, const vfloat32m##lmul1##_t &v, const size_t vl) {      \
        auto mask = __riscv_vmfge_vf_f32m##lmul1##_b##mlen(v, s, vl);          \
        auto zeros = __riscv_vmv_v_x_u8m##lmul2(0, vl);                        \
        return __riscv_vmerge_vxm_u8m##lmul2(zeros, 0xFF, mask, vl);           \
    }

REGISTER_RVV_KERNEL_4_1(GREATER_OR_EQUAL_FLOAT32)
REGISTER_RVV_COMPARE_OP(greater_or_equal, float, greater_or_equal_float32)

#endif
} // namespace nncase::ntt::ops<|MERGE_RESOLUTION|>--- conflicted
+++ resolved
@@ -1513,8 +1513,6 @@
 // where
 #define WHERE_FLOAT32(lmul1, lmul2, mlen)                                      \
     inline vfloat32m##lmul1##_t where_float32(                                 \
-<<<<<<< HEAD
-=======
         const vuint8m##lmul2##_t &condition, const float &x, const float &y,   \
         const size_t vl) {                                                     \
         vbool##mlen##_t mask =                                                 \
@@ -1546,7 +1544,6 @@
     }                                                                          \
                                                                                \
     inline vfloat32m##lmul1##_t where_float32(                                 \
->>>>>>> 42cf2752
         const vuint8m##lmul2##_t &condition, const vfloat32m##lmul1##_t &x,    \
         const vfloat32m##lmul1##_t &y, const size_t vl) {                      \
         vbool##mlen##_t mask =                                                 \
@@ -1619,8 +1616,6 @@
                    const ntt::vector<dtype, vl> &y) const noexcept {           \
             return kernel(condition, x, y, vl);                                \
         }                                                                      \
-<<<<<<< HEAD
-=======
     };                                                                         \
                                                                                \
     template <> struct where<ntt::vector<bool, vl>, dtype, dtype> {            \
@@ -1645,7 +1640,6 @@
                                           const dtype &y) const noexcept {     \
             return kernel(condition, x, y, vl);                                \
         }                                                                      \
->>>>>>> 42cf2752
     };
 
 #define REGISTER_RVV_WHERE_OP(dtype, kernel)                                   \
