--- conflicted
+++ resolved
@@ -1102,219 +1102,6 @@
 
 REGISTER_RVV_MUL_ADD_OP(float, mul_add_float32)
 
-<<<<<<< HEAD
-=======
-template <bool AccC>
-struct mma<AccC, false, ntt::vector<float, 1, 4>, ntt::vector<float, 4, 4>,
-           ntt::vector<float, 1, 4>> {
-    ntt::vector<float, 1, 4>
-    operator()(const ntt::vector<float, 1, 4> &lhs,
-               const ntt::vector<float, 4, 4> &rhs,
-               const ntt::vector<float, 1, 4> &v3) const noexcept {
-        auto output = v3;
-        auto t0 = AccC ? ntt::mul_add(lhs(0, 0), rhs(0), output(0))
-                       : ntt::mul(lhs(0, 0), rhs(0));
-        auto t1 = ntt::mul(lhs(0, 1), rhs(1));
-        t0 = ntt::mul_add(lhs(0, 2), rhs(2), t0);
-        t1 = ntt::mul_add(lhs(0, 3), rhs(3), t1);
-        output(0) = ntt::add(t0, t1);
-        return output;
-    }
-};
-
-template <bool AccC>
-struct mma<AccC, false, ntt::vector<float, 1, 32>, ntt::vector<float, 32, 32>,
-           ntt::vector<float, 1, 32>> {
-    ntt::vector<float, 1, 32>
-    operator()(const ntt::vector<float, 1, 32> &lhs,
-               const ntt::vector<float, 32, 32> &rhs,
-               const ntt::vector<float, 1, 32> &v3) const noexcept {
-        auto output = v3;
-
-        auto t0 = AccC ? ntt::mul_add(lhs(0, 0), rhs(0), output(0))
-                       : ntt::mul(lhs(0, 0), rhs(0));
-        auto t1 = ntt::mul(lhs(0, 1), rhs(1));
-        t0 = ntt::mul_add(lhs(0, 2), rhs(2), t0);
-        t1 = ntt::mul_add(lhs(0, 3), rhs(3), t1);
-
-        t0 = ntt::mul_add(lhs(0, 4), rhs(4), t0);
-        t1 = ntt::mul_add(lhs(0, 5), rhs(5), t1);
-        t0 = ntt::mul_add(lhs(0, 6), rhs(6), t0);
-        t1 = ntt::mul_add(lhs(0, 7), rhs(7), t1);
-
-        t0 = ntt::mul_add(lhs(0, 8), rhs(8), t0);
-        t1 = ntt::mul_add(lhs(0, 9), rhs(9), t1);
-        t0 = ntt::mul_add(lhs(0, 10), rhs(10), t0);
-        t1 = ntt::mul_add(lhs(0, 11), rhs(11), t1);
-
-        t0 = ntt::mul_add(lhs(0, 12), rhs(12), t0);
-        t1 = ntt::mul_add(lhs(0, 13), rhs(13), t1);
-        t0 = ntt::mul_add(lhs(0, 14), rhs(14), t0);
-        t1 = ntt::mul_add(lhs(0, 15), rhs(15), t1);
-
-        t0 = ntt::mul_add(lhs(0, 16), rhs(16), t0);
-        t1 = ntt::mul_add(lhs(0, 17), rhs(17), t1);
-        t0 = ntt::mul_add(lhs(0, 18), rhs(18), t0);
-        t1 = ntt::mul_add(lhs(0, 19), rhs(19), t1);
-
-        t0 = ntt::mul_add(lhs(0, 20), rhs(20), t0);
-        t1 = ntt::mul_add(lhs(0, 21), rhs(21), t1);
-        t0 = ntt::mul_add(lhs(0, 22), rhs(22), t0);
-        t1 = ntt::mul_add(lhs(0, 23), rhs(23), t1);
-
-        t0 = ntt::mul_add(lhs(0, 24), rhs(24), t0);
-        t1 = ntt::mul_add(lhs(0, 25), rhs(25), t1);
-        t0 = ntt::mul_add(lhs(0, 26), rhs(26), t0);
-        t1 = ntt::mul_add(lhs(0, 27), rhs(27), t1);
-
-        t0 = ntt::mul_add(lhs(0, 28), rhs(28), t0);
-        t1 = ntt::mul_add(lhs(0, 29), rhs(29), t1);
-        t0 = ntt::mul_add(lhs(0, 30), rhs(30), t0);
-        t1 = ntt::mul_add(lhs(0, 31), rhs(31), t1);
-
-        output(0) = ntt::add(t0, t1);
-        return output;
-    }
-};
-
-template <bool AccC>
-struct mma<AccC, false, ntt::vector<float, 4, 4>, ntt::vector<float, 4, 4>,
-           ntt::vector<float, 4, 4>> {
-    ntt::vector<float, 4, 4>
-    operator()(const ntt::vector<float, 4, 4> &lhs,
-               const ntt::vector<float, 4, 4> &rhs,
-               const ntt::vector<float, 4, 4> &v3) const noexcept {
-        auto output = v3;
-        ntt::fixed_tensor_alike_t<ntt::vector<float, 4>, 1, 4> lhs_2d[4]{
-            {{lhs(0)}},
-            {{lhs(1)}},
-            {{lhs(2)}},
-            {{lhs(3)}},
-        };
-        ntt::fixed_tensor_alike_t<ntt::vector<float, 4>, 1, 4> output_2d[4]{
-            {{v3(0)}},
-            {{v3(1)}},
-            {{v3(2)}},
-            {{v3(3)}},
-        };
-
-        output_2d[0] = ntt::mma<AccC, false>(lhs_2d[0], rhs, output_2d[0]);
-        output_2d[1] = ntt::mma<AccC, false>(lhs_2d[1], rhs, output_2d[1]);
-        output_2d[2] = ntt::mma<AccC, false>(lhs_2d[2], rhs, output_2d[2]);
-        output_2d[3] = ntt::mma<AccC, false>(lhs_2d[3], rhs, output_2d[3]);
-
-        output(0) = output_2d[0](0);
-        output(1) = output_2d[1](0);
-        output(2) = output_2d[2](0);
-        output(3) = output_2d[3](0);
-
-        return output;
-    }
-};
-
-template <bool AccC>
-struct mma<AccC, false, ntt::vector<float, 32, 32>, ntt::vector<float, 32, 32>,
-           ntt::vector<float, 32, 32>> {
-    ntt::vector<float, 32, 32>
-    operator()(const ntt::vector<float, 32, 32> &lhs,
-               const ntt::vector<float, 32, 32> &rhs,
-               const ntt::vector<float, 32, 32> &v3) const noexcept {
-        auto output = v3;
-        ntt::fixed_tensor_alike_t<ntt::vector<float, 32>, 1, 32> lhs_2d[]{
-            {{lhs(0)}},  {{lhs(1)}},  {{lhs(2)}},  {{lhs(3)}},  {{lhs(4)}},
-            {{lhs(5)}},  {{lhs(6)}},  {{lhs(7)}},  {{lhs(8)}},  {{lhs(9)}},
-            {{lhs(10)}}, {{lhs(11)}}, {{lhs(12)}}, {{lhs(13)}}, {{lhs(14)}},
-            {{lhs(15)}}, {{lhs(16)}}, {{lhs(17)}}, {{lhs(18)}}, {{lhs(19)}},
-            {{lhs(20)}}, {{lhs(21)}}, {{lhs(22)}}, {{lhs(23)}}, {{lhs(24)}},
-            {{lhs(25)}}, {{lhs(26)}}, {{lhs(27)}}, {{lhs(28)}}, {{lhs(29)}},
-            {{lhs(30)}}, {{lhs(31)}}};
-
-        ntt::fixed_tensor_alike_t<ntt::vector<float, 32>, 1, 32> output_2d[]{
-            {{v3(0)}},  {{v3(1)}},  {{v3(2)}},  {{v3(3)}},  {{v3(4)}},
-            {{v3(5)}},  {{v3(6)}},  {{v3(7)}},  {{v3(8)}},  {{v3(9)}},
-            {{v3(10)}}, {{v3(11)}}, {{v3(12)}}, {{v3(13)}}, {{v3(14)}},
-            {{v3(15)}}, {{v3(16)}}, {{v3(17)}}, {{v3(18)}}, {{v3(19)}},
-            {{v3(20)}}, {{v3(21)}}, {{v3(22)}}, {{v3(23)}}, {{v3(24)}},
-            {{v3(25)}}, {{v3(26)}}, {{v3(27)}}, {{v3(28)}}, {{v3(29)}},
-            {{v3(30)}}, {{v3(31)}}};
-
-        output_2d[0] = ntt::mma<AccC, false>(lhs_2d[0], rhs, output_2d[0]);
-        output_2d[1] = ntt::mma<AccC, false>(lhs_2d[1], rhs, output_2d[1]);
-        output_2d[2] = ntt::mma<AccC, false>(lhs_2d[2], rhs, output_2d[2]);
-        output_2d[3] = ntt::mma<AccC, false>(lhs_2d[3], rhs, output_2d[3]);
-        output_2d[4] = ntt::mma<AccC, false>(lhs_2d[4], rhs, output_2d[4]);
-        output_2d[5] = ntt::mma<AccC, false>(lhs_2d[5], rhs, output_2d[5]);
-        output_2d[6] = ntt::mma<AccC, false>(lhs_2d[6], rhs, output_2d[6]);
-        output_2d[7] = ntt::mma<AccC, false>(lhs_2d[7], rhs, output_2d[7]);
-
-        output_2d[8] = ntt::mma<AccC, false>(lhs_2d[8], rhs, output_2d[8]);
-        output_2d[9] = ntt::mma<AccC, false>(lhs_2d[9], rhs, output_2d[9]);
-        output_2d[10] = ntt::mma<AccC, false>(lhs_2d[10], rhs, output_2d[10]);
-        output_2d[11] = ntt::mma<AccC, false>(lhs_2d[11], rhs, output_2d[11]);
-        output_2d[12] = ntt::mma<AccC, false>(lhs_2d[12], rhs, output_2d[12]);
-        output_2d[13] = ntt::mma<AccC, false>(lhs_2d[13], rhs, output_2d[13]);
-        output_2d[14] = ntt::mma<AccC, false>(lhs_2d[14], rhs, output_2d[14]);
-        output_2d[15] = ntt::mma<AccC, false>(lhs_2d[15], rhs, output_2d[15]);
-
-        output_2d[16] = ntt::mma<AccC, false>(lhs_2d[16], rhs, output_2d[16]);
-        output_2d[17] = ntt::mma<AccC, false>(lhs_2d[17], rhs, output_2d[17]);
-        output_2d[18] = ntt::mma<AccC, false>(lhs_2d[18], rhs, output_2d[18]);
-        output_2d[19] = ntt::mma<AccC, false>(lhs_2d[19], rhs, output_2d[19]);
-        output_2d[20] = ntt::mma<AccC, false>(lhs_2d[20], rhs, output_2d[20]);
-        output_2d[21] = ntt::mma<AccC, false>(lhs_2d[21], rhs, output_2d[21]);
-        output_2d[22] = ntt::mma<AccC, false>(lhs_2d[22], rhs, output_2d[22]);
-        output_2d[23] = ntt::mma<AccC, false>(lhs_2d[23], rhs, output_2d[23]);
-
-        output_2d[24] = ntt::mma<AccC, false>(lhs_2d[24], rhs, output_2d[24]);
-        output_2d[25] = ntt::mma<AccC, false>(lhs_2d[25], rhs, output_2d[25]);
-        output_2d[26] = ntt::mma<AccC, false>(lhs_2d[26], rhs, output_2d[26]);
-        output_2d[27] = ntt::mma<AccC, false>(lhs_2d[27], rhs, output_2d[27]);
-        output_2d[28] = ntt::mma<AccC, false>(lhs_2d[28], rhs, output_2d[28]);
-        output_2d[29] = ntt::mma<AccC, false>(lhs_2d[29], rhs, output_2d[29]);
-        output_2d[30] = ntt::mma<AccC, false>(lhs_2d[30], rhs, output_2d[30]);
-        output_2d[31] = ntt::mma<AccC, false>(lhs_2d[31], rhs, output_2d[31]);
-
-        output(0) = output_2d[0](0);
-        output(1) = output_2d[1](0);
-        output(2) = output_2d[2](0);
-        output(3) = output_2d[3](0);
-        output(4) = output_2d[4](0);
-        output(5) = output_2d[5](0);
-        output(6) = output_2d[6](0);
-        output(7) = output_2d[7](0);
-
-        output(8) = output_2d[8](0);
-        output(9) = output_2d[9](0);
-        output(10) = output_2d[10](0);
-        output(11) = output_2d[11](0);
-        output(12) = output_2d[12](0);
-        output(13) = output_2d[13](0);
-        output(14) = output_2d[14](0);
-        output(15) = output_2d[15](0);
-
-        output(16) = output_2d[16](0);
-        output(17) = output_2d[17](0);
-        output(18) = output_2d[18](0);
-        output(19) = output_2d[19](0);
-        output(20) = output_2d[20](0);
-        output(21) = output_2d[21](0);
-        output(22) = output_2d[22](0);
-        output(23) = output_2d[23](0);
-
-        output(24) = output_2d[24](0);
-        output(25) = output_2d[25](0);
-        output(26) = output_2d[26](0);
-        output(27) = output_2d[27](0);
-        output(28) = output_2d[28](0);
-        output(29) = output_2d[29](0);
-        output(30) = output_2d[30](0);
-        output(31) = output_2d[31](0);
-
-        return output;
-    }
-};
-
->>>>>>> f2ff6a95
 // register reduce_sum kernel
 #define REDUCE_ADD_FLOAT32(lmul, mlen)                                         \
     inline float reduce_add_float32(const vfloat32m##lmul##_t &v,              \
