/* Copyright 2019-2021 Canaan Inc.
 *
 * Licensed under the Apache License, Version 2.0 (the "License");
 * you may not use this file except in compliance with the License.
 * You may obtain a copy of the License at
 *
 *     http://www.apache.org/licenses/LICENSE-2.0
 *
 * Unless required by applicable law or agreed to in writing, software
 * distributed under the License is distributed on an "AS IS" BASIS,
 * WITHOUT WARRANTIES OR CONDITIONS OF ANY KIND, either express or implied.
 * See the License for the specific language governing permissions and
 * limitations under the License.
 */
#pragma once
#include "../../loop.h"
#include "../../primitive_ops.h"
#include "arch_types.h"
#include "avx_mathfun.h"

namespace nncase::ntt::ops {

#ifdef __AVX2__

// unary op

// abs
template <> struct abs<ntt::vector<float, 8>> {
    ntt::vector<float, 8>
    operator()(const ntt::vector<float, 8> &v) const noexcept {
        return _mm256_andnot_ps(_mm256_set1_ps(-0.0f), v);
    }
};

// acos
template <> struct acos<ntt::vector<float, 8>> {
    ntt::vector<float, 8>
    operator()(const ntt::vector<float, 8> &v) const noexcept {
#if 0
        return acos256_ps(v);
#else
        // 定义常量
        const __m256 zero = _mm256_set1_ps(0.0f);
        const __m256 half = _mm256_set1_ps(0.5f);
        const __m256 one = _mm256_set1_ps(1.0f);
        const __m256 two = _mm256_set1_ps(2.0f);
        const __m256 minus_one = _mm256_set1_ps(-1.0f);

        // 定义多项式系数
        const __m256 p0 = _mm256_set1_ps(0x1.55555ep-3);
        const __m256 p1 = _mm256_set1_ps(0x1.33261ap-4);
        const __m256 p2 = _mm256_set1_ps(0x1.70d7dcp-5);

        // 计算符号掩码和绝对值
        const __m256 abs_mask = _mm256_set1_ps(-0.0f); // 位掩码，用于计算绝对值
        const __m256 neg_mask = _mm256_cmp_ps(v, zero, _CMP_LT_OS); // v < 0.0
        __m256 x = _mm256_andnot_ps(abs_mask, v);                   // 绝对值

        // 初始化偏移量和乘法因子
        const __m256 off =
            _mm256_blendv_ps(zero, _mm256_set1_ps(0x1.921fb6p+1f), neg_mask);
        const __m256 mul1 =
            _mm256_blendv_ps(two, _mm256_set1_ps(-2.0f), neg_mask);
        const __m256 mul2 = _mm256_blendv_ps(minus_one, one, neg_mask);

        // 判断 x 是否小于 0.5
        const __m256 le_half_mask = _mm256_cmp_ps(x, half, _CMP_LE_OS);
        __m256 tmp = x;
        __m256 mul = _mm256_blendv_ps(mul1, mul2, le_half_mask);

        // 计算多项式 Q(x)
        tmp = _mm256_fnmadd_ps(tmp, half, half); // tmp = half - half * tmp
        const __m256 add =
            _mm256_blendv_ps(off, _mm256_set1_ps(0x1.921fb6p+0f), le_half_mask);
        __m256 z2 = _mm256_mul_ps(v, v); // z2 = tmp * v
        z2 = _mm256_blendv_ps(tmp, z2, le_half_mask);

        // 计算多项式近似
        __m256 y1 = _mm256_set1_ps(0x1.3af7d8p-5);
        __m256 y2 = _mm256_set1_ps(0x1.b059dp-6);
        tmp = _mm256_sqrt_ps(z2);                // tmp = sqrt(z2)
        const __m256 z4 = _mm256_mul_ps(z2, z2); // z4 = z2 * z2

        y1 = _mm256_fmadd_ps(y1, z4, p2); // y1 = y1 * z4 + p2
        y2 = _mm256_fmadd_ps(y2, z4, p1); // y2 = y2 * z4 + p1
        y1 = _mm256_fmadd_ps(y1, z4, p0); // y1 = y1 * z4 + p0

        const __m256 z = _mm256_blendv_ps(tmp, x, le_half_mask);
        y1 = _mm256_fmadd_ps(y2, z2, y1);  // y1 = y1 * y2 + z2
        mul = _mm256_mul_ps(mul, z);       // mul = mul * z
        y1 = _mm256_fmadd_ps(y1, z2, one); // y1 = y1 * z2 + one

        // 计算最终结果并返回
        return _mm256_fmadd_ps(y1, mul, add); // y1 * mul + add
#endif
    }
};

// acosh(v) = ln(v + sqrt(v^2 - 1)), v >= 1
template <> struct acosh<ntt::vector<float, 8>> {
    ntt::vector<float, 8>
    operator()(const ntt::vector<float, 8> &v) const noexcept {
        return log256_ps(_mm256_add_ps(v, _mm256_sqrt_ps(_mm256_comp_fmsub_ps(
                                              v, v, _mm256_set1_ps(1.0f)))));
    }
};

// asin
template <> struct asin<ntt::vector<float, 8>> {
    ntt::vector<float, 8>
    operator()(const ntt::vector<float, 8> &v) const noexcept {
#if 0
        return asin256_ps(v);
#else
        // 定义常量
        const __m256 zero = _mm256_set1_ps(0.0f);
        const __m256 half = _mm256_set1_ps(0.5f);
        const __m256 one = _mm256_set1_ps(1.0f);
        const __m256 minus_two = _mm256_set1_ps(-2.0f);
        const __m256 pi_over_2f = _mm256_set1_ps(0x1.921fb6p+0f);

        // 定义多项式系数
        const __m256 p0 = _mm256_set1_ps(0x1.55555ep-3);
        const __m256 p1 = _mm256_set1_ps(0x1.33261ap-4);
        const __m256 p2 = _mm256_set1_ps(0x1.70d7dcp-5);

        // 计算符号掩码和绝对值
        const __m256 neg_mask = _mm256_cmp_ps(v, zero, _CMP_LT_OS); // v < 0.0
        const __m256 abs_mask = _mm256_set1_ps(-0.0f); // 位掩码，用于计算绝对值
        __m256 x = _mm256_andnot_ps(abs_mask, v);      // 绝对值

        // 初始化偏移量和乘法因子
        const __m256 mul1 =
            _mm256_blendv_ps(one, _mm256_set1_ps(-1.0f), neg_mask);

        // 判断 x 是否小于 0.5
        const __m256 lt_half_mask = _mm256_cmp_ps(x, half, _CMP_LT_OS);
        __m256 tmp = x;
        __m256 mul2 = _mm256_blendv_ps(minus_two, one, lt_half_mask);

        // 计算多项式 Q(x)
        tmp = _mm256_fnmadd_ps(tmp, half, half); // tmp = half - half * tmp
        const __m256 add = _mm256_blendv_ps(pi_over_2f, zero, lt_half_mask);
        __m256 z2 = _mm256_mul_ps(v, v); // z2 = tmp * v
        z2 = _mm256_blendv_ps(tmp, z2, lt_half_mask);

        // 计算多项式近似
        __m256 y1 = _mm256_set1_ps(0x1.3af7d8p-5);
        __m256 y2 = _mm256_set1_ps(0x1.b059dp-6);
        const __m256 z4 = _mm256_mul_ps(z2, z2); // z4 = z2 * z2
        tmp = _mm256_sqrt_ps(z2);                // tmp = sqrt(z2)

        y1 = _mm256_fmadd_ps(y1, z4, p2); // y1 = y1 * z4 + p2
        y2 = _mm256_fmadd_ps(y2, z4, p1); // y2 = y2 * z4 + p1
        y1 = _mm256_fmadd_ps(y1, z4, p0); // y1 = y1 * z4 + p0

        const __m256 z = _mm256_blendv_ps(tmp, x, lt_half_mask);
        y1 = _mm256_fmadd_ps(y2, z2, y1); // y1 = y1 * y2 + z2
        z2 = _mm256_mul_ps(z2, z);        // mul = mul * z
        y1 = _mm256_fmadd_ps(y1, z2, z);  // y1 = y1 * z2 + one
        // 计算最终结果并返回
        y1 = _mm256_fmadd_ps(y1, mul2, add); // y1 * mul + add
        return _mm256_mul_ps(y1, mul1);      // mul = mul * z
#endif
    }
};

// asinh(v) = ln(v + sqrt(v^2 + 1))
template <> struct asinh<ntt::vector<float, 8>> {
    ntt::vector<float, 8>
    operator()(const ntt::vector<float, 8> &v) const noexcept {
        return log256_ps(_mm256_add_ps(v, _mm256_sqrt_ps(_mm256_comp_fmadd_ps(
                                              v, v, _mm256_set1_ps(1.0f)))));
    }
};

// cast
template <> struct cast<ntt::vector<unsigned char, 8>, ntt::vector<float, 8>> {
    ntt::vector<float, 8>
    operator()(const ntt::vector<unsigned char, 8> &v) const noexcept {
        __m256i mask = _mm256_setr_epi32(
            v(0) ? -1 : 0, v(1) ? -1 : 0, v(2) ? -1 : 0, v(3) ? -1 : 0,
            v(4) ? -1 : 0, v(5) ? -1 : 0, v(6) ? -1 : 0, v(7) ? -1 : 0);

        // Convert to float (1.0f for true, 0.0f for false)
        __m256 result =
            _mm256_and_ps(_mm256_castsi256_ps(mask), _mm256_set1_ps(1.0f));

        return result;
    }
};

// cast
template <> struct cast<ntt::vector<unsigned char, 32>, ntt::vector<float, 8>> {
    auto operator()(const ntt::vector<unsigned char, 32> &v) const noexcept {

        ntt::vector<float, 4, 8> output;
        __m256i mask0 = _mm256_setr_epi32(
            v(0) ? -1 : 0, v(1) ? -1 : 0, v(2) ? -1 : 0, v(3) ? -1 : 0,
            v(4) ? -1 : 0, v(5) ? -1 : 0, v(6) ? -1 : 0, v(7) ? -1 : 0);

        // Convert to float (1.0f for true, 0.0f for false)
        output(0) =
            _mm256_and_ps(_mm256_castsi256_ps(mask0), _mm256_set1_ps(1.0f));

        __m256i mask1 = _mm256_setr_epi32(
            v(8) ? -1 : 0, v(9) ? -1 : 0, v(10) ? -1 : 0, v(11) ? -1 : 0,
            v(12) ? -1 : 0, v(13) ? -1 : 0, v(14) ? -1 : 0, v(15) ? -1 : 0);

        // Convert to float (1.0f for true, 0.0f for false)
        output(1) =
            _mm256_and_ps(_mm256_castsi256_ps(mask1), _mm256_set1_ps(1.0f));

        __m256i mask2 = _mm256_setr_epi32(
            v(16) ? -1 : 0, v(17) ? -1 : 0, v(18) ? -1 : 0, v(19) ? -1 : 0,
            v(20) ? -1 : 0, v(21) ? -1 : 0, v(22) ? -1 : 0, v(23) ? -1 : 0);

        // Convert to float (1.0f for true, 0.0f for false)
        output(2) =
            _mm256_and_ps(_mm256_castsi256_ps(mask2), _mm256_set1_ps(1.0f));

        __m256i mask3 = _mm256_setr_epi32(
            v(24) ? -1 : 0, v(25) ? -1 : 0, v(26) ? -1 : 0, v(27) ? -1 : 0,
            v(28) ? -1 : 0, v(29) ? -1 : 0, v(30) ? -1 : 0, v(31) ? -1 : 0);

        // Convert to float (1.0f for true, 0.0f for false)
        output(3) =
            _mm256_and_ps(_mm256_castsi256_ps(mask3), _mm256_set1_ps(1.0f));

        return output;
    }
};

// cast
template <> struct cast<ntt::vector<float, 8>, ntt::vector<int, 8>> {
    ntt::vector<int, 8>
    operator()(const ntt::vector<float, 8> &v) const noexcept {
        return _mm256_cvttps_epi32(v);
    }
};

// ceil
template <> struct ceil<ntt::vector<float, 8>> {
    ntt::vector<float, 8>
    operator()(const ntt::vector<float, 8> &v) const noexcept {
        return _mm256_ceil_ps(v);
    }
};

// cos
template <> struct cos<ntt::vector<float, 8>> {
    ntt::vector<float, 8>
    operator()(const ntt::vector<float, 8> &v) const noexcept {
#if 0
        return cos256_ps(v);
#else
        auto n = _mm256_set1_ps(0x1.45f306p-2f);
        auto half = _mm256_set1_ps(0.5f);
        auto c0 = _mm256_set1_ps(-0x1.555548p-3f);
        auto c2 = _mm256_set1_ps(-0x1.9f42eap-13f);

        // n = rint((|x|+pi/2)/pi) - 0.5
        auto r = _mm256_and_ps(v, _mm256_castsi256_ps(_mm256_set1_epi32(
                                      0x7FFFFFFF))); // vfabs_v_f32m
        n = _mm256_fmadd_ps(n, r, half);             // vfmadd_vv_f32m
        auto ni = _mm256_cvtps_epi32(n);             // vfcvt_x_f_v_i32m
        n = _mm256_cvtepi32_ps(ni);                  // vfcvt_f_x_v_f32m
        auto odd =
            _mm256_add_epi32(ni, _mm256_set1_epi32(0x1.8p+23)); // vadd_vx_i32m
        n = _mm256_sub_ps(n, _mm256_set1_ps(0.5f));             // vfsub_vf_f32m
        odd = _mm256_slli_epi32(odd, 31);                       // vsll_vx_i32

        // r = |x| - n*pi  (range reduction into -pi/2 .. pi/2)
        r = _mm256_fnmadd_ps(_mm256_set1_ps(0x1.921fb6p+1f), n,
                             r); // vfnmsac_vf_f32m
        r = _mm256_fnmadd_ps(_mm256_set1_ps(-0x1.777a5cp-24f), n,
                             r); // vfnmsac_vf_f32m
        r = _mm256_fnmadd_ps(_mm256_set1_ps(-0x1.ee59dap-49f), n,
                             r); // vfnmsac_vf_f32m

        // y = sin(r)
        auto r2 = _mm256_mul_ps(r, r); // vfmul_vv_f32m
        auto y1 = _mm256_set1_ps(0x1.5b2e76p-19f);
        auto y2 = _mm256_set1_ps(0x1.110df4p-7f);
        y1 = _mm256_fmadd_ps(y1, r2, c2);   // vfmadd_vv_f32m
        y2 = _mm256_fmadd_ps(y2, r2, c0);   // vfmadd_vv_f32m
        auto r4 = _mm256_mul_ps(r2, r2);    // vfmul_vv_f32m
        auto r3 = _mm256_mul_ps(r2, r);     // vfmul_vv_f32m
        y1 = _mm256_fmadd_ps(y1, r4, y2);   // vfmadd_vv_f32m
        y1 = _mm256_fmadd_ps(y1, r3, r);    // vfmadd_vv_f32m
        auto tmp = _mm256_castps_si256(y1); // vreinterpret_v_f32m_i32m
        tmp = _mm256_xor_si256(tmp, odd);   // vxor_vv_i32m
        return _mm256_castsi256_ps(tmp);    // vreinterpret_v_i32m_f32m
#endif
    }
};

// cosh(v) = (exp(v) + exp(-v)) / 2
template <> struct cosh<ntt::vector<float, 8>> {
    ntt::vector<float, 8>
    operator()(const ntt::vector<float, 8> &v) const noexcept {
        auto expV = exp256_ps(v);
        auto expNV = _mm256_div_ps(_mm256_set1_ps(1.f), expV);
        return _mm256_mul_ps(_mm256_add_ps(expV, expNV), _mm256_set1_ps(0.50f));
    }
};

// erf
template <> struct erf<ntt::vector<float, 8>> {
    ntt::vector<float, 8>
    operator()(const ntt::vector<float, 8> &v) const noexcept {
        return erf_ps(v);
    }
};

// exp
template <> struct exp<ntt::vector<float, 8>> {
    ntt::vector<float, 8>
    operator()(const ntt::vector<float, 8> &v) const noexcept {
        return exp256_ps(v);
    }
};

// floor
template <> struct floor<ntt::vector<float, 8>> {
    ntt::vector<float, 8>
    operator()(const ntt::vector<float, 8> &v) const noexcept {
        return _mm256_floor_ps(v);
    }
};

// log
template <> struct log<ntt::vector<float, 8>> {
    ntt::vector<float, 8>
    operator()(const ntt::vector<float, 8> &v) const noexcept {
        return log256_ps(v);
    }
};

// neg
template <> struct neg<ntt::vector<float, 8>> {
    ntt::vector<float, 8>
    operator()(const ntt::vector<float, 8> &v) const noexcept {
        return _mm256_sub_ps(_mm256_setzero_ps(), v);
    }
};

// round
template <> struct round<ntt::vector<float, 8>> {
    ntt::vector<float, 8>
    operator()(const ntt::vector<float, 8> &v) const noexcept {
        return _mm256_round_ps(v,
                               _MM_FROUND_TO_NEAREST_INT | _MM_FROUND_NO_EXC);
    }
};

// rsqrt
template <> struct rsqrt<ntt::vector<float, 8>> {
    ntt::vector<float, 8>
    operator()(const ntt::vector<float, 8> &v) const noexcept {

#if 0
        return _mm256_rsqrt_ps(v);

#else
        // This is a higher precision version, ulp is about 4, tp=4.5
        const __m256 one_point_five = _mm256_set1_ps(1.5f);

        // Convert float to int representation and perform the initial magic
        // step
        __m256i ux = _mm256_castps_si256(v);
        ux = _mm256_srli_epi32(ux, 1);
        ux = _mm256_sub_epi32(_mm256_set1_epi32(0x5f375a86), ux);
        __m256 y = _mm256_castsi256_ps(ux);

        // First iteration
        __m256 y2 = _mm256_mul_ps(y, y);
        __m256 x = _mm256_mul_ps(v, _mm256_set1_ps(-0.5f));
        y2 = _mm256_fmadd_ps(y2, x, one_point_five);
        y = _mm256_mul_ps(y, y2);

        // Second iteration
        y2 = _mm256_mul_ps(y, y);
        y2 = _mm256_fmadd_ps(y2, x, one_point_five);
        y = _mm256_mul_ps(y, y2);

        // third iteration
        y2 = _mm256_mul_ps(y, y);
        y2 = _mm256_fmadd_ps(y2, x, one_point_five);
        y = _mm256_mul_ps(y, y2);

        // third iteration
        y2 = _mm256_mul_ps(y, y);
        y2 = _mm256_fmadd_ps(y2, x, one_point_five);
        y = _mm256_mul_ps(y, y2);

        return y;
#endif
    }
};

// sign
template <> struct sign<ntt::vector<float, 8>> {
    ntt::vector<float, 8>
    operator()(const ntt::vector<float, 8> &v) const noexcept {
#if 0
        auto sign_mask = _mm256_set1_ps(-0.0f);
        auto sign_bits = _mm256_and_ps(v, sign_mask);
        auto minus_ones = _mm256_set1_ps(-1.0f);
        auto zeros = _mm256_setzero_ps();
        auto ret = _mm256_blendv_ps(zeros, minus_ones, sign_bits);
        auto gt_zero_mask = _mm256_cmp_ps(v, zeros, _CMP_GT_OQ);
        auto ones = _mm256_set1_ps(1.0f);
        ret = _mm256_blendv_ps(ret, ones, gt_zero_mask);
#else
        auto minus_ones = _mm256_set1_ps(-1.0f);
        auto ones = _mm256_set1_ps(1.0f);
        auto zeros = _mm256_setzero_ps();
        auto ret = _mm256_setzero_ps();
        auto mask = _mm256_cmp_ps(v, zeros, _CMP_GT_OQ);
        ret = _mm256_blendv_ps(ret, ones, mask);
        mask = _mm256_cmp_ps(v, zeros, _CMP_LT_OQ);
        ret = _mm256_blendv_ps(ret, minus_ones, mask);
#endif
        return ret;
    }
};

// sin
template <> struct sin<ntt::vector<float, 8>> {
    ntt::vector<float, 8>
    operator()(const ntt::vector<float, 8> &v) const noexcept {
#if 0
        return sin256_ps(v);
#else
        // Define constants
        __m256 c0 = _mm256_set1_ps(-0x1.555548p-3f);
        __m256 c2 = _mm256_set1_ps(-0x1.9f42eap-13f);
        __m256 c3 = _mm256_set1_ps(0x1.45f306p-2f);
        __m256 c4 = _mm256_set1_ps(0x1.8p+23);
        __m256 c5 = _mm256_set1_ps(0x1.921fb6p+1f);
        __m256 c6 = _mm256_set1_ps(-0x1.777a5cp-24f);
        __m256 c7 = _mm256_set1_ps(-0x1.ee59dap-49f);
        __m256 c8 = _mm256_set1_ps(0x1.5b2e76p-19f);
        __m256 c9 = _mm256_set1_ps(0x1.110df4p-7f);

        // n = rint(|x|/pi)
        __m256 r = _mm256_andnot_ps(_mm256_set1_ps(-0.0f), v); // fabs(v)
        __m256 n = _mm256_mul_ps(r, c3);
        __m256 sign = _mm256_and_ps(v, _mm256_set1_ps(-0.0f)); // sign bit
        __m256i ni = _mm256_cvtps_epi32(n);
        n = _mm256_cvtepi32_ps(ni);
        __m256i odd = _mm256_add_epi32(ni, _mm256_castps_si256(c4));

        // r = |x| - n*pi  (range reduction into -pi/2 .. pi/2)
        r = _mm256_fnmadd_ps(c5, n, r);
        odd = _mm256_slli_epi32(odd, 31);
        r = _mm256_fnmadd_ps(c6, n, r);
        r = _mm256_fnmadd_ps(c7, n, r);

        // y = sin(r)
        __m256 r2 = _mm256_mul_ps(r, r);
        __m256 y1 = c8;
        __m256 y2 = c9;
        y1 = _mm256_fmadd_ps(y1, r2, c2);
        y2 = _mm256_fmadd_ps(y2, r2, c0);
        __m256 r4 = _mm256_mul_ps(r2, r2);
        __m256 r3 = _mm256_mul_ps(r2, r);
        y1 = _mm256_fmadd_ps(y1, r4, y2);
        __m256 sign_adjust = _mm256_castsi256_ps(
            _mm256_xor_si256(_mm256_castps_si256(sign), odd));
        y1 = _mm256_fmadd_ps(y1, r3, r);
        __m256 tmp = _mm256_xor_ps(y1, sign_adjust);
        return tmp;
#endif
    }
};

// sinh(v) = (exp(v) - exp(-v)) / 2
template <> struct sinh<ntt::vector<float, 8>> {
    ntt::vector<float, 8>
    operator()(const ntt::vector<float, 8> &v) const noexcept {
        auto expV = exp256_ps(v);
        auto expNV = _mm256_rcp_ps(expV);
        return _mm256_mul_ps(_mm256_sub_ps(expV, expNV), _mm256_set1_ps(0.50f));
    }
};

// sqrt
#if 0
// max_ulp_error = 8861
template <> struct sqrt<ntt::vector<float, 8>> {
    ntt::vector<float, 8>
    operator()(const ntt::vector<float, 8> &v) const noexcept {
        return _mm256_rcp_ps(_mm256_rsqrt_ps(v));
    }
};
#else
template <> struct sqrt<ntt::vector<float, 8>> {
    ntt::vector<float, 8>
    operator()(const ntt::vector<float, 8> &v) const noexcept {
        return _mm256_sqrt_ps(v);
    }
};
#endif

// square
template <> struct square<ntt::vector<float, 8>> {
    ntt::vector<float, 8>
    operator()(const ntt::vector<float, 8> &v) const noexcept {
        return _mm256_mul_ps(v, v);
    }
};

// swish(v) = v / (exp(-v) + 1)
template <> struct swish<ntt::vector<float, 8>> {
    ntt::vector<float, 8>
    operator()(const ntt::vector<float, 8> &v) const noexcept {
        return _mm256_mul_ps(
            v, _mm256_rcp_ps(_mm256_add_ps(
                   exp256_ps(_mm256_sub_ps(_mm256_setzero_ps(), v)),
                   _mm256_set1_ps(1.0f))));
    }
};

// tanh
#define LOG2_INV 0x1.71547652b82fep+0
#define LOG2_HI 0x1.62e42fefa39efp-1
#define LOG2_LO 0x1.abc9e3b39803fp-56
template <> struct tanh<ntt::vector<float, 8>> {
    ntt::vector<float, 8>
    operator()(const ntt::vector<float, 8> &v) const noexcept {
#if 0
        return tanh256_ps(v);
#else
        constexpr float fp_posZero = 0.0f;
        constexpr float fp_posOne = 1.f;

        __m256 zero = _mm256_set1_ps(0.0f);

        // 创建一个所有元素都是 1.0f 的向量
        __m256 one = _mm256_set1_ps(1.0f);

        __m256 vx = _mm256_and_ps(
            v, _mm256_castsi256_ps(_mm256_set1_epi32(0x7FFFFFFF))); // vfsgnj_vf
        vx = _mm256_min_ps(vx, _mm256_set1_ps(20.0f));              // vfmin_vf
        vx = _mm256_mul_ps(vx, _mm256_set1_ps(-2.0f));              // vfmul_vf
        __m256 n_flt = _mm256_mul_ps(vx, _mm256_set1_ps(LOG2_INV)); // vfmul_vf
        __m256i n = _mm256_cvtps_epi32(n_flt);                   // vfcvt_x_f_v
        n_flt = _mm256_cvtepi32_ps(n);                           // vfcvt_f_x_v
        __m256i u = _mm256_add_epi32(n, _mm256_set1_epi32(127)); // vadd_vx

        __m256 r_delta =
            _mm256_fnmadd_ps(_mm256_set1_ps(LOG2_HI), n_flt, vx); // vfnmsac_vf
        u = _mm256_slli_epi32(u, 23);                             // vsll_vx
        __m256 r = _mm256_fnmadd_ps(_mm256_set1_ps(LOG2_LO), n_flt,
                                    r_delta); // vfnmsac_vf
        __m256 s = _mm256_castsi256_ps(u);    // vreinterpret_v_i32m_f32m
        __m256i s_is_small =
            _mm256_cmpgt_epi32(_mm256_set1_epi32(-(23 + 1)), n); // vmsle_vx

        r_delta = _mm256_sub_ps(r_delta, r); // vfsub_vv
        // std::endl;
        __m256 s_head =
            _mm256_blendv_ps(s, _mm256_set1_ps(fp_posZero),
                             _mm256_castsi256_ps(s_is_small)); // vfmerge_vfm
        r_delta = _mm256_fnmadd_ps(_mm256_set1_ps(LOG2_LO), n_flt,
                                   r_delta); // vfnmsac_vf
        // std::endl;

        __m256 rsq = _mm256_mul_ps(r, r); // vfmul_vv
        __m256 s_tail = _mm256_blendv_ps(
            zero, s, _mm256_castsi256_ps(s_is_small)); // vmerge_vvm

        __m256 rcube = _mm256_mul_ps(rsq, r);               // vfmul_vv
        __m256 c0 = _mm256_set1_ps(0x1.71ddef82f4beep-19f); // vfmv_v_f
        __m256 c1 = _mm256_set1_ps(0x1.a01a01b32b633p-13f); // vfmv_v_f
        __m256 c2 = _mm256_set1_ps(0x1.111111110ef6ap-7f);  // vfmv_v_f
        __m256 c3 = _mm256_set1_ps(0x1.555555555555ap-3f);  // vfmv_v_f
        __m256 c4 = _mm256_set1_ps(0x1.a019b37a2b3dfp-16f); // vfmv_v_f
        __m256 c5 = _mm256_set1_ps(0x1.6c16c17a09506p-10f); // vfmv_v_f
        __m256 c6 = _mm256_set1_ps(0x1.5555555553aefp-5f);  // vfmv_v_f

        __m256 p_even = _mm256_moveldup_ps(rsq); // vmv_v_v
        p_even = _mm256_fmadd_ps(p_even, _mm256_set1_ps(0x1.af6eacd796f0bp-26f),
                                 c0);              // vfmadd_vf
        p_even = _mm256_fmadd_ps(p_even, rsq, c1); // vfmadd_vv
        p_even = _mm256_fmadd_ps(p_even, rsq, c2); // vfmadd_vv
        p_even = _mm256_fmadd_ps(p_even, rsq, c3); // vfmadd_vv

        __m256 p_odd = _mm256_moveldup_ps(rsq); // vmv_v_v
        p_odd = _mm256_fmadd_ps(p_odd, _mm256_set1_ps(0x1.289788d8bdadfp-22f),
                                c4);                     // vfmadd_vf
        p_odd = _mm256_fmadd_ps(p_odd, rsq, c5);         // vfmadd_vv
        p_odd = _mm256_fmadd_ps(p_odd, rsq, c6);         // vfmadd_vv
        __m256 poly = _mm256_fmadd_ps(p_odd, r, p_even); // vfmadd_vv

        __m256 r_prime = _mm256_mul_ps(r, _mm256_set1_ps(0.5f)); // vfmul_vf
        // std::endl;
        __m256 B = _mm256_fmadd_ps(r, r_prime, r); // vfmadd_vv
        __m256 b = _mm256_sub_ps(r, B);            // vfsub_vv
        b = _mm256_fmadd_ps(r, r_prime, b); // vfmacc_vv (vfmadd_ps in AVX2)
        __m256 c = _mm256_fmadd_ps(r, r_delta, r_delta); // vfmadd_vv
        b = _mm256_add_ps(b, c);                         // vfadd_vv
        poly = _mm256_fmadd_ps(poly, rcube, b);          // vfmadd_vv

        __m256 Z = _mm256_add_ps(s_head, _mm256_set1_ps(fp_posOne)); // vfadd_vf
        __m256 D_tmp = _mm256_fmadd_ps(B, s, Z); // vfmadd_vv
        __m256 d_tmp = _mm256_sub_ps(Z, D_tmp);  // vfsub_vv
        d_tmp = _mm256_fmadd_ps(s, B, d_tmp); // vfmacc_vv (vfmadd_ps in AVX2)
        d_tmp = _mm256_add_ps(d_tmp, s_tail); // vfadd_vv
        d_tmp =
            _mm256_fmadd_ps(s, poly, d_tmp); // vfmacc_vv (vfmadd_ps in AVX2)

        __m256 D = _mm256_add_ps(D_tmp, d_tmp);                 // vfadd_vv
        __m256 d = _mm256_sub_ps(D_tmp, D);                     // vfsub_vv
        d = _mm256_add_ps(d, d_tmp);                            // vfadd_vv
        __m256 E = _mm256_div_ps(_mm256_set1_ps(fp_posOne), D); // vfrdiv_vf
        __m256 e = _mm256_fnmadd_ps(E, D, one);                 // vfnmsub_vv
        e = _mm256_fnmadd_ps(E, d, e);                          // vfnmsac_vv
        e = _mm256_mul_ps(e, _mm256_rcp_ps(D)); // vfmul_vv with vfrec7_v

        Z = _mm256_sub_ps(_mm256_set1_ps(fp_posOne), s_head); // vfrsub_vf
        __m256 Numer = _mm256_fnmadd_ps(B, s, Z);             // vfnmsub_vv
        __m256 numer = _mm256_sub_ps(Z, Numer);               // vfsub_vv
        numer = _mm256_fnmadd_ps(s, B, numer);                // vfnmsac_vv
        numer = _mm256_sub_ps(numer, s_tail);                 // vfsub_vv
        numer = _mm256_fnmadd_ps(s, poly, numer);             // vfnmsac_vv

        __m256 vy = _mm256_mul_ps(e, numer); // vfmul_vv
        vy = _mm256_fmadd_ps(Numer, e, vy);  // vfmacc_vv
        vy = _mm256_fmadd_ps(numer, E, vy);  // vfmacc_vv
        vy = _mm256_fmadd_ps(Numer, E, vy);  // vfmacc_vv
        __m256 sign_v =
            _mm256_and_ps(v, _mm256_set1_ps(-0.0f)); // Extract sign from `v`
        __m256 magnitude_vy = _mm256_andnot_ps(
            _mm256_set1_ps(-0.0f), vy); // Extract magnitude from `vy`
        __m256 result = _mm256_or_ps(magnitude_vy, sign_v);
        return result;

#endif
    }
};

// binary

// add
template <> struct add<ntt::vector<float, 8>, ntt::vector<float, 8>> {
    ntt::vector<float, 8>
    operator()(const ntt::vector<float, 8> &v1,
               const ntt::vector<float, 8> &v2) const noexcept {
        return _mm256_add_ps(v1, v2);
    }
};

// sub
template <> struct sub<ntt::vector<float, 8>, ntt::vector<float, 8>> {
    ntt::vector<float, 8>
    operator()(const ntt::vector<float, 8> &v1,
               const ntt::vector<float, 8> &v2) const noexcept {
        return _mm256_sub_ps(v1, v2);
    }
};

// swishb(v) = v / (exp(-v*beta) + 1)
template <> struct swishb<ntt::vector<float, 8>, ntt::vector<float, 8>> {
    ntt::vector<float, 8>
    operator()(const ntt::vector<float, 8> &v,
               const ntt::vector<float, 8> &b) const noexcept {
        return _mm256_mul_ps(
            v, _mm256_rcp_ps(
                   _mm256_add_ps(exp256_ps(_mm256_mul_ps(
                                     _mm256_sub_ps(_mm256_setzero_ps(), v), b)),
                                 _mm256_set1_ps(1.0f))));
    }
};

// mul
template <> struct mul<ntt::vector<float, 8>, ntt::vector<float, 8>> {
    ntt::vector<float, 8>
    operator()(const ntt::vector<float, 8> &v1,
               const ntt::vector<float, 8> &v2) const noexcept {
        return _mm256_mul_ps(v1, v2);
    }
};

// mul
template <> struct mul<ntt::vector<float, 8>, float> {
    ntt::vector<float, 8> operator()(const ntt::vector<float, 8> &v1,
                                     const float &f2) const noexcept {
        auto v2 = _mm256_set1_ps(f2);
        return _mm256_mul_ps(v1, v2);
    }
};

// mul
template <> struct mul<float, ntt::vector<float, 8>> {
    ntt::vector<float, 8>
    operator()(const float &f1,
               const ntt::vector<float, 8> &v2) const noexcept {
        auto v1 = _mm256_set1_ps(f1);
        return _mm256_mul_ps(v1, v2);
    }
};

template <>
struct mul_add<ntt::vector<float, 8>, ntt::vector<float, 8>,
               ntt::vector<float, 8>> {
    ntt::vector<float, 8>
    operator()(const ntt::vector<float, 8> &v1, const ntt::vector<float, 8> &v2,
               const ntt::vector<float, 8> &v3) const noexcept {
        return _mm256_fmadd_ps(v1, v2, v3);
    }
};

template <>
struct mul_add<float, ntt::vector<float, 8>, ntt::vector<float, 8>> {
    ntt::vector<float, 8>
    operator()(const float &f1, const ntt::vector<float, 8> &v2,
               const ntt::vector<float, 8> &v3) const noexcept {
        auto v1 = _mm256_set1_ps(f1);
        return _mm256_fmadd_ps(v1, v2, v3);
    }
};

template <>
struct mul_add<ntt::vector<float, 8>, float, ntt::vector<float, 8>> {
    ntt::vector<float, 8>
    operator()(const ntt::vector<float, 8> &v1, const float &f2,
               const ntt::vector<float, 8> &v3) const noexcept {
        auto v2 = _mm256_set1_ps(f2);
        return _mm256_fmadd_ps(v1, v2, v3);
    }
};

// div
template <> struct div<ntt::vector<float, 8>, ntt::vector<float, 8>> {
    ntt::vector<float, 8>
    operator()(const ntt::vector<float, 8> &v1,
               const ntt::vector<float, 8> &v2) const noexcept {
        return _mm256_div_ps(v1, v2);
    }
};

// floor_mod
template <> struct floor_mod<ntt::vector<int32_t, 8>, ntt::vector<int32_t, 8>> {
    ntt::vector<int32_t, 8>
    operator()(ntt::vector<int32_t, 8> v1,
               ntt::vector<int32_t, 8> v2) const noexcept {

        auto f1 = _mm256_cvtepi32_ps(v1);
        auto f2 = _mm256_cvtepi32_ps(v2);
        auto quotient = _mm256_floor_ps(_mm256_div_ps(f1, f2));
        auto remainder = _mm256_comp_fnmadd_ps(quotient, f2, f1);
        return _mm256_cvtps_epi32(remainder);
    }
};

// mod
template <> struct mod<ntt::vector<float, 8>, ntt::vector<float, 8>> {
    ntt::vector<float, 8>
    operator()(const ntt::vector<float, 8> &v1,
               const ntt::vector<float, 8> &v2) const noexcept {
        auto quotient = _mm256_round_ps(_mm256_div_ps(v1, v2),
                                        _MM_FROUND_TO_ZERO | _MM_FROUND_NO_EXC);
        return _mm256_comp_fnmadd_ps(quotient, v2, v1);
    }
};

template <> struct mod<ntt::vector<int32_t, 8>, ntt::vector<int32_t, 8>> {
    ntt::vector<int32_t, 8>
    operator()(ntt::vector<int32_t, 8> v1,
               ntt::vector<int32_t, 8> v2) const noexcept {
        auto f1 = _mm256_cvtepi32_ps(v1);
        auto f2 = _mm256_cvtepi32_ps(v2);
        auto quotient = _mm256_round_ps(_mm256_div_ps(f1, f2),
                                        _MM_FROUND_TO_ZERO | _MM_FROUND_NO_EXC);
        auto remainder = _mm256_comp_fnmadd_ps(quotient, f2, f1);
        return _mm256_cvtps_epi32(remainder);
    }
};

// min(v1, v2)
template <> struct min<ntt::vector<float, 8>, ntt::vector<float, 8>> {
    ntt::vector<float, 8>
    operator()(const ntt::vector<float, 8> &v1,
               const ntt::vector<float, 8> &v2) const noexcept {
        return _mm256_min_ps(v1, v2);
    }
};

// min(v1, f2)
template <> struct min<ntt::vector<float, 8>, float> {
    ntt::vector<float, 8> operator()(const ntt::vector<float, 8> &v1,
                                     const float &f2) const noexcept {
        auto v2 = _mm256_set1_ps(f2);
        return _mm256_min_ps(v1, v2);
    }
};

// min(f1, v2)
template <> struct min<float, ntt::vector<float, 8>> {
    ntt::vector<float, 8>
    operator()(const float &f1,
               const ntt::vector<float, 8> &v2) const noexcept {
        auto v1 = _mm256_set1_ps(f1);
        return _mm256_min_ps(v1, v2);
    }
};

// max
template <> struct max<ntt::vector<float, 8>, ntt::vector<float, 8>> {
    ntt::vector<float, 8>
    operator()(const ntt::vector<float, 8> &v1,
               const ntt::vector<float, 8> &v2) const noexcept {
        return _mm256_max_ps(v1, v2);
    }
};

// max(v1, f2)
template <> struct max<ntt::vector<float, 8>, float> {
    ntt::vector<float, 8> operator()(const ntt::vector<float, 8> &v1,
                                     const float &f2) const noexcept {
        auto v2 = _mm256_set1_ps(f2);
        return _mm256_max_ps(v1, v2);
    }
};

// max(f1, v2)
template <> struct max<float, ntt::vector<float, 8>> {
    ntt::vector<float, 8>
    operator()(const float &f1,
               const ntt::vector<float, 8> &v2) const noexcept {
        auto v1 = _mm256_set1_ps(f1);
        return _mm256_max_ps(v1, v2);
    }
};

template <> struct reduce<add, float, ntt::vector<float, 8>> {
    float operator()(const ntt::vector<float, 8> &v,
                     float init_value) const noexcept {
        return init_value + operator()(v);
    }

    float operator()(const ntt::vector<float, 8> &v) const noexcept {
        // Sum the elements in the 256-bit vector directly
        __m128 sum =
            _mm_add_ps(_mm256_castps256_ps128(v), _mm256_extractf128_ps(v, 1));
        sum = _mm_add_ps(sum, _mm_movehl_ps(sum, sum));
        sum = _mm_add_ss(sum, _mm_shuffle_ps(sum, sum, 1));

        // Extract and return the final sum
        return _mm_cvtss_f32(sum);
    }
};

template <> struct reduce<max, float, ntt::vector<float, 8>> {
    float operator()(const ntt::vector<float, 8> &v,
                     float init_value) const noexcept {
        return ntt::max(init_value, operator()(v));
    }

    float operator()(const ntt::vector<float, 8> &v) const noexcept {
        // Sum the elements in the 256-bit vector directly
        __m128 sum =
            _mm_max_ps(_mm256_castps256_ps128(v), _mm256_extractf128_ps(v, 1));
        sum = _mm_max_ps(sum, _mm_movehl_ps(sum, sum));
        sum = _mm_max_ss(sum, _mm_shuffle_ps(sum, sum, 1));

        // Extract and return the final sum
        return _mm_cvtss_f32(sum);
    }
};

template <> struct reduce<min, float, ntt::vector<float, 8>> {
    float operator()(const ntt::vector<float, 8> &v,
                     float init_value) const noexcept {
        return ntt::min(init_value, operator()(v));
    }

    float operator()(const ntt::vector<float, 8> &v) const noexcept {
        // Sum the elements in the 256-bit vector directly
        __m128 sum =
            _mm_min_ps(_mm256_castps256_ps128(v), _mm256_extractf128_ps(v, 1));
        sum = _mm_min_ps(sum, _mm_movehl_ps(sum, sum));
        sum = _mm_min_ss(sum, _mm_shuffle_ps(sum, sum, 1));

        // Extract and return the final sum
        return _mm_cvtss_f32(sum);
    }
};

// pow
template <> struct pow<ntt::vector<float, 8>, ntt::vector<float, 8>> {
    ntt::vector<float, 8>
    operator()(const ntt::vector<float, 8> &v1,
               const ntt::vector<float, 8> &v2) const noexcept {
        return pow256_ps(v1, v2);
    }
};

// inner product
template <> struct inner_product<ntt::vector<float, 8>, ntt::vector<float, 8>> {
    float operator()(const ntt::vector<float, 8> &v1,
                     const ntt::vector<float, 8> &v2) const noexcept {
        // Multiply the elements
        __m256 mul = _mm256_mul_ps(v1, v2);

        // Sum the elements in the 256-bit vector directly
        __m128 sum1 = _mm_add_ps(_mm256_castps256_ps128(mul),
                                 _mm256_extractf128_ps(mul, 1));
        sum1 = _mm_add_ps(sum1, _mm_movehl_ps(sum1, sum1));
        sum1 = _mm_add_ss(sum1, _mm_shuffle_ps(sum1, sum1, 1));

        // Extract and return the final sum
        return _mm_cvtss_f32(sum1);
    }
};

// outer product
template <> struct outer_product<ntt::vector<float, 8>, ntt::vector<float, 8>> {
    auto operator()(const ntt::vector<float, 8> &v1,
                    const ntt::vector<float, 8> &v2) const noexcept {
        ntt::vector<float, 8, 8> result;
        loop<8_dim>([&](auto i) {
            auto a_broadcast = _mm256_set1_ps(v1(i));
            result(i) = _mm256_mul_ps(a_broadcast, v2);
        });
        return result;
    }
};

template <> struct clamp<ntt::vector<float, 8>, float> {
    auto operator()(const ntt::vector<float, 8> &v, const float &min,
                    const float &max) const noexcept {
        auto tmp = _mm256_max_ps(v, _mm256_set1_ps(min));
        return _mm256_min_ps(tmp, _mm256_set1_ps(max));
    }
};

// compare

void decompress_bitwidth(__m256 cmp_mask, ntt::vector<unsigned char, 8> &output) {
    __m256i one_epi32 = _mm256_set1_epi32(1); // 1 (32-bit)
    __m256i bool_vals =
        _mm256_and_si256(_mm256_castps_si256(cmp_mask),
                         one_epi32); // 0xFFFFFFFF → 1, 0x00000000 → 0

    // **split 256-bit to 2 128-bit**
    __m128i low_128 = _mm256_extracti128_si256(bool_vals, 0);  // low 128-bit
    __m128i high_128 = _mm256_extracti128_si256(bool_vals, 1); // high 128-bit

    // **decompress int32 -> int16**
    __m128i packed16 = _mm_packs_epi32(low_128, high_128);

    // **decomparess int16 -> int8**
    __m128i packed8 = _mm_packs_epi16(packed16, _mm_setzero_si128());

    // **store 8-bit output to bool vector**
    _mm_storel_epi64((__m128i *)&output(0), packed8);
}

// equal: vector vs vector
template <> struct equal<ntt::vector<float, 8>, ntt::vector<float, 8>> {
    ntt::vector<unsigned char, 8>
    operator()(const ntt::vector<float, 8> &v1,
               const ntt::vector<float, 8> &v2) const noexcept {
        ntt::vector<unsigned char, 8> output;
        auto cmp_mask = _mm256_cmp_ps(v1, v2, _CMP_EQ_OQ);
        decompress_bitwidth(cmp_mask, output);
        return output;
    }
};

// equal: vector vs scalar
template <> struct equal<ntt::vector<float, 8>, float> {
<<<<<<< HEAD
    ntt::vector<bool, 8> operator()(const ntt::vector<float, 8> &v1,
                                    const float &f2) const noexcept {
        ntt::vector<bool, 8> output;
=======
    ntt::vector<unsigned char, 8> operator()(const ntt::vector<float, 8> &v1,
                                     const float &f2) const noexcept {
        ntt::vector<unsigned char, 8> output;
>>>>>>> f2ff6a95
        auto v2 = _mm256_set1_ps(f2);
        auto cmp_mask = _mm256_cmp_ps(v1, v2, _CMP_EQ_OQ);
        decompress_bitwidth(cmp_mask, output);
        return output;
    }
};

// equal: scalar vs vector
template <> struct equal<float, ntt::vector<float, 8>> {
    ntt::vector<unsigned char, 8>
    operator()(const float &f1,
               const ntt::vector<float, 8> &v2) const noexcept {
        ntt::vector<unsigned char, 8> output;
        auto v1 = _mm256_set1_ps(f1);
        auto cmp_mask = _mm256_cmp_ps(v1, v2, _CMP_EQ_OQ);
        decompress_bitwidth(cmp_mask, output);
        return output;
    }
};

// not_equal: vector vs vector
template <> struct not_equal<ntt::vector<float, 8>, ntt::vector<float, 8>> {
    ntt::vector<unsigned char, 8>
    operator()(const ntt::vector<float, 8> &v1,
               const ntt::vector<float, 8> &v2) const noexcept {
        ntt::vector<unsigned char, 8> output;
        auto cmp_mask = _mm256_cmp_ps(v1, v2, _CMP_NEQ_OQ);
        decompress_bitwidth(cmp_mask, output);
        return output;
    }
};

// not_equal: vector vs scalar
template <> struct not_equal<ntt::vector<float, 8>, float> {
<<<<<<< HEAD
    ntt::vector<bool, 8> operator()(const ntt::vector<float, 8> &v1,
                                    const float &f2) const noexcept {
        ntt::vector<bool, 8> output;
=======
    ntt::vector<unsigned char, 8> operator()(const ntt::vector<float, 8> &v1,
                                     const float &f2) const noexcept {
        ntt::vector<unsigned char, 8> output;
>>>>>>> f2ff6a95
        auto v2 = _mm256_set1_ps(f2);
        auto cmp_mask = _mm256_cmp_ps(v1, v2, _CMP_NEQ_OQ);
        decompress_bitwidth(cmp_mask, output);
        return output;
    }
};

// not_equal: scalar vs vector
template <> struct not_equal<float, ntt::vector<float, 8>> {
    ntt::vector<unsigned char, 8>
    operator()(const float &f1,
               const ntt::vector<float, 8> &v2) const noexcept {
        ntt::vector<unsigned char, 8> output;
        auto v1 = _mm256_set1_ps(f1);
        auto cmp_mask = _mm256_cmp_ps(v1, v2, _CMP_NEQ_OQ);
        decompress_bitwidth(cmp_mask, output);
        return output;
    }
};

// greater: vector vs vector
template <> struct greater<ntt::vector<float, 8>, ntt::vector<float, 8>> {
    ntt::vector<unsigned char, 8>
    operator()(const ntt::vector<float, 8> &v1,
               const ntt::vector<float, 8> &v2) const noexcept {
        ntt::vector<unsigned char, 8> output;
        auto cmp_mask = _mm256_cmp_ps(v1, v2, _CMP_GT_OQ);
        decompress_bitwidth(cmp_mask, output);
        return output;
    }
};

// greater: vector vs scalar
template <> struct greater<ntt::vector<float, 8>, float> {
<<<<<<< HEAD
    ntt::vector<bool, 8> operator()(const ntt::vector<float, 8> &v1,
                                    const float &f2) const noexcept {
        ntt::vector<bool, 8> output;
=======
    ntt::vector<unsigned char, 8> operator()(const ntt::vector<float, 8> &v1,
                                     const float &f2) const noexcept {
        ntt::vector<unsigned char, 8> output;
>>>>>>> f2ff6a95
        auto v2 = _mm256_set1_ps(f2);
        auto cmp_mask = _mm256_cmp_ps(v1, v2, _CMP_GT_OQ);
        decompress_bitwidth(cmp_mask, output);
        return output;
    }
};

// greater: scalar vs vector
template <> struct greater<float, ntt::vector<float, 8>> {
    ntt::vector<unsigned char, 8>
    operator()(const float &f1,
               const ntt::vector<float, 8> &v2) const noexcept {
        ntt::vector<unsigned char, 8> output;
        auto v1 = _mm256_set1_ps(f1);
        auto cmp_mask = _mm256_cmp_ps(v1, v2, _CMP_GT_OQ);
        decompress_bitwidth(cmp_mask, output);
        return output;
    }
};

// greater_or_equal: vector vs vector
template <>
struct greater_or_equal<ntt::vector<float, 8>, ntt::vector<float, 8>> {
    ntt::vector<unsigned char, 8>
    operator()(const ntt::vector<float, 8> &v1,
               const ntt::vector<float, 8> &v2) const noexcept {
        ntt::vector<unsigned char, 8> output;
        auto cmp_mask = _mm256_cmp_ps(v1, v2, _CMP_GE_OQ);
        decompress_bitwidth(cmp_mask, output);
        return output;
    }
};

// greater_or_equal: vector vs scalar
template <> struct greater_or_equal<ntt::vector<float, 8>, float> {
<<<<<<< HEAD
    ntt::vector<bool, 8> operator()(const ntt::vector<float, 8> &v1,
                                    const float &f2) const noexcept {
        ntt::vector<bool, 8> output;
=======
    ntt::vector<unsigned char, 8> operator()(const ntt::vector<float, 8> &v1,
                                     const float &f2) const noexcept {
        ntt::vector<unsigned char, 8> output;
>>>>>>> f2ff6a95
        auto v2 = _mm256_set1_ps(f2);
        auto cmp_mask = _mm256_cmp_ps(v1, v2, _CMP_GE_OQ);
        decompress_bitwidth(cmp_mask, output);
        return output;
    }
};

// greater_or_equal: scalar vs vector
template <> struct greater_or_equal<float, ntt::vector<float, 8>> {
    ntt::vector<unsigned char, 8>
    operator()(const float &f1,
               const ntt::vector<float, 8> &v2) const noexcept {
        ntt::vector<unsigned char, 8> output;
        auto v1 = _mm256_set1_ps(f1);
        auto cmp_mask = _mm256_cmp_ps(v1, v2, _CMP_GE_OQ);
        decompress_bitwidth(cmp_mask, output);
        return output;
    }
};

// less: vector vs vector
template <> struct less<ntt::vector<float, 8>, ntt::vector<float, 8>> {
    ntt::vector<unsigned char, 8>
    operator()(const ntt::vector<float, 8> &v1,
               const ntt::vector<float, 8> &v2) const noexcept {
        ntt::vector<unsigned char, 8> output;
        auto cmp_mask = _mm256_cmp_ps(v1, v2, _CMP_LT_OQ);
        decompress_bitwidth(cmp_mask, output);
        return output;
    }
};

// less: vector vs scalar
template <> struct less<ntt::vector<float, 8>, float> {
<<<<<<< HEAD
    ntt::vector<bool, 8> operator()(const ntt::vector<float, 8> &v1,
                                    const float &f2) const noexcept {
        ntt::vector<bool, 8> output;
=======
    ntt::vector<unsigned char, 8> operator()(const ntt::vector<float, 8> &v1,
                                     const float &f2) const noexcept {
        ntt::vector<unsigned char, 8> output;
>>>>>>> f2ff6a95
        auto v2 = _mm256_set1_ps(f2);
        auto cmp_mask = _mm256_cmp_ps(v1, v2, _CMP_LT_OQ);
        decompress_bitwidth(cmp_mask, output);
        return output;
    }
};

// less: scalar vs vector
template <> struct less<float, ntt::vector<float, 8>> {
    ntt::vector<unsigned char, 8>
    operator()(const float &f1,
               const ntt::vector<float, 8> &v2) const noexcept {
        ntt::vector<unsigned char, 8> output;
        auto v1 = _mm256_set1_ps(f1);
        auto cmp_mask = _mm256_cmp_ps(v1, v2, _CMP_LT_OQ);
        decompress_bitwidth(cmp_mask, output);
        return output;
    }
};

// less_or_equal: vector vs vector
template <> struct less_or_equal<ntt::vector<float, 8>, ntt::vector<float, 8>> {
    ntt::vector<unsigned char, 8>
    operator()(const ntt::vector<float, 8> &v1,
               const ntt::vector<float, 8> &v2) const noexcept {
        ntt::vector<unsigned char, 8> output;
        auto cmp_mask = _mm256_cmp_ps(v1, v2, _CMP_LE_OQ);
        decompress_bitwidth(cmp_mask, output);
        return output;
    }
};

// less_or_equal: vector vs scalar
template <> struct less_or_equal<ntt::vector<float, 8>, float> {
<<<<<<< HEAD
    ntt::vector<bool, 8> operator()(const ntt::vector<float, 8> &v1,
                                    const float &f2) const noexcept {
        ntt::vector<bool, 8> output;
=======
    ntt::vector<unsigned char, 8> operator()(const ntt::vector<float, 8> &v1,
                                     const float &f2) const noexcept {
        ntt::vector<unsigned char, 8> output;
>>>>>>> f2ff6a95
        auto v2 = _mm256_set1_ps(f2);
        auto cmp_mask = _mm256_cmp_ps(v1, v2, _CMP_LE_OQ);
        decompress_bitwidth(cmp_mask, output);
        return output;
    }
};

// less_or_equal: scalar vs vector
template <> struct less_or_equal<float, ntt::vector<float, 8>> {
    ntt::vector<unsigned char, 8>
    operator()(const float &f1,
               const ntt::vector<float, 8> &v2) const noexcept {
        ntt::vector<unsigned char, 8> output;
        auto v1 = _mm256_set1_ps(f1);
        auto cmp_mask = _mm256_cmp_ps(v1, v2, _CMP_LE_OQ);
        decompress_bitwidth(cmp_mask, output);
        return output;
    }
};

// where

// where: vector condition, vector X, vector Y
template <>
struct where<ntt::vector<unsigned char, 8>, ntt::vector<float, 8>,
             ntt::vector<float, 8>> {
    ntt::vector<float, 8>
    operator()(const ntt::vector<unsigned char, 8> &condition,
               const ntt::vector<float, 8> &x,
               const ntt::vector<float, 8> &y) const noexcept {
        __m256i mask_i = _mm256_setr_epi32(
            condition(0) ? 0xFFFFFFFF : 0, condition(1) ? 0xFFFFFFFF : 0,
            condition(2) ? 0xFFFFFFFF : 0, condition(3) ? 0xFFFFFFFF : 0,
            condition(4) ? 0xFFFFFFFF : 0, condition(5) ? 0xFFFFFFFF : 0,
            condition(6) ? 0xFFFFFFFF : 0, condition(7) ? 0xFFFFFFFF : 0);
        __m256 mask = _mm256_castsi256_ps(mask_i);

        __m256 result = _mm256_blendv_ps(y, x, mask);
        return ntt::vector<float, 8>(result);
    }
};

// where: scalar condition, vector X, vector Y
template <> struct where<bool, ntt::vector<float, 8>, ntt::vector<float, 8>> {
    ntt::vector<float, 8>
    operator()(const bool &condition, const ntt::vector<float, 8> &x,
               const ntt::vector<float, 8> &y) const noexcept {
        __m256 mask = _mm256_set1_ps(condition ? -0.0f : 0.0f);
        return _mm256_blendv_ps(y, x, mask);
    }
};

// where: vector condition, scalar X, vector Y
template <> struct where<ntt::vector<unsigned char, 8>, float, ntt::vector<float, 8>> {
    ntt::vector<float, 8>
    operator()(const ntt::vector<unsigned char, 8> &condition, const float &x,
               const ntt::vector<float, 8> &y) const noexcept {
        __m256 x_vec = _mm256_set1_ps(x);
        __m256i mask_i = _mm256_setr_epi32(
            condition(0) ? 0xFFFFFFFF : 0, condition(1) ? 0xFFFFFFFF : 0,
            condition(2) ? 0xFFFFFFFF : 0, condition(3) ? 0xFFFFFFFF : 0,
            condition(4) ? 0xFFFFFFFF : 0, condition(5) ? 0xFFFFFFFF : 0,
            condition(6) ? 0xFFFFFFFF : 0, condition(7) ? 0xFFFFFFFF : 0);
        __m256 mask = _mm256_castsi256_ps(mask_i);

        __m256 result = _mm256_blendv_ps(y, x_vec, mask);
        return ntt::vector<float, 8>(result);
    }
};

// where: vector condition, vector X, scalar Y
template <> struct where<ntt::vector<unsigned char, 8>, ntt::vector<float, 8>, float> {
    ntt::vector<float, 8> operator()(const ntt::vector<unsigned char, 8> &condition,
                                     const ntt::vector<float, 8> &x,
                                     const float &y) const noexcept {
        __m256 y_vec = _mm256_set1_ps(y);
        __m256i mask_i = _mm256_setr_epi32(
            condition(0) ? 0xFFFFFFFF : 0, condition(1) ? 0xFFFFFFFF : 0,
            condition(2) ? 0xFFFFFFFF : 0, condition(3) ? 0xFFFFFFFF : 0,
            condition(4) ? 0xFFFFFFFF : 0, condition(5) ? 0xFFFFFFFF : 0,
            condition(6) ? 0xFFFFFFFF : 0, condition(7) ? 0xFFFFFFFF : 0);
        __m256 mask = _mm256_castsi256_ps(mask_i);

        __m256 result = _mm256_blendv_ps(y_vec, x, mask);
        return ntt::vector<float, 8>(result);
    }
};

// where: vector condition, scalar X, scalar Y
template <> struct where<ntt::vector<unsigned char, 8>, float, float> {
    ntt::vector<float, 8> operator()(const ntt::vector<unsigned char, 8> &condition,
                                     const float &x,
                                     const float &y) const noexcept {
        __m256 x_vec = _mm256_set1_ps(x);
        __m256 y_vec = _mm256_set1_ps(y);
        __m256i mask_i = _mm256_setr_epi32(
            condition(0) ? 0xFFFFFFFF : 0, condition(1) ? 0xFFFFFFFF : 0,
            condition(2) ? 0xFFFFFFFF : 0, condition(3) ? 0xFFFFFFFF : 0,
            condition(4) ? 0xFFFFFFFF : 0, condition(5) ? 0xFFFFFFFF : 0,
            condition(6) ? 0xFFFFFFFF : 0, condition(7) ? 0xFFFFFFFF : 0);
        __m256 mask = _mm256_castsi256_ps(mask_i);

        __m256 result = _mm256_blendv_ps(y_vec, x_vec, mask);
        return ntt::vector<float, 8>(result);
    }
};

// where: scalar condition, scalar X, vector Y
template <> struct where<bool, float, ntt::vector<float, 8>> {
    ntt::vector<float, 8>
    operator()(const bool &condition, const float &x,
               const ntt::vector<float, 8> &y) const noexcept {
        __m256 mask = _mm256_set1_ps(condition ? -0.0f : 0.0f);
        __m256 x_vec = _mm256_set1_ps(x);
        __m256 result = _mm256_blendv_ps(y, x_vec, mask);
        return ntt::vector<float, 8>(result);
    }
};

// where: scalar condition, vector X, scalar Y
template <> struct where<bool, ntt::vector<float, 8>, float> {
    ntt::vector<float, 8> operator()(const bool &condition,
                                     const ntt::vector<float, 8> &x,
                                     const float &y) const noexcept {
        __m256 mask = _mm256_set1_ps(condition ? -0.0f : 0.0f);
        __m256 y_vec = _mm256_set1_ps(y);
        __m256 result = _mm256_blendv_ps(y_vec, x, mask);
        return ntt::vector<float, 8>(result);
    }
};

#endif
} // namespace nncase::ntt::ops<|MERGE_RESOLUTION|>--- conflicted
+++ resolved
@@ -974,15 +974,9 @@
 
 // equal: vector vs scalar
 template <> struct equal<ntt::vector<float, 8>, float> {
-<<<<<<< HEAD
     ntt::vector<bool, 8> operator()(const ntt::vector<float, 8> &v1,
                                     const float &f2) const noexcept {
         ntt::vector<bool, 8> output;
-=======
-    ntt::vector<unsigned char, 8> operator()(const ntt::vector<float, 8> &v1,
-                                     const float &f2) const noexcept {
-        ntt::vector<unsigned char, 8> output;
->>>>>>> f2ff6a95
         auto v2 = _mm256_set1_ps(f2);
         auto cmp_mask = _mm256_cmp_ps(v1, v2, _CMP_EQ_OQ);
         decompress_bitwidth(cmp_mask, output);
@@ -1017,15 +1011,9 @@
 
 // not_equal: vector vs scalar
 template <> struct not_equal<ntt::vector<float, 8>, float> {
-<<<<<<< HEAD
     ntt::vector<bool, 8> operator()(const ntt::vector<float, 8> &v1,
                                     const float &f2) const noexcept {
         ntt::vector<bool, 8> output;
-=======
-    ntt::vector<unsigned char, 8> operator()(const ntt::vector<float, 8> &v1,
-                                     const float &f2) const noexcept {
-        ntt::vector<unsigned char, 8> output;
->>>>>>> f2ff6a95
         auto v2 = _mm256_set1_ps(f2);
         auto cmp_mask = _mm256_cmp_ps(v1, v2, _CMP_NEQ_OQ);
         decompress_bitwidth(cmp_mask, output);
@@ -1060,15 +1048,9 @@
 
 // greater: vector vs scalar
 template <> struct greater<ntt::vector<float, 8>, float> {
-<<<<<<< HEAD
     ntt::vector<bool, 8> operator()(const ntt::vector<float, 8> &v1,
                                     const float &f2) const noexcept {
         ntt::vector<bool, 8> output;
-=======
-    ntt::vector<unsigned char, 8> operator()(const ntt::vector<float, 8> &v1,
-                                     const float &f2) const noexcept {
-        ntt::vector<unsigned char, 8> output;
->>>>>>> f2ff6a95
         auto v2 = _mm256_set1_ps(f2);
         auto cmp_mask = _mm256_cmp_ps(v1, v2, _CMP_GT_OQ);
         decompress_bitwidth(cmp_mask, output);
@@ -1104,15 +1086,9 @@
 
 // greater_or_equal: vector vs scalar
 template <> struct greater_or_equal<ntt::vector<float, 8>, float> {
-<<<<<<< HEAD
     ntt::vector<bool, 8> operator()(const ntt::vector<float, 8> &v1,
                                     const float &f2) const noexcept {
         ntt::vector<bool, 8> output;
-=======
-    ntt::vector<unsigned char, 8> operator()(const ntt::vector<float, 8> &v1,
-                                     const float &f2) const noexcept {
-        ntt::vector<unsigned char, 8> output;
->>>>>>> f2ff6a95
         auto v2 = _mm256_set1_ps(f2);
         auto cmp_mask = _mm256_cmp_ps(v1, v2, _CMP_GE_OQ);
         decompress_bitwidth(cmp_mask, output);
@@ -1147,15 +1123,9 @@
 
 // less: vector vs scalar
 template <> struct less<ntt::vector<float, 8>, float> {
-<<<<<<< HEAD
     ntt::vector<bool, 8> operator()(const ntt::vector<float, 8> &v1,
                                     const float &f2) const noexcept {
         ntt::vector<bool, 8> output;
-=======
-    ntt::vector<unsigned char, 8> operator()(const ntt::vector<float, 8> &v1,
-                                     const float &f2) const noexcept {
-        ntt::vector<unsigned char, 8> output;
->>>>>>> f2ff6a95
         auto v2 = _mm256_set1_ps(f2);
         auto cmp_mask = _mm256_cmp_ps(v1, v2, _CMP_LT_OQ);
         decompress_bitwidth(cmp_mask, output);
@@ -1190,15 +1160,9 @@
 
 // less_or_equal: vector vs scalar
 template <> struct less_or_equal<ntt::vector<float, 8>, float> {
-<<<<<<< HEAD
     ntt::vector<bool, 8> operator()(const ntt::vector<float, 8> &v1,
                                     const float &f2) const noexcept {
         ntt::vector<bool, 8> output;
-=======
-    ntt::vector<unsigned char, 8> operator()(const ntt::vector<float, 8> &v1,
-                                     const float &f2) const noexcept {
-        ntt::vector<unsigned char, 8> output;
->>>>>>> f2ff6a95
         auto v2 = _mm256_set1_ps(f2);
         auto cmp_mask = _mm256_cmp_ps(v1, v2, _CMP_LE_OQ);
         decompress_bitwidth(cmp_mask, output);
