/* Copyright 2019-2021 Canaan Inc.
 *
 * Licensed under the Apache License, Version 2.0 (the "License");
 * you may not use this file except in compliance with the License.
 * You may obtain a copy of the License at
 *
 *     http://www.apache.org/licenses/LICENSE-2.0
 *
 * Unless required by applicable law or agreed to in writing, software
 * distributed under the License is distributed on an "AS IS" BASIS,
 * WITHOUT WARRANTIES OR CONDITIONS OF ANY KIND, either express or implied.
 * See the License for the specific language governing permissions and
 * limitations under the License.
 */
#pragma once
#include "../../primitive_ops.h"
#include "arch_types.h"
#include "avx_mathfun.h"

namespace nncase::ntt::ops {

#ifdef __AVX2__

// unary op

// abs
template <> struct abs<ntt::vector<float, 8>> {
    ntt::vector<float, 8>
    operator()(const ntt::vector<float, 8> &v) const noexcept {
        return _mm256_andnot_ps(_mm256_set1_ps(-0.0f), v);
    }
};

// acos
template <> struct acos<ntt::vector<float, 8>> {
    ntt::vector<float, 8>
    operator()(const ntt::vector<float, 8> &v) const noexcept {
#if 0
        return acos256_ps(v);
#else
        // 定义常量
        const __m256 zero = _mm256_set1_ps(0.0f);
        const __m256 half = _mm256_set1_ps(0.5f);
        const __m256 one = _mm256_set1_ps(1.0f);
        const __m256 two = _mm256_set1_ps(2.0f);
        const __m256 minus_one = _mm256_set1_ps(-1.0f);

        // 定义多项式系数
        const __m256 p0 = _mm256_set1_ps(0x1.55555ep-3);
        const __m256 p1 = _mm256_set1_ps(0x1.33261ap-4);
        const __m256 p2 = _mm256_set1_ps(0x1.70d7dcp-5);

        // 计算符号掩码和绝对值
        const __m256 abs_mask = _mm256_set1_ps(-0.0f); // 位掩码，用于计算绝对值
        const __m256 neg_mask = _mm256_cmp_ps(v, zero, _CMP_LT_OS); // v < 0.0
        __m256 x = _mm256_andnot_ps(abs_mask, v);                   // 绝对值

        // 初始化偏移量和乘法因子
        const __m256 off =
            _mm256_blendv_ps(zero, _mm256_set1_ps(0x1.921fb6p+1f), neg_mask);
        const __m256 mul1 =
            _mm256_blendv_ps(two, _mm256_set1_ps(-2.0f), neg_mask);
        const __m256 mul2 = _mm256_blendv_ps(minus_one, one, neg_mask);

        // 判断 x 是否小于 0.5
        const __m256 le_half_mask = _mm256_cmp_ps(x, half, _CMP_LE_OS);
        __m256 tmp = x;
        __m256 mul = _mm256_blendv_ps(mul1, mul2, le_half_mask);

        // 计算多项式 Q(x)
        tmp = _mm256_fnmadd_ps(tmp, half, half); // tmp = half - half * tmp
        const __m256 add =
            _mm256_blendv_ps(off, _mm256_set1_ps(0x1.921fb6p+0f), le_half_mask);
        __m256 z2 = _mm256_mul_ps(v, v); // z2 = tmp * v
        z2 = _mm256_blendv_ps(tmp, z2, le_half_mask);

        // 计算多项式近似
        __m256 y1 = _mm256_set1_ps(0x1.3af7d8p-5);
        __m256 y2 = _mm256_set1_ps(0x1.b059dp-6);
        tmp = _mm256_sqrt_ps(z2);                // tmp = sqrt(z2)
        const __m256 z4 = _mm256_mul_ps(z2, z2); // z4 = z2 * z2

        y1 = _mm256_fmadd_ps(y1, z4, p2); // y1 = y1 * z4 + p2
        y2 = _mm256_fmadd_ps(y2, z4, p1); // y2 = y2 * z4 + p1
        y1 = _mm256_fmadd_ps(y1, z4, p0); // y1 = y1 * z4 + p0

        const __m256 z = _mm256_blendv_ps(tmp, x, le_half_mask);
        y1 = _mm256_fmadd_ps(y2, z2, y1);  // y1 = y1 * y2 + z2
        mul = _mm256_mul_ps(mul, z);       // mul = mul * z
        y1 = _mm256_fmadd_ps(y1, z2, one); // y1 = y1 * z2 + one

        // 计算最终结果并返回
        return _mm256_fmadd_ps(y1, mul, add); // y1 * mul + add
#endif
    }
};

// acosh(v) = ln(v + sqrt(v^2 - 1)), v >= 1
template <> struct acosh<ntt::vector<float, 8>> {
    ntt::vector<float, 8>
    operator()(const ntt::vector<float, 8> &v) const noexcept {
        return log256_ps(_mm256_add_ps(v, _mm256_sqrt_ps(_mm256_comp_fmsub_ps(
                                              v, v, _mm256_set1_ps(1.0f)))));
    }
};

// asin
template <> struct asin<ntt::vector<float, 8>> {
    ntt::vector<float, 8>
    operator()(const ntt::vector<float, 8> &v) const noexcept {
#if 0
        return asin256_ps(v);
#else
        // 定义常量
        const __m256 zero = _mm256_set1_ps(0.0f);
        const __m256 half = _mm256_set1_ps(0.5f);
        const __m256 one = _mm256_set1_ps(1.0f);
        const __m256 minus_two = _mm256_set1_ps(-2.0f);
        const __m256 pi_over_2f = _mm256_set1_ps(0x1.921fb6p+0f);

        // 定义多项式系数
        const __m256 p0 = _mm256_set1_ps(0x1.55555ep-3);
        const __m256 p1 = _mm256_set1_ps(0x1.33261ap-4);
        const __m256 p2 = _mm256_set1_ps(0x1.70d7dcp-5);

        // 计算符号掩码和绝对值
        const __m256 neg_mask = _mm256_cmp_ps(v, zero, _CMP_LT_OS); // v < 0.0
        const __m256 abs_mask = _mm256_set1_ps(-0.0f); // 位掩码，用于计算绝对值
        __m256 x = _mm256_andnot_ps(abs_mask, v); // 绝对值

        // 初始化偏移量和乘法因子
        const __m256 mul1 =
            _mm256_blendv_ps(one, _mm256_set1_ps(-1.0f), neg_mask);

        // 判断 x 是否小于 0.5
        const __m256 lt_half_mask = _mm256_cmp_ps(x, half, _CMP_LT_OS);
        __m256 tmp = x;
        __m256 mul2 = _mm256_blendv_ps(minus_two, one, lt_half_mask);

        // 计算多项式 Q(x)
        tmp = _mm256_fnmadd_ps(tmp, half, half); // tmp = half - half * tmp
        const __m256 add = _mm256_blendv_ps(pi_over_2f, zero, lt_half_mask);
        __m256 z2 = _mm256_mul_ps(v, v); // z2 = tmp * v
        z2 = _mm256_blendv_ps(tmp, z2, lt_half_mask);

        // 计算多项式近似
        __m256 y1 = _mm256_set1_ps(0x1.3af7d8p-5);
        __m256 y2 = _mm256_set1_ps(0x1.b059dp-6);
        const __m256 z4 = _mm256_mul_ps(z2, z2); // z4 = z2 * z2
        tmp = _mm256_sqrt_ps(z2);                // tmp = sqrt(z2)

        y1 = _mm256_fmadd_ps(y1, z4, p2); // y1 = y1 * z4 + p2
        y2 = _mm256_fmadd_ps(y2, z4, p1); // y2 = y2 * z4 + p1
        y1 = _mm256_fmadd_ps(y1, z4, p0); // y1 = y1 * z4 + p0

        const __m256 z = _mm256_blendv_ps(tmp, x, lt_half_mask);
        y1 = _mm256_fmadd_ps(y2, z2, y1); // y1 = y1 * y2 + z2
        z2 = _mm256_mul_ps(z2, z);        // mul = mul * z
        y1 = _mm256_fmadd_ps(y1, z2, z);  // y1 = y1 * z2 + one
        // 计算最终结果并返回
        y1 = _mm256_fmadd_ps(y1, mul2, add); // y1 * mul + add
        return _mm256_mul_ps(y1, mul1);      // mul = mul * z
#endif
    }
};

// asinh(v) = ln(v + sqrt(v^2 + 1))
template <> struct asinh<ntt::vector<float, 8>> {
    ntt::vector<float, 8>
    operator()(const ntt::vector<float, 8> &v) const noexcept {
        return log256_ps(_mm256_add_ps(v, _mm256_sqrt_ps(_mm256_comp_fmadd_ps(
                                              v, v, _mm256_set1_ps(1.0f)))));
    }
};

// cast
template <> struct cast<ntt::vector<bool, 8>, ntt::vector<float, 8>> {
    ntt::vector<float, 8>
    operator()(const ntt::vector<bool, 8> &v) const noexcept {
        __m256i mask = _mm256_setr_epi32(
            v(0) ? -1 : 0, v(1) ? -1 : 0, v(2) ? -1 : 0, v(3) ? -1 : 0,
            v(4) ? -1 : 0, v(5) ? -1 : 0, v(6) ? -1 : 0, v(7) ? -1 : 0);

        // Convert to float (1.0f for true, 0.0f for false)
        __m256 result =
            _mm256_and_ps(_mm256_castsi256_ps(mask), _mm256_set1_ps(1.0f));

        return result;
    }
};

// cast
template <> struct cast<ntt::vector<bool, 32>, ntt::vector<float, 8>> {
    auto operator()(const ntt::vector<bool, 32> &v) const noexcept {

        ntt::vector<float, 4, 8> output;
        __m256i mask0 = _mm256_setr_epi32(
            v(0) ? -1 : 0, v(1) ? -1 : 0, v(2) ? -1 : 0, v(3) ? -1 : 0,
            v(4) ? -1 : 0, v(5) ? -1 : 0, v(6) ? -1 : 0, v(7) ? -1 : 0);

        // Convert to float (1.0f for true, 0.0f for false)
        output(0) =
            _mm256_and_ps(_mm256_castsi256_ps(mask0), _mm256_set1_ps(1.0f));

        __m256i mask1 = _mm256_setr_epi32(
            v(8) ? -1 : 0, v(9) ? -1 : 0, v(10) ? -1 : 0, v(11) ? -1 : 0,
            v(12) ? -1 : 0, v(13) ? -1 : 0, v(14) ? -1 : 0, v(15) ? -1 : 0);

        // Convert to float (1.0f for true, 0.0f for false)
        output(1) =
            _mm256_and_ps(_mm256_castsi256_ps(mask1), _mm256_set1_ps(1.0f));

        __m256i mask2 = _mm256_setr_epi32(
            v(16) ? -1 : 0, v(17) ? -1 : 0, v(18) ? -1 : 0, v(19) ? -1 : 0,
            v(20) ? -1 : 0, v(21) ? -1 : 0, v(22) ? -1 : 0, v(23) ? -1 : 0);

        // Convert to float (1.0f for true, 0.0f for false)
        output(2) =
            _mm256_and_ps(_mm256_castsi256_ps(mask2), _mm256_set1_ps(1.0f));

        __m256i mask3 = _mm256_setr_epi32(
            v(24) ? -1 : 0, v(25) ? -1 : 0, v(26) ? -1 : 0, v(27) ? -1 : 0,
            v(28) ? -1 : 0, v(29) ? -1 : 0, v(30) ? -1 : 0, v(31) ? -1 : 0);

        // Convert to float (1.0f for true, 0.0f for false)
        output(3) =
            _mm256_and_ps(_mm256_castsi256_ps(mask3), _mm256_set1_ps(1.0f));

        return output;
    }
};

// cast
template <> struct cast<ntt::vector<float, 8>, ntt::vector<int, 8>> {
    ntt::vector<int, 8>
    operator()(const ntt::vector<float, 8> &v) const noexcept {
        return _mm256_cvttps_epi32(v);
    }
};

// ceil
template <> struct ceil<ntt::vector<float, 8>> {
    ntt::vector<float, 8>
    operator()(const ntt::vector<float, 8> &v) const noexcept {
        return _mm256_ceil_ps(v);
    }
};

// cos
template <> struct cos<ntt::vector<float, 8>> {
    ntt::vector<float, 8>
    operator()(const ntt::vector<float, 8> &v) const noexcept {
#if 0
        return cos256_ps(v);
#else
        auto n = _mm256_set1_ps(0x1.45f306p-2f);
        auto half = _mm256_set1_ps(0.5f);
        auto c0 = _mm256_set1_ps(-0x1.555548p-3f);
        auto c2 = _mm256_set1_ps(-0x1.9f42eap-13f);

        // n = rint((|x|+pi/2)/pi) - 0.5
        auto r = _mm256_and_ps(v, _mm256_castsi256_ps(_mm256_set1_epi32(
                                      0x7FFFFFFF))); // vfabs_v_f32m
        n = _mm256_fmadd_ps(n, r, half);             // vfmadd_vv_f32m
        auto ni = _mm256_cvtps_epi32(n);             // vfcvt_x_f_v_i32m
        n = _mm256_cvtepi32_ps(ni);                  // vfcvt_f_x_v_f32m
        auto odd =
            _mm256_add_epi32(ni, _mm256_set1_epi32(0x1.8p+23)); // vadd_vx_i32m
        n = _mm256_sub_ps(n, _mm256_set1_ps(0.5f));             // vfsub_vf_f32m
        odd = _mm256_slli_epi32(odd, 31);                       // vsll_vx_i32

        // r = |x| - n*pi  (range reduction into -pi/2 .. pi/2)
        r = _mm256_fnmadd_ps(_mm256_set1_ps(0x1.921fb6p+1f), n,
                             r); // vfnmsac_vf_f32m
        r = _mm256_fnmadd_ps(_mm256_set1_ps(-0x1.777a5cp-24f), n,
                             r); // vfnmsac_vf_f32m
        r = _mm256_fnmadd_ps(_mm256_set1_ps(-0x1.ee59dap-49f), n,
                             r); // vfnmsac_vf_f32m

        // y = sin(r)
        auto r2 = _mm256_mul_ps(r, r); // vfmul_vv_f32m
        auto y1 = _mm256_set1_ps(0x1.5b2e76p-19f);
        auto y2 = _mm256_set1_ps(0x1.110df4p-7f);
        y1 = _mm256_fmadd_ps(y1, r2, c2);   // vfmadd_vv_f32m
        y2 = _mm256_fmadd_ps(y2, r2, c0);   // vfmadd_vv_f32m
        auto r4 = _mm256_mul_ps(r2, r2);    // vfmul_vv_f32m
        auto r3 = _mm256_mul_ps(r2, r);     // vfmul_vv_f32m
        y1 = _mm256_fmadd_ps(y1, r4, y2);   // vfmadd_vv_f32m
        y1 = _mm256_fmadd_ps(y1, r3, r);    // vfmadd_vv_f32m
        auto tmp = _mm256_castps_si256(y1); // vreinterpret_v_f32m_i32m
        tmp = _mm256_xor_si256(tmp, odd);   // vxor_vv_i32m
        return _mm256_castsi256_ps(tmp);    // vreinterpret_v_i32m_f32m
#endif
    }
};

// cosh(v) = (exp(v) + exp(-v)) / 2
template <> struct cosh<ntt::vector<float, 8>> {
    ntt::vector<float, 8>
    operator()(const ntt::vector<float, 8> &v) const noexcept {
        auto expV = exp256_ps(v);
        auto expNV = _mm256_div_ps(_mm256_set1_ps(1.f), expV);
        return _mm256_mul_ps(_mm256_add_ps(expV, expNV), _mm256_set1_ps(0.50f));
    }
};

// erf
template <> struct erf<ntt::vector<float, 8>> {
    ntt::vector<float, 8>
    operator()(const ntt::vector<float, 8> &v) const noexcept {
        return erf_ps(v);
    }
};

// exp
template <> struct exp<ntt::vector<float, 8>> {
    ntt::vector<float, 8>
    operator()(const ntt::vector<float, 8> &v) const noexcept {
        return exp256_ps(v);
    }
};

// floor
template <> struct floor<ntt::vector<float, 8>> {
    ntt::vector<float, 8>
    operator()(const ntt::vector<float, 8> &v) const noexcept {
        return _mm256_floor_ps(v);
    }
};

// log
template <> struct log<ntt::vector<float, 8>> {
    ntt::vector<float, 8>
    operator()(const ntt::vector<float, 8> &v) const noexcept {
        return log256_ps(v);
    }
};

// neg
template <> struct neg<ntt::vector<float, 8>> {
    ntt::vector<float, 8>
    operator()(const ntt::vector<float, 8> &v) const noexcept {
        return _mm256_sub_ps(_mm256_setzero_ps(), v);
    }
};

// round
template <> struct round<ntt::vector<float, 8>> {
    ntt::vector<float, 8>
    operator()(const ntt::vector<float, 8> &v) const noexcept {
        return _mm256_round_ps(v,
                               _MM_FROUND_TO_NEAREST_INT | _MM_FROUND_NO_EXC);
    }
};

// rsqrt
template <> struct rsqrt<ntt::vector<float, 8>> {
    ntt::vector<float, 8>
    operator()(const ntt::vector<float, 8> &v) const noexcept {

#if 0
        return _mm256_rsqrt_ps(v);

#else
        // This is a higher precision version, ulp is about 4, tp=4.5
        const __m256 one_point_five = _mm256_set1_ps(1.5f);

        // Convert float to int representation and perform the initial magic
        // step
        __m256i ux = _mm256_castps_si256(v);
        ux = _mm256_srli_epi32(ux, 1);
        ux = _mm256_sub_epi32(_mm256_set1_epi32(0x5f375a86), ux);
        __m256 y = _mm256_castsi256_ps(ux);

        // First iteration
        __m256 y2 = _mm256_mul_ps(y, y);
        __m256 x = _mm256_mul_ps(v, _mm256_set1_ps(-0.5f));
        y2 = _mm256_fmadd_ps(y2, x, one_point_five);
        y = _mm256_mul_ps(y, y2);

        // Second iteration
        y2 = _mm256_mul_ps(y, y);
        y2 = _mm256_fmadd_ps(y2, x, one_point_five);
        y = _mm256_mul_ps(y, y2);

        // third iteration
        y2 = _mm256_mul_ps(y, y);
        y2 = _mm256_fmadd_ps(y2, x, one_point_five);
        y = _mm256_mul_ps(y, y2);

        // third iteration
        y2 = _mm256_mul_ps(y, y);
        y2 = _mm256_fmadd_ps(y2, x, one_point_five);
        y = _mm256_mul_ps(y, y2);

        return y;
#endif
    }
};

// sign
template <> struct sign<ntt::vector<float, 8>> {
    ntt::vector<float, 8>
    operator()(const ntt::vector<float, 8> &v) const noexcept {
#if 0
        auto sign_mask = _mm256_set1_ps(-0.0f);
        auto sign_bits = _mm256_and_ps(v, sign_mask);
        auto minus_ones = _mm256_set1_ps(-1.0f);
        auto zeros = _mm256_setzero_ps();
        auto ret = _mm256_blendv_ps(zeros, minus_ones, sign_bits);
        auto gt_zero_mask = _mm256_cmp_ps(v, zeros, _CMP_GT_OQ);
        auto ones = _mm256_set1_ps(1.0f);
        ret = _mm256_blendv_ps(ret, ones, gt_zero_mask);
#else
        auto minus_ones = _mm256_set1_ps(-1.0f);
        auto ones = _mm256_set1_ps(1.0f);
        auto zeros = _mm256_setzero_ps();
        auto ret = _mm256_setzero_ps();
        auto mask = _mm256_cmp_ps(v, zeros, _CMP_GT_OQ);
        ret = _mm256_blendv_ps(ret, ones, mask);
        mask = _mm256_cmp_ps(v, zeros, _CMP_LT_OQ);
        ret = _mm256_blendv_ps(ret, minus_ones, mask);
#endif
        return ret;
    }
};

// sin
template <> struct sin<ntt::vector<float, 8>> {
    ntt::vector<float, 8>
    operator()(const ntt::vector<float, 8> &v) const noexcept {
#if 0
        return sin256_ps(v);
#else
        // Define constants
        __m256 c0 = _mm256_set1_ps(-0x1.555548p-3f);
        __m256 c2 = _mm256_set1_ps(-0x1.9f42eap-13f);
        __m256 c3 = _mm256_set1_ps(0x1.45f306p-2f);
        __m256 c4 = _mm256_set1_ps(0x1.8p+23);
        __m256 c5 = _mm256_set1_ps(0x1.921fb6p+1f);
        __m256 c6 = _mm256_set1_ps(-0x1.777a5cp-24f);
        __m256 c7 = _mm256_set1_ps(-0x1.ee59dap-49f);
        __m256 c8 = _mm256_set1_ps(0x1.5b2e76p-19f);
        __m256 c9 = _mm256_set1_ps(0x1.110df4p-7f);

        // n = rint(|x|/pi)
        __m256 r = _mm256_andnot_ps(_mm256_set1_ps(-0.0f), v); // fabs(v)
        __m256 n = _mm256_mul_ps(r, c3);
        __m256 sign = _mm256_and_ps(v, _mm256_set1_ps(-0.0f)); // sign bit
        __m256i ni = _mm256_cvtps_epi32(n);
        n = _mm256_cvtepi32_ps(ni);
        __m256i odd = _mm256_add_epi32(ni, _mm256_castps_si256(c4));

        // r = |x| - n*pi  (range reduction into -pi/2 .. pi/2)
        r = _mm256_fnmadd_ps(c5, n, r);
        odd = _mm256_slli_epi32(odd, 31);
        r = _mm256_fnmadd_ps(c6, n, r);
        r = _mm256_fnmadd_ps(c7, n, r);

        // y = sin(r)
        __m256 r2 = _mm256_mul_ps(r, r);
        __m256 y1 = c8;
        __m256 y2 = c9;
        y1 = _mm256_fmadd_ps(y1, r2, c2);
        y2 = _mm256_fmadd_ps(y2, r2, c0);
        __m256 r4 = _mm256_mul_ps(r2, r2);
        __m256 r3 = _mm256_mul_ps(r2, r);
        y1 = _mm256_fmadd_ps(y1, r4, y2);
        __m256 sign_adjust = _mm256_castsi256_ps(
            _mm256_xor_si256(_mm256_castps_si256(sign), odd));
        y1 = _mm256_fmadd_ps(y1, r3, r);
        __m256 tmp = _mm256_xor_ps(y1, sign_adjust);
        return tmp;
#endif
    }
};

// sinh(v) = (exp(v) - exp(-v)) / 2
template <> struct sinh<ntt::vector<float, 8>> {
    ntt::vector<float, 8>
    operator()(const ntt::vector<float, 8> &v) const noexcept {
        auto expV = exp256_ps(v);
        auto expNV = _mm256_rcp_ps(expV);
        return _mm256_mul_ps(_mm256_sub_ps(expV, expNV), _mm256_set1_ps(0.50f));
    }
};

// sqrt
#if 0
// max_ulp_error = 8861
template <> struct sqrt<ntt::vector<float, 8>> {
    ntt::vector<float, 8>
    operator()(const ntt::vector<float, 8> &v) const noexcept {
        return _mm256_rcp_ps(_mm256_rsqrt_ps(v));
    }
};
#else
template <> struct sqrt<ntt::vector<float, 8>> {
    ntt::vector<float, 8>
    operator()(const ntt::vector<float, 8> &v) const noexcept {
        return _mm256_sqrt_ps(v);
    }
};
#endif

// square
template <> struct square<ntt::vector<float, 8>> {
    ntt::vector<float, 8>
    operator()(const ntt::vector<float, 8> &v) const noexcept {
        return _mm256_mul_ps(v, v);
    }
};

// swish(v) = v / (exp(-v) + 1)
template <> struct swish<ntt::vector<float, 8>> {
    ntt::vector<float, 8>
    operator()(const ntt::vector<float, 8> &v) const noexcept {
        return _mm256_mul_ps(
            v, _mm256_rcp_ps(_mm256_add_ps(
                   exp256_ps(_mm256_sub_ps(_mm256_setzero_ps(), v)),
                   _mm256_set1_ps(1.0f))));
    }
};

// tanh
#define LOG2_INV 0x1.71547652b82fep+0
#define LOG2_HI 0x1.62e42fefa39efp-1
#define LOG2_LO 0x1.abc9e3b39803fp-56
template <> struct tanh<ntt::vector<float, 8>> {
    ntt::vector<float, 8>
    operator()(const ntt::vector<float, 8> &v) const noexcept {
#if 0
        return tanh256_ps(v);
#else
        constexpr float fp_posZero = 0.0f;
        constexpr float fp_posOne = 1.f;

        __m256 zero = _mm256_set1_ps(0.0f);

        // 创建一个所有元素都是 1.0f 的向量
        __m256 one = _mm256_set1_ps(1.0f);

        __m256 vx = _mm256_and_ps(
            v, _mm256_castsi256_ps(_mm256_set1_epi32(0x7FFFFFFF))); // vfsgnj_vf
        vx = _mm256_min_ps(vx, _mm256_set1_ps(20.0f));              // vfmin_vf
        vx = _mm256_mul_ps(vx, _mm256_set1_ps(-2.0f));              // vfmul_vf
        __m256 n_flt = _mm256_mul_ps(vx, _mm256_set1_ps(LOG2_INV)); // vfmul_vf
        __m256i n = _mm256_cvtps_epi32(n_flt);                   // vfcvt_x_f_v
        n_flt = _mm256_cvtepi32_ps(n);                           // vfcvt_f_x_v
        __m256i u = _mm256_add_epi32(n, _mm256_set1_epi32(127)); // vadd_vx

        __m256 r_delta =
            _mm256_fnmadd_ps(_mm256_set1_ps(LOG2_HI), n_flt, vx); // vfnmsac_vf
        u = _mm256_slli_epi32(u, 23);                             // vsll_vx
        __m256 r = _mm256_fnmadd_ps(_mm256_set1_ps(LOG2_LO), n_flt,
                                    r_delta); // vfnmsac_vf
        __m256 s = _mm256_castsi256_ps(u);    // vreinterpret_v_i32m_f32m
        __m256i s_is_small =
            _mm256_cmpgt_epi32(_mm256_set1_epi32(-(23 + 1)), n); // vmsle_vx

        r_delta = _mm256_sub_ps(r_delta, r); // vfsub_vv
        // std::endl;
        __m256 s_head =
            _mm256_blendv_ps(s, _mm256_set1_ps(fp_posZero),
                             _mm256_castsi256_ps(s_is_small)); // vfmerge_vfm
        r_delta = _mm256_fnmadd_ps(_mm256_set1_ps(LOG2_LO), n_flt,
                                   r_delta); // vfnmsac_vf
        // std::endl;

        __m256 rsq = _mm256_mul_ps(r, r); // vfmul_vv
        __m256 s_tail = _mm256_blendv_ps(
            zero, s, _mm256_castsi256_ps(s_is_small)); // vmerge_vvm

        __m256 rcube = _mm256_mul_ps(rsq, r);               // vfmul_vv
        __m256 c0 = _mm256_set1_ps(0x1.71ddef82f4beep-19f); // vfmv_v_f
        __m256 c1 = _mm256_set1_ps(0x1.a01a01b32b633p-13f); // vfmv_v_f
        __m256 c2 = _mm256_set1_ps(0x1.111111110ef6ap-7f);  // vfmv_v_f
        __m256 c3 = _mm256_set1_ps(0x1.555555555555ap-3f);  // vfmv_v_f
        __m256 c4 = _mm256_set1_ps(0x1.a019b37a2b3dfp-16f); // vfmv_v_f
        __m256 c5 = _mm256_set1_ps(0x1.6c16c17a09506p-10f); // vfmv_v_f
        __m256 c6 = _mm256_set1_ps(0x1.5555555553aefp-5f);  // vfmv_v_f

        __m256 p_even = _mm256_moveldup_ps(rsq); // vmv_v_v
        p_even = _mm256_fmadd_ps(p_even, _mm256_set1_ps(0x1.af6eacd796f0bp-26f),
                                 c0);              // vfmadd_vf
        p_even = _mm256_fmadd_ps(p_even, rsq, c1); // vfmadd_vv
        p_even = _mm256_fmadd_ps(p_even, rsq, c2); // vfmadd_vv
        p_even = _mm256_fmadd_ps(p_even, rsq, c3); // vfmadd_vv

        __m256 p_odd = _mm256_moveldup_ps(rsq); // vmv_v_v
        p_odd = _mm256_fmadd_ps(p_odd, _mm256_set1_ps(0x1.289788d8bdadfp-22f),
                                c4);                     // vfmadd_vf
        p_odd = _mm256_fmadd_ps(p_odd, rsq, c5);         // vfmadd_vv
        p_odd = _mm256_fmadd_ps(p_odd, rsq, c6);         // vfmadd_vv
        __m256 poly = _mm256_fmadd_ps(p_odd, r, p_even); // vfmadd_vv

        __m256 r_prime = _mm256_mul_ps(r, _mm256_set1_ps(0.5f)); // vfmul_vf
        // std::endl;
        __m256 B = _mm256_fmadd_ps(r, r_prime, r); // vfmadd_vv
        __m256 b = _mm256_sub_ps(r, B);            // vfsub_vv
        b = _mm256_fmadd_ps(r, r_prime, b); // vfmacc_vv (vfmadd_ps in AVX2)
        __m256 c = _mm256_fmadd_ps(r, r_delta, r_delta); // vfmadd_vv
        b = _mm256_add_ps(b, c);                         // vfadd_vv
        poly = _mm256_fmadd_ps(poly, rcube, b);          // vfmadd_vv

        __m256 Z = _mm256_add_ps(s_head, _mm256_set1_ps(fp_posOne)); // vfadd_vf
        __m256 D_tmp = _mm256_fmadd_ps(B, s, Z); // vfmadd_vv
        __m256 d_tmp = _mm256_sub_ps(Z, D_tmp);  // vfsub_vv
        d_tmp = _mm256_fmadd_ps(s, B, d_tmp); // vfmacc_vv (vfmadd_ps in AVX2)
        d_tmp = _mm256_add_ps(d_tmp, s_tail); // vfadd_vv
        d_tmp =
            _mm256_fmadd_ps(s, poly, d_tmp); // vfmacc_vv (vfmadd_ps in AVX2)

        __m256 D = _mm256_add_ps(D_tmp, d_tmp);                 // vfadd_vv
        __m256 d = _mm256_sub_ps(D_tmp, D);                     // vfsub_vv
        d = _mm256_add_ps(d, d_tmp);                            // vfadd_vv
        __m256 E = _mm256_div_ps(_mm256_set1_ps(fp_posOne), D); // vfrdiv_vf
        __m256 e = _mm256_fnmadd_ps(E, D, one);                 // vfnmsub_vv
        e = _mm256_fnmadd_ps(E, d, e);                          // vfnmsac_vv
        e = _mm256_mul_ps(e, _mm256_rcp_ps(D)); // vfmul_vv with vfrec7_v

        Z = _mm256_sub_ps(_mm256_set1_ps(fp_posOne), s_head); // vfrsub_vf
        __m256 Numer = _mm256_fnmadd_ps(B, s, Z);             // vfnmsub_vv
        __m256 numer = _mm256_sub_ps(Z, Numer);               // vfsub_vv
        numer = _mm256_fnmadd_ps(s, B, numer);                // vfnmsac_vv
        numer = _mm256_sub_ps(numer, s_tail);                 // vfsub_vv
        numer = _mm256_fnmadd_ps(s, poly, numer);             // vfnmsac_vv

        __m256 vy = _mm256_mul_ps(e, numer); // vfmul_vv
        vy = _mm256_fmadd_ps(Numer, e, vy);  // vfmacc_vv
        vy = _mm256_fmadd_ps(numer, E, vy);  // vfmacc_vv
        vy = _mm256_fmadd_ps(Numer, E, vy);  // vfmacc_vv
        __m256 sign_v =
            _mm256_and_ps(v, _mm256_set1_ps(-0.0f)); // Extract sign from `v`
        __m256 magnitude_vy = _mm256_andnot_ps(
            _mm256_set1_ps(-0.0f), vy); // Extract magnitude from `vy`
        __m256 result = _mm256_or_ps(magnitude_vy, sign_v);
        return result;

#endif
    }
};

// binary

// add
template <> struct add<ntt::vector<float, 8>, ntt::vector<float, 8>> {
    ntt::vector<float, 8>
    operator()(const ntt::vector<float, 8> &v1,
               const ntt::vector<float, 8> &v2) const noexcept {
        return _mm256_add_ps(v1, v2);
    }
};

// sub
template <> struct sub<ntt::vector<float, 8>, ntt::vector<float, 8>> {
    ntt::vector<float, 8>
    operator()(const ntt::vector<float, 8> &v1,
               const ntt::vector<float, 8> &v2) const noexcept {
        return _mm256_sub_ps(v1, v2);
    }
};

// swishb(v) = v / (exp(-v*beta) + 1)
template <> struct swishb<ntt::vector<float, 8>, ntt::vector<float, 8>> {
    ntt::vector<float, 8>
    operator()(const ntt::vector<float, 8> &v,
               const ntt::vector<float, 8> &b) const noexcept {
        return _mm256_mul_ps(
            v, _mm256_rcp_ps(
                   _mm256_add_ps(exp256_ps(_mm256_mul_ps(
                                     _mm256_sub_ps(_mm256_setzero_ps(), v), b)),
                                 _mm256_set1_ps(1.0f))));
    }
};

// mul
template <> struct mul<ntt::vector<float, 8>, ntt::vector<float, 8>> {
    ntt::vector<float, 8>
    operator()(const ntt::vector<float, 8> &v1,
               const ntt::vector<float, 8> &v2) const noexcept {
        return _mm256_mul_ps(v1, v2);
    }
};

// mul
template <> struct mul<ntt::vector<float, 8>, float> {
    ntt::vector<float, 8> operator()(const ntt::vector<float, 8> &v1,
                                     const float &f2) const noexcept {
        auto v2 = _mm256_set1_ps(f2);
        return _mm256_mul_ps(v1, v2);
    }
};

// mul
template <> struct mul<float, ntt::vector<float, 8>> {
    ntt::vector<float, 8>
    operator()(const float &f1,
               const ntt::vector<float, 8> &v2) const noexcept {
        auto v1 = _mm256_set1_ps(f1);
        return _mm256_mul_ps(v1, v2);
    }
};

template <>
struct mul_add<ntt::vector<float, 8>, ntt::vector<float, 8>,
               ntt::vector<float, 8>> {
    ntt::vector<float, 8>
    operator()(const ntt::vector<float, 8> &v1, const ntt::vector<float, 8> &v2,
               const ntt::vector<float, 8> &v3) const noexcept {
        return _mm256_fmadd_ps(v1, v2, v3);
    }
};

template <>
struct mul_add<float, ntt::vector<float, 8>, ntt::vector<float, 8>> {
    ntt::vector<float, 8>
    operator()(const float &f1, const ntt::vector<float, 8> &v2,
               const ntt::vector<float, 8> &v3) const noexcept {
        auto v1 = _mm256_set1_ps(f1);
        return _mm256_fmadd_ps(v1, v2, v3);
    }
};

template <>
struct mul_add<ntt::vector<float, 8>, float, ntt::vector<float, 8>> {
    ntt::vector<float, 8>
    operator()(const ntt::vector<float, 8> &v1, const float &f2,
               const ntt::vector<float, 8> &v3) const noexcept {
        auto v2 = _mm256_set1_ps(f2);
        return _mm256_fmadd_ps(v1, v2, v3);
    }
};

// div
template <> struct div<ntt::vector<float, 8>, ntt::vector<float, 8>> {
    ntt::vector<float, 8>
    operator()(const ntt::vector<float, 8> &v1,
               const ntt::vector<float, 8> &v2) const noexcept {
        return _mm256_div_ps(v1, v2);
    }
};

// floor_mod
template <> struct floor_mod<ntt::vector<int32_t, 8>, ntt::vector<int32_t, 8>> {
    ntt::vector<int32_t, 8>
    operator()(ntt::vector<int32_t, 8> v1,
               ntt::vector<int32_t, 8> v2) const noexcept {

        auto f1 = _mm256_cvtepi32_ps(v1);
        auto f2 = _mm256_cvtepi32_ps(v2);
        auto quotient = _mm256_floor_ps(_mm256_div_ps(f1, f2));
        auto remainder = _mm256_comp_fnmadd_ps(quotient, f2, f1);
        return _mm256_cvtps_epi32(remainder);
    }
};

// mod
template <> struct mod<ntt::vector<float, 8>, ntt::vector<float, 8>> {
    ntt::vector<float, 8>
    operator()(const ntt::vector<float, 8> &v1,
               const ntt::vector<float, 8> &v2) const noexcept {
        auto quotient = _mm256_round_ps(_mm256_div_ps(v1, v2),
                                        _MM_FROUND_TO_ZERO | _MM_FROUND_NO_EXC);
        return _mm256_comp_fnmadd_ps(quotient, v2, v1);
    }
};

template <> struct mod<ntt::vector<int32_t, 8>, ntt::vector<int32_t, 8>> {
    ntt::vector<int32_t, 8>
    operator()(ntt::vector<int32_t, 8> v1,
               ntt::vector<int32_t, 8> v2) const noexcept {
        auto f1 = _mm256_cvtepi32_ps(v1);
        auto f2 = _mm256_cvtepi32_ps(v2);
        auto quotient = _mm256_round_ps(_mm256_div_ps(f1, f2),
                                        _MM_FROUND_TO_ZERO | _MM_FROUND_NO_EXC);
        auto remainder = _mm256_comp_fnmadd_ps(quotient, f2, f1);
        return _mm256_cvtps_epi32(remainder);
    }
};

// min(v1, v2)
template <> struct min<ntt::vector<float, 8>, ntt::vector<float, 8>> {
    ntt::vector<float, 8>
    operator()(const ntt::vector<float, 8> &v1,
               const ntt::vector<float, 8> &v2) const noexcept {
        return _mm256_min_ps(v1, v2);
    }
};

// min(v1, f2)
template <> struct min<ntt::vector<float, 8>, float> {
    ntt::vector<float, 8> operator()(const ntt::vector<float, 8> &v1,
                                     const float &f2) const noexcept {
        auto v2 = _mm256_set1_ps(f2);
        return _mm256_min_ps(v1, v2);
    }
};

// min(f1, v2)
template <> struct min<float, ntt::vector<float, 8>> {
    ntt::vector<float, 8>
    operator()(const float &f1,
               const ntt::vector<float, 8> &v2) const noexcept {
        auto v1 = _mm256_set1_ps(f1);
        return _mm256_min_ps(v1, v2);
    }
};

// max
template <> struct max<ntt::vector<float, 8>, ntt::vector<float, 8>> {
    ntt::vector<float, 8>
    operator()(const ntt::vector<float, 8> &v1,
               const ntt::vector<float, 8> &v2) const noexcept {
        return _mm256_max_ps(v1, v2);
    }
};

// max(v1, f2)
template <> struct max<ntt::vector<float, 8>, float> {
    ntt::vector<float, 8> operator()(const ntt::vector<float, 8> &v1,
                                     const float &f2) const noexcept {
        auto v2 = _mm256_set1_ps(f2);
        return _mm256_max_ps(v1, v2);
    }
};

// max(f1, v2)
template <> struct max<float, ntt::vector<float, 8>> {
    ntt::vector<float, 8>
    operator()(const float &f1,
               const ntt::vector<float, 8> &v2) const noexcept {
        auto v1 = _mm256_set1_ps(f1);
        return _mm256_max_ps(v1, v2);
    }
};

template <> struct reduce<add, float, ntt::vector<float, 8>> {
    float operator()(const ntt::vector<float, 8> &v,
                     float init_value) const noexcept {
        return init_value + operator()(v);
    }

    float operator()(const ntt::vector<float, 8> &v) const noexcept {
        // Sum the elements in the 256-bit vector directly
        __m128 sum =
            _mm_add_ps(_mm256_castps256_ps128(v), _mm256_extractf128_ps(v, 1));
        sum = _mm_add_ps(sum, _mm_movehl_ps(sum, sum));
        sum = _mm_add_ss(sum, _mm_shuffle_ps(sum, sum, 1));

        // Extract and return the final sum
        return _mm_cvtss_f32(sum);
    }
};

template <> struct reduce<max, float, ntt::vector<float, 8>> {
    float operator()(const ntt::vector<float, 8> &v,
                     float init_value) const noexcept {
        return ntt::max(init_value, operator()(v));
    }

    float operator()(const ntt::vector<float, 8> &v) const noexcept {
        // Sum the elements in the 256-bit vector directly
        __m128 sum =
            _mm_max_ps(_mm256_castps256_ps128(v), _mm256_extractf128_ps(v, 1));
        sum = _mm_max_ps(sum, _mm_movehl_ps(sum, sum));
        sum = _mm_max_ss(sum, _mm_shuffle_ps(sum, sum, 1));

        // Extract and return the final sum
        return _mm_cvtss_f32(sum);
    }
};

template <> struct reduce<min, float, ntt::vector<float, 8>> {
    float operator()(const ntt::vector<float, 8> &v,
                     float init_value) const noexcept {
        return ntt::min(init_value, operator()(v));
    }

    float operator()(const ntt::vector<float, 8> &v) const noexcept {
        // Sum the elements in the 256-bit vector directly
        __m128 sum =
            _mm_min_ps(_mm256_castps256_ps128(v), _mm256_extractf128_ps(v, 1));
        sum = _mm_min_ps(sum, _mm_movehl_ps(sum, sum));
        sum = _mm_min_ss(sum, _mm_shuffle_ps(sum, sum, 1));

        // Extract and return the final sum
        return _mm_cvtss_f32(sum);
    }
};

template <bool AccC>
struct mma<AccC, false, ntt::vector<float, 8, 8>, ntt::vector<float, 8, 8>,
           ntt::vector<float, 8, 8>> {
    ntt::vector<float, 8, 8>
    operator()(const ntt::vector<float, 8, 8> &lhs,
               const ntt::vector<float, 8, 8> &rhs,
               const ntt::vector<float, 8, 8> &v3) const noexcept {
        ntt::vector<float, 8, 8> output;
        for (size_t k = 0; k < 8; k++) {
            for (size_t m = 0; m < 8; m++) {
                output(m) = (k != 0 || AccC)
                                ? ntt::mul_add(lhs(m, k), rhs(k),
                                               k == 0 ? v3(m) : output(m))
                                : ntt::mul(lhs(m, k), rhs(k));
            }
        }
        return output;
    }
};

// pow
template <> struct pow<ntt::vector<float, 8>, ntt::vector<float, 8>> {
    ntt::vector<float, 8>
    operator()(const ntt::vector<float, 8> &v1,
               const ntt::vector<float, 8> &v2) const noexcept {
        return pow256_ps(v1, v2);
    }
};

// inner product
template <> struct inner_product<ntt::vector<float, 8>, ntt::vector<float, 8>> {
    float operator()(const ntt::vector<float, 8> &v1,
                     const ntt::vector<float, 8> &v2) const noexcept {
        // Multiply the elements
        __m256 mul = _mm256_mul_ps(v1, v2);

        // Sum the elements in the 256-bit vector directly
        __m128 sum1 = _mm_add_ps(_mm256_castps256_ps128(mul),
                                 _mm256_extractf128_ps(mul, 1));
        sum1 = _mm_add_ps(sum1, _mm_movehl_ps(sum1, sum1));
        sum1 = _mm_add_ss(sum1, _mm_shuffle_ps(sum1, sum1, 1));

        // Extract and return the final sum
        return _mm_cvtss_f32(sum1);
    }
};

// outer product
template <> struct outer_product<ntt::vector<float, 8>, ntt::vector<float, 8>> {
    auto operator()(const ntt::vector<float, 8> &v1,
                    const ntt::vector<float, 8> &v2) const noexcept {
        ntt::vector<float, 8, 8> result;
        for (size_t i = 0; i < 8; i++) {
            auto a_broadcast = _mm256_set1_ps(v1(i));
            result(i) = _mm256_mul_ps(a_broadcast, v2);
        }
        return result;
    }
};

template <> struct clamp<ntt::vector<float, 8>, float> {
    auto operator()(const ntt::vector<float, 8> &v, const float &min,
                    const float &max) const noexcept {
        auto tmp = _mm256_max_ps(v, _mm256_set1_ps(min));
        return _mm256_min_ps(tmp, _mm256_set1_ps(max));
    }
};

// compare

<<<<<<< HEAD
// equal: vector vs vector
template <> struct equal<ntt::vector<float, 8>, ntt::vector<float, 8>> {
    ntt::vector<float, 8>
    operator()(const ntt::vector<float, 8> &v1,
               const ntt::vector<float, 8> &v2) const noexcept {
        return _mm256_cmp_ps(v1, v2, _CMP_EQ_OQ);
=======
void decompress_bitwidth(__m256 cmp_mask, ntt::vector<bool, 8> &output) {
    __m256i one_epi32 = _mm256_set1_epi32(1); // 1 (32-bit)
    __m256i bool_vals =
        _mm256_and_si256(_mm256_castps_si256(cmp_mask),
                         one_epi32); // 0xFFFFFFFF → 1, 0x00000000 → 0

    // **split 256-bit to 2 128-bit**
    __m128i low_128 = _mm256_extracti128_si256(bool_vals, 0);  // low 128-bit
    __m128i high_128 = _mm256_extracti128_si256(bool_vals, 1); // high 128-bit

    // **decompress int32 -> int16**
    __m128i packed16 = _mm_packs_epi32(low_128, high_128);

    // **decomparess int16 -> int8**
    __m128i packed8 = _mm_packs_epi16(packed16, _mm_setzero_si128());

    // **store 8-bit output to bool vector**
    _mm_storel_epi64((__m128i *)&output(0), packed8);
}

// equal: vector vs vector
template <> struct equal<ntt::vector<float, 8>, ntt::vector<float, 8>> {
    ntt::vector<bool, 8>
    operator()(const ntt::vector<float, 8> &v1,
               const ntt::vector<float, 8> &v2) const noexcept {
        ntt::vector<bool, 8> output;
        auto cmp_mask = _mm256_cmp_ps(v1, v2, _CMP_EQ_OQ);
        decompress_bitwidth(cmp_mask, output);
        return output;
>>>>>>> 42cf2752
    }
};

// equal: vector vs scalar
template <> struct equal<ntt::vector<float, 8>, float> {
<<<<<<< HEAD
    ntt::vector<float, 8> operator()(const ntt::vector<float, 8> &v1,
                                     const float &f2) const noexcept {
        auto v2 = _mm256_set1_ps(f2);
        return _mm256_cmp_ps(v1, v2, _CMP_EQ_OQ);
=======
    ntt::vector<bool, 8> operator()(const ntt::vector<float, 8> &v1,
                                     const float &f2) const noexcept {
        ntt::vector<bool, 8> output;
        auto v2 = _mm256_set1_ps(f2);
        auto cmp_mask = _mm256_cmp_ps(v1, v2, _CMP_EQ_OQ);
        decompress_bitwidth(cmp_mask, output);
        return output;
>>>>>>> 42cf2752
    }
};

// equal: scalar vs vector
template <> struct equal<float, ntt::vector<float, 8>> {
<<<<<<< HEAD
    ntt::vector<float, 8>
    operator()(const float &f1,
               const ntt::vector<float, 8> &v2) const noexcept {
        auto v1 = _mm256_set1_ps(f1);
        return _mm256_cmp_ps(v1, v2, _CMP_EQ_OQ);
=======
    ntt::vector<bool, 8>
    operator()(const float &f1,
               const ntt::vector<float, 8> &v2) const noexcept {
        ntt::vector<bool, 8> output;
        auto v1 = _mm256_set1_ps(f1);
        auto cmp_mask = _mm256_cmp_ps(v1, v2, _CMP_EQ_OQ);
        decompress_bitwidth(cmp_mask, output);
        return output;
>>>>>>> 42cf2752
    }
};

// not_equal: vector vs vector
template <> struct not_equal<ntt::vector<float, 8>, ntt::vector<float, 8>> {
<<<<<<< HEAD
    ntt::vector<float, 8>
    operator()(const ntt::vector<float, 8> &v1,
               const ntt::vector<float, 8> &v2) const noexcept {
        return _mm256_cmp_ps(v1, v2, _CMP_NEQ_OQ);
=======
    ntt::vector<bool, 8>
    operator()(const ntt::vector<float, 8> &v1,
               const ntt::vector<float, 8> &v2) const noexcept {
        ntt::vector<bool, 8> output;
        auto cmp_mask = _mm256_cmp_ps(v1, v2, _CMP_NEQ_OQ);
        decompress_bitwidth(cmp_mask, output);
        return output;
>>>>>>> 42cf2752
    }
};

// not_equal: vector vs scalar
template <> struct not_equal<ntt::vector<float, 8>, float> {
<<<<<<< HEAD
    ntt::vector<float, 8> operator()(const ntt::vector<float, 8> &v1,
                                     const float &f2) const noexcept {
        auto v2 = _mm256_set1_ps(f2);
        return _mm256_cmp_ps(v1, v2, _CMP_NEQ_OQ);
=======
    ntt::vector<bool, 8> operator()(const ntt::vector<float, 8> &v1,
                                     const float &f2) const noexcept {
        ntt::vector<bool, 8> output;
        auto v2 = _mm256_set1_ps(f2);
        auto cmp_mask = _mm256_cmp_ps(v1, v2, _CMP_NEQ_OQ);
        decompress_bitwidth(cmp_mask, output);
        return output;
>>>>>>> 42cf2752
    }
};

// not_equal: scalar vs vector
template <> struct not_equal<float, ntt::vector<float, 8>> {
<<<<<<< HEAD
    ntt::vector<float, 8>
    operator()(const float &f1,
               const ntt::vector<float, 8> &v2) const noexcept {
        auto v1 = _mm256_set1_ps(f1);
        return _mm256_cmp_ps(v1, v2, _CMP_NEQ_OQ);
=======
    ntt::vector<bool, 8>
    operator()(const float &f1,
               const ntt::vector<float, 8> &v2) const noexcept {
        ntt::vector<bool, 8> output;
        auto v1 = _mm256_set1_ps(f1);
        auto cmp_mask = _mm256_cmp_ps(v1, v2, _CMP_NEQ_OQ);
        decompress_bitwidth(cmp_mask, output);
        return output;
>>>>>>> 42cf2752
    }
};

// greater: vector vs vector
template <> struct greater<ntt::vector<float, 8>, ntt::vector<float, 8>> {
<<<<<<< HEAD
    ntt::vector<float, 8>
    operator()(const ntt::vector<float, 8> &v1,
               const ntt::vector<float, 8> &v2) const noexcept {
        return _mm256_cmp_ps(v1, v2, _CMP_GT_OQ);
=======
    ntt::vector<bool, 8>
    operator()(const ntt::vector<float, 8> &v1,
               const ntt::vector<float, 8> &v2) const noexcept {
        ntt::vector<bool, 8> output;
        auto cmp_mask = _mm256_cmp_ps(v1, v2, _CMP_GT_OQ);
        decompress_bitwidth(cmp_mask, output);
        return output;
>>>>>>> 42cf2752
    }
};

// greater: vector vs scalar
template <> struct greater<ntt::vector<float, 8>, float> {
<<<<<<< HEAD
    ntt::vector<float, 8> operator()(const ntt::vector<float, 8> &v1,
                                     const float &f2) const noexcept {
        auto v2 = _mm256_set1_ps(f2);
        return _mm256_cmp_ps(v1, v2, _CMP_GT_OQ);
=======
    ntt::vector<bool, 8> operator()(const ntt::vector<float, 8> &v1,
                                     const float &f2) const noexcept {
        ntt::vector<bool, 8> output;
        auto v2 = _mm256_set1_ps(f2);
        auto cmp_mask = _mm256_cmp_ps(v1, v2, _CMP_GT_OQ);
        decompress_bitwidth(cmp_mask, output);
        return output;
>>>>>>> 42cf2752
    }
};

// greater: scalar vs vector
template <> struct greater<float, ntt::vector<float, 8>> {
<<<<<<< HEAD
    ntt::vector<float, 8>
    operator()(const float &f1,
               const ntt::vector<float, 8> &v2) const noexcept {
        auto v1 = _mm256_set1_ps(f1);
        return _mm256_cmp_ps(v1, v2, _CMP_GT_OQ);
=======
    ntt::vector<bool, 8>
    operator()(const float &f1,
               const ntt::vector<float, 8> &v2) const noexcept {
        ntt::vector<bool, 8> output;
        auto v1 = _mm256_set1_ps(f1);
        auto cmp_mask = _mm256_cmp_ps(v1, v2, _CMP_GT_OQ);
        decompress_bitwidth(cmp_mask, output);
        return output;
>>>>>>> 42cf2752
    }
};

// greater_or_equal: vector vs vector
template <>
struct greater_or_equal<ntt::vector<float, 8>, ntt::vector<float, 8>> {
<<<<<<< HEAD
    ntt::vector<float, 8>
    operator()(const ntt::vector<float, 8> &v1,
               const ntt::vector<float, 8> &v2) const noexcept {
        return _mm256_cmp_ps(v1, v2, _CMP_GE_OQ);
=======
    ntt::vector<bool, 8>
    operator()(const ntt::vector<float, 8> &v1,
               const ntt::vector<float, 8> &v2) const noexcept {
        ntt::vector<bool, 8> output;
        auto cmp_mask = _mm256_cmp_ps(v1, v2, _CMP_GE_OQ);
        decompress_bitwidth(cmp_mask, output);
        return output;
>>>>>>> 42cf2752
    }
};

// greater_or_equal: vector vs scalar
template <> struct greater_or_equal<ntt::vector<float, 8>, float> {
<<<<<<< HEAD
    ntt::vector<float, 8> operator()(const ntt::vector<float, 8> &v1,
                                     const float &f2) const noexcept {
        auto v2 = _mm256_set1_ps(f2);
        return _mm256_cmp_ps(v1, v2, _CMP_GE_OQ);
=======
    ntt::vector<bool, 8> operator()(const ntt::vector<float, 8> &v1,
                                     const float &f2) const noexcept {
        ntt::vector<bool, 8> output;
        auto v2 = _mm256_set1_ps(f2);
        auto cmp_mask = _mm256_cmp_ps(v1, v2, _CMP_GE_OQ);
        decompress_bitwidth(cmp_mask, output);
        return output;
>>>>>>> 42cf2752
    }
};

// greater_or_equal: scalar vs vector
template <> struct greater_or_equal<float, ntt::vector<float, 8>> {
<<<<<<< HEAD
    ntt::vector<float, 8>
    operator()(const float &f1,
               const ntt::vector<float, 8> &v2) const noexcept {
        auto v1 = _mm256_set1_ps(f1);
        return _mm256_cmp_ps(v1, v2, _CMP_GE_OQ);
=======
    ntt::vector<bool, 8>
    operator()(const float &f1,
               const ntt::vector<float, 8> &v2) const noexcept {
        ntt::vector<bool, 8> output;
        auto v1 = _mm256_set1_ps(f1);
        auto cmp_mask = _mm256_cmp_ps(v1, v2, _CMP_GE_OQ);
        decompress_bitwidth(cmp_mask, output);
        return output;
>>>>>>> 42cf2752
    }
};

// less: vector vs vector
template <> struct less<ntt::vector<float, 8>, ntt::vector<float, 8>> {
<<<<<<< HEAD
    ntt::vector<float, 8>
    operator()(const ntt::vector<float, 8> &v1,
               const ntt::vector<float, 8> &v2) const noexcept {
        return _mm256_cmp_ps(v1, v2, _CMP_LT_OQ);
=======
    ntt::vector<bool, 8>
    operator()(const ntt::vector<float, 8> &v1,
               const ntt::vector<float, 8> &v2) const noexcept {
        ntt::vector<bool, 8> output;
        auto cmp_mask = _mm256_cmp_ps(v1, v2, _CMP_LT_OQ);
        decompress_bitwidth(cmp_mask, output);
        return output;
>>>>>>> 42cf2752
    }
};

// less: vector vs scalar
template <> struct less<ntt::vector<float, 8>, float> {
<<<<<<< HEAD
    ntt::vector<float, 8> operator()(const ntt::vector<float, 8> &v1,
                                     const float &f2) const noexcept {
        auto v2 = _mm256_set1_ps(f2);
        return _mm256_cmp_ps(v1, v2, _CMP_LT_OQ);
=======
    ntt::vector<bool, 8> operator()(const ntt::vector<float, 8> &v1,
                                     const float &f2) const noexcept {
        ntt::vector<bool, 8> output;
        auto v2 = _mm256_set1_ps(f2);
        auto cmp_mask = _mm256_cmp_ps(v1, v2, _CMP_LT_OQ);
        decompress_bitwidth(cmp_mask, output);
        return output;
>>>>>>> 42cf2752
    }
};

// less: scalar vs vector
template <> struct less<float, ntt::vector<float, 8>> {
<<<<<<< HEAD
    ntt::vector<float, 8>
    operator()(const float &f1,
               const ntt::vector<float, 8> &v2) const noexcept {
        auto v1 = _mm256_set1_ps(f1);
        return _mm256_cmp_ps(v1, v2, _CMP_LT_OQ);
=======
    ntt::vector<bool, 8>
    operator()(const float &f1,
               const ntt::vector<float, 8> &v2) const noexcept {
        ntt::vector<bool, 8> output;
        auto v1 = _mm256_set1_ps(f1);
        auto cmp_mask = _mm256_cmp_ps(v1, v2, _CMP_LT_OQ);
        decompress_bitwidth(cmp_mask, output);
        return output;
>>>>>>> 42cf2752
    }
};

// less_or_equal: vector vs vector
template <> struct less_or_equal<ntt::vector<float, 8>, ntt::vector<float, 8>> {
<<<<<<< HEAD
    ntt::vector<float, 8>
    operator()(const ntt::vector<float, 8> &v1,
               const ntt::vector<float, 8> &v2) const noexcept {
        return _mm256_cmp_ps(v1, v2, _CMP_LE_OQ);
=======
    ntt::vector<bool, 8>
    operator()(const ntt::vector<float, 8> &v1,
               const ntt::vector<float, 8> &v2) const noexcept {
        ntt::vector<bool, 8> output;
        auto cmp_mask = _mm256_cmp_ps(v1, v2, _CMP_LE_OQ);
        decompress_bitwidth(cmp_mask, output);
        return output;
>>>>>>> 42cf2752
    }
};

// less_or_equal: vector vs scalar
template <> struct less_or_equal<ntt::vector<float, 8>, float> {
<<<<<<< HEAD
    ntt::vector<float, 8> operator()(const ntt::vector<float, 8> &v1,
                                     const float &f2) const noexcept {
        auto v2 = _mm256_set1_ps(f2);
        return _mm256_cmp_ps(v1, v2, _CMP_LE_OQ);
=======
    ntt::vector<bool, 8> operator()(const ntt::vector<float, 8> &v1,
                                     const float &f2) const noexcept {
        ntt::vector<bool, 8> output;
        auto v2 = _mm256_set1_ps(f2);
        auto cmp_mask = _mm256_cmp_ps(v1, v2, _CMP_LE_OQ);
        decompress_bitwidth(cmp_mask, output);
        return output;
>>>>>>> 42cf2752
    }
};

// less_or_equal: scalar vs vector
template <> struct less_or_equal<float, ntt::vector<float, 8>> {
<<<<<<< HEAD
    ntt::vector<float, 8>
    operator()(const float &f1,
               const ntt::vector<float, 8> &v2) const noexcept {
        auto v1 = _mm256_set1_ps(f1);
        return _mm256_cmp_ps(v1, v2, _CMP_LE_OQ);
=======
    ntt::vector<bool, 8>
    operator()(const float &f1,
               const ntt::vector<float, 8> &v2) const noexcept {
        ntt::vector<bool, 8> output;
        auto v1 = _mm256_set1_ps(f1);
        auto cmp_mask = _mm256_cmp_ps(v1, v2, _CMP_LE_OQ);
        decompress_bitwidth(cmp_mask, output);
        return output;
>>>>>>> 42cf2752
    }
};

// where

// where: vector condition, vector X, vector Y
template <>
struct where<ntt::vector<bool, 8>, ntt::vector<float, 8>,
             ntt::vector<float, 8>> {
    ntt::vector<float, 8>
    operator()(const ntt::vector<bool, 8> &condition,
               const ntt::vector<float, 8> &x,
               const ntt::vector<float, 8> &y) const noexcept {
        __m256i mask_i = _mm256_setr_epi32(
            condition(0) ? 0xFFFFFFFF : 0, condition(1) ? 0xFFFFFFFF : 0,
            condition(2) ? 0xFFFFFFFF : 0, condition(3) ? 0xFFFFFFFF : 0,
            condition(4) ? 0xFFFFFFFF : 0, condition(5) ? 0xFFFFFFFF : 0,
            condition(6) ? 0xFFFFFFFF : 0, condition(7) ? 0xFFFFFFFF : 0);
        __m256 mask = _mm256_castsi256_ps(mask_i);

        __m256 result = _mm256_blendv_ps(y, x, mask);
        return ntt::vector<float, 8>(result);
    }
};

// where: scalar condition, vector X, vector Y
template <> struct where<bool, ntt::vector<float, 8>, ntt::vector<float, 8>> {
    ntt::vector<float, 8>
    operator()(const bool &condition, const ntt::vector<float, 8> &x,
               const ntt::vector<float, 8> &y) const noexcept {
        __m256 mask = _mm256_set1_ps(condition ? -0.0f : 0.0f);
        return _mm256_blendv_ps(y, x, mask);
    }
};

// where: vector condition, scalar X, vector Y
template <> struct where<ntt::vector<bool, 8>, float, ntt::vector<float, 8>> {
    ntt::vector<float, 8>
    operator()(const ntt::vector<bool, 8> &condition, const float &x,
               const ntt::vector<float, 8> &y) const noexcept {
        __m256 x_vec = _mm256_set1_ps(x);
        __m256i mask_i = _mm256_setr_epi32(
            condition(0) ? 0xFFFFFFFF : 0, condition(1) ? 0xFFFFFFFF : 0,
            condition(2) ? 0xFFFFFFFF : 0, condition(3) ? 0xFFFFFFFF : 0,
            condition(4) ? 0xFFFFFFFF : 0, condition(5) ? 0xFFFFFFFF : 0,
            condition(6) ? 0xFFFFFFFF : 0, condition(7) ? 0xFFFFFFFF : 0);
        __m256 mask = _mm256_castsi256_ps(mask_i);

        __m256 result = _mm256_blendv_ps(y, x_vec, mask);
        return ntt::vector<float, 8>(result);
    }
};

// where: vector condition, vector X, scalar Y
template <> struct where<ntt::vector<bool, 8>, ntt::vector<float, 8>, float> {
    ntt::vector<float, 8> operator()(const ntt::vector<bool, 8> &condition,
                                     const ntt::vector<float, 8> &x,
                                     const float &y) const noexcept {
        __m256 y_vec = _mm256_set1_ps(y);
        __m256i mask_i = _mm256_setr_epi32(
            condition(0) ? 0xFFFFFFFF : 0, condition(1) ? 0xFFFFFFFF : 0,
            condition(2) ? 0xFFFFFFFF : 0, condition(3) ? 0xFFFFFFFF : 0,
            condition(4) ? 0xFFFFFFFF : 0, condition(5) ? 0xFFFFFFFF : 0,
            condition(6) ? 0xFFFFFFFF : 0, condition(7) ? 0xFFFFFFFF : 0);
        __m256 mask = _mm256_castsi256_ps(mask_i);

        __m256 result = _mm256_blendv_ps(y_vec, x, mask);
        return ntt::vector<float, 8>(result);
    }
};

<<<<<<< HEAD
=======
// where: vector condition, scalar X, scalar Y
template <> struct where<ntt::vector<bool, 8>, float, float> {
    ntt::vector<float, 8> operator()(const ntt::vector<bool, 8> &condition,
                                     const float &x,
                                     const float &y) const noexcept {
        __m256 x_vec = _mm256_set1_ps(x);
        __m256 y_vec = _mm256_set1_ps(y);
        __m256i mask_i = _mm256_setr_epi32(
            condition(0) ? 0xFFFFFFFF : 0, condition(1) ? 0xFFFFFFFF : 0,
            condition(2) ? 0xFFFFFFFF : 0, condition(3) ? 0xFFFFFFFF : 0,
            condition(4) ? 0xFFFFFFFF : 0, condition(5) ? 0xFFFFFFFF : 0,
            condition(6) ? 0xFFFFFFFF : 0, condition(7) ? 0xFFFFFFFF : 0);
        __m256 mask = _mm256_castsi256_ps(mask_i);

        __m256 result = _mm256_blendv_ps(y_vec, x_vec, mask);
        return ntt::vector<float, 8>(result);
    }
};

// where: scalar condition, scalar X, vector Y
template <> struct where<bool, float, ntt::vector<float, 8>> {
    ntt::vector<float, 8>
    operator()(const bool &condition, const float &x,
               const ntt::vector<float, 8> &y) const noexcept {
        __m256 mask = _mm256_set1_ps(condition ? -0.0f : 0.0f);
        __m256 x_vec = _mm256_set1_ps(x);
        __m256 result = _mm256_blendv_ps(y, x_vec, mask);
        return ntt::vector<float, 8>(result);
    }
};

// where: scalar condition, vector X, scalar Y
template <> struct where<bool, ntt::vector<float, 8>, float> {
    ntt::vector<float, 8> operator()(const bool &condition,
                                     const ntt::vector<float, 8> &x,
                                     const float &y) const noexcept {
        __m256 mask = _mm256_set1_ps(condition ? -0.0f : 0.0f);
        __m256 y_vec = _mm256_set1_ps(y);
        __m256 result = _mm256_blendv_ps(y_vec, x, mask);
        return ntt::vector<float, 8>(result);
    }
};

>>>>>>> 42cf2752
#endif
} // namespace nncase::ntt::ops<|MERGE_RESOLUTION|>--- conflicted
+++ resolved
@@ -959,14 +959,6 @@
 
 // compare
 
-<<<<<<< HEAD
-// equal: vector vs vector
-template <> struct equal<ntt::vector<float, 8>, ntt::vector<float, 8>> {
-    ntt::vector<float, 8>
-    operator()(const ntt::vector<float, 8> &v1,
-               const ntt::vector<float, 8> &v2) const noexcept {
-        return _mm256_cmp_ps(v1, v2, _CMP_EQ_OQ);
-=======
 void decompress_bitwidth(__m256 cmp_mask, ntt::vector<bool, 8> &output) {
     __m256i one_epi32 = _mm256_set1_epi32(1); // 1 (32-bit)
     __m256i bool_vals =
@@ -996,18 +988,11 @@
         auto cmp_mask = _mm256_cmp_ps(v1, v2, _CMP_EQ_OQ);
         decompress_bitwidth(cmp_mask, output);
         return output;
->>>>>>> 42cf2752
     }
 };
 
 // equal: vector vs scalar
 template <> struct equal<ntt::vector<float, 8>, float> {
-<<<<<<< HEAD
-    ntt::vector<float, 8> operator()(const ntt::vector<float, 8> &v1,
-                                     const float &f2) const noexcept {
-        auto v2 = _mm256_set1_ps(f2);
-        return _mm256_cmp_ps(v1, v2, _CMP_EQ_OQ);
-=======
     ntt::vector<bool, 8> operator()(const ntt::vector<float, 8> &v1,
                                      const float &f2) const noexcept {
         ntt::vector<bool, 8> output;
@@ -1015,19 +1000,11 @@
         auto cmp_mask = _mm256_cmp_ps(v1, v2, _CMP_EQ_OQ);
         decompress_bitwidth(cmp_mask, output);
         return output;
->>>>>>> 42cf2752
     }
 };
 
 // equal: scalar vs vector
 template <> struct equal<float, ntt::vector<float, 8>> {
-<<<<<<< HEAD
-    ntt::vector<float, 8>
-    operator()(const float &f1,
-               const ntt::vector<float, 8> &v2) const noexcept {
-        auto v1 = _mm256_set1_ps(f1);
-        return _mm256_cmp_ps(v1, v2, _CMP_EQ_OQ);
-=======
     ntt::vector<bool, 8>
     operator()(const float &f1,
                const ntt::vector<float, 8> &v2) const noexcept {
@@ -1036,18 +1013,11 @@
         auto cmp_mask = _mm256_cmp_ps(v1, v2, _CMP_EQ_OQ);
         decompress_bitwidth(cmp_mask, output);
         return output;
->>>>>>> 42cf2752
     }
 };
 
 // not_equal: vector vs vector
 template <> struct not_equal<ntt::vector<float, 8>, ntt::vector<float, 8>> {
-<<<<<<< HEAD
-    ntt::vector<float, 8>
-    operator()(const ntt::vector<float, 8> &v1,
-               const ntt::vector<float, 8> &v2) const noexcept {
-        return _mm256_cmp_ps(v1, v2, _CMP_NEQ_OQ);
-=======
     ntt::vector<bool, 8>
     operator()(const ntt::vector<float, 8> &v1,
                const ntt::vector<float, 8> &v2) const noexcept {
@@ -1055,18 +1025,11 @@
         auto cmp_mask = _mm256_cmp_ps(v1, v2, _CMP_NEQ_OQ);
         decompress_bitwidth(cmp_mask, output);
         return output;
->>>>>>> 42cf2752
     }
 };
 
 // not_equal: vector vs scalar
 template <> struct not_equal<ntt::vector<float, 8>, float> {
-<<<<<<< HEAD
-    ntt::vector<float, 8> operator()(const ntt::vector<float, 8> &v1,
-                                     const float &f2) const noexcept {
-        auto v2 = _mm256_set1_ps(f2);
-        return _mm256_cmp_ps(v1, v2, _CMP_NEQ_OQ);
-=======
     ntt::vector<bool, 8> operator()(const ntt::vector<float, 8> &v1,
                                      const float &f2) const noexcept {
         ntt::vector<bool, 8> output;
@@ -1074,19 +1037,11 @@
         auto cmp_mask = _mm256_cmp_ps(v1, v2, _CMP_NEQ_OQ);
         decompress_bitwidth(cmp_mask, output);
         return output;
->>>>>>> 42cf2752
     }
 };
 
 // not_equal: scalar vs vector
 template <> struct not_equal<float, ntt::vector<float, 8>> {
-<<<<<<< HEAD
-    ntt::vector<float, 8>
-    operator()(const float &f1,
-               const ntt::vector<float, 8> &v2) const noexcept {
-        auto v1 = _mm256_set1_ps(f1);
-        return _mm256_cmp_ps(v1, v2, _CMP_NEQ_OQ);
-=======
     ntt::vector<bool, 8>
     operator()(const float &f1,
                const ntt::vector<float, 8> &v2) const noexcept {
@@ -1095,18 +1050,11 @@
         auto cmp_mask = _mm256_cmp_ps(v1, v2, _CMP_NEQ_OQ);
         decompress_bitwidth(cmp_mask, output);
         return output;
->>>>>>> 42cf2752
     }
 };
 
 // greater: vector vs vector
 template <> struct greater<ntt::vector<float, 8>, ntt::vector<float, 8>> {
-<<<<<<< HEAD
-    ntt::vector<float, 8>
-    operator()(const ntt::vector<float, 8> &v1,
-               const ntt::vector<float, 8> &v2) const noexcept {
-        return _mm256_cmp_ps(v1, v2, _CMP_GT_OQ);
-=======
     ntt::vector<bool, 8>
     operator()(const ntt::vector<float, 8> &v1,
                const ntt::vector<float, 8> &v2) const noexcept {
@@ -1114,18 +1062,11 @@
         auto cmp_mask = _mm256_cmp_ps(v1, v2, _CMP_GT_OQ);
         decompress_bitwidth(cmp_mask, output);
         return output;
->>>>>>> 42cf2752
     }
 };
 
 // greater: vector vs scalar
 template <> struct greater<ntt::vector<float, 8>, float> {
-<<<<<<< HEAD
-    ntt::vector<float, 8> operator()(const ntt::vector<float, 8> &v1,
-                                     const float &f2) const noexcept {
-        auto v2 = _mm256_set1_ps(f2);
-        return _mm256_cmp_ps(v1, v2, _CMP_GT_OQ);
-=======
     ntt::vector<bool, 8> operator()(const ntt::vector<float, 8> &v1,
                                      const float &f2) const noexcept {
         ntt::vector<bool, 8> output;
@@ -1133,19 +1074,11 @@
         auto cmp_mask = _mm256_cmp_ps(v1, v2, _CMP_GT_OQ);
         decompress_bitwidth(cmp_mask, output);
         return output;
->>>>>>> 42cf2752
     }
 };
 
 // greater: scalar vs vector
 template <> struct greater<float, ntt::vector<float, 8>> {
-<<<<<<< HEAD
-    ntt::vector<float, 8>
-    operator()(const float &f1,
-               const ntt::vector<float, 8> &v2) const noexcept {
-        auto v1 = _mm256_set1_ps(f1);
-        return _mm256_cmp_ps(v1, v2, _CMP_GT_OQ);
-=======
     ntt::vector<bool, 8>
     operator()(const float &f1,
                const ntt::vector<float, 8> &v2) const noexcept {
@@ -1154,19 +1087,12 @@
         auto cmp_mask = _mm256_cmp_ps(v1, v2, _CMP_GT_OQ);
         decompress_bitwidth(cmp_mask, output);
         return output;
->>>>>>> 42cf2752
     }
 };
 
 // greater_or_equal: vector vs vector
 template <>
 struct greater_or_equal<ntt::vector<float, 8>, ntt::vector<float, 8>> {
-<<<<<<< HEAD
-    ntt::vector<float, 8>
-    operator()(const ntt::vector<float, 8> &v1,
-               const ntt::vector<float, 8> &v2) const noexcept {
-        return _mm256_cmp_ps(v1, v2, _CMP_GE_OQ);
-=======
     ntt::vector<bool, 8>
     operator()(const ntt::vector<float, 8> &v1,
                const ntt::vector<float, 8> &v2) const noexcept {
@@ -1174,18 +1100,11 @@
         auto cmp_mask = _mm256_cmp_ps(v1, v2, _CMP_GE_OQ);
         decompress_bitwidth(cmp_mask, output);
         return output;
->>>>>>> 42cf2752
     }
 };
 
 // greater_or_equal: vector vs scalar
 template <> struct greater_or_equal<ntt::vector<float, 8>, float> {
-<<<<<<< HEAD
-    ntt::vector<float, 8> operator()(const ntt::vector<float, 8> &v1,
-                                     const float &f2) const noexcept {
-        auto v2 = _mm256_set1_ps(f2);
-        return _mm256_cmp_ps(v1, v2, _CMP_GE_OQ);
-=======
     ntt::vector<bool, 8> operator()(const ntt::vector<float, 8> &v1,
                                      const float &f2) const noexcept {
         ntt::vector<bool, 8> output;
@@ -1193,19 +1112,11 @@
         auto cmp_mask = _mm256_cmp_ps(v1, v2, _CMP_GE_OQ);
         decompress_bitwidth(cmp_mask, output);
         return output;
->>>>>>> 42cf2752
     }
 };
 
 // greater_or_equal: scalar vs vector
 template <> struct greater_or_equal<float, ntt::vector<float, 8>> {
-<<<<<<< HEAD
-    ntt::vector<float, 8>
-    operator()(const float &f1,
-               const ntt::vector<float, 8> &v2) const noexcept {
-        auto v1 = _mm256_set1_ps(f1);
-        return _mm256_cmp_ps(v1, v2, _CMP_GE_OQ);
-=======
     ntt::vector<bool, 8>
     operator()(const float &f1,
                const ntt::vector<float, 8> &v2) const noexcept {
@@ -1214,18 +1125,11 @@
         auto cmp_mask = _mm256_cmp_ps(v1, v2, _CMP_GE_OQ);
         decompress_bitwidth(cmp_mask, output);
         return output;
->>>>>>> 42cf2752
     }
 };
 
 // less: vector vs vector
 template <> struct less<ntt::vector<float, 8>, ntt::vector<float, 8>> {
-<<<<<<< HEAD
-    ntt::vector<float, 8>
-    operator()(const ntt::vector<float, 8> &v1,
-               const ntt::vector<float, 8> &v2) const noexcept {
-        return _mm256_cmp_ps(v1, v2, _CMP_LT_OQ);
-=======
     ntt::vector<bool, 8>
     operator()(const ntt::vector<float, 8> &v1,
                const ntt::vector<float, 8> &v2) const noexcept {
@@ -1233,18 +1137,11 @@
         auto cmp_mask = _mm256_cmp_ps(v1, v2, _CMP_LT_OQ);
         decompress_bitwidth(cmp_mask, output);
         return output;
->>>>>>> 42cf2752
     }
 };
 
 // less: vector vs scalar
 template <> struct less<ntt::vector<float, 8>, float> {
-<<<<<<< HEAD
-    ntt::vector<float, 8> operator()(const ntt::vector<float, 8> &v1,
-                                     const float &f2) const noexcept {
-        auto v2 = _mm256_set1_ps(f2);
-        return _mm256_cmp_ps(v1, v2, _CMP_LT_OQ);
-=======
     ntt::vector<bool, 8> operator()(const ntt::vector<float, 8> &v1,
                                      const float &f2) const noexcept {
         ntt::vector<bool, 8> output;
@@ -1252,19 +1149,11 @@
         auto cmp_mask = _mm256_cmp_ps(v1, v2, _CMP_LT_OQ);
         decompress_bitwidth(cmp_mask, output);
         return output;
->>>>>>> 42cf2752
     }
 };
 
 // less: scalar vs vector
 template <> struct less<float, ntt::vector<float, 8>> {
-<<<<<<< HEAD
-    ntt::vector<float, 8>
-    operator()(const float &f1,
-               const ntt::vector<float, 8> &v2) const noexcept {
-        auto v1 = _mm256_set1_ps(f1);
-        return _mm256_cmp_ps(v1, v2, _CMP_LT_OQ);
-=======
     ntt::vector<bool, 8>
     operator()(const float &f1,
                const ntt::vector<float, 8> &v2) const noexcept {
@@ -1273,18 +1162,11 @@
         auto cmp_mask = _mm256_cmp_ps(v1, v2, _CMP_LT_OQ);
         decompress_bitwidth(cmp_mask, output);
         return output;
->>>>>>> 42cf2752
     }
 };
 
 // less_or_equal: vector vs vector
 template <> struct less_or_equal<ntt::vector<float, 8>, ntt::vector<float, 8>> {
-<<<<<<< HEAD
-    ntt::vector<float, 8>
-    operator()(const ntt::vector<float, 8> &v1,
-               const ntt::vector<float, 8> &v2) const noexcept {
-        return _mm256_cmp_ps(v1, v2, _CMP_LE_OQ);
-=======
     ntt::vector<bool, 8>
     operator()(const ntt::vector<float, 8> &v1,
                const ntt::vector<float, 8> &v2) const noexcept {
@@ -1292,18 +1174,11 @@
         auto cmp_mask = _mm256_cmp_ps(v1, v2, _CMP_LE_OQ);
         decompress_bitwidth(cmp_mask, output);
         return output;
->>>>>>> 42cf2752
     }
 };
 
 // less_or_equal: vector vs scalar
 template <> struct less_or_equal<ntt::vector<float, 8>, float> {
-<<<<<<< HEAD
-    ntt::vector<float, 8> operator()(const ntt::vector<float, 8> &v1,
-                                     const float &f2) const noexcept {
-        auto v2 = _mm256_set1_ps(f2);
-        return _mm256_cmp_ps(v1, v2, _CMP_LE_OQ);
-=======
     ntt::vector<bool, 8> operator()(const ntt::vector<float, 8> &v1,
                                      const float &f2) const noexcept {
         ntt::vector<bool, 8> output;
@@ -1311,19 +1186,11 @@
         auto cmp_mask = _mm256_cmp_ps(v1, v2, _CMP_LE_OQ);
         decompress_bitwidth(cmp_mask, output);
         return output;
->>>>>>> 42cf2752
     }
 };
 
 // less_or_equal: scalar vs vector
 template <> struct less_or_equal<float, ntt::vector<float, 8>> {
-<<<<<<< HEAD
-    ntt::vector<float, 8>
-    operator()(const float &f1,
-               const ntt::vector<float, 8> &v2) const noexcept {
-        auto v1 = _mm256_set1_ps(f1);
-        return _mm256_cmp_ps(v1, v2, _CMP_LE_OQ);
-=======
     ntt::vector<bool, 8>
     operator()(const float &f1,
                const ntt::vector<float, 8> &v2) const noexcept {
@@ -1332,7 +1199,6 @@
         auto cmp_mask = _mm256_cmp_ps(v1, v2, _CMP_LE_OQ);
         decompress_bitwidth(cmp_mask, output);
         return output;
->>>>>>> 42cf2752
     }
 };
 
@@ -1404,8 +1270,6 @@
     }
 };
 
-<<<<<<< HEAD
-=======
 // where: vector condition, scalar X, scalar Y
 template <> struct where<ntt::vector<bool, 8>, float, float> {
     ntt::vector<float, 8> operator()(const ntt::vector<bool, 8> &condition,
@@ -1449,6 +1313,5 @@
     }
 };
 
->>>>>>> 42cf2752
 #endif
 } // namespace nncase::ntt::ops