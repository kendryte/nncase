--- conflicted
+++ resolved
@@ -42,13 +42,8 @@
     auto end = global_local_data_ptr(local_program_ids)(1_dim);
     auto remote_address = global_local_data_ptr(remote_program_ids)(0_dim);
     if ((uintptr_t)local_address < start || (uintptr_t)local_address >= end) {
-<<<<<<< HEAD
-        start = global_local_rdata_ptr(local_program_ids)(0_dim);
-        remote_address = global_local_rdata_ptr(remote_program_ids)(0_dim);
-=======
         start = global_local_rdata_ptr(local_program_ids);
         remote_address = global_local_rdata_ptr(remote_program_ids);
->>>>>>> c54405dd
     }
 
     return local_address - (T *)start + (T *)remote_address;
