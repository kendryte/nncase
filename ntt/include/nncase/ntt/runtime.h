--- conflicted
+++ resolved
@@ -65,10 +65,7 @@
 thread_main(const nncase::ntt::runtime::thread_inout_desc *input_descs,
             nncase::ntt::runtime::thread_inout_desc *const output_descs,
             const std::byte *rdata, const std::byte *local_rdata,
-<<<<<<< HEAD
             std::byte *output,
-=======
->>>>>>> da4af118
             nncase::ntt::ranked_shape<
                 (size_t)nncase::ntt::distributed::topology::count__>
                 program_ids);