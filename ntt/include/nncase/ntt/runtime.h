--- conflicted
+++ resolved
@@ -32,14 +32,9 @@
 struct thread_inout_desc {
     std::byte *data;
     size_t size;
-<<<<<<< HEAD
     size_t *shape;
     size_t *strides;
-=======
-    const size_t *shape;
-    const size_t *strides;
     size_t rank;
->>>>>>> 20e2d838
 };
 
 void *thread_alloc(size_t bytes, size_t alignment);
