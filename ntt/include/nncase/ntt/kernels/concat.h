--- conflicted
+++ resolved
@@ -22,13 +22,7 @@
 
 template <size_t Axis, IsTensor... TInputs, IsTensor TOut>
 void concat(const std::tuple<TInputs...> &inputs, TOut &&output) {
-<<<<<<< HEAD
-    constexpr auto domain = shape_infer::reduced_shape_by_axis<Axis>(
-        typename std::decay_t<TOut>::shape_type{});
-=======
     auto domain = shape_infer::reduced_shape_by_axis<Axis>(output.shape());
-    AUTO_NTT_PROFILER
->>>>>>> 66b57f95
     auto in_index = ranked_shape<domain.rank()>{};
     apply(domain, [&](auto index) {
         loop<domain.rank()>([&](auto i) { in_index[i] = index[i]; });
