--- conflicted
+++ resolved
@@ -34,11 +34,7 @@
             return in_dim;
         });
         if (dopad) {
-<<<<<<< HEAD
-            output(out_index) = (typename TIn::element_type)pad_alue;
-=======
             output(out_index) = (typename TIn::element_type)pad_value;
->>>>>>> dd86cf82
         } else {
             output(out_index) = input(in_index);
         }
