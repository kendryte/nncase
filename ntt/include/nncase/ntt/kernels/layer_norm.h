--- conflicted
+++ resolved
@@ -107,14 +107,8 @@
                        const PadedNums &padedNums = {},
                        const bool use_mean = true) {
     static_assert(PackedAxes::rank() < 2, "currently not support 2d packing.");
-<<<<<<< HEAD
-    if constexpr (PackedAxes::rank() <= 1) {
-        static_assert(PadedNums::rank() == 0 || padedNums[0] == 0,
-                      "not support padding");
-=======
     if constexpr (PadedNums::rank() == 1) {
         static_assert(PadedNums{}[0_dim] == 0, "not support padding");
->>>>>>> dd86cf82
     }
 
     packed_layer_norm_detail::within_axis_pack_impl<
