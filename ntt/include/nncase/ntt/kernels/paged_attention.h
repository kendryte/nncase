/* Copyright 2019-2021 Canaan Inc.
 *
 * Licensed under the Apache License, Version 2.0 (the "License");
 * you may not use this file except in compliance with the License.
 * You may obtain a copy of the License at
 *
 *     http://www.apache.org/licenses/LICENSE-2.0
 *
 * Unless required by applicable law or agreed to in writing, software
 * distributed under the License is distributed on an "AS IS" BASIS,
 * WITHOUT WARRANTIES OR CONDITIONS OF ANY KIND, either express or implied.
 * See the License for the specific language governing permissions and
 * limitations under the License.
 */
#pragma once
#include "../caching.h"
#include "binary.h"
#include "matmul.h"
#include "nncase/ntt/dimension.h"
#include "nncase/ntt/shape.h"
#include "nncase/ntt/tensor.h"
#include "nncase/ntt/tensor_traits.h"
#include "reduce.h"
#include "unary.h"
#include <type_traits>

namespace nncase::ntt {
#if false
template <class T0, class T1, class T2, class T3, class T4, class T5, class T6,
          class T7, class T8>
void create_paged_attention_kv_cache(T0 num_seqs, T1 num_tokens,
                                     T2 context_lens, T3 seq_lens,
                                     T4 block_table, T5 slot_mapping,
                                     T6 num_blocks, T7 kv_caches, T8 output) {
    auto *kv_cache = output.elements().data();
    using paged_attention_kv_cache_t = typename T8::element_type;

    using kv_type_t = typename paged_attention_kv_cache_t::kv_type_t;
    using kv_shape_t = typename paged_attention_kv_cache_t::kv_shape_t;
    using kv_topo_t = typename paged_attention_kv_cache_t::config_t::kv_topo_t;

    if constexpr (kv_topo_t::rank() > 0) {
        typename paged_attention_kv_cache_t::kv_tensor_type_t kv_tensor;

        using mesh_type = typename T7::mesh_type;
        auto program_ids = distributed::program_ids();
        // printf("[nncase_log] try create kv_cache at die:%ld core: %ld\n",
        //        program_ids[1], program_ids[2]);
        distributed::topology_synchronize(); // sync for shard kv cache.

        apply(kv_shape_t{}, [&](auto kv_index) {
            for (size_t i = 0; i < kv_topo_t::rank(); i++) {
                program_ids[kv_topo_t::at(i)] = kv_index[i];
            }
            auto shard_index = mesh_type::index_from_program_id(program_ids);
            auto remote =
                kv_caches.template remote<mesh_type::scope>(shard_index);
            kv_tensor(kv_index) = (intptr_t)remote.elements().data();
        });

        distributed::topology_synchronize(); // sync for shard kv cache.

        new (kv_cache) caching::paged_attention_kv_cache<
            typename paged_attention_kv_cache_t::config_t>(
            num_seqs(0), num_tokens(0),
            tensor_view<int64_t, ranked_shape<1>>(
                context_lens.buffer(), to_ranked_shape(context_lens.shape())),
            tensor_view<int64_t, ranked_shape<1>>(
                seq_lens.buffer(), to_ranked_shape(seq_lens.shape())),
            tensor_view<int64_t, ranked_shape<3>>(
                block_table.buffer(), to_ranked_shape(block_table.shape())),
            tensor_view<int64_t, ranked_shape<2>>(
                slot_mapping.buffer(), to_ranked_shape(slot_mapping.shape())),
            num_blocks(0), kv_tensor);

        program_ids = distributed::program_ids();
        // if (std::all_of(program_ids.begin(), program_ids.end(),
        //                 [](auto &i) { return i == 0; })) {
        //     apply(kv_shape_t{}, [&](auto kv_index) {
        //         printf("kv_tensor [%d, %d]: %p\n", kv_index[0], kv_index[1],
        //                kv_tensor(kv_index));
        //     });
        // }
        // printf("[nncase_log] kv_cache created at die:%ld core: %ld\n",
        //        program_ids[1], program_ids[2]);
    }
}
#endif

template <caching::attention_cache_kind Kind, FixedDimensions TLayout,
          class TSlots, Tensor TKVCache>
    requires(Tensor<TSlots> || ShardedTensor<TSlots>)
constexpr void update_paged_attention_kv_cache(const TSlots &slots_tensor,
                                               TKVCache &kv_cache_tensor,
                                               size_t layer_id,
                                               const TLayout &layout) noexcept {
    // FIXME: Use DP rank
    auto &kv_cache = kv_cache_tensor(fixed_shape_v<>);
    using config_t = typename std::decay_t<decltype(kv_cache)>::config_t;
    constexpr auto num_heads = config_t::num_kv_heads;

    if constexpr (ShardedTensor<TSlots>) {
        const auto local_slots = slots_tensor.local();
        const auto slots_sharding = slots_tensor.sharding();
        using slots_mesh_type = typename TSlots::mesh_type;

        // slots: [seq, numHeads, headDim]
        const auto shard_index = slots_mesh_type::local_index();
        const auto slots_global_shape = slots_tensor.shape();
        const auto slots_local_shape = local_slots.shape();
        const auto slots_global_offset =
            slots_sharding.global_offset(slots_global_shape, shard_index);

        const auto seq_index = layout.index_of(
            fixed_dim_v<(dim_t)caching::attention_dim_kind::seq>);
        const auto head_index = layout.index_of(
            fixed_dim_v<(dim_t)caching::attention_dim_kind::head>);
        const auto dim_index = layout.index_of(
            fixed_dim_v<(dim_t)caching::attention_dim_kind::dim>);

        auto local_slots_starts = make_zeros_shape<3>()
                                      .template replace_at<seq_index>(0)
                                      .template replace_at<head_index>(0);
        const auto local_slots_shape =
            make_ones_shape<3>().replace_at<dim_index>(
                slots_local_shape[dim_index]);
        constexpr auto local_slots_squeeze =
            fixed_shape_v<seq_index, head_index>;

        for (dim_t local_token_id = 0;
             local_token_id < slots_local_shape[seq_index]; local_token_id++) {
            // slot mapping is broadcast, but slot maybe is sharding.
            auto global_token_id =
                slots_global_offset[seq_index] + local_token_id;

            // support plugin kernel style padding.
            if (global_token_id >= kv_cache.num_tokens()) {
                continue;
            }
            auto slot_id = kv_cache.get_slot_id(global_token_id);
            local_slots_starts[seq_index] = local_token_id;

            for (dim_t local_head_id = 0;
                 local_head_id < slots_local_shape[head_index];
                 local_head_id++) {

                local_slots_starts[head_index] = local_head_id;
                const auto local_slot =
                    local_slots.view(local_slots_starts, local_slots_shape)
                        .squeeze(local_slots_squeeze);

                // process kv_head different sharding on slot and kv cache.
                const auto kv_head_policy = config_t::template axis_policy<
                    caching::paged_kvcache_dim_kind::num_kv_heads>();
                const auto global_head_id =
                    slots_global_offset[head_index] + local_head_id;
                // todo need consider num_kv_head packed.
                const auto kv_local_head_dim =
                    kv_head_policy.template shard_dim<slots_mesh_type>(
                        config_t::num_kv_heads, shard_index);
                const auto kv_local_head_id =
                    global_head_id % kv_local_head_dim;

                kv_cache.template update_slot<Kind>(layer_id, kv_local_head_id,
                                                    slot_id, local_slot);
            }
        }

        distributed::topology_synchronize();
    } else {
        for (size_t head_id = 0; head_id < num_heads; head_id++) {
            kv_cache.template update_slots<Kind>(layer_id, head_id,
                                                 slots_tensor);
        }
    }
}

<<<<<<< HEAD
template <FixedDimensions QLayout, Tensor TQ, Tensor TKVCache, class T3,
          Tensor TExtra>
    requires(Tensor<std::decay_t<T3>>)
void paged_attention(
    const TQ &q_tensor, TKVCache &kv_cache_tensor,
    TExtra &extra_tensor /* [head_q, max_query_len, max_seq_len] + [head_q,
                            max_query_len, 1] */
    ,
    size_t layer_id, T3 &&output_tensor, const QLayout &q_layout) noexcept {
    auto &kv_cache = kv_cache_tensor(fixed_shape_v<>);
=======
template <IsFixedDims QLayout, class T0, class T1, class T2, class T3, class T4>
void paged_attention(
    [[maybe_unused]] T0 q_tensor, [[maybe_unused]] T1 kv_cache_tensor,
    [[maybe_unused]] T2 extra_tensor, // [head_q, max_query_len, max_seq_len] +
                                      // [head_q, max_query_len, 1],
    [[maybe_unused]] T3 scale, [[maybe_unused]] size_t layer_id,
    [[maybe_unused]] T4 output_tensor) {
    auto &kv_cache = kv_cache_tensor(0);
>>>>>>> 4ad8328b
    using kv_cache_t = typename std::decay_t<decltype(kv_cache)>;
    using config_t = typename kv_cache_t::config_t;
    using kv_prim_type_t = typename config_t::kv_prim_type;

    constexpr auto num_kv_heads = config_t::num_kv_heads;
    auto q_shape = q_tensor.shape();

    // Get sequence and dimension information
    const auto seq_index =
        q_layout.index_of(fixed_dim_v<(dim_t)caching::attention_dim_kind::seq>);
    const auto head_index = q_layout.index_of(
        fixed_dim_v<(dim_t)caching::attention_dim_kind::head>);
    const auto dim_index =
        q_layout.index_of(fixed_dim_v<(dim_t)caching::attention_dim_kind::dim>);

    auto q_slice_start = make_zeros_shape<3>()
                             .template replace_at<head_index>(0)
                             .template replace_at<seq_index>(0);
    const auto q_slice_shape =
        make_ones_shape<3>().template replace_at<dim_index>(q_shape[dim_index]);
    const auto q_squeeze = fixed_shape_v<seq_index, head_index>;

    for (dim_t query_start_loc = 0, seq_id = 0,
               seq_len = kv_cache.seq_len(seq_id),
               context_len = kv_cache.context_len(seq_id),
               query_len = seq_len - context_len;
         seq_id < kv_cache.num_seqs(); seq_id++, query_start_loc += query_len) {
        const auto s_shape =
            ntt::make_shape(q_shape[head_index], query_len, seq_len);
        const auto reduce_s_shape =
            ntt::make_shape(q_shape[head_index], query_len, dim_one);
        if (extra_tensor.elements().size_bytes() <
            (s_shape.length() + reduce_s_shape.length()) *
                (sizeof(kv_prim_type_t))) {
            printf("extra_tensor is not enough.\n");
            std::terminate();
        }

        auto s = make_tensor_view_from_address(
            reinterpret_cast<kv_prim_type_t *>(extra_tensor.elements().data()),
            s_shape);
        auto reduce_s = make_tensor_view_from_address(
            reinterpret_cast<kv_prim_type_t *>(extra_tensor.elements().data() +
                                               s_shape.length()),
            reduce_s_shape);

        // s = q * k^T : [head_q, query_len, seq_len]
        for (size_t q_head_id = 0; q_head_id < q_shape[head_index];
             q_head_id++) {
            auto k_head_id = q_head_id / (q_shape[head_index] / num_kv_heads);
            q_slice_start[head_index] = q_head_id;

            for (size_t q_id = 0, q_id_batch = query_start_loc;
                 q_id_batch < query_start_loc + query_len;
                 q_id_batch++, q_id++) {
                q_slice_start[seq_index] = q_id_batch;

                // [1, dim']<dim>
                const auto q_slice = q_tensor.view(q_slice_start, q_slice_shape)
                                         .squeeze(q_squeeze)
                                         .unsqueeze(fixed_shape_v<0>);

                //  block_slice
                for (dim_t context_bid = 0;
                     context_bid < (seq_len + (config_t::block_size - 1)) /
                                       config_t::block_size;
                     context_bid++) {
                    const auto block_id =
                        kv_cache.get_block_id(seq_id, context_bid);
                    const auto k_block = kv_cache.template get_block<
                        caching::attention_cache_kind::key>(layer_id, k_head_id,
                                                            block_id);

                    static_assert(
                        config_t::block_layout ==
                            fixed_shape_v<
                                (dim_t)
                                    caching::paged_kvcache_dim_kind::head_dim,
                                (dim_t)caching::paged_kvcache_dim_kind::
                                    block_size>,
                        "block layout is not supported.");
                    auto valid_block_size =
                        ntt::min(seq_len - context_bid * config_t::block_size,
                                 config_t::block_size);

                    // [dim', valid_block_size]<dim>
                    auto k_slice =
                        k_block.view(make_zeros_shape<2>(),
                                     ntt::make_shape(k_block.shape()[0_dim],
                                                     valid_block_size));
                    // [1, valid_block_size]
                    auto s_slice =
                        s.view(ntt::make_shape(q_head_id, q_id,
                                               context_bid *
                                                   config_t::block_size),
                               ntt::make_shape(dim_one, dim_one,
                                               valid_block_size))
                            .squeeze(fixed_shape_v<1>);

                    // [1, valid_block_size] = [1, dim']<dim> @ [dim',
                    // valid_block_size]<dim>
                    ntt::matmul<false>(q_slice, k_slice, s_slice,
                                       fixed_shape_v<1>, {}, fixed_shape_v<0>,
                                       ntt::fixed_shape_v<>);
                }
            }
        }

        // scale s : [head_q, query_len, seq_len]
        ntt::binary<ntt::ops::mul>(s, scale, s);
        // add tril mask.
        size_t diagonal = seq_len - query_len;
        for (size_t q_head_id = 0; q_head_id < s.shape()[0]; q_head_id++) {
            for (size_t q_id = 0; q_id < s.shape()[1]; q_id++) {
                for (size_t context_id = q_id + diagonal + 1;
                     context_id < s.shape()[2]; context_id++) {
                    s(q_head_id, q_id, context_id) -=
                        std::numeric_limits<kv_prim_type_t>::infinity();
                }
            }
        }

        // d = softmax(s) : [head_q, query_len, seq_len]
        {
            // max = reduce max(s, -1)
            ntt::reduce_max(s, reduce_s, fixed_shape_v<2>);
            // sub（input） =  input - max;
            ntt::binary<ops::sub>(s, reduce_s, s);
            // exp（input） = exp(sub)
            ntt::unary<ops::exp>(s, s);
            // sum（max） = reduce sum(exp, -1)
            ntt::reduce_sum(s, reduce_s, fixed_shape_v<2>);
            // div（input） = exp / sum
            ntt::binary<ops::div>(s, reduce_s, s);
        }

        // d @ v : [head_q, query_len, dim], depend by qlayout.
        dynamic_shape_t<3> s_slice_start;
        for (size_t q_head_id = 0; q_head_id < q_shape[head_index];
             q_head_id++) {
<<<<<<< HEAD
            auto v_head_id = q_head_id / num_kv_heads;
            s_slice_start[0_dim] = q_head_id;
=======
            auto v_head_id = q_head_id / (q_shape[head_index] / num_kv_heads);
            s_slice_start[0] = q_head_id;
>>>>>>> 4ad8328b
            q_slice_start[head_index] = q_head_id;
            for (size_t q_id = 0, q_id_batch = query_start_loc;
                 q_id_batch < query_start_loc + query_len;
                 q_id_batch++, q_id++) {
                s_slice_start[1_dim] = q_id;
                q_slice_start[seq_index] = q_id_batch;

                // [1, dim']<dim>
                auto d_slice = output_tensor.view(q_slice_start, q_slice_shape)
                                   .squeeze(q_squeeze)
                                   .unsqueeze(fixed_shape_v<0>);

                for (size_t context_bid = 0;
                     context_bid < (seq_len + (config_t::block_size - 1)) /
                                       config_t::block_size;
                     context_bid++) {
                    s_slice_start[2_dim] = context_bid * config_t::block_size;

                    auto valid_block_size =
                        ntt::min(config_t::block_size,
                                 seq_len - context_bid * config_t::block_size);

                    // [1, valid_block_size]
                    const auto s_slice =
                        s.view(s_slice_start, ntt::make_shape(dim_one, dim_one,
                                                              valid_block_size))
                            .squeeze(fixed_shape_v<dim_one>);

                    const auto v_block = kv_cache.template get_block<
                        caching::attention_cache_kind::value>(
                        layer_id, v_head_id,
                        kv_cache.get_block_id(seq_id, context_bid));

                    // [dim',valid_block_size]<dim>
                    const auto v_slice = v_block.view(
                        make_zeros_shape<2>(),
                        ntt::make_shape(v_block.shape()[0], valid_block_size));
                    // clang-format off
                    // [1, dim']<dim> = [1, valid_block_size] @ [dim',valid_block_size]<dim>
                    // clang-format on
                    if (context_bid == 0) {
                        ntt::matmul<false, false, true>(
                            s_slice, v_slice, d_slice, fixed_shape_v<>,
                            fixed_shape_v<>, fixed_shape_v<0>, fixed_shape_v<>);
                    } else {
                        ntt::matmul<true, false, true>(
                            s_slice, v_slice, d_slice, fixed_shape_v<>,
                            fixed_shape_v<>, fixed_shape_v<0>, fixed_shape_v<>);
                    }
                }
            }
        }
    }
}

template <class T0, class T1, class T2, class T3, class T4, class T5, class T6,
          class T7, class T8>
void identity_paged_attention_kv_cache(
    [[maybe_unused]] T0 input, [[maybe_unused]] T1 num_seqs,
    [[maybe_unused]] T2 num_tokens, [[maybe_unused]] T3 context_lens,
    [[maybe_unused]] T4 seq_lens, [[maybe_unused]] T5 block_table,
    [[maybe_unused]] T6 slot_mapping, [[maybe_unused]] T7 num_blocks,
    [[maybe_unused]] T8 kv_caches) {
    // just extent the kv cache liveness.
}

template <ShardedTensor T0, class T1, class T2>
void gather_paged_attention_kv_cache([[maybe_unused]] const T0 &value,
                                     T1 &&kv_cache_tensor, T2 &&output_tensor) {
    auto &kv_cache = kv_cache_tensor(fixed_shape_v<>);
    using kv_cache_t = typename std::decay_t<decltype(kv_cache)>;
    using config_t = typename kv_cache_t::config_t;
    using mesh_type = T0::mesh_type;
<<<<<<< HEAD

    const auto shard_index = mesh_type::local_index();
    const auto block_shard_axes =
        make_index_shape<config_t::sharding_axes_t::rank()>().aggregate(
            fixed_shape_v<>, [&](auto last_axes, auto i, auto) {
                constexpr auto axis_policy =
                    std::get<i>(config_t::axis_policies);
                return last_axes.concat(axis_policy.axes);
            });
    const auto kv_cache_index = shard_index.select(block_shard_axes);
    const auto kv_cache_address = kv_cache.kv_cache_address(kv_cache_index);
    const auto storage_tensor =
        make_tensor_view_from_address(kv_cache_address, output_tensor.shape());
    ntt::tensor_copy(storage_tensor, output_tensor);
=======
    constexpr size_t shardingRank = config_t::sharding_axes_t::rank();
    using axis_policies_t = typename config_t::axis_policies_t;
    using element_type = typename std::decay_t<T2>::element_type;

    auto program_ids = distributed::program_ids();
    auto program_indices =
        program_ids_in_axis_policies<mesh_type, axis_policies_t>();

    auto kv_indices = ntt::ranked_shape<shardingRank>();
    loop<shardingRank>([&](auto shard_id) {
        kv_indices[shard_id] = program_ids[program_indices[shard_id]];
    });

    auto storage_ptr = kv_cache.get_kv_storage_pointer(kv_indices);
    if constexpr (IsFixedTensor<std::decay_t<T2>>) {
        constexpr auto storage_size =
            linear_size(typename std::decay_t<T2>::shape_type{},
                        typename std::decay_t<T2>::strides_type{});
        auto storage_tensor =
            tensor_view<element_type, typename std::decay_t<T2>::shape_type,
                        typename std::decay_t<T2>::strides_type>(
                std::span<element_type, storage_size>(storage_ptr,
                                                      storage_size));
        ntt::tensor_copy(storage_tensor, output_tensor);
    } else {
        auto storage_size =
            linear_size(output_tensor.shape(), output_tensor.strides());
        auto storage_tensor =
            tensor_view<element_type, typename std::decay_t<T2>::shape_type,
                        typename std::decay_t<T2>::strides_type>(
                std::span<element_type>(storage_ptr, storage_size),
                output_tensor.shape(), output_tensor.strides());
        ntt::tensor_copy(storage_tensor, output_tensor);
    }
>>>>>>> 4ad8328b
}
} // namespace nncase::ntt<|MERGE_RESOLUTION|>--- conflicted
+++ resolved
@@ -175,27 +175,16 @@
     }
 }
 
-<<<<<<< HEAD
-template <FixedDimensions QLayout, Tensor TQ, Tensor TKVCache, class T3,
-          Tensor TExtra>
-    requires(Tensor<std::decay_t<T3>>)
+template <FixedDimensions QLayout, Tensor TQ, Tensor TKVCache, Tensor TScale,
+          class TOutput, Tensor TExtra>
+    requires(Tensor<std::decay_t<TOutput>>)
 void paged_attention(
     const TQ &q_tensor, TKVCache &kv_cache_tensor,
-    TExtra &extra_tensor /* [head_q, max_query_len, max_seq_len] + [head_q,
+    TExtra &extra_tensor, /* [head_q, max_query_len, max_seq_len] + [head_q,
                             max_query_len, 1] */
-    ,
-    size_t layer_id, T3 &&output_tensor, const QLayout &q_layout) noexcept {
+    const TScale &scale, size_t layer_id, TOutput &&output_tensor,
+    const QLayout &q_layout) noexcept {
     auto &kv_cache = kv_cache_tensor(fixed_shape_v<>);
-=======
-template <IsFixedDims QLayout, class T0, class T1, class T2, class T3, class T4>
-void paged_attention(
-    [[maybe_unused]] T0 q_tensor, [[maybe_unused]] T1 kv_cache_tensor,
-    [[maybe_unused]] T2 extra_tensor, // [head_q, max_query_len, max_seq_len] +
-                                      // [head_q, max_query_len, 1],
-    [[maybe_unused]] T3 scale, [[maybe_unused]] size_t layer_id,
-    [[maybe_unused]] T4 output_tensor) {
-    auto &kv_cache = kv_cache_tensor(0);
->>>>>>> 4ad8328b
     using kv_cache_t = typename std::decay_t<decltype(kv_cache)>;
     using config_t = typename kv_cache_t::config_t;
     using kv_prim_type_t = typename config_t::kv_prim_type;
@@ -336,13 +325,8 @@
         dynamic_shape_t<3> s_slice_start;
         for (size_t q_head_id = 0; q_head_id < q_shape[head_index];
              q_head_id++) {
-<<<<<<< HEAD
-            auto v_head_id = q_head_id / num_kv_heads;
+            auto v_head_id = q_head_id / (q_shape[head_index] / num_kv_heads);
             s_slice_start[0_dim] = q_head_id;
-=======
-            auto v_head_id = q_head_id / (q_shape[head_index] / num_kv_heads);
-            s_slice_start[0] = q_head_id;
->>>>>>> 4ad8328b
             q_slice_start[head_index] = q_head_id;
             for (size_t q_id = 0, q_id_batch = query_start_loc;
                  q_id_batch < query_start_loc + query_len;
@@ -416,7 +400,6 @@
     using kv_cache_t = typename std::decay_t<decltype(kv_cache)>;
     using config_t = typename kv_cache_t::config_t;
     using mesh_type = T0::mesh_type;
-<<<<<<< HEAD
 
     const auto shard_index = mesh_type::local_index();
     const auto block_shard_axes =
@@ -431,41 +414,5 @@
     const auto storage_tensor =
         make_tensor_view_from_address(kv_cache_address, output_tensor.shape());
     ntt::tensor_copy(storage_tensor, output_tensor);
-=======
-    constexpr size_t shardingRank = config_t::sharding_axes_t::rank();
-    using axis_policies_t = typename config_t::axis_policies_t;
-    using element_type = typename std::decay_t<T2>::element_type;
-
-    auto program_ids = distributed::program_ids();
-    auto program_indices =
-        program_ids_in_axis_policies<mesh_type, axis_policies_t>();
-
-    auto kv_indices = ntt::ranked_shape<shardingRank>();
-    loop<shardingRank>([&](auto shard_id) {
-        kv_indices[shard_id] = program_ids[program_indices[shard_id]];
-    });
-
-    auto storage_ptr = kv_cache.get_kv_storage_pointer(kv_indices);
-    if constexpr (IsFixedTensor<std::decay_t<T2>>) {
-        constexpr auto storage_size =
-            linear_size(typename std::decay_t<T2>::shape_type{},
-                        typename std::decay_t<T2>::strides_type{});
-        auto storage_tensor =
-            tensor_view<element_type, typename std::decay_t<T2>::shape_type,
-                        typename std::decay_t<T2>::strides_type>(
-                std::span<element_type, storage_size>(storage_ptr,
-                                                      storage_size));
-        ntt::tensor_copy(storage_tensor, output_tensor);
-    } else {
-        auto storage_size =
-            linear_size(output_tensor.shape(), output_tensor.strides());
-        auto storage_tensor =
-            tensor_view<element_type, typename std::decay_t<T2>::shape_type,
-                        typename std::decay_t<T2>::strides_type>(
-                std::span<element_type>(storage_ptr, storage_size),
-                output_tensor.shape(), output_tensor.strides());
-        ntt::tensor_copy(storage_tensor, output_tensor);
-    }
->>>>>>> 4ad8328b
 }
 } // namespace nncase::ntt