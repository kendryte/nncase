--- conflicted
+++ resolved
@@ -35,21 +35,12 @@
 
 template <template <class T1, class T2> class Op, Tensor TLhs, Tensor TRhs,
           class TOut>
-<<<<<<< HEAD
 void compare(
     const TLhs &lhs, const TRhs &rhs, TOut &&output,
     const Op<typename TLhs::value_type, typename TRhs::value_type> &op = {}) {
     static_assert(
         std::is_same_v<typename TLhs::value_type, typename TRhs::value_type>,
         "compare only support same element type now");
-=======
-void compare(const TLhs &lhs, const TRhs &rhs, TOut &&output,
-             const Op<std::remove_cv_t<typename TLhs::element_type>,
-                      std::remove_cv_t<typename TRhs::element_type>> &op = {}) {
-    // static_assert(std::is_same_v<typename TLhs::element_type,
-    //                              typename TRhs::element_type>,
-    //               "compare only support same element type now");
->>>>>>> 341cd35e
     detail::compare_impl<TLhs, TRhs, std::decay_t<TOut>>()(lhs, rhs, output,
                                                            op);
 }
