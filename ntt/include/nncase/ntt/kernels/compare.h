/* Copyright 2019-2021 Canaan Inc.
 *
 * Licensed under the Apache License, Version 2.0 (the "License");
 * you may not use this file except in compliance with the License.
 * You may obtain a copy of the License at
 *
 *     http://www.apache.org/licenses/LICENSE-2.0
 *
 * Unless required by applicable law or agreed to in writing, software
 * distributed under the License is distributed on an "AS IS" BASIS,
 * WITHOUT WARRANTIES OR CONDITIONS OF ANY KIND, either express or implied.
 * See the License for the specific language governing permissions and
 * limitations under the License.
 */
#pragma once
#include "../ukernels.h"
#include "detail/binary_like_impl.h"
#include <cstdio>

namespace nncase::ntt {
namespace detail {
template <Tensor TLhs, Tensor TRhs, Tensor TOut>
class compare_impl : public binary_like_impl<compare_impl<TLhs, TRhs, TOut>,
                                             TLhs, TRhs, TOut> {
  public:
    template <Tensor TBroadcastedLhs, Tensor TBroadcastedRhs, class Op>
    void invoke_ukernel(const TBroadcastedLhs &lhs, const TBroadcastedRhs &rhs,
                        TOut &output, const Op &op) {
        ntt::apply(output.shape(), [&](auto index) {
            output(index) = op(lhs(index), rhs(index));
        });
    }
};
} // namespace detail

template <template <class T1, class T2> class Op, Tensor TLhs, Tensor TRhs,
          class TOut>
<<<<<<< HEAD
void compare(const TLhs &lhs, const TRhs &rhs, TOut &&output) {
    // static_assert(std::is_same_v<typename TLhs::element_type,
    //                              typename TRhs::element_type>,
    //               "compare only support same element type now");
    Op<typename TLhs::element_type, typename TRhs::element_type> op;
    detail::compare_impl<std::decay_t<TLhs>, std::decay_t<TRhs>,
                         std::decay_t<TOut>>()(op, lhs, rhs, output);
=======
void compare(const TLhs &lhs, const TRhs &rhs, TOut &&output,
             const Op<std::remove_cv_t<typename TLhs::element_type>,
                      std::remove_cv_t<typename TRhs::element_type>> &op = {}) {
    // static_assert(std::is_same_v<typename TLhs::element_type,
    //                              typename TRhs::element_type>,
    //               "compare only support same element type now");
    detail::compare_impl<TLhs, TRhs, std::decay_t<TOut>>()(lhs, rhs, output,
                                                           op);
>>>>>>> 341cd35e
}
} // namespace nncase::ntt<|MERGE_RESOLUTION|>--- conflicted
+++ resolved
@@ -35,15 +35,6 @@
 
 template <template <class T1, class T2> class Op, Tensor TLhs, Tensor TRhs,
           class TOut>
-<<<<<<< HEAD
-void compare(const TLhs &lhs, const TRhs &rhs, TOut &&output) {
-    // static_assert(std::is_same_v<typename TLhs::element_type,
-    //                              typename TRhs::element_type>,
-    //               "compare only support same element type now");
-    Op<typename TLhs::element_type, typename TRhs::element_type> op;
-    detail::compare_impl<std::decay_t<TLhs>, std::decay_t<TRhs>,
-                         std::decay_t<TOut>>()(op, lhs, rhs, output);
-=======
 void compare(const TLhs &lhs, const TRhs &rhs, TOut &&output,
              const Op<std::remove_cv_t<typename TLhs::element_type>,
                       std::remove_cv_t<typename TRhs::element_type>> &op = {}) {
@@ -52,6 +43,5 @@
     //               "compare only support same element type now");
     detail::compare_impl<TLhs, TRhs, std::decay_t<TOut>>()(lhs, rhs, output,
                                                            op);
->>>>>>> 341cd35e
 }
 } // namespace nncase::ntt