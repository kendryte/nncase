--- conflicted
+++ resolved
@@ -22,74 +22,31 @@
 
 namespace nncase::ntt {
 namespace detail {
-<<<<<<< HEAD
-template <typename PackAxes, class InShape, class OutShape, class InStrides,
-          class OutStrides>
-class cast_impl;
-
-template <typename PackAxes, size_t... InDims, size_t... OutDims,
-          size_t... InStrides, size_t... OutStrides>
-class cast_impl<PackAxes, fixed_shape<InDims...>, fixed_shape<OutDims...>,
-                fixed_strides<InStrides...>, fixed_strides<OutStrides...>> {
-=======
-template <Tensor TIn, Tensor TOut> class cast_impl {
+template <Tensor TIn, Tensor TOut, FixedDimensions PackedAxes> class cast_impl {
     inline static constexpr size_t rank = TIn::rank();
 
-    inline static constexpr float scale =
-        (float)element_scalar_count_v<typename TOut::element_type> /
-        element_scalar_count_v<typename TIn::element_type>;
+    // FIXME: vector<bool> of x86 may fail.
+    using InElemType = element_or_scalar_t<TIn>;
+    using OutElemType = element_or_scalar_t<TOut>;
+    static_assert((Vector<InElemType> && Vector<OutElemType>) ||
+                      (Scalar<InElemType> && Scalar<OutElemType>),
+                  "input & output must have the same type.");
+    inline static constexpr auto in_ele_size =
+        sizeof(std::conditional_t<Vector<InElemType>,
+                                  element_or_scalar_t<InElemType>, size_t>);
+    inline static constexpr auto out_ele_size =
+        sizeof(std::conditional_t<Vector<OutElemType>,
+                                  element_or_scalar_t<OutElemType>, size_t>);
+    inline static constexpr float scale = (float)in_ele_size / out_ele_size;
+
     inline static constexpr auto in_offset_scale = scale > 1.0f ? (size_t)scale
                                                                 : (size_t)1;
     inline static constexpr auto
         out_offset_scale = scale > 1.0f ? (size_t)1 : (size_t)(1.0f / scale);
 
->>>>>>> 612f6f4c
   public:
-    constexpr void operator()(const TIn &input, TOut &output) {
-<<<<<<< HEAD
-        constexpr float scale =
-            (float)TIn::shape().length() / TOut::shape().length();
-
-        constexpr auto in_offset_scale =
-            scale > 1.0f ? (size_t)scale : 1U;
-        constexpr auto out_offset_scale =
-            scale > 1.0f ? 1U : (size_t)(1.0f / scale);
-
-        if constexpr (scale >= 1.f) {
-            apply(output.shape(), [&](auto index) {
-                auto in_index = index;
-                if constexpr (PackAxes::rank() == 1)
-                    in_index[PackAxes::at(0)] *= in_offset_scale;
-                ntt::u_cast<in_offset_scale, out_offset_scale>(
-                    &input(in_index), 1, &output(index), 1, 1);
-            });
-        } else {
-            apply(input.shape(), [&](auto index) {
-                auto out_index = index;
-                if constexpr (PackAxes::rank() == 1)
-                    out_index[PackAxes::at(0)] *= out_offset_scale;
-                ntt::u_cast<in_offset_scale, out_offset_scale>(
-                    &input(index), 1, &output(out_index), 1, 1);
-            });
-        }
-
+    constexpr void operator()(const TIn &input, TOut &output, ) {
 #if 0        
-        constexpr float scale =
-            (float)TIn::shape().length() / TOut::shape().length();
-
-        constexpr auto in_offset_scale =
-            scale > 1.0f ? (size_t)scale : (size_t)1;
-        constexpr auto out_offset_scale =
-            scale > 1.0f ? (size_t)1 : (size_t)(1.0f / scale);
-
-        constexpr size_t rank = sizeof...(InDims);
-        ranked_shape<rank> index{};
-        constexpr auto conti_dims =
-            std::min(contiguous_dims(fixed_shape<InDims...>{},
-                                     fixed_strides<InStrides...>{}),
-                     contiguous_dims(fixed_shape<OutDims...>{},
-                                     fixed_strides<OutStrides...>{}));
-=======
         if constexpr (scale != 1.0f) {
             static_assert(TIn::rank() == 1,
                           "Only support 1D tensor repack for now!");
@@ -99,7 +56,6 @@
         const auto conti_dims =
             std::min(contiguous_dims(input.shape(), input.strides()),
                      contiguous_dims(output.shape(), output.strides()));
->>>>>>> 612f6f4c
 
         if constexpr (scale >= 1.0f) {
             apply<0>(conti_dims, output.shape(), index, input, output);
@@ -107,94 +63,19 @@
             apply<0>(conti_dims, input.shape(), index, input, output);
         }
 #endif
-    }
-
-  private:
-<<<<<<< HEAD
-  #if 0
-    template <size_t in_offset_scale, size_t out_offset_scale, class TIn,
-              class TOut, size_t Axis, size_t Rank, size_t ContiguousDims,
-              size_t... RestDims>
-    constexpr void apply(ranked_shape<Rank> &index, const TIn &input,
-                         TOut &output) {
-        if constexpr (ContiguousDims == sizeof...(RestDims)) {
-            constexpr auto inner_size = fixed_shape<RestDims...>::length();
-
-=======
-    template <size_t Axis, Dimension TContiguousDims, Shape TRestDims>
-    constexpr void
-    apply(const TContiguousDims &conti_dims, const TRestDims &rest_dims,
-          dynamic_shape_t<rank> &index, const TIn &input, TOut &output) {
-        if (conti_dims == rest_dims.rank()) {
-            const auto inner_size = rest_dims.length();
->>>>>>> 612f6f4c
-            auto in_offset =
-                linear_offset(index, input.strides()) * in_offset_scale;
-            auto out_offset =
-                linear_offset(index, output.strides()) * out_offset_scale;
-            auto input_p = input.elements().data() + in_offset;
-            auto output_p = output.elements().data() + out_offset;
-<<<<<<< HEAD
-            cast_contiguous<in_offset_scale, out_offset_scale, inner_size>(
-                input_p, output_p);
-        } else {
-            apply_next<in_offset_scale, out_offset_scale, TIn, TOut, Axis, Rank,
-                       ContiguousDims, RestDims...>(index, input, output);
-        }
-    }
-#endif
-    
-    template <size_t in_offset_scale, size_t out_offset_scale, class TIn,
-              class TOut, size_t Axis, size_t Rank, size_t ContiguousDims,
-              size_t Dim, size_t... RestDims>
-    constexpr void apply_next(ranked_shape<Rank> &index, const TIn &input,
-                              TOut &output) {
-        for (index[Axis] = 0; index[Axis] < Dim; index[Axis]++) {
-            apply<in_offset_scale, out_offset_scale, TIn, TOut, Axis + 1, Rank,
-                  ContiguousDims, RestDims...>(index, input, output);
-        }
-    }
-
-    template <size_t in_offset_scale, size_t out_offset_scale, size_t Extent,
-              class T1, class T2>
-    constexpr void cast_contiguous(const T1 *input, T2 *output) {
-        ntt::u_cast<in_offset_scale, out_offset_scale>(input, 1, output, 1,
-                                                       Extent);
-    }
-};
-
-template <typename PackAxes, size_t InRank, size_t OutRank, class InStrides,
-          class OutStrides>
-class cast_impl<PackAxes, ranked_shape<InRank>, ranked_shape<OutRank>,
-                InStrides, OutStrides> {
-  public:
-    template <class TIn, class TOut>
-    constexpr void operator()(const TIn &input, TOut &output) {
-        using InElemType = element_or_scalar_t<TIn>;
-        using OutElemType = element_or_scalar_t<TOut>;
-        static_assert((IsVector<InElemType> && IsVector<OutElemType>) || (IsScalar<InElemType> && IsScalar<OutElemType>), "input & output must have the same type.");
-        constexpr auto in_ele_size = sizeof(std::conditional_t<IsVector<InElemType>, element_or_scalar_t<InElemType>, size_t>); 
-        constexpr auto out_ele_size = sizeof(std::conditional_t<IsVector<OutElemType>, element_or_scalar_t<OutElemType>, size_t>); 
-        constexpr float scale = (float)in_ele_size / out_ele_size;
-
-        constexpr auto in_offset_scale =
-            scale > 1.0f ? (size_t)scale : 1U;
-        constexpr auto out_offset_scale =
-            scale > 1.0f ? 1U : (size_t)(1.0f / scale);
-
         if constexpr (scale >= 1.f) {
             apply(output.shape(), [&](auto index) {
                 auto in_index = index;
-                if constexpr (PackAxes::rank() == 1)
-                    in_index[PackAxes::at(0)] *= in_offset_scale;
+                if constexpr (PackedAxes::rank() == 1)
+                    in_index[PackedAxes::at(0)] *= in_offset_scale;
                 ntt::u_cast<in_offset_scale, out_offset_scale>(
                     &input(in_index), 1, &output(index), 1, 1);
             });
         } else {
             apply(input.shape(), [&](auto index) {
                 auto out_index = index;
-                if constexpr (PackAxes::rank() == 1)
-                    out_index[PackAxes::at(0)] *= out_offset_scale;
+                if constexpr (PackedAxes::rank() == 1)
+                    out_index[PackedAxes::at(0)] *= out_offset_scale;
                 ntt::u_cast<in_offset_scale, out_offset_scale>(
                     &input(index), 1, &output(out_index), 1, 1);
             });
@@ -202,27 +83,19 @@
     }
 
   private:
-#if 0
-    template <size_t in_offset_scale, size_t out_offset_scale, class TIn,
-              class TOut, size_t Axis>
-    constexpr void apply(ranked_shape<InRank> &index, size_t conti_dims,
-                         const TIn &input, TOut &output) {
-        const auto outer_dims = InRank - conti_dims;
-        if (Axis >= outer_dims) {
-            size_t inner_size = 1;
-            for (size_t i = outer_dims; i < input.shape().rank(); i++)
-                inner_size *= input.shape()[i];
-            auto input_p =
-                input.buffer().data() + linear_offset(index, input.strides());
-            auto output_p =
-                output.buffer().data() + linear_offset(index, output.strides());
-            cast_contiguous<in_offset_scale, out_offset_scale>(
-                input_p, output_p, inner_size);
-        } else if constexpr (Axis < InRank - 1) {
-            const auto dim = input.shape()[Axis];
-            for (index[Axis] = 0; index[Axis] < dim; index[Axis]++) {
-                apply<TIn, TOut, Axis + 1>(index, conti_dims, input, output);
-=======
+#if 0    
+    template <size_t Axis, Dimension TContiguousDims, Shape TRestDims>
+    constexpr void
+    apply(const TContiguousDims &conti_dims, const TRestDims &rest_dims,
+          dynamic_shape_t<rank> &index, const TIn &input, TOut &output) {
+        if (conti_dims == rest_dims.rank()) {
+            const auto inner_size = rest_dims.length();
+            auto in_offset =
+                linear_offset(index, input.strides()) * in_offset_scale;
+            auto out_offset =
+                linear_offset(index, output.strides()) * out_offset_scale;
+            auto input_p = input.elements().data() + in_offset;
+            auto output_p = output.elements().data() + out_offset;
             cast_contiguous(input_p, output_p, inner_size);
         } else if constexpr (Axis + 1 < rank) {
             for (index[fixed_dim_v<Axis>] = 0;
@@ -230,7 +103,6 @@
                  index[fixed_dim_v<Axis>]++) {
                 apply<Axis + 1>(conti_dims, rest_dims.template slice<1>(),
                                 index, input, output);
->>>>>>> 612f6f4c
             }
         }
     }
@@ -239,33 +111,15 @@
     template <size_t in_offset_scale, size_t out_offset_scale, class T1,
               class T2>
     constexpr void cast_contiguous(const T1 *input, T2 *output, size_t extent) {
-<<<<<<< HEAD
-        ntt::u_cast<in_offset_scale, out_offset_scale>(input, 1, output, 1,
-                                                       extent);
-=======
-        ntt::u_cast<T1, T2, in_offset_scale, out_offset_scale>(input, 1, output,
+        ntt::u_cast<in_offset_scale, out_offset_scale>(input, 1, output,
                                                                1, extent);
->>>>>>> 612f6f4c
     }
 };
 } // namespace detail
 
-<<<<<<< HEAD
-template <typename PackAxes = fixed_shape<>, typename TIn, typename TOut>
-void cast(const TIn &input, TOut &&output) noexcept {
-    static_assert(PackAxes::rank() == 0 || PackAxes::rank() == 1,
-                  "support 1d pack at most.");
-
-    detail::cast_impl<PackAxes, typename TIn::shape_type,
-                      typename std::decay_t<TOut>::shape_type,
-                      typename TIn::strides_type,
-                      typename std::decay_t<TOut>::strides_type>
-        impl;
-=======
-template <Tensor TIn, class TOut>
-void cast(const TIn &input, TOut &&output) noexcept {
-    detail::cast_impl<TIn, std::decay_t<TOut>> impl;
->>>>>>> 612f6f4c
-    impl(input, output);
+template <Tensor TIn, class TOut, FixedDimensions PackedAxes = shape_t<>>
+void cast(const TIn &input, TOut &&output, const PackedAxes &packed_axes) noexcept {
+    detail::cast_impl<TIn, std::decay_t<TOut>, PackedAxes> impl;
+    impl(input, output, packed_axes);
 }
 } // namespace nncase::ntt