/* Copyright 2019-2021 Canaan Inc.
 *
 * Licensed under the Apache License, Version 2.0 (the "License");
 * you may not use this file except in compliance with the License.
 * You may obtain a copy of the License at
 *
 *     http://www.apache.org/licenses/LICENSE-2.0
 *
 * Unless required by applicable law or agreed to in writing, software
 * distributed under the License is distributed on an "AS IS" BASIS,
 * WITHOUT WARRANTIES OR CONDITIONS OF ANY KIND, either express or implied.
 * See the License for the specific language governing permissions and
 * limitations under the License.
 */
#pragma once
#include "../primitive_ops.h"
#include "../shape_infer/reduce.h"
#include "../tensor_ops.h"
#include "../tensor_traits.h"
#include "../ukernels.h"
#include "../utility.h"
#include "nncase/ntt/shape.h"
#include <limits>
#include <type_traits>
#include <utility>

namespace nncase::ntt {
namespace detail {
template <reduce_op Op, bool Accumulate, IsVector TIn, IsVector TOut,
          size_t Axis>
class inner_reduce_impl;

template <reduce_op Op, bool Accumulate, IsVector TIn, IsVector TOut>
class inner_reduce_impl<Op, Accumulate, TIn, TOut, 0> {
  public:
    constexpr void operator()(const TIn &input, TOut &output) {
        auto count = input.shape()[0] - 1;
        auto begin = input.buffer().data();
        output = u_reduce<Op, TOut>(begin + 1, 1, count, *begin);
    }
};

template <reduce_op Op, bool Accumulate, IsVector TIn, IsVector TOut>
class inner_reduce_impl<Op, Accumulate, TIn, TOut, 1> {
    using TElem = typename TOut::element_type;

  public:
    constexpr void operator()(const TIn &input, TOut &output) {
        for (size_t i = 0; i < output.shape()[0]; i++) {
            output(i) =
                ntt::reduce<ukernels::reduce_to_binary_type<Op>::template type,
                            TElem>(input(i));
        }
    }
};

template <reduce_op Op, bool Accumulate, IsTensor TIn, IsTensor TOut,
          IsFixedDims Axes, IsFixedDims PackedAxes, IsFixedDims PadedNums,
          bool LoadPrevious>
class reduce_impl {
    using TInElem = typename TIn::element_type;
    using TOutElem = typename TOut::element_type;
    using TOutScalar = element_or_scalar_t<TOutElem>;

    static constexpr TInElem initial_value() noexcept {
        if constexpr (Op == reduce_op::mean || Op == reduce_op::sum) {
            return (TInElem)0;
        } else if constexpr (Op == reduce_op::min) {
            return (TInElem)std::numeric_limits<TOutScalar>::max();
        } else if constexpr (Op == reduce_op::max) {
            return (TInElem)std::numeric_limits<TOutScalar>::lowest();
        } else if constexpr (Op == reduce_op::prod) {
            return (TInElem)1;
        }
    }

  public:
    constexpr void operator()(const TIn &input, TOut &output) {
        ntt::apply(output.shape(), [&](auto index) {
            auto reduced_in = (TInElem)initial_value();
            apply_reduce(input, reduce_source_offset<TIn::rank(), Axes>(index),
                         reduced_in);
            TOutElem reduced_out;
            if constexpr (IsScalar<TOutElem>) {
                reduced_out = ntt::reduce<
                    ukernels::reduce_to_binary_type<Op>::template type,
                    TOutElem>(reduced_in);
            } else if constexpr (IsTensor<TOutElem> && TInElem::rank() == 2 &&
                                 TOutElem::rank() == 1) {
                constexpr auto inner_axis =
                    PackedAxes::at(0) == Axes::at(0) ? 0 : 1;
                inner_reduce_impl<Op, false, TInElem, TOutElem, inner_axis>
                    inner_impl;
                inner_impl(reduced_in, reduced_out);
            } else {
                reduced_out = reduced_in;
            }

            if constexpr (LoadPrevious) {
                output(index) = ntt::reduce<
                    ukernels::reduce_to_binary_type<Op>::template type>(
                    reduced_out, output(index));
            } else {
                output(index) = reduced_out;
            }

            // Mean
            if constexpr (Op == reduce_op::mean) {
                size_t inner_size =
                    slice_dims<Axes::rank(), Axes::at(0)>(input.shape())
                        .length();
                if constexpr (IsVector<TOutElem>) {
                    inner_size *= TInElem::shape_type::length();
                }

                if constexpr (IsVector<TOutElem>) {
                    inner_size /= TOutElem::shape_type::length();
                }

                auto denom = (TOutScalar)inner_size;
                output(index) /= denom;
            }
        });
    }

  private:
    constexpr void apply_reduce(const TIn &input,
                                ranked_shape<TIn::rank()> index,
                                TInElem &reduced_in) {
        auto src_tensor =
            input.view(index, reduce_source_shape_type<Axes>(input.shape()));
        auto conti_dims =
            contiguous_dims(src_tensor.shape(), src_tensor.strides());
        if (conti_dims > 1) {
            ranked_shape<TIn::rank()> src_index{};
            apply_contiguous_reduce<0>(src_index, conti_dims, src_tensor,
                                       reduced_in);
        } else {
            apply_non_contiguous_reduce<0>(input, index, reduced_in);
        }
    }

    template <size_t Axis, class TSubIn>
    constexpr void apply_contiguous_reduce(ranked_shape<TSubIn::rank()> &index,
                                           size_t conti_dims,
                                           const TSubIn &input,
                                           TInElem &reduced_in) {
        const auto outer_dims = TSubIn::rank() - conti_dims;
        if (Axis >= outer_dims) {
            size_t inner_size = 1;
            for (size_t i = outer_dims; i < input.shape().rank(); i++)
                inner_size *= input.shape()[i];
            auto input_p =
                input.buffer().data() + linear_offset(index, input.strides());
            reduced_in = ntt::u_reduce<Op>(input_p, 1, inner_size, reduced_in);
        } else if constexpr (Axis < TSubIn::rank() - 1) {
            const auto dim = input.shape()[Axis];
            for (index[Axis] = 0; index[Axis] < dim; index[Axis]++) {
                apply_contiguous_reduce<Axis + 1>(index, conti_dims, input,
                                                  reduced_in);
            }
        }
    }

    template <size_t ReduceIndex>
    constexpr void apply_non_contiguous_reduce(const TIn &input,
                                               ranked_shape<TIn::rank()> index,
                                               TInElem &reduced_in) {
        constexpr size_t Axis = Axes::at(ReduceIndex);
        if constexpr (ReduceIndex < Axes::rank() - 1) {
            for (size_t i = 0; i < input.shape()[Axis]; i++) {
                index[Axis] = i;
                apply_non_contiguous_reduce<ReduceIndex + 1>(input, index,
                                                             reduced_in);
            }
        } else {
            const TInElem *in_p = &input(index);
            reduced_in = ntt::u_reduce<Op>(in_p, input.strides()[Axis],
                                           input.shape()[Axis], reduced_in);
        }
    }
};
} // namespace detail

template <reduce_op Op, IsFixedDims Axes, IsFixedDims PackedAxes,
          IsFixedDims PadedNums, bool LoadPrevious = false, class TIn,
          class TOut>
void reduce(const TIn &input, TOut &&output) noexcept {
    static_assert(PadedNums::rank() == 0 ||
                      (PadedNums::rank() == 1 && PadedNums::at(0) == 0) ||
                      (PadedNums::rank() == 2 && PadedNums::at(0) == 0 &&
                       PadedNums::at(1) == 0),
                  "not support padding");
<<<<<<< HEAD
=======
    static_assert(!(LoadPrevious && Op == reduce_op::mean),
                  "not support reduce mean splited on reduce axis");
    AUTO_NTT_PROFILER
>>>>>>> 66b57f95
    detail::reduce_impl<Op, false, std::decay_t<TIn>, std::decay_t<TOut>, Axes,
                        PackedAxes, PadedNums, LoadPrevious>
        impl;
    impl(input, output);
}

template <IsFixedDims Axes, IsFixedDims PackedAxes = fixed_shape<>,
          IsFixedDims PadedNums = fixed_shape<>, bool LoadPrevious = false,
          class TIn, class TOut>
void reduce_sum(const TIn &input, TOut &&output) noexcept {
    return reduce<reduce_op::sum, Axes, PackedAxes, PadedNums, LoadPrevious>(
        input, std::forward<TOut>(output));
}

template <IsFixedDims Axes, IsFixedDims PackedAxes = fixed_shape<>,
          IsFixedDims PadedNums = fixed_shape<>, bool LoadPrevious = false,
          class TIn, class TOut>
void reduce_min(const TIn &input, TOut &&output) noexcept {
    return reduce<reduce_op::min, Axes, PackedAxes, PadedNums, LoadPrevious>(
        input, std::forward<TOut>(output));
}

template <IsFixedDims Axes, IsFixedDims PackedAxes = fixed_shape<>,
          IsFixedDims PadedNums = fixed_shape<>, bool LoadPrevious = false,
          class TIn, class TOut>
void reduce_max(const TIn &input, TOut &&output) noexcept {
    return reduce<reduce_op::max, Axes, PackedAxes, PadedNums, LoadPrevious>(
        input, std::forward<TOut>(output));
}

template <IsFixedDims Axes, IsFixedDims PackedAxes = fixed_shape<>,
          IsFixedDims PadedNums = fixed_shape<>, bool LoadPrevious = false,
          class TIn, class TOut>
void reduce_mean(const TIn &input, TOut &&output) noexcept {
    return reduce<reduce_op::mean, Axes, PackedAxes, PadedNums, LoadPrevious>(
        input, std::forward<TOut>(output));
}
} // namespace nncase::ntt<|MERGE_RESOLUTION|>--- conflicted
+++ resolved
@@ -191,12 +191,8 @@
                       (PadedNums::rank() == 2 && PadedNums::at(0) == 0 &&
                        PadedNums::at(1) == 0),
                   "not support padding");
-<<<<<<< HEAD
-=======
     static_assert(!(LoadPrevious && Op == reduce_op::mean),
                   "not support reduce mean splited on reduce axis");
-    AUTO_NTT_PROFILER
->>>>>>> 66b57f95
     detail::reduce_impl<Op, false, std::decay_t<TIn>, std::decay_t<TOut>, Axes,
                         PackedAxes, PadedNums, LoadPrevious>
         impl;
