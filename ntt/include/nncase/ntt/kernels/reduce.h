--- conflicted
+++ resolved
@@ -112,17 +112,6 @@
                     input.shape()
                         .template slice<reduce_axis, TReduceAxes::rank()>()
                         .length();
-<<<<<<< HEAD
-                if constexpr (IsVector<TInElem>) {
-                    inner_size *= TInElem::shape_type::length();
-                }
-
-                if constexpr (IsVector<TOutElem>) {
-                    inner_size /= TOutElem::shape_type::length();
-                }
-
-=======
->>>>>>> 341cd35e
                 auto denom = (TOutScalar)inner_size;
                 if constexpr (Vector<TOutElem>) {
                     const auto inner_size_unpacked = inner_size *
@@ -199,12 +188,6 @@
 };
 } // namespace detail
 
-<<<<<<< HEAD
-template <reduce_op Op, IsFixedDims Axes, IsFixedDims PackedAxes,
-          IsFixedDims PadedNums, bool LoadPrevious = false, class TIn,
-          class TOut>
-void reduce(const TIn &input, TOut &&output) noexcept {
-=======
 template <reduce_op Op, bool LoadPrevious = false, Tensor TIn, class TOut,
           FixedDimensions TReduceAxes, FixedDimensions PackedAxes = shape_t<>,
           FixedDimensions PadedNums =
@@ -213,7 +196,6 @@
             [[maybe_unused]] const TReduceAxes &reduce_axes,
             [[maybe_unused]] const PackedAxes &packed_axes = {},
             [[maybe_unused]] const PadedNums &paded_nums = {}) noexcept {
->>>>>>> 341cd35e
     static_assert(!(LoadPrevious && Op == reduce_op::mean),
                   "not support reduce mean splited on reduce axis");
     detail::reduce_impl<Op, LoadPrevious, TIn, std::decay_t<TOut>, PadedNums>
