/* Copyright 2019-2021 Canaan Inc.
 *
 * Licensed under the Apache License, Version 2.0 (the "License");
 * you may not use this file except in compliance with the License.
 * You may obtain a copy of the License at
 *
 *     http://www.apache.org/licenses/LICENSE-2.0
 *
 * Unless required by applicable law or agreed to in writing, software
 * distributed under the License is distributed on an "AS IS" BASIS,
 * WITHOUT WARRANTIES OR CONDITIONS OF ANY KIND, either express or implied.
 * See the License for the specific language governing permissions and
 * limitations under the License.
 */
#pragma once
#include "../apply.h"
#include "../utility.h"
#include <tuple>

namespace nncase::ntt {

template <IsFixedDims TPerm> constexpr size_t segments_cnt() {
    size_t cnt = 1;
    for (size_t i = 1; i < TPerm::rank(); ++i) {
        if (TPerm::at(i) != TPerm::at(i - 1) + 1) {
            ++cnt;
        }
    }
    return cnt;
}

template <IsFixedDims TPerm, IsFixedTensor TIn, IsFixedTensor TOut>
void transpose(const TIn &input, TOut &&output) {
<<<<<<< HEAD
    constexpr auto domain = typename TIn::shape_type{};
=======
    constexpr auto input_shape = TIn::shape();
    constexpr auto input_strides = TIn::strides();
    constexpr auto output_shape = std::decay_t<TOut>::shape();
    constexpr auto output_strides = std::decay_t<TOut>::strides();
    constexpr auto output_rank = std::decay_t<TOut>::rank();
    constexpr auto input_rank = TIn::rank();
    constexpr auto cdims_input = contiguous_dims(input_shape, input_strides);
    constexpr auto cdims_output = contiguous_dims(output_shape, output_strides);
    constexpr auto segs_cnt = segments_cnt<TPerm>();

    if constexpr (cdims_input == input_rank && cdims_output == output_rank &&
        segs_cnt <= 4) {
        ntt::u_transpose<TPerm, TIn, TOut, segs_cnt>(
            input, output, std::make_index_sequence<segs_cnt>{});
    } else {
        auto domain = input.shape();
        auto out_index = ranked_shape<domain.rank()>{};
        apply(domain, [&](auto index) {
            loop<domain.rank()>(
                [&](auto i) { out_index[i] = index[TPerm::at(i)]; });
            output(out_index) = input(index);
        });
    }
}

template <IsFixedDims TPerm, IsRankedTensor TIn, IsRankedTensor TOut>
void transpose(const TIn &input, TOut &&output) {
    auto domain = input.shape();
>>>>>>> 66b57f95
    auto out_index = ranked_shape<domain.rank()>{};
    apply(domain, [&](auto index) {
        loop<domain.rank()>(
            [&](auto i) { out_index[i] = index[TPerm::at(i)]; });
        output(out_index) = input(index);
    });
}
} // namespace nncase::ntt<|MERGE_RESOLUTION|>--- conflicted
+++ resolved
@@ -31,9 +31,6 @@
 
 template <IsFixedDims TPerm, IsFixedTensor TIn, IsFixedTensor TOut>
 void transpose(const TIn &input, TOut &&output) {
-<<<<<<< HEAD
-    constexpr auto domain = typename TIn::shape_type{};
-=======
     constexpr auto input_shape = TIn::shape();
     constexpr auto input_strides = TIn::strides();
     constexpr auto output_shape = std::decay_t<TOut>::shape();
@@ -62,7 +59,6 @@
 template <IsFixedDims TPerm, IsRankedTensor TIn, IsRankedTensor TOut>
 void transpose(const TIn &input, TOut &&output) {
     auto domain = input.shape();
->>>>>>> 66b57f95
     auto out_index = ranked_shape<domain.rank()>{};
     apply(domain, [&](auto index) {
         loop<domain.rank()>(
