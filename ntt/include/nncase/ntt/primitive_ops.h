/* Copyright 2019-2021 Canaan Inc.
 *
 * Licensed under the Apache License, Version 2.0 (the "License");
 * you may not use this file except in compliance with the License.
 * You may obtain a copy of the License at
 *
 *     http://www.apache.org/licenses/LICENSE-2.0
 *
 * Unless required by applicable law or agreed to in writing, software
 * distributed under the License is distributed on an "AS IS" BASIS,
 * WITHOUT WARRANTIES OR CONDITIONS OF ANY KIND, either express or implied.
 * See the License for the specific language governing permissions and
 * limitations under the License.
 */
#pragma once
#include "../half.h"
#include "tensor_traits.h"
#include "vector.h"
#include <cmath>
#include <cstddef>
#include <cstdint>
#include <type_traits>

namespace nncase::ntt {
enum class reduce_op {
    mean,
    min,
    max,
    sum,
    prod,
};

namespace ops {

/**
 * @defgroup Load/Store operation functors
 * @{
 */

template <class TDest, class TSource> struct store {
    constexpr void operator()(TDest &dest, const TSource &v) const noexcept {
        dest = v;
    }
};

/**
 * @defgroup Unary operation functors
 * @{
 */

template <class T> struct abs {
    constexpr T operator()(const T &v) const noexcept { return std::abs(v); }
};

template <class T> struct acos {
    constexpr T operator()(const T &v) const noexcept { return std::acos(v); }
};

template <class T> struct acosh {
    constexpr T operator()(const T &v) const noexcept;
};

template <class T> struct asin {
    constexpr T operator()(const T &v) const noexcept { return std::asin(v); }
};

template <class T> struct asinh {
    constexpr T operator()(const T &v) const noexcept;
};

template <class T> struct ceil {
    constexpr T operator()(const T &v) const noexcept { return std::ceil(v); }
};

template <class T> struct copy {
    constexpr T operator()(const T &v) const noexcept { return v; }
};

template <class T> struct cos {
    constexpr T operator()(const T &v) const noexcept { return std::cos(v); }
};

template <class T> struct cosh {
    constexpr T operator()(const T &v) const noexcept;
};

template <class T> struct erf {
    constexpr T operator()(const T &v) const noexcept { return std::erf(v); }
};

template <class T> struct exp {
    constexpr T operator()(const T &v) const noexcept { return std::exp(v); }
};

template <class T> struct floor {
    constexpr T operator()(const T &v) const noexcept { return std::floor(v); }
};

template <class T> struct log {
    constexpr T operator()(const T &v) const noexcept { return std::log(v); }
};

template <class T> struct neg {
    constexpr T operator()(const T &v) const noexcept { return -v; }
};

template <class T> struct round {
    constexpr T operator()(const T &v) const noexcept {
        return std::nearbyint(v);
    }
};

template <class T> struct rsqrt {
    constexpr T operator()(const T &v) const noexcept {
        return (T)1 / std::sqrt(v);
    }
};

template <class T> struct sign {
    constexpr T operator()(const T &v) const noexcept {
        return (static_cast<T>(0) < v) - (v < static_cast<T>(0));
    }
};

template <class T> struct sin {
    constexpr T operator()(const T &v) const noexcept { return std::sin(v); }
};

template <class T> struct sinh {
    constexpr T operator()(const T &v) const noexcept;
};

template <class T> struct sqrt {
    constexpr T operator()(const T &v) const noexcept { return std::sqrt(v); }
};

template <class T> struct square {
    constexpr T operator()(const T &v) const noexcept { return v * v; }
};

template <class T> struct tanh {
    constexpr T operator()(const T &v) const noexcept { return std::tanh(v); }
};

template <class T> struct swish {
    constexpr T operator()(const T &v) const noexcept;
};

/**@}*/

/**
 * @defgroup Binary operation functors
 * @{
 */

template <class T1, class T2> struct add {
    constexpr auto operator()(const T1 &v1, const T2 &v2) const noexcept {
        return v1 + v2;
    }
};

template <class T1, class T2> struct sub {
    constexpr auto operator()(const T1 &v1, const T2 &v2) const noexcept {
        return v1 - v2;
    }
};

template <class T1, class T2> struct mul {
    constexpr auto operator()(const T1 &v1, const T2 &v2) const noexcept {
        return v1 * v2;
    }
};

template <class T1, class T2> struct div {
    constexpr auto operator()(const T1 &v1, const T2 &v2) const noexcept {
        static_assert(std::is_same_v<T1, T2>, "T1 and T2 must be same type");
        return v1 / v2;
    }
};

template <class T1, class T2> struct ceil_div {
    constexpr auto operator()(const T1 &v1, const T2 &v2) const noexcept {
        return (v1 + (v2 - 1)) / v2;
    }
};

/**
 * @remarks floor_mod is equivalent to % or mod() or remainder() function in
 * Python.
 */
template <class T1, class T2> struct floor_mod {
    constexpr auto operator()(const T1 &v1, const T2 &v2) const noexcept {
        return v1 -
               std::floor(static_cast<double>(v1) / static_cast<double>(v2)) *
                   v2;
    }
};

template <class T1, class T2> struct inner_product {
    constexpr auto operator()(const T1 &v1, const T2 &v2) const noexcept {
        return v1 * v2;
    }
};

template <class T1, class T2> struct outer_product {
    constexpr auto operator()(const T1 &v1, const T2 &v2) const noexcept {
        return v1 * v2;
    }
};

/**
 * @remarks mod is equivalent to fmod() function in C/C++/Python.
 */
template <class T1, class T2> struct mod {
    constexpr auto operator()(const T1 &v1, const T2 &v2) const noexcept {
        return std::fmod(v1, v2);
    }
};

template <class T1, class T2> struct min {
    constexpr auto operator()(const T1 &v1, const T2 &v2) const noexcept {
        return std::min(v1, v2);
    }
};

template <class T1, class T2> struct max {
    constexpr auto operator()(const T1 &v1, const T2 &v2) const noexcept {
        return std::max(v1, v2);
    }
};

template <class T1, class T2> struct pow {
    constexpr auto operator()(const T1 &v1, const T2 &v2) const noexcept {
        return std::pow(v1, v2);
    }
};

template <class T, class B> struct swishb {
    constexpr T operator()(const T &v, const B &beta) const noexcept;
};

/**@}*/

template <class T1, class T2> struct equal {
    constexpr auto operator()(const T1 &v1, const T2 &v2) const noexcept {
        return v1 == v2;
    }
};

template <class T1, class T2> struct not_equal {
    constexpr auto operator()(const T1 &v1, const T2 &v2) const noexcept {
        return v1 != v2;
    }
};

template <class T1, class T2> struct less {
    constexpr auto operator()(const T1 &v1, const T2 &v2) const noexcept {
        return (unsigned char)(v1 < v2);
    }
};

template <class T1, class T2> struct less_or_equal {
    constexpr auto operator()(const T1 &v1, const T2 &v2) const noexcept {
        return v1 <= v2;
    }
};

template <class T1, class T2> struct greater {
    constexpr auto operator()(const T1 &v1, const T2 &v2) const noexcept {
        return v1 > v2;
    }
};

template <class T1, class T2> struct greater_or_equal {
    constexpr auto operator()(const T1 &v1, const T2 &v2) const noexcept {
        return v1 >= v2;
    }
};

template <template <class T1, class T2> class BinaryOp, class TResult, class T>
struct reduce {
    constexpr TResult operator()(const T &v,
                                 TResult init_value) const noexcept {
        return BinaryOp<TResult, T>()(init_value, v);
    }

    constexpr TResult operator()(const T &v) const noexcept {
        return (TResult)v;
    }
};

template <class T1, class T2, class TResult> struct mul_add {
    constexpr TResult operator()(const T1 &v1, const T2 &v2,
                                 const TResult &v3) const noexcept;
};

template <class T1, class T2> struct clamp {
    constexpr T1 operator()(const T1 &v, const T2 &min,
                            const T2 &max) const noexcept {
        return std::min(std::max(v, min), max);
    }
};

template <class T1, class T2> struct cast {
    constexpr T2 operator()(const T1 &v) const noexcept {
        return static_cast<T2>(v);
    }
};

// where
template <class T1, class T2, class T3> struct where {
    constexpr auto operator()(const T1 &condition, const T2 &x,
                              const T3 &y) const {
        return condition ? x : y;
    }
};
} // namespace ops

#define NTT_DEFINE_UNARY_FUNC_IMPL(op)                                         \
    template <ScalarOrVector T> constexpr T op(const T &v) noexcept {          \
        return ops::op<T>()(v);                                                \
    }
#define NTT_DEFINE_BINARY_FUNC_IMPL(op)                                        \
    template <ScalarOrVector T1, ScalarOrVector T2>                            \
    constexpr auto op(const T1 &v1, const T2 &v2) noexcept {                   \
        return ops::op<T1, T2>()(v1, v2);                                      \
    }
#define NTT_DEFINE_REDUCE_FUNC_IMPL(name, op)                                  \
    template <class TResultOrVoid = void, ScalarOrVector T>                    \
    constexpr auto name(const T &v) noexcept {                                 \
        using TResult =                                                        \
            std::conditional_t<std::is_same_v<TResultOrVoid, void>,            \
                               element_or_scalar_t<T>, TResultOrVoid>;         \
        return ntt::reduce<op, TResult>(v);                                    \
    }                                                                          \
    template <Scalar TResult, ScalarOrVector T>                                \
    constexpr auto name(const T &v, TResult init_value) noexcept {             \
        return ntt::reduce<op>(v, init_value);                                 \
    }

template <class TDest, class TSource>
constexpr void store(TDest &dest, const TSource &v) noexcept {
    ops::store<std::decay_t<TDest>, std::decay_t<TSource>>()(dest, v);
}

#define NTT_DEFINE_COMPARE_FUNC_IMPL(op)                                       \
    template <ScalarOrVector T1, ScalarOrVector T2>                            \
    constexpr auto op(const T1 &v1, const T2 &v2) noexcept {                   \
        return ops::op<T1, T2>()(v1, v2);                                      \
    }

NTT_DEFINE_UNARY_FUNC_IMPL(abs)
NTT_DEFINE_UNARY_FUNC_IMPL(acos)
NTT_DEFINE_UNARY_FUNC_IMPL(acosh)
NTT_DEFINE_UNARY_FUNC_IMPL(asin)
NTT_DEFINE_UNARY_FUNC_IMPL(asinh)
NTT_DEFINE_UNARY_FUNC_IMPL(ceil)
NTT_DEFINE_UNARY_FUNC_IMPL(copy)
NTT_DEFINE_UNARY_FUNC_IMPL(cos)
NTT_DEFINE_UNARY_FUNC_IMPL(cosh)
NTT_DEFINE_UNARY_FUNC_IMPL(exp)
NTT_DEFINE_UNARY_FUNC_IMPL(erf)
NTT_DEFINE_UNARY_FUNC_IMPL(floor)
NTT_DEFINE_UNARY_FUNC_IMPL(log)
NTT_DEFINE_UNARY_FUNC_IMPL(neg)
NTT_DEFINE_UNARY_FUNC_IMPL(round)
NTT_DEFINE_UNARY_FUNC_IMPL(rsqrt)
NTT_DEFINE_UNARY_FUNC_IMPL(sign)
NTT_DEFINE_UNARY_FUNC_IMPL(sin)
NTT_DEFINE_UNARY_FUNC_IMPL(sinh)
NTT_DEFINE_UNARY_FUNC_IMPL(sqrt)
NTT_DEFINE_UNARY_FUNC_IMPL(square)
NTT_DEFINE_UNARY_FUNC_IMPL(tanh)
NTT_DEFINE_UNARY_FUNC_IMPL(swish)

NTT_DEFINE_BINARY_FUNC_IMPL(add)
NTT_DEFINE_BINARY_FUNC_IMPL(sub)
NTT_DEFINE_BINARY_FUNC_IMPL(mul)
NTT_DEFINE_BINARY_FUNC_IMPL(ceil_div)
NTT_DEFINE_BINARY_FUNC_IMPL(div)
NTT_DEFINE_BINARY_FUNC_IMPL(floor_mod)
NTT_DEFINE_BINARY_FUNC_IMPL(inner_product)
NTT_DEFINE_BINARY_FUNC_IMPL(outer_product)
NTT_DEFINE_BINARY_FUNC_IMPL(mod)
NTT_DEFINE_BINARY_FUNC_IMPL(min)
NTT_DEFINE_BINARY_FUNC_IMPL(max)
NTT_DEFINE_BINARY_FUNC_IMPL(pow)
NTT_DEFINE_BINARY_FUNC_IMPL(swishb)

NTT_DEFINE_COMPARE_FUNC_IMPL(equal)
NTT_DEFINE_COMPARE_FUNC_IMPL(not_equal)
NTT_DEFINE_COMPARE_FUNC_IMPL(less)
NTT_DEFINE_COMPARE_FUNC_IMPL(less_or_equal)
NTT_DEFINE_COMPARE_FUNC_IMPL(greater)
NTT_DEFINE_COMPARE_FUNC_IMPL(greater_or_equal)

template <ScalarOrVector T1, ScalarOrVector T2, ScalarOrVector TResult>
constexpr TResult mul_add(const T1 &v1, const T2 &v2,
                          const TResult &v3) noexcept {
    return ops::mul_add<T1, T2, TResult>()(v1, v2, v3);
}

<<<<<<< HEAD
template <template <class T1, class T2> class BinaryOp, ScalarOrVector TResult,
          ScalarOrVector T>
=======
template <bool AccC, bool TransA, IsFixedTensor T1, IsFixedTensor T2,
          IsFixedTensor TResult>
constexpr TResult mma(const T1 &v1, const T2 &v2, const TResult &v3) noexcept {
    return ops::mma<AccC, TransA, T1, T2, TResult>()(v1, v2, v3);
}

template <template <class T1, class T2> class BinaryOp,
          IsTensorOrScalar TResult, IsTensorOrScalar T>
>>>>>>> f2ff6a95
constexpr TResult reduce(const T &v, TResult init_value) noexcept {
    return ops::reduce<BinaryOp, TResult, T>()(v, init_value);
}

template <template <class T1, class T2> class BinaryOp, Scalar TResult,
          ScalarOrVector T>
constexpr TResult reduce(const T &v) noexcept {
    return ops::reduce<BinaryOp, TResult, T>()(v);
}

NTT_DEFINE_REDUCE_FUNC_IMPL(reduce_sum, ops::add)
NTT_DEFINE_REDUCE_FUNC_IMPL(reduce_max, ops::max)
NTT_DEFINE_REDUCE_FUNC_IMPL(reduce_min, ops::min)

template <ScalarOrVector T1, ScalarOrVector T2>
constexpr T1 clamp(const T1 &v, const T2 &min, const T2 &max) noexcept {
    return ops::clamp<T1, T2>()(v, min, max);
}

/**
 * @defgroup Builtin operators
 * @{
 */

template <ScalarOrVector T> constexpr T operator-(const T &value) noexcept {
    return neg(value);
}

template <ScalarOrVector T1, ScalarOrVector T2>
constexpr auto operator+(const T1 &v1, const T2 &v2) noexcept {
    return add(v1, v2);
}

template <ScalarOrVector T1, ScalarOrVector T2>
constexpr auto operator-(const T1 &v1, const T2 &v2) noexcept {
    return sub(v1, v2);
}

template <ScalarOrVector T1, ScalarOrVector T2>
constexpr auto operator*(const T1 &v1, const T2 &v2) noexcept {
    return mul(v1, v2);
}

template <ScalarOrVector T1, ScalarOrVector T2>
constexpr auto operator/(const T1 &v1, const T2 &v2) noexcept {
    return div(v1, v2);
}

template <ScalarOrVector T1, ScalarOrVector T2>
constexpr auto operator%(const T1 &v1, const T2 &v2) noexcept {
    return mod(v1, v2);
}

template <ScalarOrVector T1, ScalarOrVector T2>
constexpr T1 &operator+=(T1 &v1, const T2 &v2) noexcept {
    v1 = add(v1, v2);
    return v1;
}

template <ScalarOrVector T1, ScalarOrVector T2>
constexpr T1 &operator-=(T1 &v1, const T2 &v2) noexcept {
    v1 = sub(v1, v2);
    return v1;
}

template <ScalarOrVector T1, ScalarOrVector T2>
constexpr T1 &operator*=(T1 &v1, const T2 &v2) noexcept {
    v1 = mul(v1, v2);
    return v1;
}

template <ScalarOrVector T1, ScalarOrVector T2>
constexpr T1 &operator/=(T1 &v1, const T2 &v2) noexcept {
    v1 = div(v1, v2);
    return v1;
}

template <ScalarOrVector T1, ScalarOrVector T2>
constexpr T1 &operator%=(T1 &v1, const T2 &v2) noexcept {
    v1 = mod(v1, v2);
    return v1;
}

/**@}*/

// complex ops

namespace ops {
// acosh(v) = ln(v + sqrt(v^2 - 1)), v >= 1
template <class T> constexpr T acosh<T>::operator()(const T &v) const noexcept {
    return ntt::log(v + ntt::sqrt(v * v - 1));
}

// asinh(v) = ln(v + sqrt(v^2 + 1))
template <class T> constexpr T asinh<T>::operator()(const T &v) const noexcept {
    return ntt::log(v + ntt::sqrt(v * v + 1));
}

// cosh(v) = (exp(v) + exp(-v)) / 2
template <class T> constexpr T cosh<T>::operator()(const T &v) const noexcept {
    return (ntt::exp(v) + ntt::exp(-v)) / 2;
}

// sinh(v) = (exp(v) - exp(-v)) / 2
template <class T> constexpr T sinh<T>::operator()(const T &v) const noexcept {
    return (ntt::exp(v) - ntt::exp(-v)) / 2;
}

// swish(v) = v / (exp(-v) + 1)
template <class T> constexpr T swish<T>::operator()(const T &v) const noexcept {
    return v / (ntt::exp(-v) + (T)1);
}

// swishb(v) = v / (exp(-v*beta) + 1)
template <class T, class B>
constexpr T swishb<T, B>::operator()(const T &v, const B &beta) const noexcept {
    return v / (ntt::exp(-v * beta) + 1);
}

template <class T1, class T2, class TResult>
constexpr TResult
mul_add<T1, T2, TResult>::operator()(const T1 &v1, const T2 &v2,
                                     const TResult &v3) const noexcept {
    return v1 * v2 + v3;
}
} // namespace ops
} // namespace nncase::ntt<|MERGE_RESOLUTION|>--- conflicted
+++ resolved
@@ -400,19 +400,8 @@
     return ops::mul_add<T1, T2, TResult>()(v1, v2, v3);
 }
 
-<<<<<<< HEAD
 template <template <class T1, class T2> class BinaryOp, ScalarOrVector TResult,
           ScalarOrVector T>
-=======
-template <bool AccC, bool TransA, IsFixedTensor T1, IsFixedTensor T2,
-          IsFixedTensor TResult>
-constexpr TResult mma(const T1 &v1, const T2 &v2, const TResult &v3) noexcept {
-    return ops::mma<AccC, TransA, T1, T2, TResult>()(v1, v2, v3);
-}
-
-template <template <class T1, class T2> class BinaryOp,
-          IsTensorOrScalar TResult, IsTensorOrScalar T>
->>>>>>> f2ff6a95
 constexpr TResult reduce(const T &v, TResult init_value) noexcept {
     return ops::reduce<BinaryOp, TResult, T>()(v, init_value);
 }
