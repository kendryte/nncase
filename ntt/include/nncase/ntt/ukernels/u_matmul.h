/* Copyright 2019-2021 Canaan Inc.
 *
 * Licensed under the Apache License, Version 2.0 (the "License");
 * you may not use this file except in compliance with the License.
 * You may obtain a copy of the License at
 *
 *     http://www.apache.org/licenses/LICENSE-2.0
 *
 * Unless required by applicable law or agreed to in writing, software
 * distributed under the License is distributed on an "AS IS" BASIS,
 * WITHOUT WARRANTIES OR CONDITIONS OF ANY KIND, either express or implied.
 * See the License for the specific language governing permissions and
 * limitations under the License.
 */
#pragma once
#include "../apply.h"
#include "nncase/ntt/dimension.h"
#include "nncase/ntt/primitive_ops.h"
#include "nncase/ntt/shape.h"
#include "u_mul_add.h"
#include <type_traits>

namespace nncase::ntt {
namespace ukernels {
namespace detail {
template <bool TransposedB, dim_t N0Tile> struct b_stride_getter;

template <dim_t N0Tile> struct b_stride_getter<true, N0Tile> {
    inline static constexpr auto stride = fixed_shape_v<N0Tile, 1>;
};

template <dim_t N0Tile> struct b_stride_getter<false, N0Tile> {
    inline static constexpr auto stride = fixed_shape_v<1, N0Tile>;
};
} // namespace detail

template <mamtul_pack_kind PackKind, class TLhsElem, class TRhsElem,
          class TOutElem, bool Arch>
struct u_matmul_policy {
    static constexpr dim_t m0_tile = 1;
    static constexpr dim_t n0_tile = 1;
    static constexpr dim_t m0_subtile = 0;
};

template <mamtul_pack_kind PackKind, class TA, class TB, class TC>
struct u_type_scale {
    using TLhsElem = std::decay_t<typename TA::element_type>;
    using TRhsElem = std::decay_t<typename TB::element_type>;
    using TOutElem = std::decay_t<typename TC::element_type>;
    static constexpr size_t m0_scale = 1;
    static constexpr size_t n0_scale = 1;
    static constexpr size_t k0_scale = 1;
    static constexpr bool same_type = false;
};

template <class TA, class TB, class TC>
struct u_type_scale<ukernels::mamtul_pack_kind::no_pack, TA, TB, TC> {
    using TLhsElem = std::decay_t<typename TA::element_type>;
    using TRhsElem = std::decay_t<typename TB::element_type>;
    using TOutElem = std::decay_t<typename TC::element_type>;
    static constexpr size_t m0_scale = 1;
    static constexpr size_t n0_scale = 1;
    static constexpr size_t k0_scale = 1;
    static constexpr bool same_type = std::is_same_v<TLhsElem, TOutElem>;
};

template <class TA, class TB, class TC>
struct u_type_scale<ukernels::mamtul_pack_kind::pack_k, TA, TB, TC> {
    using TLhsElem = std::decay_t<typename TA::element_type>::element_type;
    using TRhsElem = std::decay_t<typename TB::element_type>;
    using TOutElem = std::decay_t<typename TC::element_type>;
    static constexpr size_t m0_scale = 1;
    static constexpr size_t n0_scale = 1;
    static constexpr size_t k0_scale = sizeof(TOutElem) / sizeof(TLhsElem);
    static constexpr bool same_type = std::is_same_v<TLhsElem, TOutElem>;
};

template <class TA, class TB, class TC>
struct u_type_scale<ukernels::mamtul_pack_kind::pack_m, TA, TB, TC> {
    using TLhsElem = std::decay_t<typename TA::element_type>;
    using TRhsElem = std::decay_t<typename TB::element_type>;
    using TOutElem = std::decay_t<typename TC::element_type>;
    static constexpr size_t m0_scale = (TLhsElem::size()) / (TOutElem::size());
    static constexpr size_t n0_scale = 1;
    static constexpr size_t k0_scale = 1;
    static constexpr bool same_type =
        std::is_same_v<typename TLhsElem::element_type,
                       typename TOutElem::element_type>;
};

template <class TA, class TB, class TC>
struct u_type_scale<ukernels::mamtul_pack_kind::pack_n, TA, TB, TC> {
    using TLhsElem = std::decay_t<typename TA::element_type>;
    using TRhsElem = std::decay_t<typename TB::element_type>;
    using TOutElem = std::decay_t<typename TC::element_type>;
    static constexpr size_t m0_scale = 1;
    static constexpr size_t n0_scale = (TRhsElem::size()) / (TOutElem::size());
    static constexpr size_t k0_scale = 1;
    static constexpr bool same_type =
        std::is_same_v<typename TRhsElem::element_type,
                       typename TOutElem::element_type>;
};

template <class TA, class TB, class TC>
struct u_type_scale<ukernels::mamtul_pack_kind::pack_mk, TA, TB, TC> {
    using TLhsElem = std::decay_t<typename TA::element_type>;
    using TRhsElem = std::decay_t<typename TB::element_type>;
    using TOutElem = std::decay_t<typename TC::element_type>;
    static constexpr size_t m0_scale =
        (TLhsElem::size()) / (TLhsElem::shape()[1] * (TOutElem::size()));
    static constexpr size_t n0_scale = 1;
    static constexpr size_t k0_scale = m0_scale;
    static constexpr bool same_type =
        std::is_same_v<typename TRhsElem::element_type,
                       typename TOutElem::element_type>;
};

template <class TA, class TB, class TC>
struct u_type_scale<ukernels::mamtul_pack_kind::pack_kn, TA, TB, TC> {
    using TLhsElem = std::decay_t<typename TA::element_type>;
    using TRhsElem = std::decay_t<typename TB::element_type>;
    using TOutElem = std::decay_t<typename TC::element_type>;
    static constexpr size_t m0_scale = 1;
    static constexpr size_t n0_scale =
        (TRhsElem::size()) / (TRhsElem::shape()[0] * (TOutElem::size()));
    static constexpr size_t k0_scale = n0_scale;
    static constexpr bool same_type =
        std::is_same_v<typename TRhsElem::element_type,
                       typename TOutElem::element_type>;
};

template <class TA, class TB, class TC>
struct u_type_scale<ukernels::mamtul_pack_kind::pack_mn, TA, TB, TC> {
    using TLhsElem = std::decay_t<typename TA::element_type>;
    using TRhsElem = std::decay_t<typename TB::element_type>;
    using TOutElem = std::decay_t<typename TC::element_type>;
    static constexpr size_t m0_scale =
        TLhsElem::shape()[0] / TOutElem::shape()[0];
    static constexpr size_t n0_scale =
        TLhsElem::shape()[0] / TOutElem::shape()[1];
    static constexpr size_t k0_scale = 1;
    static constexpr bool same_type =
        std::is_same_v<typename TRhsElem::element_type,
                       typename TOutElem::element_type>;
};

template <class TA, class TB, class TC>
struct u_type_scale<ukernels::mamtul_pack_kind::pack_mkn, TA, TB, TC> {
    using TLhsElem = std::decay_t<typename TA::element_type>;
    using TRhsElem = std::decay_t<typename TB::element_type>;
    using TOutElem = std::decay_t<typename TC::element_type>;
    static constexpr size_t m0_scale =
        TLhsElem::shape()[0] / TOutElem::shape()[0];
    static constexpr size_t n0_scale =
        TLhsElem::shape()[0] / TOutElem::shape()[1];
    static constexpr size_t k0_scale = n0_scale;
    static constexpr bool same_type =
        std::is_same_v<typename TRhsElem::element_type,
                       typename TOutElem::element_type>;
};

template <ukernels::mamtul_pack_kind PackKind, bool AccumulateC,
          bool TransposedA, bool TransposedB, dim_t M0Tile, dim_t N0Tile,
          class TLhsElem, class TRhsElem, class TOutElem, bool Arch>
struct u_matmul_generic {
    inline static constexpr auto b_stride =
        detail::b_stride_getter<TransposedB, N0Tile>::stride;

    template <class TA, class TB, class TC>
    constexpr void operator()(const TA &a, const TB &b, TC &c0,
<<<<<<< HEAD
                              dim_t K) noexcept {
        TOutElem c0_tmp[M0Tile][N0Tile];
=======
                              size_t K) noexcept {

        constexpr auto m0_scale =
            ukernels::u_type_scale<PackKind, TA, TB, TC>::m0_scale;
        constexpr auto n0_scale =
            ukernels::u_type_scale<PackKind, TA, TB, TC>::n0_scale;
        constexpr auto same_type =
            ukernels::u_type_scale<PackKind, TA, TB, TC>::same_type;
        constexpr auto m0_tile_scaled = m0_scale * M0Tile;
        constexpr auto n0_tile_scaled = n0_scale * N0Tile;

        TOutElem c0_tmp[m0_tile_scaled][n0_tile_scaled];
>>>>>>> f2ff6a95
        ntt::apply(c0.shape(), [&](auto index) {
            c0_tmp[index[0_dim]][index[1_dim]] =
                AccumulateC ? c0(index) : TOutElem{};
        });

<<<<<<< HEAD
        for (dim_t k1 = 0; k1 < K; k1++) {
            auto a0 = a.view(make_shape(0_dim, k1), fixed_shape_v<M0Tile, 1>);
            auto b0 = b.view(
                ntt::where(std::integral_constant<bool, TransposedB>{},
                            make_shape(0_dim, k1), make_shape(k1, 0_dim)),
                b_stride);
            TLhsElem a0_tmp[M0Tile];
            TRhsElem b0_tmp[N0Tile];

            ntt::apply(fixed_shape_v<M0Tile>, [&](auto index) {
                a0_tmp[index[0_dim]] = a0(index[0_dim], 0_dim);
            });
            ntt::apply(fixed_shape_v<N0Tile>, [&](auto index) {
                auto b0_index =
                    ntt::where(std::integral_constant<bool, TransposedB>{},
                                make_shape(index[0_dim], 0_dim),
                                make_shape(0_dim, index[0_dim]));
                b0_tmp[index[0]] = b0(b0_index);
            });

            for (dim_t n = 0; n < N0Tile; n++) {
                for (dim_t m = 0; m < M0Tile; m++) {
                    u_mul_add<PackKind, true>(a0_tmp[m], b0_tmp[n],
                                              c0_tmp[m][n]);
=======
        using TLhsElemExpanded =
            cast_fixed_tensor_element_type<TOutElem, float>::type;
        TLhsElemExpanded c0_grouped[m0_tile_scaled][n0_tile_scaled];
        if constexpr (IsScalar<TLhsElemExpanded>) {
            for (size_t i = 0; i < m0_tile_scaled; i++) {
                for (size_t j = 0; j < n0_tile_scaled; j++) {
                    c0_grouped[i][j] = (float)c0_tmp[i][j];
                }
            }
        } else {
            for (size_t i = 0; i < m0_tile_scaled; i++) {
                for (size_t j = 0; j < n0_tile_scaled; j++) {
                    ntt::apply(c0_grouped[i][j].shape(), [&](auto index) {
                        c0_grouped[i][j](index) = (float)c0_tmp[i][j](index);
                    });
                }
            }
        }

        for (size_t k1 = 0; k1 < K; k1++) {
            auto a0 =
                a.view(make_ranked_shape(0, k1), fixed_shape<M0Tile, 1>{});
            auto b0 = b.view(TransposedB ? make_ranked_shape(0, k1)
                                         : make_ranked_shape(k1, 0),
                             BStride{});
            TLhsElem a0_tmp[M0Tile];
            TRhsElem b0_tmp[N0Tile];

            ntt::apply(fixed_shape<M0Tile>{},
                       [&](auto index) { a0_tmp[index[0]] = a0(index[0], 0); });
            if constexpr (TransposedB) {
                ntt::apply(fixed_shape<N0Tile>{}, [&](auto index) {
                    b0_tmp[index[0]] = b0(index[0], 0);
                });
            } else {
                ntt::apply(fixed_shape<N0Tile>{}, [&](auto index) {
                    b0_tmp[index[0]] = b0(0, index[0]);
                });
            }

            if constexpr ((ukernels::mamtul_pack_kind::pack_k == PackKind) &&
                          (!same_type)) {
                using TLhsElemExpanded =
                    cast_fixed_tensor_element_type<TLhsElem, float>::type;
                using TLhsElemGrouped = TLhsElemExpanded;

                using TRhsElemExpanded =
                    cast_fixed_tensor_element_type<TRhsElem, float>::type;
                using TRhsElemGrouped = TRhsElemExpanded;

                TLhsElemGrouped a0_grouped[M0Tile];
                TRhsElemGrouped b0_grouped[N0Tile];

                loop<M0Tile>([&](auto i) {
                    ntt::apply(a0_grouped[i].shape(), [&](auto index) {
                        a0_grouped[i](index) = (float)a0_tmp[i](index);
                    });
                });

                loop<N0Tile>([&](auto i) {
                    ntt::apply(b0_grouped[i].shape(), [&](auto index) {
                        b0_grouped[i](index) = (float)b0_tmp[i](index);
                    });
                });

                for (size_t n = 0; n < N0Tile; n++) {
                    for (size_t m = 0; m < M0Tile; m++) {
                        u_mul_add<PackKind, true>(a0_grouped[m], b0_grouped[n],
                                                  c0_grouped[m][n]);
                    }
                }

                loop<m0_tile_scaled>([&](auto i) {
                    loop<n0_tile_scaled>([&](auto j) {
                        c0_tmp[i][j] = (TOutElem)c0_grouped[i][j];
                    });
                });

            } else if constexpr ((ukernels::mamtul_pack_kind::pack_m ==
                                  PackKind) &&
                                 (!same_type)) {
                using TLhsElemExpanded =
                    cast_fixed_tensor_element_type<TLhsElem, float>::type;
                using TLhsElemGrouped =
                    ntt::fixed_tensor_alike_t<TLhsElemExpanded, m0_scale,
                                              TLhsElemExpanded::size() /
                                                  m0_scale>;

                using TRhsElemGrouped = float;
                TLhsElemGrouped a0_grouped[M0Tile];
                TRhsElemGrouped b0_grouped[N0Tile];
                loop<M0Tile>([&](auto i) {
                    ntt::apply(a0_grouped[i].shape(), [&](auto index) {
                        a0_grouped[i](index) = (float)a0_tmp[i](
                            index[0] * a0_grouped[i].shape()[1] + index[1]);
                    });
                });
                loop<N0Tile>([&](auto i) { b0_grouped[i] = (float)b0_tmp[i]; });

                for (size_t n = 0; n < N0Tile; n++) {
                    for (size_t m = 0; m < M0Tile; m++) {
                        for (size_t k = 0; k < m0_scale; k++) {
                            u_mul_add<PackKind, true>(a0_grouped[m](k),
                                                      b0_grouped[n],
                                                      c0_grouped[k][n]);
                        }
                    }
                }

                using TElem = TOutElem::element_type;
                loop<m0_tile_scaled>([&](auto i) {
                    loop<n0_tile_scaled>([&](auto j) {
                        ntt::apply(c0_tmp[i][j].shape(), [&](auto index) {
                            c0_tmp[i][j](index) =
                                (TElem)c0_grouped[i][j](index);
                        });
                    });
                });

            } else if constexpr ((ukernels::mamtul_pack_kind::pack_n ==
                                  PackKind) &&
                                 (!same_type)) {
                using TRhsElemExpanded =
                    cast_fixed_tensor_element_type<TRhsElem, float>::type;
                using TRhsElemGrouped =
                    ntt::fixed_tensor_alike_t<TRhsElemExpanded, n0_scale,
                                              TRhsElemExpanded::size() /
                                                  n0_scale>;

                using TLhsElemGrouped = float;
                TLhsElemGrouped a0_grouped[M0Tile];
                TRhsElemGrouped b0_grouped[N0Tile];
                loop<M0Tile>([&](auto i) { a0_grouped[i] = (float)a0_tmp[i]; });
                loop<N0Tile>([&](auto i) {
                    ntt::apply(b0_grouped[i].shape(), [&](auto index) {
                        b0_grouped[i](index) = (float)b0_tmp[i](
                            index[0] * b0_grouped[i].shape()[1] + index[1]);
                    });
                });

                for (size_t n = 0; n < N0Tile; n++) {
                    for (size_t m = 0; m < M0Tile; m++) {
                        for (size_t k = 0; k < n0_scale; k++) {
                            u_mul_add<PackKind, true>(a0_grouped[m],
                                                      b0_grouped[n](k),
                                                      c0_grouped[m][k]);
                        }
                    }
                }

                using TElem = TOutElem::element_type;
                loop<m0_tile_scaled>([&](auto i) {
                    loop<n0_tile_scaled>([&](auto j) {
                        ntt::apply(c0_tmp[i][j].shape(), [&](auto index) {
                            c0_tmp[i][j](index) =
                                (TElem)c0_grouped[i][j](index);
                        });
                    });
                });

            } else if constexpr ((ukernels::mamtul_pack_kind::pack_mk ==
                                  PackKind) &&
                                 (!same_type)) {
                using TLhsElemExpanded =
                    cast_fixed_tensor_element_type<TLhsElem, float>::type;
                using TLhsElemGrouped =
                    ntt::fixed_tensor_alike_t<TLhsElemExpanded, m0_scale,
                                              TLhsElemExpanded::shape()[0] /
                                                  m0_scale,
                                              TLhsElemExpanded::shape()[1]>;

                using TRhsElemExpanded =
                    cast_fixed_tensor_element_type<TRhsElem, float>::type;
                using TRhsElemGrouped = TRhsElemExpanded;

                TLhsElemGrouped a0_grouped[M0Tile];
                TRhsElemGrouped b0_grouped[N0Tile];
                loop<M0Tile>([&](auto i) {
                    ntt::apply(a0_grouped[i].shape(), [&](auto index) {
                        a0_grouped[i](index) = (float)a0_tmp[i](
                            index[0] * a0_grouped[i].shape()[1] + index[1],
                            index[2]);
                    });
                });
                loop<N0Tile>([&](auto i) {
                    ntt::apply(b0_grouped[i].shape(), [&](auto index) {
                        b0_grouped[i](index) = (float)b0_tmp[i](index);
                    });
                });

                for (size_t n = 0; n < N0Tile; n++) {
                    for (size_t m = 0; m < M0Tile; m++) {
                        for (size_t k = 0; k < m0_scale; k++) {
                            u_mul_add<PackKind, true>(a0_grouped[m](k),
                                                      b0_grouped[n],
                                                      c0_grouped[k][n]);
                        }
                    }
                }

                using TElem = TOutElem::element_type;
                loop<m0_tile_scaled>([&](auto i) {
                    loop<n0_tile_scaled>([&](auto j) {
                        ntt::apply(c0_tmp[i][j].shape(), [&](auto index) {
                            c0_tmp[i][j](index) =
                                (TElem)c0_grouped[i][j](index);
                        });
                    });
                });

            } else if constexpr ((ukernels::mamtul_pack_kind::pack_mn ==
                                  PackKind) &&
                                 (!same_type)) {
                using TLhsElemExpanded =
                    cast_fixed_tensor_element_type<TLhsElem, float>::type;
                using TLhsElemGrouped =
                    ntt::fixed_tensor_alike_t<TLhsElemExpanded, m0_scale,
                                              TLhsElemExpanded::size() /
                                                  m0_scale>;

                using TRhsElemExpanded =
                    cast_fixed_tensor_element_type<TRhsElem, float>::type;
                using TRhsElemGrouped =
                    ntt::fixed_tensor_alike_t<TRhsElemExpanded, n0_scale,
                                              TRhsElemExpanded::size() /
                                                  n0_scale>;

                TLhsElemGrouped a0_grouped[M0Tile];
                TRhsElemGrouped b0_grouped[N0Tile];

                loop<M0Tile>([&](auto i) {
                    ntt::apply(a0_grouped[i].shape(), [&](auto index) {
                        a0_grouped[i](index) = (float)a0_tmp[i](
                            index[0] * a0_grouped[i].shape()[1] + index[1]);
                    });
                });
                loop<N0Tile>([&](auto i) {
                    ntt::apply(b0_grouped[i].shape(), [&](auto index) {
                        b0_grouped[i](index) = (float)b0_tmp[i](
                            index[0] * b0_grouped[i].shape()[1] + index[1]);
                    });
                });

                for (size_t n = 0; n < N0Tile; n++) {
                    for (size_t m = 0; m < M0Tile; m++) {
                        for (size_t k = 0; k < n0_scale; k++) {
                            for (size_t l = 0; l < m0_scale; l++) {
                                u_mul_add<PackKind, true>(a0_grouped[m](l),
                                                          b0_grouped[n](k),
                                                          c0_grouped[l][k]);
                            }
                        }
                    }
                }

                using TElem = TOutElem::element_type;
                loop<m0_tile_scaled>([&](auto i) {
                    loop<n0_tile_scaled>([&](auto j) {
                        ntt::apply(c0_tmp[i][j].shape(), [&](auto index) {
                            c0_tmp[i][j](index) =
                                (TElem)c0_grouped[i][j](index);
                        });
                    });
                });

            } else if constexpr ((ukernels::mamtul_pack_kind::pack_mkn ==
                                  PackKind) &&
                                 (!same_type)) {
                using TLhsElemExpanded =
                    cast_fixed_tensor_element_type<TLhsElem, float>::type;
                using TLhsElemGrouped =
                    ntt::fixed_tensor_alike_t<TLhsElemExpanded, m0_scale,
                                              TLhsElemExpanded::shape()[0] /
                                                  m0_scale,
                                              TLhsElemExpanded::shape()[1]>;

                using TRhsElemExpanded =
                    cast_fixed_tensor_element_type<TRhsElem, float>::type;
                using TRhsElemGrouped = ntt::fixed_tensor_alike_t<
                    TRhsElemExpanded, n0_scale, TRhsElemExpanded::shape()[0],
                    TRhsElemExpanded::shape()[1] / n0_scale>;

                TLhsElemGrouped a0_grouped[M0Tile];
                TRhsElemGrouped b0_grouped[N0Tile];
                loop<M0Tile>([&](auto i) {
                    ntt::apply(a0_grouped[i].shape(), [&](auto index) {
                        a0_grouped[i](index) = (float)a0_tmp[i](
                            index[0] * a0_grouped[i].shape()[1] + index[1],
                            index[2]);
                    });
                });
                loop<N0Tile>([&](auto i) {
                    ntt::apply(b0_grouped[i].shape(), [&](auto index) {
                        b0_grouped[i](index) = (float)b0_tmp[i](
                            index[1],
                            index[0] * b0_grouped[i].shape()[2] + index[2]);
                    });
                });

                for (size_t n = 0; n < N0Tile; n++) {
                    for (size_t m = 0; m < M0Tile; m++) {
                        for (size_t k = 0; k < n0_scale; k++) {
                            for (size_t l = 0; l < m0_scale; l++) {
                                u_mul_add<PackKind, true>(a0_grouped[m](l),
                                                          b0_grouped[n](k),
                                                          c0_grouped[l][k]);
                            }
                        }
                    }
                }

                using TElem = TOutElem::element_type;
                loop<m0_tile_scaled>([&](auto i) {
                    loop<n0_tile_scaled>([&](auto j) {
                        ntt::apply(c0_tmp[i][j].shape(), [&](auto index) {
                            c0_tmp[i][j](index) =
                                (TElem)c0_grouped[i][j](index);
                        });
                    });
                });

            } else if constexpr ((ukernels::mamtul_pack_kind::no_pack ==
                                  PackKind) &&
                                 (!same_type)) {
                float a0_grouped[M0Tile];
                float b0_grouped[N0Tile];

                loop<M0Tile>([&](auto i) { a0_grouped[i] = (float)a0_tmp[i]; });
                loop<N0Tile>([&](auto i) { b0_grouped[i] = (float)b0_tmp[i]; });

                for (size_t n = 0; n < N0Tile; n++) {
                    for (size_t m = 0; m < M0Tile; m++) {
                        u_mul_add<PackKind, true>(a0_grouped[m], b0_grouped[n],
                                                  c0_grouped[m][n]);
                    }
                }

                loop<m0_tile_scaled>([&](auto i) {
                    loop<n0_tile_scaled>([&](auto j) {
                        c0_tmp[i][j] = (TOutElem)c0_grouped[i][j];
                    });
                });

            } else {
                for (size_t n = 0; n < N0Tile; n++) {
                    for (size_t m = 0; m < M0Tile; m++) {
                        u_mul_add<PackKind, true>(a0_tmp[m], b0_tmp[n],
                                                  c0_tmp[m][n]);
                    }
>>>>>>> f2ff6a95
                }
            }
        }

        ntt::apply(c0.shape(), [&](auto index) {
            ntt::store(c0(index), c0_tmp[index[0_dim]][index[1_dim]]);
        });
    }
};

template <ukernels::mamtul_pack_kind PackKind, bool AccumulateC,
          bool TransposedA, bool TransposedB, dim_t M0Tile, dim_t N0Tile,
          class TLhsElem, class TRhsElem, class TOutElem, bool Arch>
struct u_matmul
    : u_matmul_generic<PackKind, AccumulateC, TransposedA, TransposedB, M0Tile,
                       N0Tile, TLhsElem, TRhsElem, TOutElem, Arch> {};

template <bool AccumulateC, bool TransposedA, bool TransposedB, dim_t M0Tile,
          dim_t N0Tile, class TLhsElem, class TRhsElem, class TOutElem,
          bool Arch>
struct u_matmul<ukernels::mamtul_pack_kind::pack_mn, AccumulateC, TransposedA,
                TransposedB, M0Tile, N0Tile, TLhsElem, TRhsElem, TOutElem,
                Arch> {
    inline static constexpr auto b_stride =
        detail::b_stride_getter<TransposedB, N0Tile>::stride;

    template <class TA, class TB, class TC>
    constexpr void operator()(const TA &a, const TB &b, TC &c0,
                              dim_t K) noexcept {
        using TSubOutElem = ntt::vector<typename TOutElem::element_type,
                                        TOutElem::shape().last()>;
        using policy_t =
            ntt::ukernels::u_matmul_policy<mamtul_pack_kind::pack_mn, TLhsElem,
                                           TRhsElem, TOutElem, true>;
        constexpr auto m0_subtile = policy_t::m0_subtile;

        if constexpr (m0_subtile) {
            TSubOutElem c0_tmp[m0_subtile][N0Tile];

            for (dim_t sm1 = 0; sm1 < TOutElem::shape()[0_dim];
                 sm1 += m0_subtile) {
                ntt::apply(fixed_shape_v<m0_subtile, N0Tile>, [&](auto index) {
                    c0_tmp[index[0_dim]][index[1_dim]] =
                        AccumulateC
                            ? c0(0_dim, index[1_dim])(sm1 + index[0_dim])
                            : TSubOutElem{};
                });

                for (dim_t k1 = 0; k1 < K; k1++) {
                    using TSubLhsElem = typename TLhsElem::element_type;
                    TSubLhsElem a0_tmp[m0_subtile];
                    TRhsElem b0_tmp[N0Tile];

                    auto a0 =
                        a.view(make_shape(0_dim, k1), fixed_shape_v<M0Tile, 1>);
                    auto b0 =
                        b.view(ntt::where<TransposedB>(make_shape(0_dim, k1),
                                                        make_shape(k1, 0_dim)),
                               b_stride);

                    ntt::apply(fixed_shape_v<m0_subtile>, [&](auto index) {
                        a0_tmp[index[0_dim]] = a0(0, 0)(sm1 + index[0_dim]);
                    });
                    ntt::apply(fixed_shape_v<N0Tile>, [&](auto index) {
                        auto b0_index = ntt::where<TransposedB>(
                            make_shape(index[0_dim], 0_dim),
                            make_shape(0_dim, index[0_dim]));
                        b0_tmp[index[0_dim]] = b0(b0_index);
                    });

                    for (dim_t n = 0; n < N0Tile; n++) {
                        for (dim_t m = 0; m < m0_subtile; m++) {
                            c0_tmp[m][n] = ntt::mul_add(a0_tmp[m], b0_tmp[n],
                                                        c0_tmp[m][n]);
                        }
                    }
                }

                ntt::apply(fixed_shape_v<m0_subtile, N0Tile>, [&](auto index) {
                    ntt::store(c0(0_dim, index[1_dim])(sm1 + index[0_dim]),
                               c0_tmp[index[0_dim]][index[1_dim]]);
                });
            }
        } else {
            u_matmul_generic<mamtul_pack_kind::pack_mn, AccumulateC,
                             TransposedA, TransposedB, M0Tile, N0Tile, TLhsElem,
                             TRhsElem, TOutElem, Arch>
                impl;
            impl(a, b, c0, K);
        }
    }
};

template <bool AccumulateC, bool TransposedA, bool TransposedB, dim_t M0Tile,
          dim_t N0Tile, class TLhsElem, class TRhsElem, class TOutElem,
          bool Arch>
struct u_matmul<ukernels::mamtul_pack_kind::pack_kn, AccumulateC, TransposedA,
                TransposedB, M0Tile, N0Tile, TLhsElem, TRhsElem, TOutElem,
                Arch> {
    inline static constexpr auto b_stride =
        detail::b_stride_getter<TransposedB, N0Tile>::stride;

    template <class TA, class TB, class TC>
    constexpr void operator()(const TA &a, const TB &b, TC &c0,
<<<<<<< HEAD
                              dim_t K) noexcept {
        TOutElem c0_tmp[M0Tile][N0Tile];
=======
                              size_t K) noexcept {
        constexpr auto m0_scale =
            ukernels::u_type_scale<ukernels::mamtul_pack_kind::pack_kn, TA, TB,
                                   TC>::m0_scale;
        constexpr auto n0_scale =
            ukernels::u_type_scale<ukernels::mamtul_pack_kind::pack_kn, TA, TB,
                                   TC>::n0_scale;
        constexpr auto same_type =
            ukernels::u_type_scale<ukernels::mamtul_pack_kind::pack_kn, TA, TB,
                                   TC>::same_type;
        constexpr auto m0_tile_scaled = m0_scale * M0Tile;
        constexpr auto n0_tile_scaled = n0_scale * N0Tile;

        TOutElem c0_tmp[m0_tile_scaled][n0_tile_scaled];
>>>>>>> f2ff6a95
        ntt::apply(c0.shape(), [&](auto index) {
            c0_tmp[index[0_dim]][index[1_dim]] =
                AccumulateC ? c0(index) : TOutElem{};
        });

<<<<<<< HEAD
        for (dim_t k1 = 0; k1 < K; k1++) {
            auto a0 = a.view(make_shape(0_dim, k1), fixed_shape_v<M0Tile, 1>);
            auto b0 = b.view(ntt::where<TransposedB>(make_shape(0_dim, k1),
                                                      make_shape(k1, 0_dim)),
                             b_stride);

=======
        using TLhsElemExpanded =
            cast_fixed_tensor_element_type<TOutElem, float>::type;
        TLhsElemExpanded c0_grouped[m0_tile_scaled][n0_tile_scaled];
        if constexpr (IsScalar<TLhsElemExpanded>) {
            for (size_t i = 0; i < m0_tile_scaled; i++) {
                for (size_t j = 0; j < n0_tile_scaled; j++) {
                    c0_grouped[i][j] = (float)c0_tmp[i][j];
                }
            }
        } else {
            for (size_t i = 0; i < m0_tile_scaled; i++) {
                for (size_t j = 0; j < n0_tile_scaled; j++) {
                    ntt::apply(c0_grouped[i][j].shape(), [&](auto index) {
                        c0_grouped[i][j](index) = (float)c0_tmp[i][j](index);
                    });
                }
            }
        }

        for (size_t k1 = 0; k1 < K; k1++) {
            auto a0 =
                a.view(make_ranked_shape(0, k1), fixed_shape<M0Tile, 1>{});
            auto b0 = b.view(TransposedB ? make_ranked_shape(0, k1)
                                         : make_ranked_shape(k1, 0),
                             BStride{});
>>>>>>> f2ff6a95
            for (size_t sk1 = 0; sk1 < TLhsElem::shape()[0]; sk1++) {
                using TSubLhsElem = typename TLhsElem::element_type;
                using TSubRhsElem = ntt::vector<typename TRhsElem::element_type,
                                                TRhsElem::shape().last()>;

                TSubLhsElem a0_tmp[M0Tile];
                TSubRhsElem b0_tmp[N0Tile];
<<<<<<< HEAD

                ntt::apply(fixed_shape_v<M0Tile>, [&](auto index) {
=======
                ntt::apply(fixed_shape<M0Tile>{}, [&](auto index) {
>>>>>>> f2ff6a95
                    a0_tmp[index[0]] = a0(index[0], 0)(sk1);
                });
                ntt::apply(fixed_shape_v<N0Tile>, [&](auto index) {
                    auto b0_index = ntt::where<TransposedB>(
                        make_shape(index[0_dim], 0_dim),
                        make_shape(0_dim, index[0_dim]));
                    b0_tmp[index[0]] = b0(b0_index)(sk1);
                });

<<<<<<< HEAD
                for (dim_t n = 0; n < N0Tile; n++) {
                    for (dim_t m = 0; m < M0Tile; m++) {
                        c0_tmp[m][n] =
                            ntt::mul_add(a0_tmp[m], b0_tmp[n], c0_tmp[m][n]);
=======
                if constexpr (!same_type) {

                    using TLhsElemExpanded = float;
                    using TLhsElemGrouped = TLhsElemExpanded;

                    using TRhsElemExpanded =
                        cast_fixed_tensor_element_type<TSubRhsElem,
                                                       float>::type;
                    using TRhsElemGrouped = ntt::fixed_tensor_alike_t<
                        TRhsElemExpanded, n0_scale,
                        (TRhsElemExpanded::shape()[0] / n0_scale)>;

                    TLhsElemGrouped a0_grouped[M0Tile];
                    TRhsElemGrouped b0_grouped[N0Tile];

                    loop<M0Tile>(
                        [&](auto i) { a0_grouped[i] = (float)a0_tmp[i]; });

                    loop<N0Tile>([&](auto i) {
                        ntt::apply(b0_grouped[i].shape(), [&](auto index) {
                            b0_grouped[i](index) = (float)b0_tmp[i](
                                index[0] * b0_grouped[i].shape()[1] + index[1]);
                        });
                    });

                    for (size_t n = 0; n < N0Tile; n++) {
                        for (size_t m = 0; m < M0Tile; m++) {
                            for (size_t k = 0; k < n0_scale; k++) {
                                c0_grouped[m][k] = ntt::mul_add(
                                    a0_grouped[m], b0_grouped[n](k),
                                    c0_grouped[m][k]);
                            }
                        }
                    }

                    using TElem = TOutElem::element_type;
                    loop<m0_tile_scaled>([&](auto i) {
                        loop<n0_tile_scaled>([&](auto j) {
                            ntt::apply(c0_tmp[i][j].shape(), [&](auto index) {
                                c0_tmp[i][j](index) =
                                    (TElem)c0_grouped[i][j](index);
                            });
                        });
                    });

                } else {
                    for (size_t n = 0; n < N0Tile; n++) {
                        for (size_t m = 0; m < M0Tile; m++) {
                            c0_tmp[m][n] = ntt::mul_add(a0_tmp[m], b0_tmp[n],
                                                        c0_tmp[m][n]);
                        }
>>>>>>> f2ff6a95
                    }
                }
            }
        }

        ntt::apply(c0.shape(), [&](auto index) {
            ntt::store(c0(index), c0_tmp[index[0]][index[1]]);
        });
    }
};

template <bool AccumulateC, bool TransposedA, bool TransposedB, dim_t M0Tile,
          dim_t N0Tile, class TLhsElem, class TRhsElem, class TOutElem,
          bool Arch>
struct u_matmul<ukernels::mamtul_pack_kind::pack_mkn, AccumulateC, TransposedA,
                TransposedB, M0Tile, N0Tile, TLhsElem, TRhsElem, TOutElem,
                Arch> {
    inline static constexpr auto b_stride =
        detail::b_stride_getter<TransposedB, N0Tile>::stride;

    template <class TA, class TB, class TC>
    constexpr void operator()(const TA &a, const TB &b, TC &c0,
                              dim_t K) noexcept {
        using TSubOutElem = ntt::vector<typename TOutElem::element_type,
                                        TOutElem::shape().last()>;
        using policy_t =
            ntt::ukernels::u_matmul_policy<mamtul_pack_kind::pack_mkn, TLhsElem,
                                           TRhsElem, TOutElem, true>;
        constexpr auto m0_subtile = policy_t::m0_subtile;

        if constexpr (m0_subtile) {
            TSubOutElem c0_tmp[m0_subtile][N0Tile];

            for (dim_t sm1 = 0; sm1 < TOutElem::shape()[0]; sm1 += m0_subtile) {
                ntt::apply(fixed_shape_v<m0_subtile, N0Tile>, [&](auto index) {
                    c0_tmp[index[0_dim]][index[1_dim]] =
                        AccumulateC
                            ? c0(0_dim, index[1_dim])(sm1 + index[0_dim])
                            : TSubOutElem{};
                });

                for (dim_t k1 = 0; k1 < K; k1++) {
                    // Force compiler do not unroll the loop
                    dim_t sk1_max = TLhsElem::shape()[1];
#pragma GCC unroll 1
                    for (dim_t sk1 = 0; sk1 < sk1_max; sk1++) {
                        using TSubLhsElem = typename TLhsElem::element_type;
                        using TSubRhsElem =
                            ntt::vector<typename TRhsElem::element_type,
                                        TRhsElem::shape().last()>;

                        auto a0 = a.view(make_shape(0_dim, k1),
                                         fixed_shape_v<M0Tile, 1>);
                        auto b0 = b.view(
                            ntt::where<TransposedB>(make_shape(0_dim, k1),
                                                     make_shape(k1, 0_dim)),
                            b_stride);

                        TSubLhsElem a0_tmp[m0_subtile];
                        TSubRhsElem b0_tmp[N0Tile];

                        ntt::apply(fixed_shape_v<m0_subtile>, [&](auto index) {
                            a0_tmp[index[0_dim]] =
                                a0(0_dim, 0_dim)(sm1 + index[0_dim], sk1);
                        });
                        ntt::apply(fixed_shape_v<N0Tile>, [&](auto index) {
                            auto b0_index = ntt::where<TransposedB>(
                                make_shape(index[0_dim], 0_dim),
                                make_shape(0_dim, index[0_dim]));
                            b0_tmp[index[0_dim]] = b0(b0_index)(sk1);
                        });

                        for (dim_t n = 0; n < N0Tile; n++) {
                            for (dim_t m = 0; m < m0_subtile; m++) {
                                auto &output = c0_tmp[m][n];
                                output =
                                    ntt::mul_add(a0_tmp[m], b0_tmp[n], output);
                            }
                        }
                    }
                }

                ntt::apply(fixed_shape_v<m0_subtile, N0Tile>, [&](auto index) {
                    ntt::store(c0(0_dim, index[1_dim])(sm1 + index[0_dim]),
                               c0_tmp[index[0_dim]][index[1_dim]]);
                });
            }
        } else {
            u_matmul_generic<mamtul_pack_kind::pack_mkn, AccumulateC,
                             TransposedA, TransposedB, M0Tile, N0Tile, TLhsElem,
                             TRhsElem, TOutElem, Arch>
                impl;
            impl(a, b, c0, K);
        }
    }
};
} // namespace ukernels

template <ukernels::mamtul_pack_kind PackKind, bool AccumulateC,
          bool TransposedA, bool TransposedB, dim_t M0Tile, dim_t N0Tile,
          class TA, class TB, class TC>
constexpr void u_matmul(const TA &a, const TB &b, TC &c, dim_t K) noexcept {
    using TLhsElem = std::decay_t<typename TA::element_type>;
    using TRhsElem = std::decay_t<typename TB::element_type>;
    using TOutElem = std::decay_t<typename TC::element_type>;
    ukernels::u_matmul<PackKind, AccumulateC, TransposedA, TransposedB, M0Tile,
                       N0Tile, TLhsElem, TRhsElem, TOutElem, true>
        impl;
    impl(a, b, c, K);
}
} // namespace nncase::ntt<|MERGE_RESOLUTION|>--- conflicted
+++ resolved
@@ -168,10 +168,6 @@
 
     template <class TA, class TB, class TC>
     constexpr void operator()(const TA &a, const TB &b, TC &c0,
-<<<<<<< HEAD
-                              dim_t K) noexcept {
-        TOutElem c0_tmp[M0Tile][N0Tile];
-=======
                               size_t K) noexcept {
 
         constexpr auto m0_scale =
@@ -184,19 +180,36 @@
         constexpr auto n0_tile_scaled = n0_scale * N0Tile;
 
         TOutElem c0_tmp[m0_tile_scaled][n0_tile_scaled];
->>>>>>> f2ff6a95
         ntt::apply(c0.shape(), [&](auto index) {
             c0_tmp[index[0_dim]][index[1_dim]] =
                 AccumulateC ? c0(index) : TOutElem{};
         });
 
-<<<<<<< HEAD
-        for (dim_t k1 = 0; k1 < K; k1++) {
-            auto a0 = a.view(make_shape(0_dim, k1), fixed_shape_v<M0Tile, 1>);
-            auto b0 = b.view(
-                ntt::where(std::integral_constant<bool, TransposedB>{},
-                            make_shape(0_dim, k1), make_shape(k1, 0_dim)),
-                b_stride);
+        using TLhsElemExpanded =
+            cast_fixed_tensor_element_type<TOutElem, float>::type;
+        TLhsElemExpanded c0_grouped[m0_tile_scaled][n0_tile_scaled];
+        if constexpr (IsScalar<TLhsElemExpanded>) {
+            for (size_t i = 0; i < m0_tile_scaled; i++) {
+                for (size_t j = 0; j < n0_tile_scaled; j++) {
+                    c0_grouped[i][j] = (float)c0_tmp[i][j];
+                }
+            }
+        } else {
+            for (size_t i = 0; i < m0_tile_scaled; i++) {
+                for (size_t j = 0; j < n0_tile_scaled; j++) {
+                    ntt::apply(c0_grouped[i][j].shape(), [&](auto index) {
+                        c0_grouped[i][j](index) = (float)c0_tmp[i][j](index);
+                    });
+                }
+            }
+        }
+
+        for (size_t k1 = 0; k1 < K; k1++) {
+            auto a0 =
+                a.view(make_ranked_shape(0, k1), fixed_shape<M0Tile, 1>{});
+            auto b0 = b.view(TransposedB ? make_ranked_shape(0, k1)
+                                         : make_ranked_shape(k1, 0),
+                             BStride{});
             TLhsElem a0_tmp[M0Tile];
             TRhsElem b0_tmp[N0Tile];
 
@@ -211,51 +224,6 @@
                 b0_tmp[index[0]] = b0(b0_index);
             });
 
-            for (dim_t n = 0; n < N0Tile; n++) {
-                for (dim_t m = 0; m < M0Tile; m++) {
-                    u_mul_add<PackKind, true>(a0_tmp[m], b0_tmp[n],
-                                              c0_tmp[m][n]);
-=======
-        using TLhsElemExpanded =
-            cast_fixed_tensor_element_type<TOutElem, float>::type;
-        TLhsElemExpanded c0_grouped[m0_tile_scaled][n0_tile_scaled];
-        if constexpr (IsScalar<TLhsElemExpanded>) {
-            for (size_t i = 0; i < m0_tile_scaled; i++) {
-                for (size_t j = 0; j < n0_tile_scaled; j++) {
-                    c0_grouped[i][j] = (float)c0_tmp[i][j];
-                }
-            }
-        } else {
-            for (size_t i = 0; i < m0_tile_scaled; i++) {
-                for (size_t j = 0; j < n0_tile_scaled; j++) {
-                    ntt::apply(c0_grouped[i][j].shape(), [&](auto index) {
-                        c0_grouped[i][j](index) = (float)c0_tmp[i][j](index);
-                    });
-                }
-            }
-        }
-
-        for (size_t k1 = 0; k1 < K; k1++) {
-            auto a0 =
-                a.view(make_ranked_shape(0, k1), fixed_shape<M0Tile, 1>{});
-            auto b0 = b.view(TransposedB ? make_ranked_shape(0, k1)
-                                         : make_ranked_shape(k1, 0),
-                             BStride{});
-            TLhsElem a0_tmp[M0Tile];
-            TRhsElem b0_tmp[N0Tile];
-
-            ntt::apply(fixed_shape<M0Tile>{},
-                       [&](auto index) { a0_tmp[index[0]] = a0(index[0], 0); });
-            if constexpr (TransposedB) {
-                ntt::apply(fixed_shape<N0Tile>{}, [&](auto index) {
-                    b0_tmp[index[0]] = b0(index[0], 0);
-                });
-            } else {
-                ntt::apply(fixed_shape<N0Tile>{}, [&](auto index) {
-                    b0_tmp[index[0]] = b0(0, index[0]);
-                });
-            }
-
             if constexpr ((ukernels::mamtul_pack_kind::pack_k == PackKind) &&
                           (!same_type)) {
                 using TLhsElemExpanded =
@@ -565,7 +533,6 @@
                         u_mul_add<PackKind, true>(a0_tmp[m], b0_tmp[n],
                                                   c0_tmp[m][n]);
                     }
->>>>>>> f2ff6a95
                 }
             }
         }
@@ -670,10 +637,6 @@
 
     template <class TA, class TB, class TC>
     constexpr void operator()(const TA &a, const TB &b, TC &c0,
-<<<<<<< HEAD
-                              dim_t K) noexcept {
-        TOutElem c0_tmp[M0Tile][N0Tile];
-=======
                               size_t K) noexcept {
         constexpr auto m0_scale =
             ukernels::u_type_scale<ukernels::mamtul_pack_kind::pack_kn, TA, TB,
@@ -688,20 +651,11 @@
         constexpr auto n0_tile_scaled = n0_scale * N0Tile;
 
         TOutElem c0_tmp[m0_tile_scaled][n0_tile_scaled];
->>>>>>> f2ff6a95
         ntt::apply(c0.shape(), [&](auto index) {
             c0_tmp[index[0_dim]][index[1_dim]] =
                 AccumulateC ? c0(index) : TOutElem{};
         });
 
-<<<<<<< HEAD
-        for (dim_t k1 = 0; k1 < K; k1++) {
-            auto a0 = a.view(make_shape(0_dim, k1), fixed_shape_v<M0Tile, 1>);
-            auto b0 = b.view(ntt::where<TransposedB>(make_shape(0_dim, k1),
-                                                      make_shape(k1, 0_dim)),
-                             b_stride);
-
-=======
         using TLhsElemExpanded =
             cast_fixed_tensor_element_type<TOutElem, float>::type;
         TLhsElemExpanded c0_grouped[m0_tile_scaled][n0_tile_scaled];
@@ -727,7 +681,6 @@
             auto b0 = b.view(TransposedB ? make_ranked_shape(0, k1)
                                          : make_ranked_shape(k1, 0),
                              BStride{});
->>>>>>> f2ff6a95
             for (size_t sk1 = 0; sk1 < TLhsElem::shape()[0]; sk1++) {
                 using TSubLhsElem = typename TLhsElem::element_type;
                 using TSubRhsElem = ntt::vector<typename TRhsElem::element_type,
@@ -735,12 +688,7 @@
 
                 TSubLhsElem a0_tmp[M0Tile];
                 TSubRhsElem b0_tmp[N0Tile];
-<<<<<<< HEAD
-
-                ntt::apply(fixed_shape_v<M0Tile>, [&](auto index) {
-=======
                 ntt::apply(fixed_shape<M0Tile>{}, [&](auto index) {
->>>>>>> f2ff6a95
                     a0_tmp[index[0]] = a0(index[0], 0)(sk1);
                 });
                 ntt::apply(fixed_shape_v<N0Tile>, [&](auto index) {
@@ -750,12 +698,6 @@
                     b0_tmp[index[0]] = b0(b0_index)(sk1);
                 });
 
-<<<<<<< HEAD
-                for (dim_t n = 0; n < N0Tile; n++) {
-                    for (dim_t m = 0; m < M0Tile; m++) {
-                        c0_tmp[m][n] =
-                            ntt::mul_add(a0_tmp[m], b0_tmp[n], c0_tmp[m][n]);
-=======
                 if constexpr (!same_type) {
 
                     using TLhsElemExpanded = float;
@@ -807,7 +749,6 @@
                             c0_tmp[m][n] = ntt::mul_add(a0_tmp[m], b0_tmp[n],
                                                         c0_tmp[m][n]);
                         }
->>>>>>> f2ff6a95
                     }
                 }
             }
