﻿// Copyright (c) Canaan Inc. All rights reserved.
// Licensed under the Apache license. See LICENSE file in the project root for full license information.

using System;
using System.Collections.Generic;
using System.Collections.Immutable;
using Microsoft.VisualBasic.CompilerServices;
using Nncase;
using Nncase.CostModel;
using Nncase.IR;
using Xunit;

namespace Nncase.Tests.CoreTest;

public sealed class UnitTestCost
{
    [Fact]
    public void TestGetCPUCyclesOfUnary()
    {
        Assert.Equal((UInt128)1, CostUtility.GetCPUCyclesOfUnary(UnaryOp.Abs));
        Assert.Equal((UInt128)8, CostUtility.GetCPUCyclesOfUnary(UnaryOp.Acos));
        Assert.Equal((UInt128)8, CostUtility.GetCPUCyclesOfUnary(UnaryOp.Acosh));
        Assert.Equal((UInt128)8, CostUtility.GetCPUCyclesOfUnary(UnaryOp.Asin));
        Assert.Equal((UInt128)8, CostUtility.GetCPUCyclesOfUnary(UnaryOp.Asinh));
        Assert.Equal((UInt128)1, CostUtility.GetCPUCyclesOfUnary(UnaryOp.Ceil));
        Assert.Equal((UInt128)8, CostUtility.GetCPUCyclesOfUnary(UnaryOp.Cos));
        Assert.Equal((UInt128)8, CostUtility.GetCPUCyclesOfUnary(UnaryOp.Cosh));
        Assert.Equal((UInt128)8, CostUtility.GetCPUCyclesOfUnary(UnaryOp.Exp));
        Assert.Equal((UInt128)1, CostUtility.GetCPUCyclesOfUnary(UnaryOp.Floor));
        Assert.Equal((UInt128)8, CostUtility.GetCPUCyclesOfUnary(UnaryOp.Log));
        Assert.Equal((UInt128)1, CostUtility.GetCPUCyclesOfUnary(UnaryOp.Neg));
        Assert.Equal((UInt128)1, CostUtility.GetCPUCyclesOfUnary(UnaryOp.Round));
        Assert.Equal((UInt128)4, CostUtility.GetCPUCyclesOfUnary(UnaryOp.Rsqrt));
        Assert.Equal((UInt128)8, CostUtility.GetCPUCyclesOfUnary(UnaryOp.Sin));
        Assert.Equal((UInt128)8, CostUtility.GetCPUCyclesOfUnary(UnaryOp.Sinh));
        Assert.Equal((UInt128)1, CostUtility.GetCPUCyclesOfUnary(UnaryOp.Sign));
        Assert.Equal((UInt128)8, CostUtility.GetCPUCyclesOfUnary(UnaryOp.Sqrt));
        Assert.Equal((UInt128)2, CostUtility.GetCPUCyclesOfUnary(UnaryOp.Square));
        Assert.Equal((UInt128)8, CostUtility.GetCPUCyclesOfUnary(UnaryOp.Tanh));
        Assert.Equal((UInt128)1, CostUtility.GetCPUCyclesOfUnary(UnaryOp.BitwiseNot));
        Assert.Equal((UInt128)1, CostUtility.GetCPUCyclesOfUnary(UnaryOp.LogicalNot));
    }

    [Fact]
    public void TestGetCPUCyclesOfBinary()
    {
        Assert.Equal((UInt128)1, CostUtility.GetCPUCyclesOfBinary(BinaryOp.Add));
        Assert.Equal((UInt128)1, CostUtility.GetCPUCyclesOfBinary(BinaryOp.Sub));
        Assert.Equal((UInt128)2, CostUtility.GetCPUCyclesOfBinary(BinaryOp.Mul));
        Assert.Equal((UInt128)8, CostUtility.GetCPUCyclesOfBinary(BinaryOp.Div));
        Assert.Equal((UInt128)8, CostUtility.GetCPUCyclesOfBinary(BinaryOp.Mod));
        Assert.Equal((UInt128)1, CostUtility.GetCPUCyclesOfBinary(BinaryOp.Min));
        Assert.Equal((UInt128)1, CostUtility.GetCPUCyclesOfBinary(BinaryOp.Max));
        Assert.Equal((UInt128)8, CostUtility.GetCPUCyclesOfBinary(BinaryOp.Pow));
        Assert.Equal((UInt128)1, CostUtility.GetCPUCyclesOfBinary(BinaryOp.BitwiseAnd));
        Assert.Equal((UInt128)1, CostUtility.GetCPUCyclesOfBinary(BinaryOp.BitwiseOr));
        Assert.Equal((UInt128)1, CostUtility.GetCPUCyclesOfBinary(BinaryOp.BitwiseXor));
        Assert.Equal((UInt128)1, CostUtility.GetCPUCyclesOfBinary(BinaryOp.LogicalAnd));
        Assert.Equal((UInt128)1, CostUtility.GetCPUCyclesOfBinary(BinaryOp.LogicalOr));
        Assert.Equal((UInt128)1, CostUtility.GetCPUCyclesOfBinary(BinaryOp.LogicalXor));
        Assert.Equal((UInt128)1, CostUtility.GetCPUCyclesOfBinary(BinaryOp.LeftShift));
        Assert.Equal((UInt128)1, CostUtility.GetCPUCyclesOfBinary(BinaryOp.RightShift));
    }
<<<<<<< HEAD
=======

    [Fact]
    public void TestGetCPUCyclesOfMax()
    {
        Assert.Equal((UInt128)1, CostUtility.GetCPUCyclesOfMax());
    }

    [Fact]
    public void TestGetCPUCyclesOfCompare()
    {
        Assert.Equal((UInt128)1, CostUtility.GetCPUCyclesOfCompare());
    }

    [Fact]
    public void TestGetReshapeCost()
    {
        var cost = new Cost
        {
            [CostFactorNames.CPUCycles] = 1,
        };
        Assert.Equal(cost, CostUtility.GetReshapeCost());
    }

    [Fact]
    public void TestGetBroadcastCost()
    {
        var cost = new Cost()
        {
            [CostFactorNames.MemoryLoad] = CostUtility.GetMemoryAccess(new TensorType(DataTypes.Int32, new[] { 1, 2, 4, 8 })),
            [CostFactorNames.MemoryStore] = CostUtility.GetMemoryAccess(new TensorType(DataTypes.Int32, new[] { 1, 2, 4, 8 })),
            [CostFactorNames.CPUCycles] = 1,
        };
        Assert.Equal(cost, CostUtility.GetBroadcastCost(new TensorType(DataTypes.Int32, new[] { 1, 2, 4, 8 }), new TensorType(DataTypes.Int32, new[] { 1, 2, 4, 8 })));
    }

    [Fact]
    public void TestGetCPUCycles()
    {
        Assert.Equal((UInt128)1, CostUtility.GetCPUCycles(DataTypes.Int32));
        Assert.Equal((UInt128)0, CostUtility.GetCPUCycles(new TupleType(new List<IRType>())));
    }

    [Fact]
    public void TestGetFakeMemoryAccess()
    {
        Assert.Equal((UInt128)0, CostUtility.GetFakeMemoryAccess(DataTypes.Float32, 0));
        Assert.Equal((UInt128)0, CostUtility.GetFakeMemoryAccess(new TupleType(new List<IRType>()), 0));
    }

    [Fact]
    public void TestGetMemoryAccess()
    {
        Assert.Equal((UInt128)8, CostUtility.GetMemoryAccess(DataTypes.Float32, DataTypes.Float32));
    }

    [Fact]
    public void TestDoubleCostSumErrorCase()
    {
        // note when use double costs, somtime the value sum will got error.
        var c = new Cost()
        {
            [CostFactorNames.MemoryLoad] = (UInt128)1651643172136040,
            [CostFactorNames.MemoryStore] = (UInt128)953885239498522,
            [CostFactorNames.CPUCycles] = (UInt128)13437180688291688,
        };

        var c2 = new Cost()
        {
            [CostFactorNames.CPUCycles] = UInt128.One,
        };

        Assert.Equal((UInt128)16042709099926251, (c2 + c).Score);
    }
>>>>>>> 7d381a7d
}<|MERGE_RESOLUTION|>--- conflicted
+++ resolved
@@ -1,6 +1,5 @@
 ﻿// Copyright (c) Canaan Inc. All rights reserved.
 // Licensed under the Apache license. See LICENSE file in the project root for full license information.
-
 using System;
 using System.Collections.Generic;
 using System.Collections.Immutable;
@@ -61,8 +60,6 @@
         Assert.Equal((UInt128)1, CostUtility.GetCPUCyclesOfBinary(BinaryOp.LeftShift));
         Assert.Equal((UInt128)1, CostUtility.GetCPUCyclesOfBinary(BinaryOp.RightShift));
     }
-<<<<<<< HEAD
-=======
 
     [Fact]
     public void TestGetCPUCyclesOfMax()
@@ -136,5 +133,4 @@
 
         Assert.Equal((UInt128)16042709099926251, (c2 + c).Score);
     }
->>>>>>> 7d381a7d
 }