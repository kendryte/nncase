--- conflicted
+++ resolved
@@ -104,7 +104,7 @@
     void AssertInferShape(Expr expr, Shape shape)
     {
         Assert.True(CompilerServices.InferenceType(expr));
-        Assert.Equal(shape, expr.CheckedShape);
+        Assert.Equal(expr.CheckedShape, shape);
     }
 
     [Fact]
@@ -138,7 +138,6 @@
             4, 5, 6, 1);
     }
 
-<<<<<<< HEAD
 
     public void AssertReshape(Expr input, int[] reshapeArgs, int[] expectShape)
     {
@@ -153,7 +152,8 @@
         AssertReshape(input, new[] { -1, 5, 6, 7}, new[] {4, 5, 6, 7});
         AssertReshape(input, new[] { -1, 5, 3, 7}, new[] {8, 5, 3, 7});
         AssertReshape(input, new[] { -1}, new[] {4 * 5 * 6 * 7});
-=======
+    }
+
     [Fact]
     public void TestReInference()
     {
@@ -167,6 +167,5 @@
         var y = x with { TypeAnnotation = TensorType.Scalar(DataTypes.Int32) };
         var new_f = f with { Body = y + b, Parameters = new[] { y } };
         Assert.True(CompilerServices.InferenceType(new_f));
->>>>>>> 724bea31
     }
 }