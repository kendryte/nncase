--- conflicted
+++ resolved
@@ -884,13 +884,7 @@
           "Nncase.Modules.StackVM": "[1.0.0, )",
           "Nncase.Passes": "[1.0.0, )",
           "Nncase.Schedule": "[1.0.0, )",
-<<<<<<< HEAD
-          "Razor.Templating.Core": "[1.9.0, )"
-=======
-          "QuikGraph": "[2.5.0, )",
-          "QuikGraph.Graphviz": "[2.5.0, )",
           "Razor.Templating.Core": "[2.0.0, )"
->>>>>>> 82a757e0
         }
       },
       "nncase.modules.stackvm": {
