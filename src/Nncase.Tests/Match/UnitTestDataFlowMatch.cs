using System;
using System.Collections.Generic;
using Nncase;
using Nncase.IR;
using Nncase.IR.Math;
using Nncase.IR.Tensors;
using Nncase.PatternMatch;
using Nncase.Transform;
using Nncase.Transform.Rules.Neutral;
using Xunit;
using static Nncase.IR.F.Math;
using static Nncase.IR.F.Tensors;
using static Nncase.IR.TypePatternUtility;
using static Nncase.PatternMatch.F.Math;
using static Nncase.PatternMatch.F.NN;
using static Nncase.PatternMatch.Utility;

namespace Nncase.Tests.MatchTest;

<<<<<<< HEAD
public class UnitTestDataFlowMatch
{
    //     [Fact]
    //     public void TestMatchDataFlowCallCommutive()
    //     {
    //         Var x = "x", y = "y";
    //         var addpat = IsBinary(BinaryOp.Add, IsVar(), IsVar());
    //         Assert.Single(Match(x + y, addpat));
    //         Assert.Single(Match(y + x, addpat));
    //         var mulpat = IsBinary(BinaryOp.Mul, IsVar(), IsVar());
    //         Assert.Single(Match(y * x, mulpat));
    //         Assert.Single(Match(x * y, mulpat));
    //     }

    //     [Fact]
    //     public void TestMatchDataFlowNoCallCommutive()
    //     {
    //         Var x = "x", y = "y";
    //         var addpat = IsBinary(BinaryOp.Sub, x, y);
    //         Assert.Single(Match(x - y, addpat));
    //         Assert.Empty(Match(y - x, addpat));
    //         var mulpat = IsBinary(BinaryOp.Div, x, y);
    //         Assert.Single(Match(x / y, mulpat));
    //         Assert.Empty(Match(y / x, mulpat));
    //     }

    //     [Fact]
    //     public void TestMatchDataFlowCall()
    //     {
    //         Var x = "x", y = "y";
    //         var addpat = IsBinary(BinaryOp.Add, IsWildcard(), IsWildcard());
    //         Assert.Single(Match(x + y, addpat));

    //         var callpat = IsWildcard();
    //         Assert.Single(Match(Square(x), callpat));
    //         Assert.Single(Match(x + y, callpat));
    //     }

    //     [Fact]
    //     public void TestNoMatchDataFlowFunc()
    //     {
    //         Var x = "x", y = "y";
    //         var pat = IsBinary(BinaryOp.Add, IsWildcard(), IsWildcard());
    //         Assert.Empty(Match(x - y, pat));
    //     }

    //     [Fact]
    //     public void TestMatchDataFlowConst()
    //     {
    //         Var x = "x", y = "y";
    //         var pat = IsBinary(BinaryOp.Sub, IsWildcard(), IsConst());
    //         Assert.Single(Match((x + y) - 100, pat));
    //     }

    //     [Fact]
    //     public void TestMatchDataFlowTuple()
    //     {
    //         Var x = "x", y = "y";
    //         var z = x + y;
    //         var tuple = new IR.Tuple(x, y, z);
    //         var tuplepat = IsTuple(IsVar(), IsWildcard(), IsBinary(BinaryOp.Add, IsWildcard(), IsWildcard()));

    //         Assert.Single(Match(tuple, tuplepat));

    //         var tuplepat2 = IsTuple();
    //         Assert.Single(Match(tuple, tuplepat2));
    //     }

    //     [Fact]
    //     public void TestNotMatchFoldConstCall()
    //     {
    //         var rule = new Transform.Rule.FoldConstCall();
    //         Var x = "x";
    //         var z = x + 1;
    //         Assert.Empty(Match(z, rule.Pattern));
    //     }

    //     [Fact]
    //     public void TestMatchFoldConstCallTwice()
    //     {
    //         var rule = new Transform.Rule.FoldConstCall();

    //         var z = Concat(new IR.Tuple((Const)2, (Const)1, (Const)2), 0);
    //         Assert.Single(Match(z, rule.Pattern));
    //         rule.Pattern.Clear();
    //         Assert.Single(Match(z, rule.Pattern));
    //     }

    //     [Fact]
    //     public void TestMatchFoldConstCallTwiceFalse()
    //     {
    //         var rule = new Transform.Rule.FoldConstCall();

    //         var z = Concat(new IR.Tuple((Var)"x", (Const)1, (Const)2), 0);
    //         Assert.Empty(Match(z, rule.Pattern));

    //         rule.Pattern.Clear();
    //         var z1 = Concat(new IR.Tuple((Const)4.0f, (Const)1.0f, (Const)1, (Const)2), 0);
    //         Assert.Single(Match(z1, rule.Pattern));
    //     }
=======
public class UnitTestDataFlowMatch : TestFixture.UnitTestFixtrue
{
    [Fact]
    public void TestMatchDataFlowCallCommutive()
    {
        Var x = "x", y = "y";
        var addpat = IsBinary(BinaryOp.Add, IsVar(), IsVar());
        Assert.True(CompilerServices.TryMatchRoot(x + y, addpat, out var _));
        Assert.True(CompilerServices.TryMatchRoot(y + x, addpat, out var _));
        var mulpat = IsBinary(BinaryOp.Mul, IsVar(), IsVar());
        Assert.True(CompilerServices.TryMatchRoot(y * x, mulpat, out var _));
        Assert.True(CompilerServices.TryMatchRoot(x * y, mulpat, out var _));
    }

    [Fact]
    public void TestMatchDataFlowNoCallCommutive()
    {
        Var x = "x", y = "y";
        var subpat = IsBinary(BinaryOp.Sub, x, y);
        Assert.True(CompilerServices.TryMatchRoot(x - y, subpat, out var _));
        Assert.True(CompilerServices.TryMatchRoot(y - x, subpat, out var _));
        var mulpat = IsBinary(BinaryOp.Div, x, y);
        Assert.True(CompilerServices.TryMatchRoot(x / y, mulpat, out var _));
        Assert.True(CompilerServices.TryMatchRoot(y / x, mulpat, out var _));
    }

    [Fact]
    public void TestMatchDataFlowCall()
    {
        Var x = "x", y = "y";
        var addpat = IsBinary(BinaryOp.Add, IsWildcard(), IsWildcard());
        Assert.True(CompilerServices.TryMatchRoot(x + y, addpat, out var _));

        var callpat = IsWildcard();
        Assert.True(CompilerServices.TryMatchRoot(Square(x), callpat, out var _));
        Assert.True(CompilerServices.TryMatchRoot(x + y, callpat, out var _));
    }

    [Fact]
    public void TestNoMatchDataFlowFunc()
    {
        Var x = "x", y = "y";
        var pat = IsBinary(BinaryOp.Add, IsWildcard(), IsWildcard());
        Assert.False(CompilerServices.TryMatchRoot(x - y, pat, out var _));
    }

    [Fact]
    public void TestMatchDataFlowConst()
    {
        Var x = "x", y = "y";
        var pat = IsBinary(BinaryOp.Sub, IsWildcard(), IsConst());
        Assert.True(CompilerServices.TryMatchRoot((x + y) - 100, pat, out var _));
    }

    [Fact]
    public void TestMatchDataFlowTuple()
    {
        Var x = "x", y = "y";
        var z = x + y;
        var tuple = new IR.Tuple(x, y, z);
        var tuplepat = PatternMatch.Utility.IsTuple(new Pattern[] { IsVar(), IsWildcard(), IsBinary(BinaryOp.Add, IsWildcard(), IsWildcard()) }, "tp");

        Assert.True(CompilerServices.TryMatchRoot(tuple, tuplepat, out var _));

        var tuplepat2 = PatternMatch.Utility.IsTuple("tp");
        Assert.True(CompilerServices.TryMatchRoot(tuple, tuplepat2, out var _));
    }

    [Fact]
    public void TestNotMatchFoldConstCall()
    {
        var rule = new Transform.Rules.Neutral.FoldConstCall();
        Var x = "x";
        var z = x + 1;
        Assert.False(CompilerServices.TryMatchRoot(z, rule.Pattern, out var _));
    }

    [Fact]
    public void TestMatchFoldConstCallTupleWithConst()
    {
        var rule = new Transform.Rules.Neutral.FoldConstCall();

        var z = Concat(new IR.Tuple((Const)2, (Const)1, (Const)2), 0);
        CompilerServices.InferenceType(z);
        Assert.True(CompilerServices.TryMatchRoot(z, rule.Pattern, out var _));
    }

    [Fact]
    public void TestMatchFoldConstCallTwiceFalse()
    {
        var rule = new Transform.Rules.Neutral.FoldConstCall();

        var z = Concat(new IR.Tuple(new Var("x",TensorType.Scalar(DataTypes.Int32)), 1, 2), 0);
        CompilerServices.InferenceType(z);
        Assert.False(CompilerServices.TryMatchRoot(z, rule.Pattern, out var _));

        var z1 = Concat(new IR.Tuple(4, 1, 1, 2), 0);
        CompilerServices.InferenceType(z1);
        Assert.True(CompilerServices.TryMatchRoot(z1, rule.Pattern, out var _));
    }
>>>>>>> d4b7779b

    [Fact]
    public void TestMatchSameInput()
    {
        var input_pat = IsWildcard("input");
        var pat = IsBinary(BinaryOp.Mul, input_pat, IsSigmoid(input_pat));

        var input = (Expr)new[] { 1, 2, 3, 4 };
        var expr = input * IR.F.NN.Sigmoid(input);
        CompilerServices.TryMatch(expr, pat, out var res);
        var inp = res["input"];
    }

    private sealed class SimpleRule : IRewriteRule
    {
        public IPattern Pattern { get; } = IsBinary(BinaryOp.Add, IsWildcard("lhs"), IsWildcard("rhs"));

        public Expr? GetReplace(IMatchResult result, RunPassOptions options)
        {
            return (Expr)result["lhs"] - (Expr)result["rhs"];
        }

    }

    [Fact]
    public void TestMatchMultiBranch()
    {
        /*       
        - [ ] dataflow rewrite的pr有bug, 这里只考虑了被match到的节点修改后添加的rewritememo中
            1. 但是实际上如果 ((a - (b + c)) + (c * d)) 修改了b + c => b - c, 然后 b + c添加到rewrite memo中了,但是后续的a - (b+c)是mutator自动构造出来的, 此时在遍历老的expr的时候还是看到是a - (b+c), 并没有起到rewrite memo的作用
            2. 我理解应该是类似egraph, 如果遍历的是被替换过的新节点, 那么之间visit 新节点, 否则应该match老节点的类型, 然后leaf节点则匹配自动update 的ExprMemo中的节点.
         */
        var caseOptions = GetPassOptions();
        Expr a = 1;
        Expr b = 2;
        Expr c = 3;
        Expr d = 4;
        var pre = (a - (b + c)) + (c * d);
        CompilerServices.InferenceType(pre);

        var visitor = new DataFlowRewriteVisitor(new SimpleRule(), caseOptions);
        var post = visitor.Visit(pre);
        Assert.True(visitor.IsMutated);
        CompilerServices.DumpIR(post, "post", caseOptions.DumpDir);

        if (post is Call { Target: IR.Math.Binary { BinaryOp: BinaryOp.Sub } } root_call)
        {
            if (root_call[IR.Math.Binary.Lhs] is Call { Target: IR.Math.Binary { BinaryOp: BinaryOp.Sub } } lhs_call)
            {
                Assert.True(lhs_call[IR.Math.Binary.Rhs] is Call { Target: IR.Math.Binary { BinaryOp: BinaryOp.Sub } });
            }
        }
        else
            Assert.True(false);

    }

    sealed class UnaryFusion : Transform.Rules.Neutral.SingleInputFusion<IR.Math.Unary, IR.Math.Quantize, IR.Math.Dequantize>
    {
        public override string Name { get; } = "UnaryFusion";
    }

    sealed class TransposeFusion : Transform.Rules.Neutral.SingleInputFusion<IR.Tensors.Transpose, IR.Math.Quantize, IR.Math.Dequantize>
    {
        public override string Name { get; } = "TransposeFusion";
    }

    [RuleGenerator]
    public class SimpleFuseTwoFusion : Transform.Rules.Neutral.FuseTwoFusion
    {
        public override Expr EliminateRedundancy(Expr newBodyWithRedundancy, RunPassOptions passOptions)
        {
            return CompilerServices.Rewrite(newBodyWithRedundancy, new[] {
              new Transform.Rules.Neutral.FoldDeQuantQuant(),
            }, passOptions.SetDumpLevel(0));
        }
    }

    [Fact]
    public async void TestMultiFusion()
    {
        /* 
          之前fusion的逻辑是匹配 input -> op -> output 三个节点,然后在ouput上找到对应的 input替换成新的var
          修改过rewrite之后, 在get replace中得到 mutated input ->  op -> old output, 此时在old output上是找不到 mutated input的, 会报错.
          todo 主要问题是get replace得到的root节点是没有更新过的, 但是他的叶节点是更新过的, 带来了思维上的不一致, 如果可以在进入get replace之前构造一个更新后的root, 这样让别人在get replace里面手动遍历节点也不会出错了. 
          note 目前是手动在所有fusion的逻辑里面更新一下, 需要修改的地方有点多.
         */
        var caseOptions = GetPassOptions();
        var input = new Var("input", new TensorType(DataTypes.Float32, new[] { 1, 24, 32, 3 }));
        Function pre;
        {
            var v0 = Quantize(input, new QuantParam(0, 1), DataTypes.BFloat16); // bf16[1,24,32,3]
            var v1 = Transpose(v0, new[] { 0, 3, 1, 2 }); // bf16[1,3,24,32]
            var v2 = Dequantize(v1, new QuantParam(0, 1), DataTypes.Float32); // f32[1,3,24,32]
            var v3 = v2 + IR.F.Random.Normal(DataTypes.Float32, 0, 1, 0, new[] { 1, 3, 24, 32 });
            var v4 = Quantize(v3, new QuantParam(0, 1), DataTypes.BFloat16); // bf16[1,3,24,32]
            var v5 = Unary(UnaryOp.Abs, v4); // bf16[1,3,24,32]
            var v6 = Dequantize(v5, new QuantParam(0, 1), DataTypes.Float32); // f32[1,3,24,32]
            var v7 = v6 - IR.F.Random.Normal(DataTypes.Float32, 0, 1, 0, new[] { 1, 3, 24, 32 });
            var v8 = Quantize(v7, new QuantParam(0, 1), DataTypes.BFloat16); // bf16[1,3,24,32]
            var v9 = Transpose(v8, new[] { 0, 2, 3, 1 }); // bf16[1,24,32,3]
            var v10 = Dequantize(v9, new QuantParam(0, 1), DataTypes.Float32); // f32[1,24,32,3]
            pre = new Function("main", v10, new Var[] { input });
        }
        CompilerServices.InferenceType(pre);

        var pass = new DataflowPass("Fusion")
            {
                new UnaryFusion(),
                new TransposeFusion(),
            };

        var post = await pass.RunAsync(pre, caseOptions);

    }

    [Fact]
    public async void TestFuseMultiFusion()
    {
        var caseOptions = GetPassOptions();
        var input = new Var("input", new TensorType(DataTypes.Float32, new[] { 1, 24, 32, 3 }));
        Function pre;
        {
            var v0 = Quantize(input, new QuantParam(0, 1), DataTypes.BFloat16); // bf16[1,24,32,3]
            var v1 = Transpose(v0, new[] { 0, 3, 1, 2 }); // bf16[1,3,24,32]
            var v2 = Dequantize(v1, new QuantParam(0, 1), DataTypes.Float32); // f32[1,3,24,32]
            var v3 = v2 + IR.F.Random.Normal(DataTypes.Float32, 0, 1, 0, new[] { 1, 3, 24, 32 });
            var v4 = Quantize(v3, new QuantParam(0, 1), DataTypes.BFloat16); // bf16[1,3,24,32]
            var v5 = Unary(UnaryOp.Abs, v4); // bf16[1,3,24,32]
            var v6 = Dequantize(v5, new QuantParam(0, 1), DataTypes.Float32); // f32[1,3,24,32]
            var v8 = Quantize(v6, new QuantParam(0, 1), DataTypes.BFloat16); // bf16[1,3,24,32]
            var v9 = Transpose(v8, new[] { 0, 2, 3, 1 }); // bf16[1,24,32,3]
            var v10 = Dequantize(v9, new QuantParam(0, 1), DataTypes.Float32); // f32[1,24,32,3]
            pre = new Function("main", v10, new Var[] { input });
        }
        CompilerServices.InferenceType(pre);

        var pass = new DataflowPass("Fusion")
            {
                new UnaryFusion(),
                new TransposeFusion(),
            };

        var post = await pass.RunAsync(pre, caseOptions);

        var pass2 = new DataflowPass("FuseFusion")
        {
          new SimpleFuseTwoFusion()
        };
        var post2 = await pass2.RunAsync(post, caseOptions);
    }

    [Fact]
    public async void TestMatchPairLayerFusion()
    {
        var caseOptions = GetPassOptions();
        var input = new Var("input", new TensorType(DataTypes.Float32, new[] { 1, 24, 32, 3 }));
        Function pre;
        {
            var v4 = Quantize(input, new QuantParam(0, 1), DataTypes.BFloat16); // bf16[1,3,24,32]
            var v5 = Unary(UnaryOp.Abs, v4); // bf16[1,3,24,32]
            var v6 = Dequantize(v5, new QuantParam(0, 1), DataTypes.Float32); // f32[1,3,24,32]
            var v8 = Quantize(v6, new QuantParam(0, 1), DataTypes.BFloat16); // bf16[1,3,24,32]
            var v9 = Transpose(v8, new[] { 0, 2, 3, 1 }); // bf16[1,24,32,3]
            var v10 = Dequantize(v9, new QuantParam(0, 1), DataTypes.Float32); // f32[1,24,32,3]
            pre = new Function("main", v10, new Var[] { input });
        }
        CompilerServices.InferenceType(pre);

        var pass = new DataflowPass("Fusion")
        {
            new UnaryFusion(),
            new TransposeFusion(),
        };

        var post = await pass.RunAsync(pre, caseOptions);

        var pass2 = new DataflowPass("FuseFusion")
        {
            new SimpleFuseTwoFusion()
        };
        var post2 = await pass2.RunAsync(post, caseOptions);
        var isMatch = CompilerServices.TryMatch(post2, IsPairLayerFusion<Unary, Transpose, Quantize, Dequantize>("StackVM", "unary"), out var t);
        Assert.True(isMatch);
    }

    [Fact]
    public async void TestMatchPairLayerFusionForSingleFusion()
    {
        var caseOptions = GetPassOptions();
        var input = new Var("input", new TensorType(DataTypes.Float32, new[] { 1, 24, 32, 3 }));
        Function pre;
        {
            var v4 = Quantize(input, new QuantParam(0, 1), DataTypes.BFloat16); // bf16[1,3,24,32]
            var v5 = Unary(UnaryOp.Abs, v4); // bf16[1,3,24,32]
            var v6 = Dequantize(v5, new QuantParam(0, 1), DataTypes.Float32); // f32[1,3,24,32]
            pre = new Function("main", v6, new Var[] { input });
        }
        CompilerServices.InferenceType(pre);
        var pass = new DataflowPass("Fusion")
        {
            new UnaryFusion(),
        };
        var result = await pass.RunAsync(pre, caseOptions);
        var isMatch = CompilerServices.TryMatch(result, IsPairLayerFusion<Unary, Transpose, Quantize, Dequantize>("StackVM", "unary"), out var t);
        Assert.True(isMatch);
    }
}<|MERGE_RESOLUTION|>--- conflicted
+++ resolved
@@ -17,108 +17,6 @@
 
 namespace Nncase.Tests.MatchTest;
 
-<<<<<<< HEAD
-public class UnitTestDataFlowMatch
-{
-    //     [Fact]
-    //     public void TestMatchDataFlowCallCommutive()
-    //     {
-    //         Var x = "x", y = "y";
-    //         var addpat = IsBinary(BinaryOp.Add, IsVar(), IsVar());
-    //         Assert.Single(Match(x + y, addpat));
-    //         Assert.Single(Match(y + x, addpat));
-    //         var mulpat = IsBinary(BinaryOp.Mul, IsVar(), IsVar());
-    //         Assert.Single(Match(y * x, mulpat));
-    //         Assert.Single(Match(x * y, mulpat));
-    //     }
-
-    //     [Fact]
-    //     public void TestMatchDataFlowNoCallCommutive()
-    //     {
-    //         Var x = "x", y = "y";
-    //         var addpat = IsBinary(BinaryOp.Sub, x, y);
-    //         Assert.Single(Match(x - y, addpat));
-    //         Assert.Empty(Match(y - x, addpat));
-    //         var mulpat = IsBinary(BinaryOp.Div, x, y);
-    //         Assert.Single(Match(x / y, mulpat));
-    //         Assert.Empty(Match(y / x, mulpat));
-    //     }
-
-    //     [Fact]
-    //     public void TestMatchDataFlowCall()
-    //     {
-    //         Var x = "x", y = "y";
-    //         var addpat = IsBinary(BinaryOp.Add, IsWildcard(), IsWildcard());
-    //         Assert.Single(Match(x + y, addpat));
-
-    //         var callpat = IsWildcard();
-    //         Assert.Single(Match(Square(x), callpat));
-    //         Assert.Single(Match(x + y, callpat));
-    //     }
-
-    //     [Fact]
-    //     public void TestNoMatchDataFlowFunc()
-    //     {
-    //         Var x = "x", y = "y";
-    //         var pat = IsBinary(BinaryOp.Add, IsWildcard(), IsWildcard());
-    //         Assert.Empty(Match(x - y, pat));
-    //     }
-
-    //     [Fact]
-    //     public void TestMatchDataFlowConst()
-    //     {
-    //         Var x = "x", y = "y";
-    //         var pat = IsBinary(BinaryOp.Sub, IsWildcard(), IsConst());
-    //         Assert.Single(Match((x + y) - 100, pat));
-    //     }
-
-    //     [Fact]
-    //     public void TestMatchDataFlowTuple()
-    //     {
-    //         Var x = "x", y = "y";
-    //         var z = x + y;
-    //         var tuple = new IR.Tuple(x, y, z);
-    //         var tuplepat = IsTuple(IsVar(), IsWildcard(), IsBinary(BinaryOp.Add, IsWildcard(), IsWildcard()));
-
-    //         Assert.Single(Match(tuple, tuplepat));
-
-    //         var tuplepat2 = IsTuple();
-    //         Assert.Single(Match(tuple, tuplepat2));
-    //     }
-
-    //     [Fact]
-    //     public void TestNotMatchFoldConstCall()
-    //     {
-    //         var rule = new Transform.Rule.FoldConstCall();
-    //         Var x = "x";
-    //         var z = x + 1;
-    //         Assert.Empty(Match(z, rule.Pattern));
-    //     }
-
-    //     [Fact]
-    //     public void TestMatchFoldConstCallTwice()
-    //     {
-    //         var rule = new Transform.Rule.FoldConstCall();
-
-    //         var z = Concat(new IR.Tuple((Const)2, (Const)1, (Const)2), 0);
-    //         Assert.Single(Match(z, rule.Pattern));
-    //         rule.Pattern.Clear();
-    //         Assert.Single(Match(z, rule.Pattern));
-    //     }
-
-    //     [Fact]
-    //     public void TestMatchFoldConstCallTwiceFalse()
-    //     {
-    //         var rule = new Transform.Rule.FoldConstCall();
-
-    //         var z = Concat(new IR.Tuple((Var)"x", (Const)1, (Const)2), 0);
-    //         Assert.Empty(Match(z, rule.Pattern));
-
-    //         rule.Pattern.Clear();
-    //         var z1 = Concat(new IR.Tuple((Const)4.0f, (Const)1.0f, (Const)1, (Const)2), 0);
-    //         Assert.Single(Match(z1, rule.Pattern));
-    //     }
-=======
 public class UnitTestDataFlowMatch : TestFixture.UnitTestFixtrue
 {
     [Fact]
@@ -219,7 +117,6 @@
         CompilerServices.InferenceType(z1);
         Assert.True(CompilerServices.TryMatchRoot(z1, rule.Pattern, out var _));
     }
->>>>>>> d4b7779b
 
     [Fact]
     public void TestMatchSameInput()
