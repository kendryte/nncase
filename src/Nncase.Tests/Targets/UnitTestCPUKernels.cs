--- conflicted
+++ resolved
@@ -162,7 +162,6 @@
         await RunCases($"Theory{count}", feedDict, new[] { post });
     }
 
-<<<<<<< HEAD
     [Theory]
     [InlineData([new long[] { 32, 64 }, new int[] { 2 }, 0])]
     [InlineData([new long[] { 8, 4 }, new int[] { 4, 2 }, 1])]
@@ -206,8 +205,6 @@
         await RunCases($"Theory{count}", feedDict, posts);
     }
 
-=======
->>>>>>> ded837f1
     [Fact]
     public async Task TestMatmulBinaryBinary()
     {
@@ -303,7 +300,6 @@
     }
 
     [Theory]
-<<<<<<< HEAD
     [InlineData(new object[] { new long[] { 4, 8, 16, 32 }, new[] { 1 }, 0 })]
     [InlineData(new object[] { new long[] { 1, 64, 384, 128 }, new[] { 4 }, 1 })]
     public async Task TestDynamicUnary(long[] shape, int[] hierarchy, int count)
@@ -339,8 +335,6 @@
     }
 
     [Theory]
-=======
->>>>>>> ded837f1
     [MemberData(nameof(TestPackBinaryData))]
     public async Task TestPackBinary(BinaryOp op, long[] lhsShape, long[] rhsShape, int[] hierarchy, int[][] sbps, int count)
     {
