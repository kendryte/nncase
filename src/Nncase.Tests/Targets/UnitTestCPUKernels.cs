--- conflicted
+++ resolved
@@ -686,10 +686,6 @@
     }
 
     [Theory]
-<<<<<<< HEAD
-    [MemberData(nameof(TestVectorizeBinaryData))]
-    public async Task TestVectorizeBinary(BinaryOp op, long[] lhsShape, long[] rhsShape, int[] hierarchy, int[][] sbps, int count)
-=======
     [InlineData(new object[] { new long[] { 101, 256 }, 1, new[] { 8 }, 0, 0 })]
     [InlineData(new object[] { new long[] { 13, 64, 256 }, 2, new[] { 2, 4 }, 0, 1 })]
     public async Task TestDynamicLayerNorm(long[] shape, int axis, int[] hierarchy, int dynamicAxis, int count)
@@ -715,16 +711,15 @@
             { dimVar, Value.FromTensor(shape[dynamicAxis]) },
         };
 
-        var rule = new Passes.Rules.NTT.PackLayerNorm(Rank, Lane);
-        CompilerServices.TryMatch(pre, rule.Pattern, out var result);
-        var posts = new[] { pre }.Concat(rule.GetReplaceCandidates(result!, new Passes.RunPassContext()));
-        await RunCases($"Theory{count}", feedDict, posts);
-    }
-
-    [Theory]
-    [MemberData(nameof(TestPackBinaryData))]
-    public async Task TestPackBinary(BinaryOp op, long[] lhsShape, long[] rhsShape, int[] hierarchy, int[][] sbps, int count)
->>>>>>> 88dd1301
+        var rule = new Passes.Rules.NTT.VectorizeLayerNorm(Rank, Lane);
+        CompilerServices.TryMatch(pre, rule.Pattern, out var result);
+        var posts = new[] { pre }.Concat(rule.GetReplaceCandidates(result!, new Passes.RunPassContext()));
+        await RunCases($"Theory{count}", feedDict, posts);
+    }
+
+    [Theory]
+    [MemberData(nameof(TestVectorizeBinaryData))]
+    public async Task TestVectorizeBinary(BinaryOp op, long[] lhsShape, long[] rhsShape, int[] hierarchy, int[][] sbps, int count)
     {
         var targetOptions = (NTTTargetOptions)CompileOptions.TargetOptions;
         targetOptions.Hierarchies[0] = hierarchy;
