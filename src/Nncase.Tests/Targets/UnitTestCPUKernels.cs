﻿// Copyright (c) Canaan Inc. All rights reserved.
// Licensed under the Apache license. See LICENSE file in the project root for full license information.

using System;
using System.Collections.Generic;
using System.IO;
using System.Linq;
using System.Runtime;
using System.Runtime.InteropServices;
using System.Runtime.Intrinsics;
using System.Text;
using System.Text.Json;
using System.Threading.Tasks;
using NetFabric.Hyperlinq;
using Nncase.CodeGen;
using Nncase.IR;
using Nncase.IR.NN;
using Nncase.IR.Tensors;
using Nncase.Passes;
using Nncase.Passes.Transforms;
using Nncase.Runtime.Interop;
using Nncase.Targets;
using Nncase.Tests.TestFixture;
using Nncase.Utilities;
using OrtKISharp;
using Xunit;
using static Nncase.Evaluator.OrtKIExtensions;

namespace Nncase.Tests.TargetTest;

public class CpuKernelCase
{
<<<<<<< HEAD
    public CpuKernelCase(string name, Fusion fusion, IVar[] vars, Tensor[] inputs)
=======
    public CpuKernelCase(string name, Fusion fusion, Var[] vars, Tensor[] inputs, Tensor[] rtinputs)
>>>>>>> da4af118
    {
        Name = name;
        Fusion = fusion;
        Vars = vars;
        Inputs = inputs;
        RTInputs = rtinputs;
    }

    public string Name { get; }

    public Fusion Fusion { get; }

    public IReadOnlyList<IVar> Vars { get; }

    public IReadOnlyList<Tensor> Inputs { get; }

    public IReadOnlyList<Tensor> RTInputs { get; set; }
}

public sealed class TestUpdatePagedAttentionCase : TheoryData<TestFixture.PagedAttentionKVCacheTestFixture, int[], int>
{
    private static readonly (string Name, long[] QueryLens, long[] SeqLens)[] TestScenarios =
    [
        ("prefill", [4L], [4L]),

        // ("prefill*2", [12L, 15L], [12L, 15L]),
        // ("extend", [4L], [8L]),
        // ("prefill+extend", [4L, 4L], [4L, 8L]),
        // ("prefill+decode", [4L, 1L], [4L, 9L]),
    ];

    private static readonly Runtime.TypeCode[] TypeConfigs = [
        Runtime.TypeCode.Float32,
        Runtime.TypeCode.Float16,
    ];

    private static readonly (int NumQ, int NumKV, int Dim)[] HeadConfigs =
    [
        (2, 2, 64),

        // (1, 1, 64),
        // (4, 4, 128),
    ];

    private static readonly (int Layer, int BlockSize, int NumBlocks)[] CacheConfigs = [
        (1, 4, 8),

        // (1, 16, 8),
        // (1, 32, 16),
    ];

    private static readonly (PagedKVCacheDimKind[] Cache, PagedKVCacheDimKind[] Packed)[] LayoutConfigs =
    [
        (new[] {
            PagedKVCacheDimKind.NumLayers,
            PagedKVCacheDimKind.NumBlocks,
            PagedKVCacheDimKind.KV,
            PagedKVCacheDimKind.NumKVHeads,
            PagedKVCacheDimKind.HeadDim,
            PagedKVCacheDimKind.BlockSize,
         },
         new[] { PagedKVCacheDimKind.HeadDim }),
    ];

    private static readonly (PagedKVCacheDimKind[] Sharding, SBPSplit[] Policies, int[] Hierarchy)[] ShardingConfigs =
    [
        (new[] { PagedKVCacheDimKind.NumBlocks }, new[] { SBP.S(0) }, [1]),
    ];

    private static readonly (AttentionDimKind[] QLayout, AttentionDimKind[] KLayout)[] QKLayoutConfigs =
    [
        ([AttentionDimKind.Seq, AttentionDimKind.Dim, AttentionDimKind.Head],
         [AttentionDimKind.Seq, AttentionDimKind.Dim, AttentionDimKind.Head]),
    ];

    public TestUpdatePagedAttentionCase()
    {
        int count = 0;
        foreach (var (name, queryLens, seqLens) in TestScenarios)
        {
            foreach (var (numQHeads, numKVHeads, headDim) in HeadConfigs)
            {
                foreach (var (numLayer, blockSize, numBlocks) in CacheConfigs)
                {
                    foreach (var typeCode in TypeConfigs)
                    {
                        foreach (var (cacheLayout, packedAxes) in LayoutConfigs)
                        {
                            foreach (var (shardingAxes, axisPolicies, hierarchy) in ShardingConfigs)
                            {
                                foreach (var (qlayout, klayout) in QKLayoutConfigs)
                                {
                                    Add(new TestFixture.PagedAttentionKVCacheTestFixture(queryLens, seqLens, numQHeads, numKVHeads, headDim, blockSize, numBlocks, typeCode, numLayer, cacheLayout, packedAxes, shardingAxes, axisPolicies, qlayout, klayout), hierarchy, count++);
                                }
                            }
                        }
                    }
                }
            }
        }
    }
}

public sealed class TestPagedAttentionCase : TheoryData<TestFixture.PagedAttentionKVCacheTestFixture, int[], int>
{
    private static readonly (string Name, long[] QueryLens, long[] SeqLens)[] TestScenarios =
    [
        ("prefill", [4L], [4L]),

        // ("prefill*2", [12L, 15L], [12L, 15L]),
        // ("extend", [4L], [8L]),
        // ("prefill+extend", [4L, 4L], [4L, 8L]),
        // ("prefill+decode", [4L, 1L], [4L, 9L]),
    ];

    private static readonly Runtime.TypeCode[] TypeConfigs = [
        Runtime.TypeCode.Float32,

        // Runtime.TypeCode.Float16,
    ];

    private static readonly (int NumQ, int NumKV, int Dim)[] HeadConfigs =
    [
        (1, 1, 64),

        // (1, 1, 64),
        // (4, 4, 128),
    ];

    private static readonly (int Layer, int BlockSize, int NumBlocks)[] CacheConfigs = [
        (1, 4, 8),

        // (1, 16, 8),
        // (1, 32, 16),
    ];

    private static readonly (PagedKVCacheDimKind[] Cache, PagedKVCacheDimKind[] Packed)[] LayoutConfigs =
    [
        (new[] {
            PagedKVCacheDimKind.NumBlocks,
            PagedKVCacheDimKind.NumLayers,
            PagedKVCacheDimKind.KV,
            PagedKVCacheDimKind.NumKVHeads,
            PagedKVCacheDimKind.HeadDim,
            PagedKVCacheDimKind.BlockSize,
         },
         new[] { PagedKVCacheDimKind.HeadDim }),
    ];

    private static readonly (PagedKVCacheDimKind[] Sharding, SBPSplit[] Policies, int[] Hierarchy)[] ShardingConfigs =
    [
        (new[] { PagedKVCacheDimKind.NumBlocks }, new[] { SBP.S(0) }, [1]),
    ];

    private static readonly (AttentionDimKind[] QLayout, AttentionDimKind[] KLayout)[] QKLayoutConfigs =
    [
        ([AttentionDimKind.Head, AttentionDimKind.Dim, AttentionDimKind.Seq],
         [AttentionDimKind.Head, AttentionDimKind.Dim, AttentionDimKind.Seq]),
    ];

    public TestPagedAttentionCase()
    {
        int count = 0;
        foreach (var (name, queryLens, seqLens) in TestScenarios)
        {
            foreach (var (numQHeads, numKVHeads, headDim) in HeadConfigs)
            {
                foreach (var (numLayer, blockSize, numBlocks) in CacheConfigs)
                {
                    foreach (var typeCode in TypeConfigs)
                    {
                        foreach (var (cacheLayout, packedAxes) in LayoutConfigs)
                        {
                            foreach (var (shardingAxes, axisPolicies, hierarchy) in ShardingConfigs)
                            {
                                foreach (var (qlayout, klayout) in QKLayoutConfigs)
                                {
                                    Add(new TestFixture.PagedAttentionKVCacheTestFixture(queryLens, seqLens, numQHeads, numKVHeads, headDim, blockSize, numBlocks, typeCode, numLayer, cacheLayout, packedAxes, shardingAxes, axisPolicies, qlayout, klayout), hierarchy, count++);
                                }
                            }
                        }
                    }
                }
            }
        }
    }
}

[CollectionDefinition(nameof(NotThreadSafeResourceCollection), DisableParallelization = true)]
public class NotThreadSafeResourceCollection
{
}

[Collection(nameof(NotThreadSafeResourceCollection))]
[AutoSetupTestMethod(InitSession = true)]
public sealed class UnitTestCPUKernels : TestClassBase
{
    public UnitTestCPUKernels()
    {
        DefaultTargetName = CPUTarget.Kind;
        CompileOptions.TargetOptions = new NTTTargetOptions();
#if DEBUG
        CompileOptions.DumpFlags = Diagnostics.DumpFlags.PassIR | Diagnostics.DumpFlags.Compile | Diagnostics.DumpFlags.Schedule | Diagnostics.DumpFlags.Rewrite | Diagnostics.DumpFlags.CodeGen | Diagnostics.DumpFlags.EGraphCost | Diagnostics.DumpFlags.Tiling;
#endif
    }

    public static Placement DefaultPlacement => new Placement(new[] { 1 }, "t");

    public static int Lane => Vector256.IsHardwareAccelerated ? 32 : 16;

    public static int Rank => 2;

    public static TheoryData<long[], int[], List<int[][]>, int> TestReshardData { get; } = new()
    {
        { [1, 77, 768], [2, 32, 4], new() { new int[][] { [-1, 1], [-1, 1], [0, 2] }, new int[][] { [-1, 2], [-1, 2], [0, 1] } }, 0 },
    };

    public static TheoryData<BinaryOp, long[], long[], int[], int[][], int> TestPackBinaryData { get; } = new()
    {
        { BinaryOp.Add, [8, 2], [8, 2], [1], [], 0 },
        { BinaryOp.Mul, [1, 8, 64, 2 * 8], [1, 1, 64, 2 * 8], [1], [], 1 },
        { BinaryOp.Add, [8, 16], [16], [1], [], 2 },
        { BinaryOp.Mul, [1, 8, 64, 2 * 8], [1, 1, 64, 2 * 8], [4], [[-1], [-1], [0], [-1]], 3 },
    };

    public static TheoryData<ReduceOp, long[], int[], float, bool, int[], int[][], int> TestPackReduceData { get; } = new()
    {
        { ReduceOp.Sum, new long[] { 1, 64, 384, 128 }, new[] { 3 }, 0, true, new[] { 1 }, [], 0 },
        { ReduceOp.Mean, new long[] { 1, 384, 128 }, new[] { 2 }, 0, true, new[] { 1 }, [], 1 },
        { ReduceOp.Mean, new long[] { 1, 384, 1024 }, new[] { 2 }, 0, true, new[] { 4 }, [[-1], [0], [-1]], 2 },
        { ReduceOp.Max, new long[] { 1, 384, 1024 }, new[] { 2 }, 0, true, new[] { 4 }, [[-1], [0], [-1]], 3 },
        { ReduceOp.Min, new long[] { 1, 384, 1024 }, new[] { 2 }, 0, true, new[] { 4 }, [[-1], [0], [-1]], 4 },
        { ReduceOp.Sum, new long[] { 1, 384, 1024 }, new[] { 2 }, 0, true, new[] { 4 }, [[-1], [0], [-1]], 5 },
        { ReduceOp.Mean, new long[] { 1, 3, 1024 }, new[] { 2 }, 0, true, new[] { 4 }, [[-1], [-1], [-1]], 6 },
        { ReduceOp.Sum, new long[] { 1, 64, 384, 384 }, new[] { 3 }, 0, true, new[] { 64 }, [], 7 },
    };

    [Theory]
    [ClassData(typeof(TestUpdatePagedAttentionCase))]
    public async Task TestUpdatePagedAttentionCase(PagedAttentionKVCacheTestFixture fixture, int[] hierarchy, int count)
    {
        var targetOptions = (CpuTargetOptions)CompileOptions.TargetOptions;
        targetOptions.Hierarchies[0] = hierarchy;
        targetOptions.HierarchyNames = string.Join(string.Empty, "cbt".TakeLast(hierarchy.Length));
        targetOptions.HierarchySizes = Enumerable.Repeat((long)MathF.Pow(2, 30), hierarchy.Length).ToArray();
        targetOptions.HierarchyLatencies = Enumerable.Repeat(1, hierarchy.Length).ToArray();
        targetOptions.HierarchyBandWidths = Enumerable.Repeat(1, hierarchy.Length).ToArray();
        targetOptions.Packing = false;

        var placement = new Placement(hierarchy, targetOptions.HierarchyNames);
        var dataGeneratorOptions = new PagedAttentionKVCacheTestFixture.DataGeneratorOptions(Random: true, IncreaseBy: [AttentionDimKind.Head], ResetForKV: true);
        var referenceResults = PagedAttentionKVCacheTestFixture.PrepareReferenceResults(fixture.QueryLens, fixture.SeqLens, fixture.NumQHeads, fixture.Config.NumKVHeads, fixture.Config.HeadDim, fixture.Config.NumLayers, fixture.Config.KVPrimType, dataGeneratorOptions);

        var testKernel = PagedAttentionKVCacheTestFixture.CreateTestKernel(fixture.QueryLens, fixture.SeqLens, fixture.NumQHeads, fixture.NumBlocks, fixture.QLayout, fixture.KLayout, fixture.Config, true);

        var kvinputs = PagedAttentionKVCacheTestFixture.PrepareKVInputs(fixture.QueryLens, fixture.SeqLens, fixture.ContextLens, fixture.NumBlocks, placement, referenceResults, fixture.Config);

        var feedDict = new Dictionary<Var, IValue>();
        var rtFeedDict = new Dictionary<Var, IValue>();
        {
            var queryTensor = referenceResults.GetQueryTensor();
            feedDict.Add(testKernel.QueryVar, Value.FromTensor(queryTensor));
            rtFeedDict.Add(testKernel.QueryVar, Value.FromTensor(queryTensor));
            for (int layerId = 0; layerId < fixture.Config.NumLayers; layerId++)
            {
                feedDict.Add(testKernel.KVVars[layerId][0], Value.FromTensor(kvinputs.GetKeyValueTensor(layerId, 0)));
                feedDict.Add(testKernel.KVVars[layerId][1], Value.FromTensor(kvinputs.GetKeyValueTensor(layerId, 1)));
                rtFeedDict.Add(testKernel.KVVars[layerId][0], Value.FromTensor(kvinputs.GetKeyValueTensor(layerId, 0)));
                rtFeedDict.Add(testKernel.KVVars[layerId][1], Value.FromTensor(kvinputs.GetKeyValueTensor(layerId, 1)));
            }

            feedDict.Add(testKernel.KVCacheObjVar, Value.FromTensor(Tensor.FromScalar(new Reference<IPagedAttentionKVCache>(kvinputs.KVCacheObj))));

            var rtkvObj = RTPagedAttentionKVCache.Create(
                    RTPagedAttentionConfig.FromConfig(fixture.Config),
                    kvinputs.KVCacheObj.NumSeqs,
                    kvinputs.KVCacheObj.NumTokens,
                    RTTensor.FromTensor(kvinputs.KVCacheObj.ContextLens),
                    RTTensor.FromTensor(kvinputs.KVCacheObj.SeqLens),
                    RTTensor.FromTensor(kvinputs.KVCacheObj.BlockTable),
                    RTTensor.FromTensor(kvinputs.KVCacheObj.SlotMapping),
                    kvinputs.KVCacheObj.NumBlocks,
                    kvinputs.KVCacheObj.KVCaches.Dimensions[..fixture.Config.ShardingAxes.Count].ToArray().Select(i => (int)i).ToArray());
            {
                var logicalKVShape = kvinputs.KVCacheObj.KVCaches.Dimensions.ToArray();
                foreach (var topoIndices in hierarchy.Select(i => Enumerable.Range(0, i)).CartesianProduct().Select(arr => arr.Select(i => (long)i).ToArray()))
                {
                    var indices = topoIndices.Concat(Enumerable.Repeat(0L, logicalKVShape.Length - hierarchy.Length)).ToArray();
                    var shape = Enumerable.Repeat(1L, hierarchy.Length).Concat(logicalKVShape[hierarchy.Length..]).ToArray();
                    var kvStorage = kvinputs.KVCacheObj.KVCaches.View(indices, shape);
                    rtkvObj.SetKVCache(topoIndices.ToInts(), kvStorage);
                }
            }

            rtFeedDict.Add(testKernel.KVCacheObjVar, Value.FromTensor(Tensor.FromScalar(new Reference<IPagedAttentionKVCache>(rtkvObj))));
        }

        await RunCases($"Theory{count}", feedDict, new[] { testKernel.Root }, rtFeedDict);
    }

    [Theory]
    [ClassData(typeof(TestPagedAttentionCase))]
    public async Task TestPagedAttentionCase(PagedAttentionKVCacheTestFixture fixture, int[] hierarchy, int count)
    {
        var targetOptions = (CpuTargetOptions)CompileOptions.TargetOptions;
        targetOptions.Hierarchies[0] = hierarchy;
        targetOptions.HierarchyNames = string.Join(string.Empty, "cbt".TakeLast(hierarchy.Length));
        targetOptions.HierarchySizes = Enumerable.Repeat((long)MathF.Pow(2, 30), hierarchy.Length).ToArray();
        targetOptions.HierarchyLatencies = Enumerable.Repeat(1, hierarchy.Length).ToArray();
        targetOptions.HierarchyBandWidths = Enumerable.Repeat(1, hierarchy.Length).ToArray();
        targetOptions.Packing = false;

        var placement = new Placement(hierarchy, targetOptions.HierarchyNames);
        var dataGeneratorOptions = new PagedAttentionKVCacheTestFixture.DataGeneratorOptions(Random: false, IncreaseBy: [AttentionDimKind.Head, AttentionDimKind.Seq], ResetForKV: true);
        var referenceResults = PagedAttentionKVCacheTestFixture.PrepareReferenceResults(fixture.QueryLens, fixture.SeqLens, fixture.NumQHeads, fixture.Config.NumKVHeads, fixture.Config.HeadDim, fixture.Config.NumLayers, fixture.Config.KVPrimType, dataGeneratorOptions);

        var testKernel = PagedAttentionKVCacheTestFixture.CreateTestKernel(fixture.QueryLens, fixture.SeqLens, fixture.NumQHeads, fixture.NumBlocks, fixture.QLayout, fixture.KLayout, fixture.Config);

        var kvinputs = PagedAttentionKVCacheTestFixture.PrepareKVInputs(fixture.QueryLens, fixture.SeqLens, fixture.ContextLens, fixture.NumBlocks, placement, referenceResults, fixture.Config);

        var feedDict = new Dictionary<Var, IValue>();
        var rtFeedDict = new Dictionary<Var, IValue>();
        {
            var queryTensor = referenceResults.GetQueryTensor();
            feedDict.Add(testKernel.QueryVar, Value.FromTensor(queryTensor));
            rtFeedDict.Add(testKernel.QueryVar, Value.FromTensor(queryTensor));
            for (int layerId = 0; layerId < fixture.Config.NumLayers; layerId++)
            {
                feedDict.Add(testKernel.KVVars[layerId][0], Value.FromTensor(kvinputs.GetKeyValueTensor(layerId, 0)));
                feedDict.Add(testKernel.KVVars[layerId][1], Value.FromTensor(kvinputs.GetKeyValueTensor(layerId, 1)));
                rtFeedDict.Add(testKernel.KVVars[layerId][0], Value.FromTensor(kvinputs.GetKeyValueTensor(layerId, 0)));
                rtFeedDict.Add(testKernel.KVVars[layerId][1], Value.FromTensor(kvinputs.GetKeyValueTensor(layerId, 1)));
            }

            feedDict.Add(testKernel.KVCacheObjVar, Value.FromTensor(Tensor.FromScalar(new Reference<IPagedAttentionKVCache>(kvinputs.KVCacheObj))));

            var rtkvObj = RTPagedAttentionKVCache.Create(
                    RTPagedAttentionConfig.FromConfig(fixture.Config),
                    kvinputs.KVCacheObj.NumSeqs,
                    kvinputs.KVCacheObj.NumTokens,
                    RTTensor.FromTensor(kvinputs.KVCacheObj.ContextLens),
                    RTTensor.FromTensor(kvinputs.KVCacheObj.SeqLens),
                    RTTensor.FromTensor(kvinputs.KVCacheObj.BlockTable),
                    RTTensor.FromTensor(kvinputs.KVCacheObj.SlotMapping),
                    kvinputs.KVCacheObj.NumBlocks,
                    kvinputs.KVCacheObj.KVCaches.Dimensions[..fixture.Config.ShardingAxes.Count].ToArray().Select(i => (int)i).ToArray());
            {
                var logicalKVShape = kvinputs.KVCacheObj.KVCaches.Dimensions.ToArray();
                foreach (var topoIndices in hierarchy.Select(i => Enumerable.Range(0, i)).CartesianProduct().Select(arr => arr.Select(i => (long)i).ToArray()))
                {
                    var indices = topoIndices.Concat(Enumerable.Repeat(0L, logicalKVShape.Length - hierarchy.Length)).ToArray();
                    var shape = Enumerable.Repeat(1L, hierarchy.Length).Concat(logicalKVShape[hierarchy.Length..]).ToArray();
                    var kvStorage = kvinputs.KVCacheObj.KVCaches.View(indices, shape);
                    rtkvObj.SetKVCache(topoIndices.ToInts(), kvStorage);
                }
            }

            rtFeedDict.Add(testKernel.KVCacheObjVar, Value.FromTensor(Tensor.FromScalar(new Reference<IPagedAttentionKVCache>(rtkvObj))));
        }

        await RunCases($"Theory{count}", feedDict, new[] { testKernel.Root }, rtFeedDict);
    }

    [Theory]
    [InlineData(new object[] { new[] { 32, 64 }, false, new[] { 64, 48 }, false, new[] { 48, 16 }, true, new[] { 1 }, 0 })]
    [InlineData(new object[] { new[] { 128, 256 }, true, new[] { 256, 384 }, false, new[] { 384, 512 }, true, new[] { 2 }, 1 })]
    [InlineData(new object[] { new[] { 1024, 2048 }, false, new[] { 2048, 1024 }, true, new[] { 1024, 3072 }, true, new[] { 4 }, 2, true })]
    [InlineData(new object[] { new[] { 128, 256 }, true, new[] { 256, 384 }, false, new[] { 384, 512 }, true, new[] { 8 }, 3, false })]
    public async Task TestTileFlowCase(int[] ashape, bool constA, int[] bshape, bool constB, int[] eshape, bool constE, int[] hierarchy, int count, bool packing = false)
    {
        var targetOptions = (NTTTargetOptions)CompileOptions.TargetOptions;
        targetOptions.Hierarchies[0] = hierarchy;
        targetOptions.HierarchyNames = string.Join(string.Empty, "cbt".TakeLast(hierarchy.Length));
        targetOptions.HierarchySizes = Enumerable.Repeat((long)MathF.Pow(2, 30), hierarchy.Length).ToArray();
        targetOptions.HierarchyLatencies = Enumerable.Repeat(1, hierarchy.Length).ToArray();
        targetOptions.HierarchyBandWidths = Enumerable.Repeat(1, hierarchy.Length).ToArray();
        targetOptions.Packing = packing;
        Expr a = constA ? Const.FromValue(IR.F.Random.Normal(DataTypes.Float32, 0, 1, 1, ashape).Evaluate()) : new Var("a", new TensorType(DataTypes.Float32, ashape));
        Expr b = constB ? Const.FromValue(IR.F.Random.Normal(DataTypes.Float32, 0, 1, 1, bshape).Evaluate()) : new Var("b", new TensorType(DataTypes.Float32, bshape));
        var c = IR.F.Tensors.MatMul(a, b);
        var d = IR.F.Math.Neg(c);
        Expr e = constE ? Const.FromValue(IR.F.Random.Normal(DataTypes.Float32, 0, 1, 1, eshape).Evaluate()) : new Var("e", new TensorType(DataTypes.Float32, eshape));
        var f = IR.F.Tensors.MatMul(d, e);

        var feedDict = new Dictionary<IVar, IValue>();
        if (a is Var va)
        {
            feedDict.Add(va, IR.F.Random.Normal(DataTypes.Float32, 0, 1, 1, ashape).Evaluate());
        }

        if (b is Var vb)
        {
            feedDict.Add(vb, IR.F.Random.Normal(DataTypes.Float32, 0, 1, 1, bshape).Evaluate());
        }

        if (e is Var ve)
        {
            feedDict.Add(ve, IR.F.Random.Normal(DataTypes.Float32, 0, 1, 1, eshape).Evaluate());
        }

        await RunCases($"Theory{count}", feedDict, new[] { f });
    }

    [Theory]
    [MemberData(nameof(TestReshardData))]
    public async Task TestReshard(long[] shape, int[] hierarchy, List<int[][]> sbps, int count)
    {
        var targetOptions = (NTTTargetOptions)CompileOptions.TargetOptions;
        targetOptions.Hierarchies[0] = hierarchy;
        targetOptions.HierarchyNames = string.Join(string.Empty, "cbt".TakeLast(hierarchy.Length));
        targetOptions.HierarchySizes = Enumerable.Repeat((long)MathF.Pow(2, 30), hierarchy.Length).ToArray();
        targetOptions.HierarchyLatencies = Enumerable.Repeat(1, hierarchy.Length).ToArray();
        targetOptions.HierarchyBandWidths = Enumerable.Repeat(1, hierarchy.Length).ToArray();

        var inputType = new TensorType(DataTypes.Float32, shape);
        var input = new Var(inputType);
        var feedDict = new Dictionary<IVar, IValue>() {
            { input, IR.F.Random.Normal(DataTypes.Float32, 1.0f, 1.0f, 1, shape).Evaluate() },
        };

        var placement = new Placement(hierarchy, targetOptions.HierarchyNames);
        var ndsbps = sbps.Select(sbp => sbp.Select(s => s[0] < 0 ? (SBP)SBP.B : SBP.S(s)).ToArray()).ToArray();
        Expr boxed = input;
        foreach (var ndsbp in ndsbps)
        {
            boxed = IR.F.Distributed.Boxing(boxed, new DistributedType(inputType, ndsbp, placement));
        }

        var post = IR.F.Distributed.Boxing(boxed, inputType);
        post.Metadata = new Passes.Distributed.AutoDistributedMetaData() { Skip = true };
        await RunCases($"Theory{count}", feedDict, new[] { post });
    }

    [Theory]
    [InlineData([new long[] { 32, 64 }, new int[] { 2 }, 0])]
    [InlineData([new long[] { 8, 4 }, new int[] { 4, 2 }, 1])]
    [InlineData([new long[] { 32, 64, 128 }, new int[] { 8, 4, 2 }, 2])]
    [InlineData([new long[] { 64, 128 }, new int[] { 2, 4, 8 }, 3])]
    public async Task TestGatherReduceScatter(long[] shape, int[] hierarchy, int count)
    {
        var targetOptions = (NTTTargetOptions)CompileOptions.TargetOptions;
        targetOptions.Hierarchies[0] = hierarchy;
        targetOptions.HierarchyNames = string.Join(string.Empty, "cbt".TakeLast(hierarchy.Length));
        targetOptions.HierarchySizes = Enumerable.Repeat((long)MathF.Pow(2, 30), hierarchy.Length).ToArray();
        targetOptions.HierarchyLatencies = Enumerable.Repeat(1, hierarchy.Length).ToArray();
        targetOptions.HierarchyBandWidths = Enumerable.Repeat(1, hierarchy.Length).ToArray();

        var inputType = new TensorType(DataTypes.Float32, shape);
        var input = new Var(inputType);
        var feedDict = new Dictionary<IVar, IValue>() {
            // { input, IR.F.Tensors.ConstantOfShape(shape, 1.0f).Evaluate() },
            { input, IR.F.Random.Normal(DataTypes.Float32, 1.0f, 1.0f, 1, shape).Evaluate() },
        };

        var placement = new Placement(hierarchy, targetOptions.HierarchyNames);
        var ndsbp = Enumerable.Repeat<SBP>(SBP.B, hierarchy.Length).ToArray();
        var posts = new List<Call>();
        var broadcast = IR.F.Distributed.Boxing(input, new DistributedType(inputType, ndsbp, placement));
        foreach (var comb in LinqUtility.Combination(hierarchy.Length))
        {
            var newsbp = ndsbp.ToArray();
            foreach (var axis in comb)
            {
                newsbp[axis] = SBP.P();
            }

            var partial = IR.F.Distributed.ForceBoxing(broadcast, new DistributedType(inputType, newsbp, placement));
            var sumed = IR.F.Distributed.Boxing(partial, new DistributedType(inputType, ndsbp, placement));
            var post = IR.F.Distributed.Boxing(sumed, inputType);
            post.Metadata = new Passes.Distributed.AutoDistributedMetaData() { Skip = true };
            posts.Add(post);
        }

        await RunCases($"Theory{count}", feedDict, posts);
    }

    [Fact]
    public async Task TestMatmulBinaryBinary()
    {
        var ashape = new[] { 1, 64, 384, 128 };
        var bshape = new[] { 1, 64, 128, 384 };
        var a = new Var("a", new TensorType(DataTypes.Float32, ashape));
        var b = new Var("b", new TensorType(DataTypes.Float32, bshape));
        var c = IR.F.Tensors.MatMul(a, b);
        var dshape = new[] { 1 };
        var d = new Var("d", new TensorType(DataTypes.Float32, dshape));
        var e = IR.F.Math.Binary(BinaryOp.Div, c, d);
        var fshape = new[] { 1, 1, 384, 384 };
        var f = new Var("f", new TensorType(DataTypes.Float32, fshape));
        var g = IR.F.Math.Binary(BinaryOp.Add, e, f);

        var feedDict = new Dictionary<IVar, IValue>() {
            { a, IR.F.Random.Normal(DataTypes.Float32, 0, 1, 1, ashape).Evaluate() },
            { b, IR.F.Random.Normal(DataTypes.Float32, 0, 1, 1, bshape).Evaluate() },
            { d, IR.F.Random.Normal(DataTypes.Float32, 0, 1, 1, dshape).Evaluate() },
            { f, IR.F.Random.Normal(DataTypes.Float32, 0, 1, 1, fshape).Evaluate() },
        };

        await RunCases(string.Empty, feedDict, new[] { g });
    }

    [Fact]
    public async Task TestDynamicMatmulBinaryBinary()
    {
        var dimM = new DimVar("m");
        dimM.Metadata.Range = new(1, 384 * 2);
        var ashape = new long[] { 1, 64, 384, 128 };
        var bshape = new long[] { 1, 64, 128, 384 };
        var aDims = ashape.Select(x => (Dimension)x).ToArray();
        aDims[^2] = dimM;

        var a = new Var("a", new TensorType(DataTypes.Float32, new RankedShape(aDims)));
        CompileOptions.ShapeBucketOptions.VarMap.Add(a, aDims.Select(x => x).ToArray());
        var b = new Var("b", new TensorType(DataTypes.Float32, bshape));
        var c = IR.F.Tensors.MatMul(a, b);
        var dshape = new[] { 1 };
        var d = new Var("d", new TensorType(DataTypes.Float32, dshape));
        var e = IR.F.Math.Binary(BinaryOp.Div, c, d);
        var fshape = new[] { 1, 1, 384, 384 };
        var f = new Var("f", new TensorType(DataTypes.Float32, fshape));
        var g = IR.F.Math.Binary(BinaryOp.Add, e, f);

        var feedDict = new Dictionary<IVar, IValue>() {
            { a, IR.F.Random.Normal(DataTypes.Float32, 0, 1, 1, ashape).Evaluate() },
            { b, IR.F.Random.Normal(DataTypes.Float32, 0, 1, 1, bshape).Evaluate() },
            { d, IR.F.Random.Normal(DataTypes.Float32, 0, 1, 1, dshape).Evaluate() },
            { f, IR.F.Random.Normal(DataTypes.Float32, 0, 1, 1, fshape).Evaluate() },
            { dimM, Value.FromTensor(ashape[^2]) },
        };

        await RunCases(string.Empty, feedDict, new[] { g });
    }

    [Theory]
    [InlineData(new object[] { new long[] { 32, 512, 64, 64 }, 0 })]
    public async Task TestSwish(long[] shape, int count)
    {
        var input = new Var(new TensorType(DataTypes.Float32, shape));
        var pre = IR.F.NN.Swish(input);
        var feedDict = new Dictionary<IVar, IValue>() {
            { input, IR.F.Random.Normal(DataTypes.Float32, 0, 1, 1, shape).Evaluate() },
        };

        var rule = new Passes.Rules.NTT.PackSwish(Rank, Lane);
        CompilerServices.TryMatch(pre, rule.Pattern, out var result);
        var posts = new[] { pre }.Concat(rule.GetReplaceCandidates(result!, new Passes.RunPassContext()));
        await RunCases($"Theory{count}", feedDict, posts);
    }

    [Theory]
    [InlineData(new object[] { new long[] { 4, 8, 16, 32 }, new[] { 1 }, 0 })]
    [InlineData(new object[] { new long[] { 1, 64, 384, 128 }, new[] { 4 }, 1 })]
    public async Task TestUnary(long[] shape, int[] hierarchy, int count)
    {
        var targetOptions = (NTTTargetOptions)CompileOptions.TargetOptions;
        targetOptions.Hierarchies[0] = hierarchy;
        targetOptions.HierarchyLatencies = Enumerable.Repeat(1, hierarchy.Length).ToArray();
        targetOptions.HierarchyBandWidths = Enumerable.Repeat(1, hierarchy.Length).ToArray();
        var input = new Var(new TensorType(DataTypes.Float32, shape));
        var pre = IR.F.Math.Unary(UnaryOp.Neg, input);
        var feedDict = new Dictionary<IVar, IValue>() {
            { input, IR.F.Random.Normal(DataTypes.Float32, 0, 1, 1, shape).Evaluate() },
        };

        var rule = new Passes.Rules.NTT.PackUnary(Rank, Lane);
        CompilerServices.TryMatch(pre, rule.Pattern, out var result);
        var posts = new[] { pre }.Concat(rule.GetReplaceCandidates(result!, new Passes.RunPassContext()));
        await RunCases($"Theory{count}", feedDict, posts);
    }

    [Theory]
    [InlineData(new object[] { new long[] { 4, 8, 16, 32 }, new[] { 1 }, 0 })]
    [InlineData(new object[] { new long[] { 1, 64, 384, 128 }, new[] { 4 }, 1 })]
    public async Task TestDynamicUnary(long[] shape, int[] hierarchy, int count)
    {
        var targetOptions = (NTTTargetOptions)CompileOptions.TargetOptions;
        targetOptions.Hierarchies[0] = hierarchy;
        targetOptions.HierarchySizes = Enumerable.Repeat((long)MathF.Pow(2, 40), hierarchy.Length).ToArray();
        targetOptions.HierarchyLatencies = Enumerable.Repeat(1, hierarchy.Length).ToArray();
        targetOptions.HierarchyBandWidths = Enumerable.Repeat(1, hierarchy.Length).ToArray();

        var dimVars = new[] { "n", "c", "h", "w" }.Select((x, i) =>
        {
            var v = new DimVar(x);
            v.Metadata.Range = new(1, shape[i] * 2);
            return v;
        }).ToArray();
        var input = new Var(new TensorType(DataTypes.Float32, new RankedShape(dimVars[0], dimVars[1], shape[2], dimVars[3])));
        CompileOptions.ShapeBucketOptions.VarMap.Add(input, dimVars);

        var pre = IR.F.Math.Unary(UnaryOp.Neg, input);
        var feedDict = new Dictionary<IVar, IValue>() {
            { input, IR.F.Random.Normal(DataTypes.Float32, 0, 1, 1, shape).Evaluate() },
            { dimVars[0], Value.FromTensor(shape[0]) },
            { dimVars[1], Value.FromTensor(shape[1]) },
            { dimVars[2], Value.FromTensor(shape[2]) },
            { dimVars[3], Value.FromTensor(shape[3]) },
        };

        var rule = new Passes.Rules.NTT.PackUnary(Rank, Lane);
        CompilerServices.TryMatch(pre, rule.Pattern, out var result);
        var posts = new[] { pre }.Concat(rule.GetReplaceCandidates(result!, new Passes.RunPassContext()));
        await RunCases($"Theory{count}", feedDict, posts);
    }

    [Theory]
    [MemberData(nameof(TestPackBinaryData))]
    public async Task TestPackBinary(BinaryOp op, long[] lhsShape, long[] rhsShape, int[] hierarchy, int[][] sbps, int count)
    {
        var targetOptions = (NTTTargetOptions)CompileOptions.TargetOptions;
        targetOptions.Hierarchies[0] = hierarchy;
        targetOptions.HierarchyNames = string.Join(string.Empty, "cbt".TakeLast(hierarchy.Length));
        targetOptions.HierarchySizes = Enumerable.Repeat((long)MathF.Pow(2, 30), hierarchy.Length).ToArray();
        targetOptions.HierarchyLatencies = Enumerable.Repeat(1, hierarchy.Length).ToArray();
        targetOptions.HierarchyBandWidths = Enumerable.Repeat(1, hierarchy.Length).ToArray();

        var lhs = new Var(new TensorType(DataTypes.Float32, lhsShape));
        var rhs = new Var(new TensorType(DataTypes.Float32, rhsShape));
        var pre = IR.F.Math.Binary(op, lhs, rhs);

        var feedDict = new Dictionary<IVar, IValue>() {
            { lhs, IR.F.Random.Normal(DataTypes.Float32, 0, 1, 1, lhsShape).Evaluate() },
            { rhs, IR.F.Random.Normal(DataTypes.Float32, 0, 1, 3, rhsShape).Evaluate() },
        };

        var rule = new Passes.Rules.NTT.PackBinary(Rank, Lane);
        CompilerServices.TryMatch(pre, rule.Pattern, out var result);
        var posts = new[] { pre }.Concat(rule.GetReplaceCandidates(result!, new Passes.RunPassContext()));

        if (sbps.Length > 0)
        {
            foreach (var post in posts)
            {
                var call = ExprCollector.Collect(post).Where(e => e is Call { Target: IR.NTT.PackedBinary or IR.Math.Binary }).First();
                call.Metadata = new() { OutputNames = new[] { "call" } };
            }

            var scheme = new Passes.Distributed.DistributedSchema("1", "llama", [new("call", sbps.Select(s => s[0] < 0 ? SBP.B : (SBP)SBP.S(s)).ToArray(), hierarchy, targetOptions.HierarchyNames)]);
            var options = new JsonSerializerOptions();
            options.Converters.Add(new SBPConverter());
            options.WriteIndented = true;
            var export = System.Text.Json.JsonSerializer.Serialize(scheme, options);
            var dumpper = Diagnostics.DumpScope.Current.CreateSubDummper($"Theory{count}");
            targetOptions.DistributedScheme = Path.Join(dumpper.Directory, "schema.json");
            using (var stream = dumpper.OpenFile("schema.json"))
            {
                using (var writer = new StreamWriter(stream))
                {
                    writer.Write(export);
                }
            }
        }

        await RunCases($"Theory{count}", feedDict, posts);
    }

    [Theory]
    [InlineData(new object[] { BinaryOp.Add, new long[] { 8, 2 }, new long[] { 8, 2 }, new int[] { 1 }, new int[] { }, 0 })] // normal
    [InlineData(new object[] { BinaryOp.Mul, new long[] { 1, 8, 64, 2 * 8 }, new long[] { 1, 1, 64, 2 * 8 }, new int[] { 1 }, new int[] { }, 1 })] // broadcast
    [InlineData(new object[] { BinaryOp.Add, new long[] { 8, 16 }, new long[] { 16 }, new int[] { 1 }, new int[] { }, 2 })] // normal
    [InlineData(new object[] { BinaryOp.Mul, new long[] { 1, 8, 64, 2 * 8 }, new long[] { 1, 1, 64, 2 * 8 }, new[] { 4 }, new[] { 2 }, 3 })] // broadcast
    public async Task TestDynamicPackBinary(BinaryOp op, long[] lhsShape, long[] rhsShape, int[] hierarchy, int[] sbps, int count)
    {
        var targetOptions = (NTTTargetOptions)CompileOptions.TargetOptions;
        targetOptions.Hierarchies[0] = hierarchy;
        targetOptions.HierarchyNames = string.Join(string.Empty, "cbt".TakeLast(hierarchy.Length));
        targetOptions.HierarchySizes = Enumerable.Repeat((long)MathF.Pow(2, 30), hierarchy.Length).ToArray();
        targetOptions.HierarchyLatencies = Enumerable.Repeat(1, hierarchy.Length).ToArray();
        targetOptions.HierarchyBandWidths = Enumerable.Repeat(1, hierarchy.Length).ToArray();

        var dimH = new DimVar("h");
        dimH.Metadata.Range = new(1, 128);
        var inputDims = lhsShape.Select(x => (Dimension)x).ToArray();
        inputDims[^2] = dimH;

        var lhsDynShape = new RankedShape(inputDims);
        var lhs = new Var(new TensorType(DataTypes.Float32, lhsDynShape));
        CompileOptions.ShapeBucketOptions.VarMap.Add(lhs, inputDims.Select(x => x).ToArray());
        var rhs = new Var(new TensorType(DataTypes.Float32, rhsShape));
        var pre = IR.F.Math.Binary(op, lhs, rhs);

        var feedDict = new Dictionary<IVar, IValue>() {
            { lhs, IR.F.Random.Normal(DataTypes.Float32, 0, 1, 1, lhsShape).Evaluate() },
            { rhs, IR.F.Random.Normal(DataTypes.Float32, 0, 1, 3, rhsShape).Evaluate() },
            { dimH, Value.FromTensor(lhsShape[^2]) },
        };

        var rule = new Passes.Rules.NTT.PackBinary(Rank, Lane);
        CompilerServices.TryMatch(pre, rule.Pattern, out var result);
        var posts = new[] { pre }.Concat(rule.GetReplaceCandidates(result!, new Passes.RunPassContext()));
        await RunCases($"Theory{count}", feedDict, posts);
    }

    [Theory(Skip = "Drop InstanceNorm")]
    [InlineData(new object[] { new long[] { 1, 2, 16, 32 }, 1e-5, 0 })]
    [InlineData(new object[] { new long[] { 1, 32, 2048 }, 1e-6, 1 })]
    public async Task TestInstanceNorm(long[] shape, float epsion, int count)
    {
        var input = new Var(new TensorType(DataTypes.Float32, shape));
        var pshape = new[] { shape[1] };
        var scale = new Var(new TensorType(DataTypes.Float32, pshape));
        var bias = new Var(new TensorType(DataTypes.Float32, pshape));
        var pre = IR.F.NN.InstanceNormalization(input, scale, bias, epsion);

        var feedDict = new Dictionary<IVar, IValue>() {
            { input, IR.F.Random.Normal(DataTypes.Float32, 0, 1, 1, shape).Evaluate() },
            { scale, IR.F.Random.Normal(DataTypes.Float32, 0, 1, 1, pshape).Evaluate() },
            { bias, IR.F.Random.Normal(DataTypes.Float32, 0, 1, 1, pshape).Evaluate() },
        };

        var rule = new Passes.Rules.NTT.PackInstanceNorm(Rank, Lane);
        CompilerServices.TryMatch(pre, rule.Pattern, out var result);
        var posts = new[] { pre }.Concat(rule.GetReplaceCandidates(result!, new Passes.RunPassContext()));
        await RunCases($"Theory{count}", feedDict, posts);
    }

    [Theory]
    [InlineData(new object[] { new long[] { 1, 4, 32, 32 }, ImageResizeMode.Bilinear, new long[] { 1, 4, 64, 64 }, 0 })]
    [InlineData(new object[] { new long[] { 1, 8, 32, 32 }, ImageResizeMode.NearestNeighbor, new long[] { 1, 8, 64, 64 }, 1 })]
    public async Task TestResizeImage(long[] shape, ImageResizeMode resizeMode, long[] newSize, int count)
    {
        var input = new Var(new TensorType(DataTypes.Float32, shape));
        var pre = IR.F.Imaging.ResizeImage(resizeMode, input, Array.Empty<float>(), newSize);

        var feedDict = new Dictionary<IVar, IValue>() {
            { input, IR.F.Random.Normal(DataTypes.Float32, 0, 1, 1, shape).Evaluate() },
        };

        var rule = new Passes.Rules.NTT.PackResizeImage(Rank, Lane);
        CompilerServices.TryMatch(pre, rule.Pattern, out var result);
        var posts = new[] { pre }.Concat(rule.GetReplaceCandidates(result!, new Passes.RunPassContext()));
        await RunCases($"Theory{count}", feedDict, posts);
    }

    [Theory]

    // TODO: fix this when ntt::cast support rank>1
    // [InlineData(new object[] { new long[] { 1, 256, 64, 64 }, Runtime.TypeCode.Float8E4M3, Runtime.TypeCode.Float32, 0 })]
    // [InlineData(new object[] { new long[] { 1, 64, 64, 256 }, Runtime.TypeCode.Float16, Runtime.TypeCode.BFloat16, 1 })]
    // [InlineData(new object[] { new long[] { 1, 64, 256, 64 }, Runtime.TypeCode.BFloat16, Runtime.TypeCode.Float16, 2 })]
    [InlineData(new object[] { new long[] { 64 }, Runtime.TypeCode.Float8E4M3, Runtime.TypeCode.Float32, 0 })]
    [InlineData(new object[] { new long[] { 256 }, Runtime.TypeCode.Float16, Runtime.TypeCode.BFloat16, 1 })]
    [InlineData(new object[] { new long[] { 64 }, Runtime.TypeCode.BFloat16, Runtime.TypeCode.Float16, 2 })]

    public async Task TestPackCast(long[] shape, Nncase.Runtime.TypeCode type1, Nncase.Runtime.TypeCode type2, int count)
    {
        var input = new Var(new TensorType(DataTypes.Float32, shape));
        var casted1 = IR.F.Tensors.Cast(input, DataType.FromTypeCode(type1));
        var casted2 = IR.F.Tensors.Cast(casted1, DataType.FromTypeCode(type2));
        var pre = IR.F.Tensors.Cast(casted2, DataTypes.Float32);

        var feedDict = new Dictionary<IVar, IValue>() {
            { input, IR.F.Random.Normal(DataTypes.Float32, 0, 1, 1, shape).Evaluate() },
        };

        var rule = new Passes.Rules.NTT.PackCast(1, Lane);
        CompilerServices.TryMatch(pre, rule.Pattern, out var result);
        var posts = new[] { pre }.Concat(rule.GetReplaceCandidates(result!, new Passes.RunPassContext()));
        await RunCases($"Theory{count}", feedDict, posts);
    }

    [Theory]
    [InlineData(new object[] { new long[] { 1, 384, 512 }, new long[] { 512, 512 }, false, false, new[] { 1 }, 0 })]
    [InlineData(new object[] { new long[] { 1, 1, 384, 256 }, new long[] { 32, 256, 512 }, false, false, new[] { 1 }, 1 })]
    [InlineData(new object[] { new long[] { 384, 512 }, new long[] { 512, 512 }, false, false, new[] { 1 }, 2 })]
    [InlineData(new object[] { new long[] { 1, 384, 512 }, new long[] { 512, 512 }, false, true, new[] { 1 }, 3 })]
    [InlineData(new object[] { new long[] { 1, 1, 384, 256 }, new long[] { 32, 256, 512 }, false, true, new[] { 1 }, 4 })]
    [InlineData(new object[] { new long[] { 384, 512 }, new long[] { 512, 512 }, false, true, new[] { 1 }, 5 })]
    [InlineData(new object[] { new long[] { 384, 512 }, new long[] { 512, 256 }, false, true, new[] { 2 }, 6 })]
    public async Task TestPackMatMul(long[] lhsShape, long[] rhsShape, bool constA, bool constB, int[] hierarchy, int count)
    {
        var targetOptions = (NTTTargetOptions)CompileOptions.TargetOptions;
        targetOptions.Hierarchies[0] = hierarchy;
        targetOptions.HierarchyNames = string.Join(string.Empty, "cbt".Skip(3 - hierarchy.Length));
        targetOptions.HierarchyLatencies = Enumerable.Repeat(1, hierarchy.Length).ToArray();
        targetOptions.HierarchyBandWidths = Enumerable.Repeat(1, hierarchy.Length).ToArray();
        var lhsTensor = IR.F.Random.Normal(DataTypes.Float32, 0, 1, 1, lhsShape).Evaluate().AsTensor(); // IR.F.Tensors.ConstantOfShape(lhsShape, 1.0f).Evaluate().AsTensor();
        var rhsTensor = IR.F.Random.Normal(DataTypes.Float32, 0, 1, 3, rhsShape).Evaluate().AsTensor(); // IR.F.Tensors.ConstantOfShape(rhsShape, 1.0f).Evaluate().AsTensor();

        // var lhsTensor = Tensor.From(Enumerable.Range(0, (int)TensorUtilities.GetProduct(lhsShape)).Select(i => (float)i).ToArray(), lhsShape);
        // var rhsTensor = Tensor.From(Enumerable.Range(0, (int)TensorUtilities.GetProduct(rhsShape)).Select(i => (float)i).ToArray(), rhsShape);
        Expr lhs = constA ? lhsTensor : new Var(new TensorType(DataTypes.Float32, lhsShape));
        Expr rhs = constB ? rhsTensor : new Var(new TensorType(DataTypes.Float32, rhsShape));
        var pre = IR.F.Tensors.MatMul(lhs, rhs);

        var feedDict = new Dictionary<IVar, IValue>();
        if (!constA)
        {
            feedDict.Add((Var)lhs, Value.FromTensor(lhsTensor));
        }

        if (!constB)
        {
            feedDict.Add((Var)rhs, Value.FromTensor(rhsTensor));
        }

        var rule = new Passes.Rules.NTT.PackMatMul(2, Lane, transB: true);
        CompilerServices.TryMatch(pre, rule.Pattern, out var result);

        var posts = new[] { pre }.Concat(rule.GetReplaceCandidates(result!, new Passes.RunPassContext()));
        await RunCases($"Theory{count}", feedDict, posts);
    }

    [Theory]
    [InlineData(new object[] { new long[] { 1, 384, 512 }, new long[] { 512, 512 }, false, false, new[] { 1 }, 0 })]
    [InlineData(new object[] { new long[] { 1, 1, 384, 256 }, new long[] { 32, 256, 512 }, false, false, new[] { 1 }, 1 })]
    [InlineData(new object[] { new long[] { 384, 512 }, new long[] { 512, 512 }, false, false, new[] { 1 }, 2 })]
    [InlineData(new object[] { new long[] { 1, 384, 512 }, new long[] { 512, 512 }, false, true, new[] { 1 }, 3 })]
    [InlineData(new object[] { new long[] { 1, 1, 384, 256 }, new long[] { 32, 256, 512 }, false, true, new[] { 1 }, 4 })]
    [InlineData(new object[] { new long[] { 384, 512 }, new long[] { 512, 512 }, false, true, new[] { 1 }, 5 })]
    [InlineData(new object[] { new long[] { 384, 512 }, new long[] { 512, 256 }, false, true, new[] { 2 }, 6 })]
    [InlineData(new object[] { new long[] { 384, 512 }, new long[] { 512, 512 }, false, true, new[] { 2, 4 }, 7 })]
    public async Task TestDynamicPackMatMul(long[] lhsShape, long[] rhsShape, bool constA, bool constB, int[] hierarchy, int count)
    {
        var targetOptions = (NTTTargetOptions)CompileOptions.TargetOptions;
        targetOptions.Hierarchies[0] = hierarchy;
        targetOptions.HierarchyNames = string.Join(string.Empty, "cbt".Skip(3 - hierarchy.Length));
        targetOptions.HierarchyLatencies = Enumerable.Repeat(1, hierarchy.Length).ToArray();
        targetOptions.HierarchyBandWidths = Enumerable.Repeat(1, hierarchy.Length).ToArray();
        var lhsTensor = IR.F.Random.Normal(DataTypes.Float32, 0, 1, 1, lhsShape).Evaluate().AsTensor(); // IR.F.Tensors.ConstantOfShape(lhsShape, 1.0f).Evaluate().AsTensor();
        var rhsTensor = IR.F.Random.Normal(DataTypes.Float32, 0, 1, 3, rhsShape).Evaluate().AsTensor(); // IR.F.Tensors.ConstantOfShape(rhsShape, 1.0f).Evaluate().AsTensor();

        var dimM = new DimVar("m");
        dimM.Metadata.Range = new(1, 1024);
        var dimK = new DimVar("k");
        dimK.Metadata.Range = new(1, 1024);

        var lhsDims = lhsShape.Select(x => (Dimension)x).ToArray();
        if (!constA)
        {
            lhsDims[^2] = dimM;
        }

        var rhsDims = rhsShape.Select(x => (Dimension)x).ToArray();
        if (!constA)
        {
            rhsDims[^2] = dimK;
        }

        var lhsDynShape = new RankedShape(lhsDims);
        var rhsDynShape = new RankedShape(rhsDims);
        Expr lhs = constA ? lhsTensor : new Var(new TensorType(DataTypes.Float32, lhsDynShape));
        Expr rhs = constB ? rhsTensor : new Var(new TensorType(DataTypes.Float32, rhsDynShape));

        var pre = IR.F.Tensors.MatMul(lhs, rhs);

        var feedDict = new Dictionary<IVar, IValue>
        {
            { dimM, Value.FromTensor(lhsShape[^2]) },
            { dimK, Value.FromTensor(rhsShape[^2]) },
        };
        if (!constA)
        {
            CompileOptions.ShapeBucketOptions.VarMap.Add((Var)lhs, lhsDims.Select(x => x).ToArray());
            feedDict.Add((Var)lhs, Value.FromTensor(lhsTensor));
        }

        if (!constB)
        {
            CompileOptions.ShapeBucketOptions.VarMap.Add((Var)rhs, rhsDims.Select(x => x).ToArray());
            feedDict.Add((Var)rhs, Value.FromTensor(rhsTensor));
        }

        var rule = new Passes.Rules.NTT.PackMatMul(2, Lane, transB: true);
        CompilerServices.TryMatch(pre, rule.Pattern, out var result);

        var posts = new[] { pre }.Concat(rule.GetReplaceCandidates(result!, new Passes.RunPassContext()));
        await RunCases($"Theory{count}", feedDict, posts);
    }

    [Theory]
    [InlineData(new object[] { new long[] { 384, 512 }, new long[] { 2, 512, 512 }, false, true, new[] { 4, 4 }, 0 })]
    [InlineData(new object[] { new long[] { 2, 384, 512 }, new long[] { 2, 512, 512 }, false, false, new[] { 4, 8 }, 1 })]
    [InlineData(new object[] { new long[] { 2, 384, 512 }, new long[] { 2, 512, 512 }, false, true, new[] { 2, 8, 4 }, 2 })]
    [InlineData(new object[] { new long[] { 2, 384, 512 }, new long[] { 2, 512, 512 }, false, false, new[] { 2, 4, 8 }, 3 })]
    public async Task TestSUMMA(long[] lhsShape, long[] rhsShape, bool constA, bool constB, int[] hierarchy, int count)
    {
        var targetOptions = (NTTTargetOptions)CompileOptions.TargetOptions;
        targetOptions.Hierarchies[0] = hierarchy;
        targetOptions.HierarchyNames = string.Join(string.Empty, "cbt".Skip(3 - hierarchy.Length));
        targetOptions.HierarchyLatencies = Enumerable.Repeat(1, hierarchy.Length).ToArray();
        targetOptions.HierarchyBandWidths = Enumerable.Repeat(1, hierarchy.Length).ToArray();
        var lhsTensor = IR.F.Random.Normal(DataTypes.Float32, 0, 1, 1, lhsShape).Evaluate().AsTensor(); // IR.F.Tensors.ConstantOfShape(lhsShape, 1.0f).Evaluate().AsTensor();
        var rhsTensor = IR.F.Random.Normal(DataTypes.Float32, 0, 1, 3, rhsShape).Evaluate().AsTensor(); // IR.F.Tensors.ConstantOfShape(rhsShape, 1.0f).Evaluate().AsTensor();

        Expr lhs = constA ? lhsTensor : new Var(new TensorType(DataTypes.Float32, lhsShape));
        Expr rhs = constB ? rhsTensor : new Var(new TensorType(DataTypes.Float32, rhsShape));
        var pre = IR.F.Tensors.MatMul(lhs, rhs);

        var feedDict = new Dictionary<IVar, IValue>();
        if (!constA)
        {
            feedDict.Add((Var)lhs, Value.FromTensor(lhsTensor));
        }

        if (!constB)
        {
            feedDict.Add((Var)rhs, Value.FromTensor(rhsTensor));
        }

        var rule = new Passes.Rules.NTT.PackMatMul(2, Lane, transB: false);
        CompilerServices.TryMatch(pre, rule.Pattern, out var result);

        var posts = new[] { pre }.Concat(rule.GetReplaceCandidates(result!, new Passes.RunPassContext()));
        await RunCases(Path.Join(CompileOptions.DumpDir.ToString(), $"Theory{count}"), feedDict, posts);
    }

    [Theory]
    [InlineData(new object[] { new long[] { 384, 128 }, 0, new long[] { 1, 384 }, 0 })]
    public async Task TestGather(long[] shape, int axis, long[] indicesShape, int count)
    {
        var vhidden_in = new Var("vhidden_in", new TensorType(DataTypes.Float32, shape));
        var vposition_ids = new Var("vposition_ids", new TensorType(DataTypes.Int64, indicesShape));
        var pre = IR.F.Tensors.Gather(vhidden_in, axis, vposition_ids); // f32[1,384,128]
        var feedDict = new Dictionary<IVar, IValue>() {
            { vhidden_in, IR.F.Random.Normal(DataTypes.Float32, 0, 1, 1, shape).Evaluate() },
            { vposition_ids, IR.F.Random.Uniform(DataTypes.Int64, 6, 1, 1, indicesShape).Evaluate() },
        };

        var posts = new[] { pre };
        await RunCases($"Theory{count}", feedDict, posts);
    }

    [Theory]
    [MemberData(nameof(TestPackReduceData))]
    public async Task TestPackReduce(ReduceOp reduceOp, long[] shape, int[] axes, float init, bool keepDims, int[] hierarchy, int[][] splitedAxes, int number)
    {
        var targetOptions = (NTTTargetOptions)CompileOptions.TargetOptions;
        targetOptions.Hierarchies[0] = hierarchy;
        targetOptions.HierarchyNames = string.Join(string.Empty, "cbt".TakeLast(hierarchy.Length));
        targetOptions.HierarchySizes = Enumerable.Repeat((long)MathF.Pow(2, 30), hierarchy.Length).ToArray();
        targetOptions.HierarchyLatencies = Enumerable.Repeat(1, hierarchy.Length).ToArray();
        targetOptions.HierarchyBandWidths = Enumerable.Repeat(1, hierarchy.Length).ToArray();

        var tensorType = new TensorType(DataTypes.Float32, shape);
        var input = new Var(tensorType);
        var pre = IR.F.Tensors.Reduce(reduceOp, input, axes, init, keepDims);

        var feedDict = new Dictionary<IVar, IValue>() {
            { input, IR.F.Random.Normal(DataTypes.Float32, 0, 1, 1, shape).Evaluate() },
        };

        IEnumerable<BaseExpr> posts;
        var rule = new Passes.Rules.NTT.PackReduce(Rank, Lane);
        if (!CompilerServices.TryMatch(pre, rule.Pattern, out var result))
        {
            return;
        }

        posts = new[] { pre }.Concat(rule.GetReplaceCandidates(result, new Passes.RunPassContext()));

        if (splitedAxes.Length > 0)
        {
            foreach (var post in posts)
            {
                if (post is Call { Target: IR.NTT.Unpack } callUnPack && callUnPack.Arguments[0] is Call { Target: IR.NTT.PackedReduce } packedReduceCall)
                {
                    packedReduceCall.Arguments[0].Metadata = new() { OutputNames = new[] { "reduceIn" } };
                }
                else if (post is Call { Target: IR.Math.Reduce } reduceCall)
                {
                    reduceCall.Arguments[0].Metadata = new() { OutputNames = new[] { "reduceIn" } };
                }
            }

            var scheme = new Passes.Distributed.DistributedSchema("1", "llama", [new("reduceIn", splitedAxes.Select(s => s[0] < 0 ? SBP.B : (SBP)SBP.S(s)).ToArray(), hierarchy, targetOptions.HierarchyNames)]);
            var options = new JsonSerializerOptions();
            options.Converters.Add(new SBPConverter());
            options.WriteIndented = true;
            var export = System.Text.Json.JsonSerializer.Serialize(scheme, options);
            var dumpper = Diagnostics.DumpScope.Current.CreateSubDummper($"Theory{number}");
            targetOptions.DistributedScheme = Path.Join(dumpper.Directory, "schema.json");
            using (var stream = dumpper.OpenFile("schema.json"))
            {
                using (var writer = new StreamWriter(stream))
                {
                    writer.Write(export);
                }
            }
        }

        await RunCases($"Theory{number}", feedDict, posts);
    }

    [Theory]
    [InlineData(new object[] { new long[] { 1, 3, 28, 28 }, 0 })]
    public async Task TestInstanceNormal(long[] shape, int number)
    {
        var input = new Var("input", new TensorType(DataTypes.Float32, shape));
        Expr pre; // f32[1,3,28,28]
        {
            var v0 = IR.F.Tensors.Reduce(ReduceOp.Mean, input, new[] { 2, 3 }, 0f, true); // f32[1,3,1,1]
            var v1 = IR.F.Math.Binary(BinaryOp.Sub, input, v0); // f32[1,3,28,28]
            var v2 = IR.F.Math.Unary(UnaryOp.Square, v1); // f32[1,3,28,28]
            var v3 = IR.F.Tensors.Reduce(ReduceOp.Mean, v2, new[] { 2, 3 }, 0f, true); // f32[1,3,1,1]
            var v4 = IR.F.Math.Binary(BinaryOp.Add, v3, new float[] { 1E-05f }); // f32[1,3,1,1]
            var v5 = IR.F.Math.Unary(UnaryOp.Rsqrt, v4); // f32[1,3,1,1]
            var v6 = IR.F.Math.Binary(BinaryOp.Mul, v1, v5); // f32[1,3,28,28]
            var v7 = IR.F.Math.Binary(BinaryOp.Mul, v6, new float[3, 1, 1] { { { 0.24680786f } }, { { 0.065782584f } }, { { -0.9344868f } } }); // f32[1,3,28,28]
            pre = IR.F.Math.Binary(BinaryOp.Add, v7, new float[3, 1, 1] { { { 0.6403651f } }, { { -0.7995949f } }, { { 0.46802735f } } }); // f32[1,3,28,28]
        }

        var feedDict = new Dictionary<IVar, IValue>() {
            { input, IR.F.Random.Normal(DataTypes.Float32, 0, 1, 1, shape).Evaluate() },
        };

        var posts = new[] { pre };
        await RunCases($"Theory{number}", feedDict, posts);
    }

    [Theory]
    [InlineData([new long[] { 1, 384, 8192 }, new long[] { 1, 384, 64, 128 }, 1, new[] { 1 }, 0])]
    [InlineData([new long[] { 1, 8192, 384 }, new long[] { 1, 64, 128, 384 }, 1, new[] { 1 }, 1])]
    [InlineData([new long[] { 1, 8192, 384 }, new long[] { 1, 64, 128, 384 }, 1, new[] { 8 }, 2])]
    public async Task TestPackReshape(long[] inshape, long[] outshape, int packRank, int[] hierarchy, int number)
    {
        var targetOptions = (NTTTargetOptions)CompileOptions.TargetOptions;
        targetOptions.Hierarchies[0] = hierarchy;
        targetOptions.HierarchyNames = string.Join(string.Empty, "cbt".TakeLast(hierarchy.Length));
        targetOptions.HierarchySizes = Enumerable.Repeat((long)MathF.Pow(2, 30), hierarchy.Length).ToArray();
        targetOptions.HierarchyLatencies = Enumerable.Repeat(1, hierarchy.Length).ToArray();
        targetOptions.HierarchyBandWidths = Enumerable.Repeat(1, hierarchy.Length).ToArray();
        var input = new Var("input", new TensorType(DataTypes.Float32, inshape));
        Expr pre;
        {
            pre = IR.F.Tensors.Reshape(input, outshape);
        }

        var feedDict = new Dictionary<IVar, IValue>() {
            { input, IR.F.Random.Normal(DataTypes.Float32, 0, 1, 1, inshape).Evaluate() },
        };

        var rule = new Passes.Rules.NTT.PackReshape(packRank, Lane);
        CompilerServices.TryMatch(pre, rule.Pattern, out var result);
        var posts = new[] { pre }.Concat(rule.GetReplaceCandidates(result!, new Passes.RunPassContext()));
        await RunCases($"Theory{number}", feedDict, posts);
    }

    [Theory]
    [InlineData([new long[] { 2, 8, 16, 2 }, new int[] { 0, 2, 1, 3 }, 2, 0])]
    [InlineData([new long[] { 1, 64, 384, 128 }, new int[] { 0, 2, 1, 3 }, 2, 1])]
    public async Task TestTranspose(long[] shape, int[] perm, int rank, int number)
    {
        var input = new Var("input", new TensorType(DataTypes.Float32, shape));
        Expr pre; // f32[1,3,28,28]
        {
            var v4 = IR.F.Tensors.Transpose(input, perm); // f32[1,64,384,128]
            pre = v4;
        }

        var feedDict = new Dictionary<IVar, IValue>() {
            { input, Value.FromTensor(Tensor.From(Enumerable.Range(0, (int)TensorUtilities.GetProduct(shape)).Select(i => (float)i).ToArray(), shape)) },
        };

        var rule = new Passes.Rules.NTT.PackTranspose(rank, Lane);
        CompilerServices.TryMatch(pre, rule.Pattern, out var result);
        var posts = new[] { pre }.Concat(rule.GetReplaceCandidates(result!, new Passes.RunPassContext()));
        await RunCases($"Theory{number}", feedDict, posts);
    }

    [Theory]
    [InlineData([new[] { 2, 4 }, 0])]
    public async Task TestTransposeMatmul(int[] hierarchy, int number)
    {
        var targetOptions = (NTTTargetOptions)CompileOptions.TargetOptions;
        targetOptions.Packing = true;
        targetOptions.Hierarchies[0] = hierarchy;
        targetOptions.HierarchyNames = string.Join(string.Empty, "cbt".TakeLast(hierarchy.Length));
        targetOptions.HierarchySizes = Enumerable.Repeat((long)MathF.Pow(2, 30), hierarchy.Length).ToArray();
        targetOptions.HierarchyLatencies = Enumerable.Repeat(1, hierarchy.Length).ToArray();
        targetOptions.HierarchyBandWidths = Enumerable.Repeat(1, hierarchy.Length).ToArray();

        var v13 = new Var("v13", new TensorType(DataTypes.Float32, new[] { 1, 1, 384, 128 }));
        var v15 = new Var("v15", new TensorType(DataTypes.Float32, new[] { 1, 64, 384, 128 }));
        var v19 = new Var("v19", new TensorType(DataTypes.Float32, new[] { 1, 64, 384, 128 }));
        var v24 = new Var("v24", new TensorType(DataTypes.Float32, new[] { 1, 64, 384, 128 }));
        Expr pre; // f32[1,3,28,28]
        {
            var v25 = IR.F.Math.Binary(BinaryOp.Mul, v24, v13); // f32[1,64,384,128]
            var v26 = IR.F.Math.Binary(BinaryOp.Add, v19, v25); // f32[1,64,384,128]
            var v27 = IR.F.Tensors.Transpose(v26, new[] { 0L, 1L, 3L, 2L }); // f32[1,64,128,384]
            var v28 = IR.F.Math.MatMul(v15, v27); // f32[1,64,384,384]
            pre = v28;
        }

        var feedDict = new Dictionary<IVar, IValue>() {
            { v13, IR.F.Random.Normal(DataTypes.Float32, 0, 1, 1, v13.CheckedShape).Evaluate() },
            { v15, IR.F.Random.Normal(DataTypes.Float32, 0, 1, 1, v15.CheckedShape).Evaluate() },
            { v19, IR.F.Random.Normal(DataTypes.Float32, 0, 1, 1, v19.CheckedShape).Evaluate() },
            { v24, IR.F.Random.Normal(DataTypes.Float32, 0, 1, 1, v24.CheckedShape).Evaluate() },
        };

        var posts = new[] { pre };
        await RunCases($"Theory{number}", feedDict, posts);
    }

    [Theory]
    [InlineData(new object[] { new long[] { 1, 1, 4, 4 }, new long[] { 8, 1, 3, 3 }, new int[] { 1, 1, 1, 1 }, new int[] { 1, 1 }, 0 })]
    [InlineData(new object[] { new long[] { 3, 2, 4, 4 }, new long[] { 8, 2, 3, 3 }, new int[] { 0, 0, 1, 1 }, new int[] { 1, 2 }, 1 })]
    [InlineData(new object[] { new long[] { 3, 2, 4, 4 }, new long[] { 8, 2, 3, 3 }, new int[] { 1, 0, 1, 1 }, new int[] { 2, 1 }, 2 })]
    [InlineData(new object[] { new long[] { 1, 512, 64, 64 }, new long[] { 512, 512, 3, 3 }, new int[] { 1, 1, 1, 1 }, new int[] { 1, 1 }, 3 })]
    public async Task TestConv2DAndIm2col(long[] inputShape, long[] wShape, int[] padding, int[] strides, int count)
    {
        var dilation = new[] { 1, 1 };
        var groups = 1;
        var input = new Var(new TensorType(DataTypes.Float32, inputShape));
        var weights = new Var(new TensorType(DataTypes.Float32, wShape));
        var bias = IR.F.Random.Normal(DataTypes.Float32, new[] { wShape[0] }).Evaluate().AsTensor();
        var pre = IR.F.NN.Conv2D(input, weights, bias, strides, new[,] { { padding[0], padding[1] }, { padding[2], padding[3] } }, dilation, PadMode.Constant, groups);
        var outShape = pre.CheckedShape.ToValueArray();

        var feedDict = new Dictionary<IVar, IValue>() {
            { input, IR.F.Random.Normal(DataTypes.Float32, 0, 1, 1, inputShape).Evaluate() },
            { weights, IR.F.Random.Normal(DataTypes.Float32, 0, 1, 3, wShape).Evaluate() },
        };

        Expr post = Passes.Rules.NTT.PackConv2D.AddCandidate(input, weights, bias, strides, padding, wShape, outShape);
        Expr post2 = Passes.Rules.NTT.PackConv2D.AddPackedCandidate(input, weights, bias, strides, padding, wShape, outShape, Lane);
        var posts = new[] { pre, post, post2 };
        await RunCases($"Theory{count}", feedDict, posts);
    }

    [Theory]
    [InlineData(new object[] { new long[] { 1, 48, 512 }, new long[] { 1, 512, 1024 }, new long[] { 1, 48, 64, 16 }, new[] { UnaryOp.Neg, UnaryOp.Cos }, new[] { 8 }, 0 })]
    [InlineData(new object[] { new long[] { 1, 48, 512 }, new long[] { 1, 512, 1024 }, new long[] { 1, 64, 768 }, new[] { UnaryOp.Neg, UnaryOp.Cos }, new[] { 8 }, 1 })]
    public async Task TestMatMulReshapeUnary(long[] lhsShape, long[] rhsShape, long[] newShape, UnaryOp[] unaryOps, int[] hierarchy, int number)
    {
        var targetOptions = (NTTTargetOptions)CompileOptions.TargetOptions;
        targetOptions.Hierarchies[0] = hierarchy;
        targetOptions.HierarchyNames = string.Join(string.Empty, "cbt".TakeLast(hierarchy.Length));
        targetOptions.HierarchySizes = Enumerable.Repeat((long)MathF.Pow(2, 30), hierarchy.Length).ToArray();
        targetOptions.HierarchyLatencies = Enumerable.Repeat(1, hierarchy.Length).ToArray();
        targetOptions.HierarchyBandWidths = Enumerable.Repeat(1, hierarchy.Length).ToArray();
        var lhs = new Var(new TensorType(DataTypes.Float32, lhsShape));
        var rhs = new Var(new TensorType(DataTypes.Float32, rhsShape));
        var matmul = IR.F.Tensors.MatMul(lhs, rhs);
        var reshaped = IR.F.Tensors.Reshape(matmul, newShape);
        var unary = reshaped;
        foreach (var item in unaryOps)
        {
            unary = IR.F.Math.Unary(item, unary);
        }

        var feedDict = new Dictionary<IVar, IValue>()
        {
            { lhs, IR.F.Random.Normal(DataTypes.Float32, 0, 1, 1, lhsShape).Evaluate() },
            { rhs, IR.F.Random.Normal(DataTypes.Float32, 0, 1, 2, rhsShape).Evaluate() },
        };

        await RunCases($"Theory{number}", feedDict, new[] { unary });
    }

    [Theory]
    [InlineData([new long[] { 1, 48, 512 }, new long[] { 1, 512, 1024 }, new[] { 8 }, 0])]
    public async Task TestPackPropagation(long[] lhsShape, long[] rhsShape, int[] hierarchy, int number)
    {
        var targetOptions = (NTTTargetOptions)CompileOptions.TargetOptions;
        targetOptions.Hierarchies[0] = hierarchy;
        targetOptions.HierarchyNames = string.Join(string.Empty, "cbt".TakeLast(hierarchy.Length));
        targetOptions.HierarchySizes = Enumerable.Repeat((long)MathF.Pow(2, 30), hierarchy.Length).ToArray();
        targetOptions.HierarchyLatencies = Enumerable.Repeat(1, hierarchy.Length).ToArray();
        targetOptions.HierarchyBandWidths = Enumerable.Repeat(1, hierarchy.Length).ToArray();
        var lhs = new Var(new TensorType(DataTypes.Float32, lhsShape));
        var rhs = new Var(new TensorType(DataTypes.Float32, rhsShape));
        var feedDict = new Dictionary<IVar, IValue>()
        {
            { lhs, IR.F.Random.Normal(DataTypes.Float32, 0, 1, 1, lhsShape).Evaluate() },
            { rhs, IR.F.Random.Normal(DataTypes.Float32, 0, 1, 2, rhsShape).Evaluate() },
        };

        var candidates = new[] {
            IR.F.Math.Unary(UnaryOp.Abs, lhs),
            IR.F.Math.Binary(BinaryOp.Add, lhs, 1f),
            IR.F.Tensors.Unsqueeze(lhs, new[] { 0 }),
        };
        var posts = new List<BaseExpr>();

        foreach (var c in candidates)
        {
            var matmul = IR.F.Tensors.MatMul(c, rhs);

            var rule = new Passes.Rules.NTT.PackMatMul(2, Lane);
            CompilerServices.TryMatch(matmul, rule.Pattern, out var result);
            var context = new Passes.RunPassContext();
            var packed = rule.GetReplaceCandidates(result!, context);
            var rules = new IRewriteRule[] {
                new Nncase.Passes.Rules.NTT.PackUnaryPropagation(),
                new Nncase.Passes.Rules.NTT.PackBinaryPropagation(),
                new Nncase.Passes.Rules.NTT.PackUnsqueezePropagation(),
            };
            posts.AddRange(packed.Select(ret => CompilerServices.Rewrite(ret, rules, context)));
        }

        await RunCases($"Theory{number}", feedDict, posts);
    }

    [Theory]
    [InlineData([new long[] { 1, 48, 512 }, new long[] { 1, 512, 1024 }, new[] { 8 }, 0])]
    public async Task TestUnpackPropagation(long[] lhsShape, long[] rhsShape, int[] hierarchy, int number)
    {
        var targetOptions = (NTTTargetOptions)CompileOptions.TargetOptions;
        targetOptions.Hierarchies[0] = hierarchy;
        targetOptions.HierarchyNames = string.Join(string.Empty, "cbt".TakeLast(hierarchy.Length));
        targetOptions.HierarchySizes = Enumerable.Repeat((long)MathF.Pow(2, 30), hierarchy.Length).ToArray();
        targetOptions.HierarchyLatencies = Enumerable.Repeat(1, hierarchy.Length).ToArray();
        targetOptions.HierarchyBandWidths = Enumerable.Repeat(1, hierarchy.Length).ToArray();
        var lhs = new Var(new TensorType(DataTypes.Float32, lhsShape));
        var rhs = new Var(new TensorType(DataTypes.Float32, rhsShape));
        var matmul = IR.F.Tensors.MatMul(lhs, rhs);

        var feedDict = new Dictionary<IVar, IValue>()
        {
            { lhs, IR.F.Random.Normal(DataTypes.Float32, 0, 1, 1, lhsShape).Evaluate() },
            { rhs, IR.F.Random.Normal(DataTypes.Float32, 0, 1, 2, rhsShape).Evaluate() },
        };

        var rule = new Passes.Rules.NTT.PackMatMul(2, Lane);
        CompilerServices.TryMatch(matmul, rule.Pattern, out var result);
        var context = new Passes.RunPassContext();
        var packed = rule.GetReplaceCandidates(result!, context).Cast<Expr>();
        var posts = packed.Select(ret => CompilerServices.Rewrite(IR.F.Math.Unary(UnaryOp.Abs, ret), [new Nncase.Passes.Rules.NTT.UnaryUnpackPropagation()], context)).ToList();
        posts.AddRange(packed.Select(ret => CompilerServices.Rewrite(IR.F.Math.Binary(BinaryOp.Add, ret, 1f), [new Nncase.Passes.Rules.NTT.BinaryUnpackPropagation()], context)));
        posts.AddRange(packed.Select(ret => CompilerServices.Rewrite(IR.F.Tensors.Transpose(ret, new[] { 0, 2, 1 }), [new Nncase.Passes.Rules.NTT.TransposeUnpackPropagation()], context)));
        posts.AddRange(packed.Select(ret => CompilerServices.Rewrite(IR.F.Tensors.Unsqueeze(ret, new[] { 2 }), [new Nncase.Passes.Rules.NTT.UnsqueezeUnpackPropagation()], context)));
        posts.AddRange(packed.Select(ret => CompilerServices.Rewrite(IR.F.Tensors.Reduce(ReduceOp.Max, ret, new[] { 2 }, 0f, true), [new Nncase.Passes.Rules.NTT.ReduceUnpackPropagation()], context)));
        await RunCases($"Theory{number}", feedDict, posts);
    }

    [Theory]
    [InlineData(new object[] { new long[] { 1, 48, 512 }, new long[] { 1, 512, 1024 }, new long[] { 1, -1, 64, 16 }, new[] { UnaryOp.Neg, UnaryOp.Cos }, new[] { 1 }, 0 })]
    [InlineData(new object[] { new long[] { 1, 48, 512 }, new long[] { 1, 512, 1024 }, new long[] { 1, -1, 768 }, new[] { UnaryOp.Neg, UnaryOp.Cos }, new[] { 1 }, 1 })]
    public async Task TestDynamicMatMulReshapeUnary(long[] lhsShape, long[] rhsShape, long[] newShape, UnaryOp[] unaryOps, int[] hierarchy, int number)
    {
        CompileOptions.DumpFlags = Diagnostics.DumpFlags.Rewrite | Diagnostics.DumpFlags.Compile;
        var targetOptions = (NTTTargetOptions)CompileOptions.TargetOptions;
        targetOptions.Hierarchies[0] = hierarchy;
        targetOptions.HierarchyNames = string.Join(string.Empty, "cbt".TakeLast(hierarchy.Length));
        targetOptions.HierarchySizes = Enumerable.Repeat((long)MathF.Pow(2, 30), hierarchy.Length).ToArray();
        targetOptions.HierarchyLatencies = Enumerable.Repeat(1, hierarchy.Length).ToArray();
        targetOptions.HierarchyBandWidths = Enumerable.Repeat(1, hierarchy.Length).ToArray();
        var dimM = new DimVar("m");
        dimM.Metadata.Range = new(1, 64);
        var lhsDims = lhsShape.Select(x => (Dimension)x).ToArray();
        lhsDims[^2] = dimM;

        var lhs = new Var(new TensorType(DataTypes.Float32, new RankedShape(lhsDims)));
        CompileOptions.ShapeBucketOptions.VarMap.Add(lhs, lhsDims.Select(x => x).ToArray());
        var rhs = new Var(new TensorType(DataTypes.Float32, rhsShape));
        var matmul = IR.F.Tensors.MatMul(lhs, rhs);
        var reshaped = IR.F.Tensors.Reshape(matmul, newShape);
        var unary = reshaped;
        foreach (var item in unaryOps)
        {
            unary = IR.F.Math.Unary(item, unary);
        }

        var feedDict = new Dictionary<IVar, IValue>()
        {
            { lhs, IR.F.Random.Normal(DataTypes.Float32, 0, 1, 1, lhsShape).Evaluate() },
            { rhs, IR.F.Random.Normal(DataTypes.Float32, 0, 1, 2, rhsShape).Evaluate() },
            { dimM, Value.FromTensor(lhsShape[^2]) },
        };

        await RunCases($"Theory{number}", feedDict, new[] { unary });
    }

    [Theory]
    [InlineData(new object[] { new long[] { 1, 48, 512 }, new long[] { 1, 512, 1024 }, new long[] { 1, 48, 64, 16 }, new[] { UnaryOp.Neg, UnaryOp.Cos }, new[] { 1 }, 0 })]
    public async Task TestReshapeAndUnsqueeze(long[] lhsShape, long[] rhsShape, long[] newShape, UnaryOp[] unaryOps, int[] hierarchy, int number)
    {
        var targetOptions = (NTTTargetOptions)CompileOptions.TargetOptions;
        targetOptions.Hierarchies[0] = hierarchy;
        targetOptions.HierarchyNames = string.Join(string.Empty, "cbt".TakeLast(hierarchy.Length));
        targetOptions.HierarchySizes = Enumerable.Repeat((long)MathF.Pow(2, 30), hierarchy.Length).ToArray();
        targetOptions.HierarchyLatencies = Enumerable.Repeat(1, hierarchy.Length).ToArray();
        targetOptions.HierarchyBandWidths = Enumerable.Repeat(1, hierarchy.Length).ToArray();

        var lhsDims = lhsShape.Select(x => (Dimension)x).ToArray();

        var lhs = new Var(new TensorType(DataTypes.Float32, new RankedShape(lhsDims)));
        CompileOptions.ShapeBucketOptions.VarMap.Add(lhs, lhsDims.Select(x => x).ToArray());
        var rhs = new Var(new TensorType(DataTypes.Float32, rhsShape));
        var matmul = IR.F.Tensors.MatMul(lhs, rhs);
        var reshaped = IR.F.Tensors.Reshape(matmul, newShape);
        var unary = reshaped;
        foreach (var item in unaryOps)
        {
            unary = IR.F.Math.Unary(item, unary);
        }

        var unsqueezed = IR.F.Tensors.Unsqueeze(unary, new RankedShape(0));

        var feedDict = new Dictionary<IVar, IValue>()
        {
            { lhs, IR.F.Random.Normal(DataTypes.Float32, 0, 1, 1, lhsShape).Evaluate() },
            { rhs, IR.F.Random.Normal(DataTypes.Float32, 0, 1, 2, rhsShape).Evaluate() },
        };

        await RunCases($"Theory{number}", feedDict, new[] { unsqueezed });
    }

    [Theory]
    [InlineData(new object[] { new long[] { 1, 48, 512 }, new long[] { 1, 512, 1024 }, new long[] { 1, 48, -1, 16 }, new[] { UnaryOp.Neg, UnaryOp.Cos }, new[] { 1 }, 0 })]
    public async Task TestDynamicReshapeAndUnsqueeze(long[] lhsShape, long[] rhsShape, long[] newShape, UnaryOp[] unaryOps, int[] hierarchy, int number)
    {
        var targetOptions = (NTTTargetOptions)CompileOptions.TargetOptions;
        targetOptions.Hierarchies[0] = hierarchy;
        targetOptions.HierarchyNames = string.Join(string.Empty, "cbt".TakeLast(hierarchy.Length));
        targetOptions.HierarchySizes = Enumerable.Repeat((long)MathF.Pow(2, 30), hierarchy.Length).ToArray();
        targetOptions.HierarchyLatencies = Enumerable.Repeat(1, hierarchy.Length).ToArray();
        targetOptions.HierarchyBandWidths = Enumerable.Repeat(1, hierarchy.Length).ToArray();

        var dimN = new DimVar("n");
        dimN.Metadata.Range = new(1, 1200);
        var rhsDims = rhsShape.Select(x => (Dimension)x).ToArray();
        rhsDims[^1] = dimN;

        var lhs = new Var(new TensorType(DataTypes.Float32, new RankedShape(lhsShape)));
        var rhs = new Var(new TensorType(DataTypes.Float32, new RankedShape(rhsDims)));
        CompileOptions.ShapeBucketOptions.VarMap.Add(rhs, rhsDims.Select(x => x).ToArray());
        var matmul = IR.F.Tensors.MatMul(lhs, rhs);
        var reshaped = IR.F.Tensors.Reshape(matmul, newShape);
        var unary = reshaped;
        foreach (var item in unaryOps)
        {
            unary = IR.F.Math.Unary(item, unary);
        }

        var unsqueezed = IR.F.Tensors.Unsqueeze(unary, new RankedShape(0));

        var feedDict = new Dictionary<IVar, IValue>()
        {
            { lhs, IR.F.Random.Normal(DataTypes.Float32, 0, 1, 1, lhsShape).Evaluate() },
            { rhs, IR.F.Random.Normal(DataTypes.Float32, 0, 1, 2, rhsShape).Evaluate() },
            { dimN, Value.FromTensor(rhsShape[^1]) },
        };

        await RunCases($"Theory{number}", feedDict, new[] { unsqueezed });
    }

    [Theory]
    [InlineData(new object[] { new long[] { 2, 48, 512 }, new long[] { 0 }, new[] { 1 }, 0 })]
    public async Task TestGetItem(long[] inShape, long[] indices, int[] hierarchy, int number)
    {
        var targetOptions = (NTTTargetOptions)CompileOptions.TargetOptions;
        targetOptions.Hierarchies[0] = hierarchy;
        targetOptions.HierarchyNames = string.Join(string.Empty, "cbt".TakeLast(hierarchy.Length));
        targetOptions.HierarchySizes = Enumerable.Repeat((long)MathF.Pow(2, 30), hierarchy.Length).ToArray();
        targetOptions.HierarchyLatencies = Enumerable.Repeat(1, hierarchy.Length).ToArray();
        targetOptions.HierarchyBandWidths = Enumerable.Repeat(1, hierarchy.Length).ToArray();

        var inDims = inShape.Select(x => (Dimension)x).ToArray();

        var input = new Var(new TensorType(DataTypes.Float32, new RankedShape(inDims)));
        CompileOptions.ShapeBucketOptions.VarMap.Add(input, inDims.Select(x => x).ToArray());

        var output = IR.F.Tensors.GetItem(input, indices);
        output = IR.F.Math.Unary(UnaryOp.Cos, output);

        var feedDict = new Dictionary<IVar, IValue>()
        {
            { input, IR.F.Random.Normal(DataTypes.Float32, 0, 1, 1, inShape).Evaluate() },
        };

        await RunCases($"Theory{number}", feedDict, new[] { output });
    }

    [Theory(Skip = "ToBig")]
    [InlineData(new object[] { false, 0 })]
    [InlineData(new object[] { true, 1 })] // enable packing
    public async Task TestDecodeLayer(bool packing, int count)
    {
        // Memory usage is too high for CI env
        if (bool.TryParse(Environment.GetEnvironmentVariable("CI"), out var inCI) && inCI)
        {
            return;
        }

        ((NTTTargetOptions)CompileOptions.TargetOptions).Packing = packing;
        var hierarchy = new[] { 2, 4 };
        ((NTTTargetOptions)CompileOptions.TargetOptions).Hierarchies[0] = hierarchy;
        ((NTTTargetOptions)CompileOptions.TargetOptions).HierarchyNames = string.Join(string.Empty, "cbt".TakeLast(hierarchy.Length));
        ((NTTTargetOptions)CompileOptions.TargetOptions).HierarchySizes = Enumerable.Repeat((long)MathF.Pow(2, 30), hierarchy.Length).ToArray();
        var vhidden_in = new Var("vhidden_in", new TensorType(DataTypes.Float32, new[] { 1, 384, 8192 }));
        var vattn_mask = new Var("vattn_mask", new TensorType(DataTypes.Float32, new[] { 1, 1, 384, 384 }));
        var vposition_ids = new Var("vposition_ids", new TensorType(DataTypes.Int64, new[] { 1, 384 }));
        Expr pre;
        {
            var v0 = IR.F.NN.LayerNorm(2, 1E-05f, vhidden_in, IR.F.Random.Normal(DataTypes.Float32, 0, 0.1, 1, new[] { 8192 }).Evaluate().AsTensor(), IR.F.Random.Normal(DataTypes.Float32, 0, 0.1, 2, new[] { 8192 }).Evaluate().AsTensor(), false); // f32[1,384,8192]
            var v1 = IR.F.Tensors.MatMul(v0, IR.F.Random.Normal(DataTypes.Float32, 0, 0.1, 3, new[] { 8192, 8192 }).Evaluate().AsTensor()); // f32[1,384,8192]
            var v2 = IR.F.Tensors.Reshape(v1, new long[] { 1L, 384L, 64L, 128L }); // f32[1,384,64,128]
            var v3 = IR.F.Tensors.Transpose(v2, new long[] { 0L, 2L, 1L, 3L }); // f32[1,64,384,128]
            var v4 = IR.F.Tensors.Gather(IR.F.Random.Normal(DataTypes.Float32, 0, 0.1, 4, new[] { 384, 128 }).Evaluate().AsTensor(), 0, vposition_ids); // f32[1,384,128]
            var v5 = IR.F.Tensors.Reshape(v4, new[] { 1, 1, 384, 128 }); // f32[1,1,384,128]
            var v6 = IR.F.Math.Binary(BinaryOp.Mul, v3, v5); // f32[1,64,384,128]
            var v7 = IR.F.Tensors.Slice(v3, new long[] { 64L }, new long[] { 128L }, new long[] { 3L }, new long[] { 1L }); // f32[1,64,384,64]
            var v8 = IR.F.Math.Unary(UnaryOp.Neg, v7); // f32[1,64,384,64]
            var v9 = IR.F.Tensors.Slice(v3, new long[] { 0L }, new long[] { 64L }, new long[] { 3L }, new long[] { 1L }); // f32[1,64,384,64]
            var v10 = new IR.Tuple(v8, v9); // (f32[1,64,384,64], f32[1,64,384,64])
            var v11 = IR.F.Tensors.Concat(v10, 3); // f32[1,64,384,128]
            var v12 = IR.F.Tensors.Gather(IR.F.Random.Normal(DataTypes.Float32, 0, 0.1, 5, new[] { 384, 128 }).Evaluate().AsTensor(), 0, vposition_ids); // f32[1,384,128]
            var v13 = IR.F.Tensors.Reshape(v12, new[] { 1, 1, 384, 128 }); // f32[1,1,384,128]
            var v14 = IR.F.Math.Binary(BinaryOp.Mul, v11, v13); // f32[1,64,384,128]
            var v15 = IR.F.Math.Binary(BinaryOp.Add, v6, v14); // f32[1,64,384,128]
            var v16 = IR.F.Tensors.MatMul(v0, IR.F.Random.Normal(DataTypes.Float32, 0, 0.1, 6, new[] { 8192, 8192 }).Evaluate().AsTensor()); // f32[1,384,8192]
            var v17 = IR.F.Tensors.Reshape(v16, new long[] { 1L, 384L, 64L, 128L }); // f32[1,384,64,128]
            var v18 = IR.F.Tensors.Transpose(v17, new long[] { 0L, 2L, 1L, 3L }); // f32[1,64,384,128]
            var v19 = IR.F.Math.Binary(BinaryOp.Mul, v18, v5); // f32[1,64,384,128]
            var v20 = IR.F.Tensors.Slice(v18, new long[] { 64L }, new long[] { 128L }, new long[] { 3L }, new long[] { 1L }); // f32[1,64,384,64]
            var v21 = IR.F.Math.Unary(UnaryOp.Neg, v20); // f32[1,64,384,64]
            var v22 = IR.F.Tensors.Slice(v18, new long[] { 0L }, new long[] { 64L }, new long[] { 3L }, new long[] { 1L }); // f32[1,64,384,64]
            var v23 = new IR.Tuple(v21, v22); // (f32[1,64,384,64], f32[1,64,384,64])
            var v24 = IR.F.Tensors.Concat(v23, 3); // f32[1,64,384,128]
            var v25 = IR.F.Math.Binary(BinaryOp.Mul, v24, v13); // f32[1,64,384,128]
            var v26 = IR.F.Math.Binary(BinaryOp.Add, v19, v25); // f32[1,64,384,128]
            var v27 = IR.F.Tensors.Transpose(v26, new long[] { 0L, 1L, 3L, 2L }); // f32[1,64,128,384]
            var v28 = IR.F.Tensors.MatMul(v15, v27); // f32[1,64,384,384]
            var v29 = IR.F.Math.Binary(BinaryOp.Div, v28, new[] { 11.31370f }); // f32[1,64,384,384]
            var v30 = IR.F.Math.Binary(BinaryOp.Add, v29, vattn_mask); // f32[1,64,384,384]
            var v31 = IR.F.NN.Softmax(v30, 3); // f32[1,64,384,384]
            var v32 = IR.F.Tensors.MatMul(v0, IR.F.Random.Normal(DataTypes.Float32, 0, 0.1, 7, new[] { 8192, 8192 }).Evaluate().AsTensor()); // f32[1,384,8192]
            var v33 = IR.F.Tensors.Reshape(v32, new long[] { 1L, 384L, 64L, 128L }); // f32[1,384,64,128]
            var v34 = IR.F.Tensors.Transpose(v33, new long[] { 0L, 2L, 1L, 3L }); // f32[1,64,384,128]
            var v35 = IR.F.Tensors.MatMul(v31, v34); // f32[1,64,384,128]
            var v36 = IR.F.Tensors.Transpose(v35, new long[] { 0L, 2L, 1L, 3L }); // f32[1,384,64,128]
            var v37 = IR.F.Tensors.Reshape(v36, new long[] { 1L, 384L, 8192L }); // f32[1,384,8192]
            var v38 = IR.F.Tensors.MatMul(v37, IR.F.Random.Normal(DataTypes.Float32, 0, 0.1, 8, new[] { 8192, 8192 }).Evaluate().AsTensor()); // f32[1,384,8192]
            var v39 = IR.F.Math.Binary(BinaryOp.Add, vhidden_in, v38); // f32[1,384,8192]
            var v40 = IR.F.NN.LayerNorm(2, 1E-05f, v39, IR.F.Random.Normal(DataTypes.Float32, 0, 0.1, 9, new[] { 8192 }).Evaluate().AsTensor(), IR.F.Random.Normal(DataTypes.Float32, 0, 0.1, 2, new[] { 8192 }).Evaluate().AsTensor(), false); // f32[1,384,8192]
            var v41 = IR.F.Tensors.MatMul(v40, IR.F.Random.Normal(DataTypes.Float32, 0, 0.1, 10, new[] { 8192, 22016 }).Evaluate().AsTensor()); // f32[1,384,22016]
            var v42 = IR.F.NN.Swish(v41, 1.0f); // f32[1,384,22016]
            var v43 = IR.F.Tensors.MatMul(v40, IR.F.Random.Normal(DataTypes.Float32, 0, 0.1, 11, new[] { 8192, 22016 }).Evaluate().AsTensor()); // f32[1,384,22016]
            var v44 = IR.F.Math.Binary(BinaryOp.Mul, v42, v43); // f32[1,384,22016]
            var v45 = IR.F.Tensors.MatMul(v44, IR.F.Random.Normal(DataTypes.Float32, 0, 0.1, 12, new[] { 22016, 8192 }).Evaluate().AsTensor()); // f32[1,384,8192]
            var v46 = IR.F.Math.Binary(BinaryOp.Add, v39, v45); // f32[1,384,8192]
            pre = v46;
        }

        var feedDict = new Dictionary<IVar, IValue>() {
            { vhidden_in, IR.F.Random.Normal(DataTypes.Float32, 0, 0.1, 13,  new[] { 1, 384, 8192 }).Evaluate() },
            { vattn_mask, IR.F.Random.Normal(DataTypes.Float32, 0, 0.1, 14,  new[] { 1, 1, 384, 384 }).Evaluate() },
            { vposition_ids, IR.F.Random.Uniform(DataTypes.Int64, 383, 1, 15, new[] { 1, 384 }).Evaluate() },
        };

        var posts = new[] { pre };
        await RunCases($"Theory{count}", feedDict, posts);
    }

    [Theory]

    // [InlineData(new object[] { false, 0 })]
    [InlineData(new object[] { true, 1 })] // enable packing
    public async Task TestVAEDecRes(bool packing, int count)
    {
        CompileOptions.TargetOptions = new NTTTargetOptions() { Packing = packing };
        var vlatent_sample = new Var("vlatent_sample", new TensorType(DataTypes.Float32, new[] { 1, 4, 64, 64 }));
        Expr pre;
        {
            var v0 = IR.F.NN.Conv2D(vlatent_sample, IR.F.Random.Normal(DataTypes.Float32, 0, 0.1, 1, new[] { 4, 4, 1, 1 }).Evaluate().AsTensor(), IR.F.Random.Normal(DataTypes.Float32, 0, 0.1, 2, new[] { 4 }).Evaluate().AsTensor(), new[] { 1L, 1L }, new[,] { { 0L, 0L }, { 0L, 0L } }, new[] { 1L, 1L }, PadMode.Constant, 1L, new[] { float.NegativeInfinity, float.PositiveInfinity }); // f32[1,4,64,64]
            var v1 = IR.F.NN.Conv2D(v0, IR.F.Random.Normal(DataTypes.Float32, 0, 0.1, 3, new[] { 512, 4, 3, 3 }).Evaluate().AsTensor(), IR.F.Random.Normal(DataTypes.Float32, 0, 0.1, 4, new[] { 512 }).Evaluate().AsTensor(), new[] { 1L, 1L }, new[,] { { 1L, 1L }, { 1L, 1L } }, new[] { 1L, 1L }, PadMode.Constant, 1L, new[] { float.NegativeInfinity, float.PositiveInfinity }); // f32[1,512,64,64]
            var v2 = IR.F.Tensors.Reshape(v1, new[] { 1L, 32L, 65536L }); // f32[1,32,65536]
            var v3 = IR.F.NN.InstanceNormalization(v2, IR.F.Random.Normal(DataTypes.Float32, 0, 0.1, 5, new[] { 32 }).Evaluate().AsTensor(), IR.F.Random.Normal(DataTypes.Float32, 0, 0.1, 6, new[] { 32 }).Evaluate().AsTensor(), 1E-06f); // f32[1,32,65536]
            var v4 = IR.F.Tensors.Reshape(v3, new[] { 1L, 512L, 64L, 64L }); // f32[1,512,64,64]
            var v5 = IR.F.Math.Binary(BinaryOp.Mul, v4, IR.F.Random.Normal(DataTypes.Float32, 0, 0.1, 7, new[] { 512, 1, 1 }).Evaluate().AsTensor()); // f32[1,512,64,64]
            var v6 = IR.F.Math.Binary(BinaryOp.Add, v5, IR.F.Random.Normal(DataTypes.Float32, 0, 0.1, 8, new[] { 512, 1, 1 }).Evaluate().AsTensor()); // f32[1,512,64,64]
            var v7 = IR.F.NN.Swish(v6, 1f); // f32[1,512,64,64]
            var v8 = IR.F.NN.Conv2D(v7, IR.F.Random.Normal(DataTypes.Float32, 0, 0.1, 9, new[] { 512, 512, 3, 3 }).Evaluate().AsTensor(), IR.F.Random.Normal(DataTypes.Float32, 0, 0.1, 10, new[] { 512 }).Evaluate().AsTensor(), new[] { 1L, 1L }, new[,] { { 1L, 1L }, { 1L, 1L } }, new[] { 1L, 1L }, PadMode.Constant, 1L, new[] { float.NegativeInfinity, float.PositiveInfinity }); // f32[1,512,64,64]
            var v9 = IR.F.Tensors.Reshape(v8, new[] { 1L, 32L, 65536L }); // f32[1,32,65536]
            var v10 = IR.F.NN.InstanceNormalization(v9, IR.F.Random.Normal(DataTypes.Float32, 0, 0.1, 11, new[] { 32 }).Evaluate().AsTensor(), IR.F.Random.Normal(DataTypes.Float32, 0, 0.1, 12, new[] { 32 }).Evaluate().AsTensor(), 1E-06f); // f32[1,32,65536]
            var v11 = IR.F.Tensors.Reshape(v10, new[] { 1L, 512L, 64L, 64L }); // f32[1,512,64,64]
            var v12 = IR.F.Math.Binary(BinaryOp.Mul, v11, IR.F.Random.Normal(DataTypes.Float32, 0, 0.1, 13, new[] { 512, 1, 1 }).Evaluate().AsTensor()); // f32[1,512,64,64]
            var v13 = IR.F.Math.Binary(BinaryOp.Add, v12, IR.F.Random.Normal(DataTypes.Float32, 0, 0.1, 14, new[] { 512, 1, 1 }).Evaluate().AsTensor()); // f32[1,512,64,64]
            var v14 = IR.F.NN.Swish(v13, 1f); // f32[1,512,64,64]
            var v15 = IR.F.NN.Conv2D(v14, IR.F.Random.Normal(DataTypes.Float32, 0, 0.1, 15, new[] { 512, 512, 3, 3 }).Evaluate().AsTensor(), IR.F.Random.Normal(DataTypes.Float32, 0, 0.1, 16, new[] { 512 }).Evaluate().AsTensor(), new[] { 1L, 1L }, new[,] { { 1L, 1L }, { 1L, 1L } }, new[] { 1L, 1L }, PadMode.Constant, 1L, new[] { float.NegativeInfinity, float.PositiveInfinity }); // f32[1,512,64,64]
            pre = IR.F.Math.Binary(BinaryOp.Add, v1, v15); // f32[1,512,64,64]
        }

        var feedDict = new Dictionary<IVar, IValue>() {
            { vlatent_sample, IR.F.Random.Normal(DataTypes.Float32, 0, 0.1, 13,  new[] { 1, 4, 64, 64 }).Evaluate() },
        };

        var posts = new[] { pre };
        await RunCases($"Theory{count}", feedDict, posts);
    }

<<<<<<< HEAD
    [Theory]
    [InlineData(new object[] { new long[] { 1, 33, 512 }, new long[] { 512, 255 }, false, false, new[] { 8 }, 0 })]
    public async Task TestNonUiniformDistMatmul(long[] lhsShape, long[] rhsShape, bool constA, bool constB, int[] hierarchy, int count)
    {
        var targetOptions = (NTTTargetOptions)CompileOptions.TargetOptions;
        targetOptions.Hierarchies[0] = hierarchy;
        targetOptions.HierarchyNames = string.Join(string.Empty, "cbt".Skip(3 - hierarchy.Length));
        targetOptions.HierarchyLatencies = Enumerable.Repeat(1, hierarchy.Length).ToArray();
        targetOptions.HierarchyBandWidths = Enumerable.Repeat(1, hierarchy.Length).ToArray();
        var lhsTensor = IR.F.Random.Normal(DataTypes.Float32, 0, 1, 1, lhsShape).Evaluate().AsTensor(); // IR.F.Tensors.ConstantOfShape(lhsShape, 1.0f).Evaluate().AsTensor();
        var rhsTensor = IR.F.Random.Normal(DataTypes.Float32, 0, 1, 3, rhsShape).Evaluate().AsTensor(); // IR.F.Tensors.ConstantOfShape(rhsShape, 1.0f).Evaluate().AsTensor();

        Expr lhs = constA ? lhsTensor : new Var(new TensorType(DataTypes.Float32, lhsShape));
        Expr rhs = constB ? rhsTensor : new Var(new TensorType(DataTypes.Float32, rhsShape));
        var pre = IR.F.Tensors.MatMul(lhs, rhs);

        var feedDict = new Dictionary<IVar, IValue>();
        if (!constA)
        {
            feedDict.Add((Var)lhs, Value.FromTensor(lhsTensor));
        }

        if (!constB)
        {
            feedDict.Add((Var)rhs, Value.FromTensor(rhsTensor));
        }

        var rule = new Passes.Rules.NTT.PackMatMul(2, Lane, transB: false);
        CompilerServices.TryMatch(pre, rule.Pattern, out var result);

        var posts = new[] { pre }.Concat(rule.GetReplaceCandidates(result!, new Passes.RunPassContext()));
        await RunCases($"Theory{count}", feedDict, posts);
    }

    [Theory]
    [InlineData(new object[] { new long[] { 1, 4, 4, 255 }, new[] { 8 }, 0 })]
    public async Task TestNonUiniformDistUnary(long[] shape, int[] hierarchy, int count)
    {
        var targetOptions = (NTTTargetOptions)CompileOptions.TargetOptions;
        targetOptions.Hierarchies[0] = hierarchy;
        targetOptions.HierarchyLatencies = Enumerable.Repeat(1, hierarchy.Length).ToArray();
        targetOptions.HierarchyBandWidths = Enumerable.Repeat(1, hierarchy.Length).ToArray();
        var input = new Var(new TensorType(DataTypes.Float32, shape));
        var pre = IR.F.Math.Unary(UnaryOp.Neg, input);
        var feedDict = new Dictionary<IVar, IValue>() {
            { input, IR.F.Random.Normal(DataTypes.Float32, 0, 1, 1, shape).Evaluate() },
        };

        var rule = new Passes.Rules.NTT.PackUnary(Rank, Lane);
        CompilerServices.TryMatch(pre, rule.Pattern, out var result);
        var posts = new[] { pre }.Concat(rule.GetReplaceCandidates(result!, new Passes.RunPassContext()));
        await RunCases($"Theory{count}", feedDict, posts);
    }

    internal async Task RunCases(string dumpDir, Dictionary<IVar, IValue> feedDict, IEnumerable<BaseExpr> posts)
=======
    internal async Task RunCases(string dumpDir, Dictionary<Var, IValue> feedDict, IEnumerable<Expr> posts, Dictionary<Var, IValue>? feedDictRT = null)
>>>>>>> da4af118
    {
        var postArray = posts.ToArray();
        using var pinner = new ExprPinner(postArray);
        for (int i = 0; i < postArray.Length; i++)
        {
#if DEBUG
            System.Console.WriteLine(CompilerServices.Print(postArray[i]));
#endif
            var kernelCase = new CpuKernelCase($"Case{i}", new Fusion("kernel", CPUTarget.Kind, postArray[i], feedDict.Keys.ToArray()), feedDict.Keys.ToArray(), feedDict.Values.Select(v => v.AsTensor()).ToArray(), feedDictRT?.Values.Select(v => v.AsTensor()).ToArray() ?? []);
            await Run(dumpDir, kernelCase);
        }
    }

    internal async Task Run(string dumpDir, CpuKernelCase kernelCase)
    {
        using var dumpScope = new Diagnostics.DumpScope(Path.Join(dumpDir, kernelCase.Name), CompileOptions.DumpFlags);

        // convert fusion to prim func
        var fusion = kernelCase.Fusion;
        if (fusion.Body.CheckedType is InvalidType)
        {
            return;
        }

        var main = new Function(fusion.Body, kernelCase.Vars.ToArray());
        main.Metadata = fusion.Body.Metadata;

        var module = new IR.IRModule(main);
        var inputs = kernelCase.Inputs.ToArray();
        var outputs = fusion.Body.Evaluate(kernelCase.Vars.Zip(inputs).ToDictionary(p => p.First, p => (IValue)Value.FromTensor(p.Second))).AsTensors();

#if DEBUG
        for (var i = 0; i < inputs.Length; i++)
        {
            using (var fs = Diagnostics.DumpScope.Current.OpenFile($"input_{i}.json"))
            {
                JsonSerializer.Serialize(fs, inputs[i], JsonSerializerOptions.Default);
            }
        }

        for (int i = 0; i < outputs.Length; i++)
        {
            using (var fs = Diagnostics.DumpScope.Current.OpenFile($"output_{i}.json"))
            {
                JsonSerializer.Serialize(fs, outputs[i], JsonSerializerOptions.Default);
            }
        }
#endif
        await Compile(module);
        var (kmodel_path, _) = Testing.BuildKModel("test", module, CompileSession, false);
        Tensor[] actuals;
        if (kernelCase.RTInputs.Any())
        {
            actuals = Testing.RunKModel(kmodel_path, Diagnostics.DumpScope.Current.Directory, kernelCase.RTInputs.ToArray()).AsTensors();
        }
        else
        {
            actuals = Testing.RunKModel(kmodel_path, Diagnostics.DumpScope.Current.Directory, inputs).AsTensors();
        }
#if DEBUG
        for (int i = 0; i < actuals.Length; i++)
        {
            using (var fs = Diagnostics.DumpScope.Current.OpenFile($"actual_{i}.bin"))
            {
                fs.Write(actuals[i].BytesBuffer);
            }
        }
#endif
        for (int i = 0; i < outputs.Length; i++)
        {
            var cos = Comparator.CosSimilarity(outputs[i], actuals[i]);
            Assert.True(cos > 0.999, $"the {CompileOptions.DumpDir} output {i} cos: {cos} ");
        }
    }

    private async Task Compile(IRModule module)
    {
        var pmgr = CompileSession.CreatePassManager("pmgr");
        var compiler = (Nncase.Compiler.Compiler)CompileSession.Compiler;
        compiler.TargetIndependentPass(pmgr);
        compiler.AutoDistributedPass(pmgr);
        compiler.AutoTilingPass(pmgr);
        compiler.TIRPass(pmgr);
        await pmgr.RunAsync(module);
    }
}<|MERGE_RESOLUTION|>--- conflicted
+++ resolved
@@ -30,11 +30,7 @@
 
 public class CpuKernelCase
 {
-<<<<<<< HEAD
-    public CpuKernelCase(string name, Fusion fusion, IVar[] vars, Tensor[] inputs)
-=======
-    public CpuKernelCase(string name, Fusion fusion, Var[] vars, Tensor[] inputs, Tensor[] rtinputs)
->>>>>>> da4af118
+    public CpuKernelCase(string name, Fusion fusion, IVar[] vars, Tensor[] inputs, Tensor[] rtinputs)
     {
         Name = name;
         Fusion = fusion;
@@ -276,7 +272,7 @@
     [ClassData(typeof(TestUpdatePagedAttentionCase))]
     public async Task TestUpdatePagedAttentionCase(PagedAttentionKVCacheTestFixture fixture, int[] hierarchy, int count)
     {
-        var targetOptions = (CpuTargetOptions)CompileOptions.TargetOptions;
+        var targetOptions = (NTTTargetOptions)CompileOptions.TargetOptions;
         targetOptions.Hierarchies[0] = hierarchy;
         targetOptions.HierarchyNames = string.Join(string.Empty, "cbt".TakeLast(hierarchy.Length));
         targetOptions.HierarchySizes = Enumerable.Repeat((long)MathF.Pow(2, 30), hierarchy.Length).ToArray();
@@ -292,8 +288,8 @@
 
         var kvinputs = PagedAttentionKVCacheTestFixture.PrepareKVInputs(fixture.QueryLens, fixture.SeqLens, fixture.ContextLens, fixture.NumBlocks, placement, referenceResults, fixture.Config);
 
-        var feedDict = new Dictionary<Var, IValue>();
-        var rtFeedDict = new Dictionary<Var, IValue>();
+        var feedDict = new Dictionary<IVar, IValue>();
+        var rtFeedDict = new Dictionary<IVar, IValue>();
         {
             var queryTensor = referenceResults.GetQueryTensor();
             feedDict.Add(testKernel.QueryVar, Value.FromTensor(queryTensor));
@@ -339,7 +335,7 @@
     [ClassData(typeof(TestPagedAttentionCase))]
     public async Task TestPagedAttentionCase(PagedAttentionKVCacheTestFixture fixture, int[] hierarchy, int count)
     {
-        var targetOptions = (CpuTargetOptions)CompileOptions.TargetOptions;
+        var targetOptions = (NTTTargetOptions)CompileOptions.TargetOptions;
         targetOptions.Hierarchies[0] = hierarchy;
         targetOptions.HierarchyNames = string.Join(string.Empty, "cbt".TakeLast(hierarchy.Length));
         targetOptions.HierarchySizes = Enumerable.Repeat((long)MathF.Pow(2, 30), hierarchy.Length).ToArray();
@@ -355,8 +351,8 @@
 
         var kvinputs = PagedAttentionKVCacheTestFixture.PrepareKVInputs(fixture.QueryLens, fixture.SeqLens, fixture.ContextLens, fixture.NumBlocks, placement, referenceResults, fixture.Config);
 
-        var feedDict = new Dictionary<Var, IValue>();
-        var rtFeedDict = new Dictionary<Var, IValue>();
+        var feedDict = new Dictionary<IVar, IValue>();
+        var rtFeedDict = new Dictionary<IVar, IValue>();
         {
             var queryTensor = referenceResults.GetQueryTensor();
             feedDict.Add(testKernel.QueryVar, Value.FromTensor(queryTensor));
@@ -1520,7 +1516,6 @@
         await RunCases($"Theory{count}", feedDict, posts);
     }
 
-<<<<<<< HEAD
     [Theory]
     [InlineData(new object[] { new long[] { 1, 33, 512 }, new long[] { 512, 255 }, false, false, new[] { 8 }, 0 })]
     public async Task TestNonUiniformDistMatmul(long[] lhsShape, long[] rhsShape, bool constA, bool constB, int[] hierarchy, int count)
@@ -1575,10 +1570,7 @@
         await RunCases($"Theory{count}", feedDict, posts);
     }
 
-    internal async Task RunCases(string dumpDir, Dictionary<IVar, IValue> feedDict, IEnumerable<BaseExpr> posts)
-=======
-    internal async Task RunCases(string dumpDir, Dictionary<Var, IValue> feedDict, IEnumerable<Expr> posts, Dictionary<Var, IValue>? feedDictRT = null)
->>>>>>> da4af118
+    internal async Task RunCases(string dumpDir, Dictionary<IVar, IValue> feedDict, IEnumerable<BaseExpr> posts, Dictionary<IVar, IValue>? feedDictRT = null)
     {
         var postArray = posts.ToArray();
         using var pinner = new ExprPinner(postArray);
