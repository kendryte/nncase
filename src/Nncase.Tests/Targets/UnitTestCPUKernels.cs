﻿// Copyright (c) Canaan Inc. All rights reserved.
// Licensed under the Apache license. See LICENSE file in the project root for full license information.

using System;
using System.Collections.Generic;
using System.IO;
using System.Linq;
using System.Runtime;
using System.Runtime.InteropServices;
using System.Runtime.Intrinsics;
using System.Text;
using System.Threading.Tasks;
using Microsoft.Extensions.DependencyInjection;
using NetFabric.Hyperlinq;
using Nncase.CodeGen;
using Nncase.IR;
using Nncase.IR.Tensors;
using Nncase.Runtime.Interop;
using Nncase.Targets;
using Nncase.Tests.TestFixture;
using Nncase.Utilities;
using Xunit;

namespace Nncase.Tests.TargetTest;

public class CpuKernelCase
{
    public CpuKernelCase(string name, Fusion fusion, Var[] vars, Tensor[] inputs)
    {
        Name = name;
        Fusion = fusion;
        Vars = vars;
        Inputs = inputs;
    }

    public string Name { get; }

    public Fusion Fusion { get; }

    public IReadOnlyList<Var> Vars { get; }

    public IReadOnlyList<Tensor> Inputs { get; }
}

[CollectionDefinition(nameof(NotThreadSafeResourceCollection), DisableParallelization = true)]
public class NotThreadSafeResourceCollection
{
}

[Collection(nameof(NotThreadSafeResourceCollection))]
[AutoSetupTestMethod(InitSession = true)]
public sealed class UnitTestCPUKernels : TestClassBase
{
    public UnitTestCPUKernels()
    {
        DefaultTargetName = CPUTarget.Kind;
        CompileOptions.TargetOptions = new CpuTargetOptions();
#if DEBUG
        CompileOptions.DumpFlags = Diagnostics.DumpFlags.PassIR | Diagnostics.DumpFlags.Rewrite | Diagnostics.DumpFlags.CodeGen | Diagnostics.DumpFlags.EGraphCost | Diagnostics.DumpFlags.Tiling;
#endif
    }

    public static Placement DefaultPlacement => new Placement(new[] { 1 }, "t");

    public static int Lane => Vector256.IsHardwareAccelerated ? 8 : 4;

    public static int Rank => 2;

    [Theory]
    [InlineData(new object[] { new[] { 32, 64 }, false, new[] { 64, 48 }, false, new[] { 48, 16 }, true, new[] { 1 }, 0 })]
    [InlineData(new object[] { new[] { 128, 256 }, true, new[] { 256, 384 }, false, new[] { 384, 512 }, true, new[] { 2 }, 1 })]
    [InlineData(new object[] { new[] { 1024, 2048 }, false, new[] { 2048, 1024 }, true, new[] { 1024, 3072 }, true, new[] { 4 }, 2, true })]
    [InlineData(new object[] { new[] { 128, 256 }, true, new[] { 256, 384 }, false, new[] { 384, 512 }, true, new[] { 8 }, 3, false })]
    public async Task TestTileFlowCase(int[] ashape, bool constA, int[] bshape, bool constB, int[] eshape, bool constE, int[] hierarchy, int count, bool packing = false)
    {
        var targetOptions = (CpuTargetOptions)CompileOptions.TargetOptions;
        targetOptions.Hierarchies[0] = hierarchy;
        targetOptions.HierarchyNames = string.Join(string.Empty, "cbt".TakeLast(hierarchy.Length));
        targetOptions.HierarchySizes = Enumerable.Repeat((int)MathF.Pow(2, 30), hierarchy.Length).ToArray();
        targetOptions.HierarchyLatencies = Enumerable.Repeat(1, hierarchy.Length).ToArray();
        targetOptions.HierarchyBandWidths = Enumerable.Repeat(1, hierarchy.Length).ToArray();
        targetOptions.Packing = packing;
        Expr a = constA ? Const.FromValue(IR.F.Random.Normal(DataTypes.Float32, 0, 1, 1, ashape).Evaluate()) : new Var("a", new TensorType(DataTypes.Float32, ashape));
        Expr b = constB ? Const.FromValue(IR.F.Random.Normal(DataTypes.Float32, 0, 1, 1, bshape).Evaluate()) : new Var("b", new TensorType(DataTypes.Float32, bshape));
        var c = IR.F.Tensors.MatMul(a, b);
        var d = IR.F.Math.Neg(c);
        Expr e = constE ? Const.FromValue(IR.F.Random.Normal(DataTypes.Float32, 0, 1, 1, eshape).Evaluate()) : new Var("e", new TensorType(DataTypes.Float32, eshape));
        var f = IR.F.Tensors.MatMul(d, e);

        var feedDict = new Dictionary<Var, IValue>();
        if (a is Var va)
        {
            feedDict.Add(va, IR.F.Random.Normal(DataTypes.Float32, 0, 1, 1, ashape).Evaluate());
        }

        if (b is Var vb)
        {
            feedDict.Add(vb, IR.F.Random.Normal(DataTypes.Float32, 0, 1, 1, bshape).Evaluate());
        }

        if (e is Var ve)
        {
            feedDict.Add(ve, IR.F.Random.Normal(DataTypes.Float32, 0, 1, 1, eshape).Evaluate());
        }

        await RunCases(Path.Join(CompileOptions.DumpDir.ToString(), $"Theory{count}"), feedDict, new[] { f });
    }

    [Theory]
    [InlineData([new[] { 1, 77, 768 }, new[] { 2, 32, 4 }, new int[] { 2, -1, 2, 2, 2, -1 }, 0])]
    public async Task TestReshard(int[] shape, int[] hierarchy, int[] sbps, int count)
    {
        var targetOptions = (CpuTargetOptions)CompileOptions.TargetOptions;
        targetOptions.Hierarchies[0] = hierarchy;
        targetOptions.HierarchyNames = string.Join(string.Empty, "cbt".TakeLast(hierarchy.Length));
        targetOptions.HierarchySizes = Enumerable.Repeat((int)MathF.Pow(2, 30), hierarchy.Length).ToArray();
        targetOptions.HierarchyLatencies = Enumerable.Repeat(1, hierarchy.Length).ToArray();
        targetOptions.HierarchyBandWidths = Enumerable.Repeat(1, hierarchy.Length).ToArray();

        var inputType = new TensorType(DataTypes.Float32, shape);
        var input = new Var(inputType);
        var feedDict = new Dictionary<Var, IValue>() {
            // { input, IR.F.Tensors.ConstantOfShape(shape, 1.0f).Evaluate() },
            { input, IR.F.Random.Normal(DataTypes.Float32, 1.0f, 1.0f, 1, shape).Evaluate() },
        };

        var placement = new Placement(hierarchy, targetOptions.HierarchyNames);
        var ndsbps = sbps.Chunk(hierarchy.Length).Select<int[], SBP[]>(sbp => sbp.Select<int, SBP>(s => s > 0 ? SBP.S(s) : SBP.B).ToArray()).ToArray();
        Expr boxed = input;
        foreach (var ndsbp in ndsbps)
        {
            boxed = IR.F.CPU.Boxing(boxed, new DistributedType(inputType, ndsbp, placement));
        }

        var post = IR.F.CPU.Boxing(boxed, inputType);
        post.Metadata = new Passes.Distributed.AutoDistributedMetadata(true);
        await RunCases(Path.Join(CompileOptions.DumpDir.ToString(), $"Theory{count}"), feedDict, new[] { post });
    }

    [Theory]
    [InlineData([new[] { 32, 64 }, new[] { 2 }, 0])]
    [InlineData([new[] { 8, 4 }, new[] { 4, 2 }, 1])]
    [InlineData([new[] { 32, 64, 128 }, new[] { 8, 4, 2 }, 2])]
    [InlineData([new[] { 64, 128 }, new[] { 2, 4, 8 }, 3])]
    public async Task TestGatherReduceScatter(int[] shape, int[] hierarchy, int count)
    {
        var targetOptions = (CpuTargetOptions)CompileOptions.TargetOptions;
        targetOptions.Hierarchies[0] = hierarchy;
        targetOptions.HierarchyNames = string.Join(string.Empty, "cbt".TakeLast(hierarchy.Length));
        targetOptions.HierarchySizes = Enumerable.Repeat((int)MathF.Pow(2, 30), hierarchy.Length).ToArray();
        targetOptions.HierarchyLatencies = Enumerable.Repeat(1, hierarchy.Length).ToArray();
        targetOptions.HierarchyBandWidths = Enumerable.Repeat(1, hierarchy.Length).ToArray();

        var inputType = new TensorType(DataTypes.Float32, shape);
        var input = new Var(inputType);
        var feedDict = new Dictionary<Var, IValue>() {
            // { input, IR.F.Tensors.ConstantOfShape(shape, 1.0f).Evaluate() },
            { input, IR.F.Random.Normal(DataTypes.Float32, 1.0f, 1.0f, 1, shape).Evaluate() },
        };

        var placement = new Placement(hierarchy, targetOptions.HierarchyNames);
        var ndsbp = Enumerable.Repeat<SBP>(SBP.B, hierarchy.Length).ToArray();
        var posts = new List<Call>();
        var broadcast = IR.F.CPU.Boxing(input, new DistributedType(inputType, ndsbp, placement));
        foreach (var comb in LinqUtility.Combination(hierarchy.Length))
        {
            var newsbp = ndsbp.ToArray();
            foreach (var axis in comb)
            {
                newsbp[axis] = SBP.P();
            }

            var partial = IR.F.CPU.ForceBoxing(broadcast, new DistributedType(inputType, newsbp, placement));
            var sumed = IR.F.CPU.Boxing(partial, new DistributedType(inputType, ndsbp, placement));
            var post = IR.F.CPU.Boxing(sumed, inputType);
<<<<<<< HEAD
            post.Metadata = new Passes.Distributed.AutoDistributedMetadata(true);
=======
            post.Metadata = new Passes.Distributed.AutoDistributedMetaData() { Skip = true };
>>>>>>> c89a4944
            posts.Add(post);
        }

        await RunCases(Path.Join(CompileOptions.DumpDir.ToString(), $"Theory{count}"), feedDict, posts);
    }

    [Fact]
    public async Task TestPartialReshapeBoxing()
    {
        var hierarchy = new[] { 2, 4 };
        var targetOptions = (CpuTargetOptions)CompileOptions.TargetOptions;
        targetOptions.Hierarchies[0] = hierarchy;
        targetOptions.HierarchyNames = string.Join(string.Empty, "cbt".TakeLast(hierarchy.Length));
        targetOptions.HierarchySizes = Enumerable.Repeat((int)MathF.Pow(2, 30), hierarchy.Length).ToArray();
        var lhsType = new TensorType(DataTypes.Float32, new[] { 1, 4, 8 });
        var rhsType = new TensorType(DataTypes.Float32, new[] { 8, 16 });
        var lhs = new Var(lhsType);
        var rhs = new Var(rhsType);

        var feedDict = new Dictionary<Var, IValue>() {
            { lhs, IR.F.Random.Normal(DataTypes.Float32, 1.0f, 1.0f, 1, lhsType.Shape.ToValueArray()).Evaluate() },
            { rhs, IR.F.Random.Normal(DataTypes.Float32, 1.0f, 1.0f, 1, rhsType.Shape.ToValueArray()).Evaluate() },
        };

        var placement = new Placement(hierarchy, targetOptions.HierarchyNames);
        var lhsBoxing = IR.F.CPU.Boxing(lhs, new DistributedType(lhsType, new SBP[] { SBP.S(2), SBP.B }, placement));
        var rhsBoxing = IR.F.CPU.Boxing(rhs, new DistributedType(rhsType, new SBP[] { SBP.S(0), SBP.S(1) }, placement));
        var matmul = IR.F.Tensors.MatMul(lhsBoxing, rhsBoxing);
        var newShape = new[] { 1, 4, 8, 2 };
        var reshape = IR.F.CPU.Boxing(matmul, new DistributedType(new TensorType(DataTypes.Float32, newShape), new SBP[] { SBP.B, SBP.S(2) }, placement), true);
        var sumed = IR.F.CPU.Boxing(reshape, new DistributedType(new TensorType(DataTypes.Float32, newShape), new SBP[] { SBP.S(1), SBP.S(2) }, placement));
        var post = IR.F.CPU.Boxing(sumed, new TensorType(DataTypes.Float32, newShape));
        post.Metadata = new Passes.Distributed.AutoDistributedMetaData() { Skip = true };

        await RunCases(Path.Join(CompileOptions.DumpDir.ToString(), $"Theory{0}"), feedDict, new[] { post });
    }

    [Fact]
    public async Task TestMatmulBinaryBinary()
    {
        var ashape = new[] { 1, 64, 384, 128 };
        var bshape = new[] { 1, 64, 128, 384 };
        var a = new Var("a", new TensorType(DataTypes.Float32, ashape));
        var b = new Var("b", new TensorType(DataTypes.Float32, bshape));
        var c = IR.F.Tensors.MatMul(a, b);
        var dshape = new[] { 1 };
        var d = new Var("d", new TensorType(DataTypes.Float32, dshape));
        var e = IR.F.Math.Binary(BinaryOp.Div, c, d);
        var fshape = new[] { 1, 1, 384, 384 };
        var f = new Var("f", new TensorType(DataTypes.Float32, fshape));
        var g = IR.F.Math.Binary(BinaryOp.Add, e, f);

        var feedDict = new Dictionary<Var, IValue>() {
            { a, IR.F.Random.Normal(DataTypes.Float32, 0, 1, 1, ashape).Evaluate() },
            { b, IR.F.Random.Normal(DataTypes.Float32, 0, 1, 1, bshape).Evaluate() },
            { d, IR.F.Random.Normal(DataTypes.Float32, 0, 1, 1, dshape).Evaluate() },
            { f, IR.F.Random.Normal(DataTypes.Float32, 0, 1, 1, fshape).Evaluate() },
        };

        await RunCases(Path.Join(CompileOptions.DumpDir.ToString(), string.Empty), feedDict, new[] { g });
    }

    [Theory]
    [InlineData(new object[] { new[] { 32, 512, 64, 64 }, 0 })]
    public async Task TestSwish(int[] shape, int count)
    {
        var input = new Var(new TensorType(DataTypes.Float32, shape));
        var pre = IR.F.NN.Swish(input);
        var feedDict = new Dictionary<Var, IValue>() {
            { input, IR.F.Random.Normal(DataTypes.Float32, 0, 1, 1, shape).Evaluate() },
        };

        var rule = new Passes.Rules.CPU.PackSwish(Rank, Lane);
        CompilerServices.TryMatch(pre, rule.Pattern, out var result);
        var posts = new[] { pre }.Concat(rule.GetReplaceCandidates(result!, new Passes.RunPassContext()));
        await RunCases(Path.Join(CompileOptions.DumpDir.ToString(), $"Theory{count}"), feedDict, posts);
    }

    [Theory]
    [InlineData(new object[] { new[] { 4, 8, 16, 32 }, new[] { 1 }, 0 })]
    [InlineData(new object[] { new[] { 4, 8, 16, 32 }, new[] { 2 }, 1 })]
    [InlineData(new object[] { new[] { 4, 8, 16, 32 }, new[] { 4 }, 2 })]
    public async Task TestUnary(int[] shape, int[] hierarchy, int count)
    {
        var targetOptions = (CpuTargetOptions)CompileOptions.TargetOptions;
        targetOptions.Hierarchies[0] = hierarchy;
        targetOptions.HierarchyLatencies = Enumerable.Repeat(1, hierarchy.Length).ToArray();
        targetOptions.HierarchyBandWidths = Enumerable.Repeat(1, hierarchy.Length).ToArray();
        var input = new Var(new TensorType(DataTypes.Float32, shape));
        var pre = IR.F.Math.Unary(UnaryOp.Neg, input);
        var feedDict = new Dictionary<Var, IValue>() {
            { input, IR.F.Random.Normal(DataTypes.Float32, 0, 1, 1, shape).Evaluate() },
        };

        var rule = new Passes.Rules.CPU.PackUnary(Rank, Lane);
        CompilerServices.TryMatch(pre, rule.Pattern, out var result);
        var posts = new[] { pre }.Concat(rule.GetReplaceCandidates(result!, new Passes.RunPassContext()));
        await RunCases(Path.Join(CompileOptions.DumpDir.ToString(), $"Theory{count}"), feedDict, posts);
    }

    [Theory]
    [InlineData(new object[] { BinaryOp.Add, new[] { 8, 2 }, new int[] { 8, 2 }, new int[] { 1 }, new int[] { }, 0 })] // normal
    [InlineData(new object[] { BinaryOp.Mul, new[] { 1, 8, 64, 2 * 8 }, new int[] { 1, 1, 64, 2 * 8 }, new int[] { 1 }, new int[] { }, 1 })] // broadcast
    [InlineData(new object[] { BinaryOp.Add, new[] { 8, 16 }, new int[] { 16 }, new int[] { 1 }, new int[] { }, 2 })] // normal
    [InlineData(new object[] { BinaryOp.Mul, new[] { 1, 8, 64, 2 * 8 }, new int[] { 1, 1, 64, 2 * 8 }, new[] { 4 }, new[] { 1 }, 3 })] // broadcast
    public async Task TestPackBinary(BinaryOp op, int[] lhsShape, int[] rhsShape, int[] hierarchy, int[] sbps, int count)
    {
        var targetOptions = (CpuTargetOptions)CompileOptions.TargetOptions;
        targetOptions.Hierarchies[0] = hierarchy;
        targetOptions.HierarchyNames = string.Join(string.Empty, "cbt".TakeLast(hierarchy.Length));
        targetOptions.HierarchySizes = Enumerable.Repeat((int)MathF.Pow(2, 30), hierarchy.Length).ToArray();
        targetOptions.HierarchyLatencies = Enumerable.Repeat(1, hierarchy.Length).ToArray();
        targetOptions.HierarchyBandWidths = Enumerable.Repeat(1, hierarchy.Length).ToArray();

        var lhs = new Var(new TensorType(DataTypes.Float32, lhsShape));
        var rhs = new Var(new TensorType(DataTypes.Float32, rhsShape));
        var pre = IR.F.Math.Binary(op, lhs, rhs);

        var feedDict = new Dictionary<Var, IValue>() {
            { lhs, IR.F.Random.Normal(DataTypes.Float32, 0, 1, 1, lhsShape).Evaluate() },
            { rhs, IR.F.Random.Normal(DataTypes.Float32, 0, 1, 3, rhsShape).Evaluate() },
        };

        var rule = new Passes.Rules.CPU.PackBinary(Rank, Lane);
        CompilerServices.TryMatch(pre, rule.Pattern, out var result);
        var posts = new[] { pre }.Concat(rule.GetReplaceCandidates(result!, new Passes.RunPassContext()));

        if (sbps.Any(i => i != -1))
        {
            foreach (var post in posts)
            {
                var call = ExprCollector.Collect(post).Where(e => e is Call { Target: IR.CPU.PackedBinary or IR.Math.Binary }).First();
                call.Metadata = new() { OutputNames = new[] { "call" } };
            }

            var scheme = new Passes.Distributed.DistributedSchema("1", "llama", [new("call", sbps.Select<int, SBP>(s => s > 0 ? SBP.S(s) : SBP.B).ToArray(), hierarchy, targetOptions.HierarchyNames)]);
            var export = System.Text.Json.JsonSerializer.Serialize(scheme, new System.Text.Json.JsonSerializerOptions() { WriteIndented = true });
            var dumpper = Diagnostics.DumpScope.Current.CreateSubDummper($"Theory{count}");
            targetOptions.DistributedScheme = Path.Join(dumpper.Directory, "schema.json");
            using (var stream = dumpper.OpenFile("schema.json"))
            {
                using (var writer = new StreamWriter(stream))
                {
                    writer.Write(export);
                }
            }
        }

        await RunCases(Path.Join(CompileOptions.DumpDir.ToString(), $"Theory{count}"), feedDict, posts);
    }

    [Theory(Skip = "Drop InstanceNorm")]
    [InlineData(new object[] { new[] { 1, 2, 16, 32 }, 1e-5, 0 })]
    [InlineData(new object[] { new[] { 1, 32, 2048 }, 1e-6, 1 })]
    public async Task TestInstanceNorm(int[] shape, float epsion, int count)
    {
        var input = new Var(new TensorType(DataTypes.Float32, shape));
        var pshape = new[] { shape[1] };
        var scale = new Var(new TensorType(DataTypes.Float32, pshape));
        var bias = new Var(new TensorType(DataTypes.Float32, pshape));
        var pre = IR.F.NN.InstanceNormalization(input, scale, bias, epsion);

        var feedDict = new Dictionary<Var, IValue>() {
            { input, IR.F.Random.Normal(DataTypes.Float32, 0, 1, 1, shape).Evaluate() },
            { scale, IR.F.Random.Normal(DataTypes.Float32, 0, 1, 1, pshape).Evaluate() },
            { bias, IR.F.Random.Normal(DataTypes.Float32, 0, 1, 1, pshape).Evaluate() },
        };

        var rule = new Passes.Rules.CPU.PackInstanceNorm(Rank, Lane);
        CompilerServices.TryMatch(pre, rule.Pattern, out var result);
        var posts = new[] { pre }.Concat(rule.GetReplaceCandidates(result!, new Passes.RunPassContext()));
        await RunCases(Path.Join(CompileOptions.DumpDir.ToString(), $"Theory{count}"), feedDict, posts);
    }

    [Theory]
    [InlineData(new object[] { new[] { 1, 4, 32, 32 }, ImageResizeMode.Bilinear, new[] { 1, 4, 64, 64 }, 0 })]
    [InlineData(new object[] { new[] { 1, 8, 32, 32 }, ImageResizeMode.NearestNeighbor, new[] { 1, 8, 64, 64 }, 1 })]
    public async Task TestResizeImage(int[] shape, ImageResizeMode resizeMode, int[] newSize, int count)
    {
        var input = new Var(new TensorType(DataTypes.Float32, shape));
        var pre = IR.F.Imaging.ResizeImage(resizeMode, input, Array.Empty<float>(), newSize);

        var feedDict = new Dictionary<Var, IValue>() {
            { input, IR.F.Random.Normal(DataTypes.Float32, 0, 1, 1, shape).Evaluate() },
        };

        var rule = new Passes.Rules.CPU.PackResizeImage(Rank, Lane);
        CompilerServices.TryMatch(pre, rule.Pattern, out var result);
        var posts = new[] { pre }.Concat(rule.GetReplaceCandidates(result!, new Passes.RunPassContext()));
        await RunCases(Path.Join(CompileOptions.DumpDir.ToString(), $"Theory{count}"), feedDict, posts);
    }

    [Theory]
    [InlineData(new object[] { new[] { 1, 384, 512 }, new[] { 512, 512 }, false, false, new[] { 1 }, 0 })]
    [InlineData(new object[] { new[] { 1, 1, 384, 256 }, new[] { 32, 256, 512 }, false, false, new[] { 1 }, 1 })]
    [InlineData(new object[] { new[] { 384, 512 }, new[] { 512, 512 }, false, false, new[] { 1 }, 2 })]
    [InlineData(new object[] { new[] { 1, 384, 512 }, new[] { 512, 512 }, false, true, new[] { 1 }, 3 })]
    [InlineData(new object[] { new[] { 1, 1, 384, 256 }, new[] { 32, 256, 512 }, false, true, new[] { 1 }, 4 })]
    [InlineData(new object[] { new[] { 384, 512 }, new[] { 512, 512 }, false, true, new[] { 1 }, 5 })]
    [InlineData(new object[] { new[] { 384, 512 }, new[] { 512, 256 }, false, true, new[] { 2 }, 6 })]
    [InlineData(new object[] { new[] { 384, 512 }, new[] { 512, 512 }, false, true, new[] { 2, 4 }, 7 })]
    public async Task TestPackMatMul(int[] lhsShape, int[] rhsShape, bool constA, bool constB, int[] hierarchy, int count)
    {
        var targetOptions = (CpuTargetOptions)CompileOptions.TargetOptions;
        targetOptions.Hierarchies[0] = hierarchy;
        targetOptions.HierarchyNames = string.Join(string.Empty, "cbt".Skip(3 - hierarchy.Length));
        targetOptions.HierarchyLatencies = Enumerable.Repeat(1, hierarchy.Length).ToArray();
        targetOptions.HierarchyBandWidths = Enumerable.Repeat(1, hierarchy.Length).ToArray();
        var lhsTensor = IR.F.Random.Normal(DataTypes.Float32, 0, 1, 1, lhsShape).Evaluate().AsTensor(); // IR.F.Tensors.ConstantOfShape(lhsShape, 1.0f).Evaluate().AsTensor();
        var rhsTensor = IR.F.Random.Normal(DataTypes.Float32, 0, 1, 3, rhsShape).Evaluate().AsTensor(); // IR.F.Tensors.ConstantOfShape(rhsShape, 1.0f).Evaluate().AsTensor();

        // var lhsTensor = Tensor.From(Enumerable.Range(0, (int)TensorUtilities.GetProduct(lhsShape)).Select(i => (float)i).ToArray(), lhsShape);
        // var rhsTensor = Tensor.From(Enumerable.Range(0, (int)TensorUtilities.GetProduct(rhsShape)).Select(i => (float)i).ToArray(), rhsShape);
        Expr lhs = constA ? lhsTensor : new Var(new TensorType(DataTypes.Float32, lhsShape));
        Expr rhs = constB ? rhsTensor : new Var(new TensorType(DataTypes.Float32, rhsShape));
        var pre = IR.F.Tensors.MatMul(lhs, rhs);

        var feedDict = new Dictionary<Var, IValue>();
        if (!constA)
        {
            feedDict.Add((Var)lhs, Value.FromTensor(lhsTensor));
        }

        if (!constB)
        {
            feedDict.Add((Var)rhs, Value.FromTensor(rhsTensor));
        }

        var rule = new Passes.Rules.CPU.PackMatMul(2, Lane, transB: true);
        CompilerServices.TryMatch(pre, rule.Pattern, out var result);

        var posts = new[] { pre }.Concat(rule.GetReplaceCandidates(result!, new Passes.RunPassContext()));
        await RunCases(Path.Join(CompileOptions.DumpDir.ToString(), $"Theory{count}"), feedDict, posts);
    }

    [Theory]
    [InlineData(new object[] { new[] { 384, 128 }, 0, new[] { 1, 384 }, 0 })]
    public async Task TestGather(int[] shape, int axis, int[] indicesShape, int count)
    {
        var vhidden_in = new Var("vhidden_in", new TensorType(DataTypes.Float32, shape));
        var vposition_ids = new Var("vposition_ids", new TensorType(DataTypes.Int64, indicesShape));
        var pre = IR.F.Tensors.Gather(vhidden_in, axis, vposition_ids); // f32[1,384,128]
        var feedDict = new Dictionary<Var, IValue>() {
            { vhidden_in, IR.F.Random.Normal(DataTypes.Float32, 0, 1, 1, shape).Evaluate() },
            { vposition_ids, IR.F.Random.Uniform(DataTypes.Int64, 6, 1, 1, indicesShape).Evaluate() },
        };

        var posts = new[] { pre };
        await RunCases(Path.Join(CompileOptions.DumpDir.ToString(), $"Theory{count}"), feedDict, posts);
    }

    [Theory]
    [InlineData([ReduceOp.Sum, new[] { 1, 64, 384, 128 }, new[] { 3 }, 0, true, new[] { 1 }, new int[] { }, 0])]
    [InlineData([ReduceOp.Mean, new[] { 1, 384, 128 }, new[] { 2 }, 0, true, new[] { 1 }, new int[] { }, 1])]
    [InlineData([ReduceOp.Mean, new[] { 1, 384, 1024 }, new[] { 2 }, 0, true, new[] { 4 }, new int[] { 2 }, 2])]
    [InlineData([ReduceOp.Max, new[] { 1, 384, 1024 }, new[] { 2 }, 0, true, new[] { 4 }, new int[] { 2 }, 3])]
    [InlineData([ReduceOp.Min, new[] { 1, 384, 1024 }, new[] { 2 }, 0, true, new[] { 4 }, new int[] { 2 }, 4])]
    [InlineData([ReduceOp.Sum, new[] { 1, 384, 1024 }, new[] { 2 }, 0, true, new[] { 4 }, new int[] { 2 }, 5])]
    [InlineData([ReduceOp.Mean, new[] { 1, 3, 1024 }, new[] { 2 }, 0, true, new[] { 4 }, new int[] { 2 }, 6])]
    [InlineData([ReduceOp.Sum, new[] { 1, 64, 384, 384 }, new[] { 3 }, 0, true, new[] { 64 }, new int[] { }, 7])]
    public async Task TestPackReduce(ReduceOp reduceOp, int[] shape, int[] axes, float init, bool keepDims, int[] hierarchy, int[] splitedAxes, int number)
    {
        var targetOptions = (CpuTargetOptions)CompileOptions.TargetOptions;
        targetOptions.Hierarchies[0] = hierarchy;
        targetOptions.HierarchyNames = string.Join(string.Empty, "cbt".TakeLast(hierarchy.Length));
        targetOptions.HierarchySizes = Enumerable.Repeat((int)MathF.Pow(2, 30), hierarchy.Length).ToArray();
        targetOptions.HierarchyLatencies = Enumerable.Repeat(1, hierarchy.Length).ToArray();
        targetOptions.HierarchyBandWidths = Enumerable.Repeat(1, hierarchy.Length).ToArray();

        var tensorType = new TensorType(DataTypes.Float32, shape);
        var input = new Var(tensorType);
        var pre = IR.F.Tensors.Reduce(reduceOp, input, axes, init, keepDims);

        var feedDict = new Dictionary<Var, IValue>() {
            { input, IR.F.Random.Normal(DataTypes.Float32, 0, 1, 1, shape).Evaluate() },
        };

        IEnumerable<Expr> posts;
        var rule = new Passes.Rules.CPU.PackReduce(Rank, Lane);
        if (!CompilerServices.TryMatch(pre, rule.Pattern, out var result))
        {
            return;
        }

        posts = new[] { pre }.Concat(rule.GetReplaceCandidates(result, new Passes.RunPassContext()));

        if (splitedAxes.Any(i => i != -1))
        {
            foreach (var post in posts)
            {
                if (post is Call { Target: IR.CPU.Unpack } callUnPack && callUnPack.Arguments[0] is Call { Target: IR.CPU.PackedReduce } packedReduceCall)
                {
                    packedReduceCall.Arguments[0].Metadata = new() { OutputNames = new[] { "reduceIn" } };
                }
                else if (post is Call { Target: IR.Math.Reduce } reduceCall)
                {
                    reduceCall.Arguments[0].Metadata = new() { OutputNames = new[] { "reduceIn" } };
                }
            }

            var scheme = new Passes.Distributed.DistributedSchema("1", "llama", [new("reduceIn", splitedAxes.Select<int, SBP>(s => s > 0 ? SBP.S(s) : SBP.B).ToArray(), hierarchy, targetOptions.HierarchyNames)]);
            var export = System.Text.Json.JsonSerializer.Serialize(scheme, new System.Text.Json.JsonSerializerOptions() { WriteIndented = true });
            var dumpper = Diagnostics.DumpScope.Current.CreateSubDummper($"Theory{number}");
            targetOptions.DistributedScheme = Path.Join(dumpper.Directory, "schema.json");
            using (var stream = dumpper.OpenFile("schema.json"))
            {
                using (var writer = new StreamWriter(stream))
                {
                    writer.Write(export);
                }
            }
        }

        await RunCases(Path.Join(CompileOptions.DumpDir.ToString(), $"Theory{number}"), feedDict, posts);
    }

    [Theory]
    [InlineData(new object[] { new[] { 1, 3, 28, 28 }, 0 })]
    public async Task TestInstanceNormal(int[] shape, int number)
    {
        var input = new Var("input", new TensorType(DataTypes.Float32, shape));
        Expr pre; // f32[1,3,28,28]
        {
            var v0 = IR.F.Tensors.Reduce(ReduceOp.Mean, input, new[] { 2, 3 }, 0f, true); // f32[1,3,1,1]
            var v1 = IR.F.Math.Binary(BinaryOp.Sub, input, v0); // f32[1,3,28,28]
            var v2 = IR.F.Math.Unary(UnaryOp.Square, v1); // f32[1,3,28,28]
            var v3 = IR.F.Tensors.Reduce(ReduceOp.Mean, v2, new[] { 2, 3 }, 0f, true); // f32[1,3,1,1]
            var v4 = IR.F.Math.Binary(BinaryOp.Add, v3, new float[] { 1E-05f }); // f32[1,3,1,1]
            var v5 = IR.F.Math.Unary(UnaryOp.Rsqrt, v4); // f32[1,3,1,1]
            var v6 = IR.F.Math.Binary(BinaryOp.Mul, v1, v5); // f32[1,3,28,28]
            var v7 = IR.F.Math.Binary(BinaryOp.Mul, v6, new float[3, 1, 1] { { { 0.24680786f } }, { { 0.065782584f } }, { { -0.9344868f } } }); // f32[1,3,28,28]
            pre = IR.F.Math.Binary(BinaryOp.Add, v7, new float[3, 1, 1] { { { 0.6403651f } }, { { -0.7995949f } }, { { 0.46802735f } } }); // f32[1,3,28,28]
        }

        var feedDict = new Dictionary<Var, IValue>() {
            { input, IR.F.Random.Normal(DataTypes.Float32, 0, 1, 1, shape).Evaluate() },
        };

        var posts = new[] { pre };
        await RunCases(Path.Join(CompileOptions.DumpDir.ToString(), $"Theory{number}"), feedDict, posts);
    }

    [Theory]
    [InlineData([new[] { 1, 384, 8192 }, new[] { 1, 384, 64, 128 }, 1, new[] { 1 }, 0])]
    [InlineData([new[] { 1, 8192, 384 }, new[] { 1, 64, 128, 384 }, 1, new[] { 1 }, 1])]
    [InlineData([new[] { 1, 8192, 384 }, new[] { 1, 64, 128, 384 }, 1, new[] { 8 }, 2])]
    public async Task TestPackReshape(int[] inshape, int[] outshape, int packRank, int[] hierarchy, int number)
    {
        var targetOptions = (CpuTargetOptions)CompileOptions.TargetOptions;
        targetOptions.Hierarchies[0] = hierarchy;
        targetOptions.HierarchyNames = string.Join(string.Empty, "cbt".TakeLast(hierarchy.Length));
        targetOptions.HierarchySizes = Enumerable.Repeat((int)MathF.Pow(2, 30), hierarchy.Length).ToArray();
        targetOptions.HierarchyLatencies = Enumerable.Repeat(1, hierarchy.Length).ToArray();
        targetOptions.HierarchyBandWidths = Enumerable.Repeat(1, hierarchy.Length).ToArray();
        var input = new Var("input", new TensorType(DataTypes.Float32, inshape));
        Expr pre;
        {
            pre = IR.F.Tensors.Reshape(input, outshape);
        }

        var feedDict = new Dictionary<Var, IValue>() {
            { input, IR.F.Random.Normal(DataTypes.Float32, 0, 1, 1, inshape).Evaluate() },
        };

        var rule = new Passes.Rules.CPU.PackReshape(packRank, Lane);
        CompilerServices.TryMatch(pre, rule.Pattern, out var result);
        var posts = new[] { pre }.Concat(rule.GetReplaceCandidates(result!, new Passes.RunPassContext()));
        await RunCases(Path.Join(CompileOptions.DumpDir.ToString(), $"Theory{number}"), feedDict, posts);
    }

    [Theory]
    [InlineData([new int[] { 2, 8, 16, 2 }, new int[] { 0, 2, 1, 3 }, 2, 0])]
    public async Task TestTranspose(int[] shape, int[] perm, int rank, int number)
    {
        var input = new Var("input", new TensorType(DataTypes.Float32, shape));
        Expr pre; // f32[1,3,28,28]
        {
            var v4 = IR.F.Tensors.Transpose(input, perm); // f32[1,64,384,128]
            pre = v4;
        }

        var feedDict = new Dictionary<Var, IValue>() {
            { input, Value.FromTensor(Tensor.From(Enumerable.Range(0, (int)TensorUtilities.GetProduct(shape)).Select(i => (float)i).ToArray(), shape)) },
        };

        var rule = new Passes.Rules.CPU.PackTranspose(rank, Lane);
        CompilerServices.TryMatch(pre, rule.Pattern, out var result);
        var posts = new[] { pre }.Concat(rule.GetReplaceCandidates(result!, new Passes.RunPassContext()));
        await RunCases(Path.Join(CompileOptions.DumpDir.ToString(), $"Theory{number}"), feedDict, posts);
    }

    [Theory]
    [InlineData([new[] { 2, 4 }, 0])]
    public async Task TestTransposeMatmul(int[] hierarchy, int number)
    {
        var targetOptions = (CpuTargetOptions)CompileOptions.TargetOptions;
        targetOptions.Packing = true;
        targetOptions.Hierarchies[0] = hierarchy;
        targetOptions.HierarchyNames = string.Join(string.Empty, "cbt".TakeLast(hierarchy.Length));
        targetOptions.HierarchySizes = Enumerable.Repeat((int)MathF.Pow(2, 30), hierarchy.Length).ToArray();
        targetOptions.HierarchyLatencies = Enumerable.Repeat(1, hierarchy.Length).ToArray();
        targetOptions.HierarchyBandWidths = Enumerable.Repeat(1, hierarchy.Length).ToArray();

        var v13 = new Var("v13", new TensorType(DataTypes.Float32, new[] { 1, 1, 384, 128 }));
        var v15 = new Var("v15", new TensorType(DataTypes.Float32, new[] { 1, 64, 384, 128 }));
        var v19 = new Var("v19", new TensorType(DataTypes.Float32, new[] { 1, 64, 384, 128 }));
        var v24 = new Var("v24", new TensorType(DataTypes.Float32, new[] { 1, 64, 384, 128 }));
        Expr pre; // f32[1,3,28,28]
        {
            var v25 = IR.F.Math.Binary(BinaryOp.Mul, v24, v13); // f32[1,64,384,128]
            var v26 = IR.F.Math.Binary(BinaryOp.Add, v19, v25); // f32[1,64,384,128]
            var v27 = IR.F.Tensors.Transpose(v26, new[] { 0L, 1L, 3L, 2L }); // f32[1,64,128,384]
            var v28 = IR.F.Math.MatMul(v15, v27); // f32[1,64,384,384]
            pre = v28;
        }

        var feedDict = new Dictionary<Var, IValue>() {
            { v13, IR.F.Random.Normal(DataTypes.Float32, 0, 1, 1, v13.CheckedShape).Evaluate() },
            { v15, IR.F.Random.Normal(DataTypes.Float32, 0, 1, 1, v15.CheckedShape).Evaluate() },
            { v19, IR.F.Random.Normal(DataTypes.Float32, 0, 1, 1, v19.CheckedShape).Evaluate() },
            { v24, IR.F.Random.Normal(DataTypes.Float32, 0, 1, 1, v24.CheckedShape).Evaluate() },
        };

        var posts = new[] { pre };
        await RunCases(Path.Join(CompileOptions.DumpDir.ToString(), $"Theory{number}"), feedDict, posts);
    }

    [Theory]
    [InlineData(new object[] { new int[] { 1, 1, 4, 4 }, new int[] { 8, 1, 3, 3 }, new int[] { 1, 1, 1, 1 }, new int[] { 1, 1 }, 0 })]
    [InlineData(new object[] { new int[] { 3, 2, 4, 4 }, new int[] { 8, 2, 3, 3 }, new int[] { 0, 0, 1, 1 }, new int[] { 1, 2 }, 1 })]
    [InlineData(new object[] { new int[] { 3, 2, 4, 4 }, new int[] { 8, 2, 3, 3 }, new int[] { 1, 0, 1, 1 }, new int[] { 2, 1 }, 2 })]
    [InlineData(new object[] { new int[] { 1, 512, 64, 64 }, new int[] { 512, 512, 3, 3 }, new int[] { 1, 1, 1, 1 }, new int[] { 1, 1 }, 3 })]
    public async Task TestConv2DAndIm2col(int[] inputShape, int[] wShape, int[] padding, int[] strides, int count)
    {
        var dilation = new[] { 1, 1 };
        var groups = 1;
        var input = new Var(new TensorType(DataTypes.Float32, inputShape));
        var weights = new Var(new TensorType(DataTypes.Float32, wShape));
        var bias = IR.F.Random.Normal(DataTypes.Float32, new[] { wShape[0] }).Evaluate().AsTensor();
        var pre = IR.F.NN.Conv2D(input, weights, bias, strides, new[,] { { padding[0], padding[1] }, { padding[2], padding[3] } }, dilation, PadMode.Constant, groups);
        var outShape = pre.CheckedShape.ToValueArray();

        var feedDict = new Dictionary<Var, IValue>() {
            { input, IR.F.Random.Normal(DataTypes.Float32, 0, 1, 1, inputShape).Evaluate() },
            { weights, IR.F.Random.Normal(DataTypes.Float32, 0, 1, 3, wShape).Evaluate() },
        };

        Expr post = Passes.Rules.CPU.PackConv2D.AddCandidate(input, weights, bias, strides, padding, wShape, outShape);
        Expr post2 = Passes.Rules.CPU.PackConv2D.AddPackedCandidate(input, weights, bias, strides, padding, wShape, outShape, Lane);
        var posts = new[] { pre, post, post2 };
        await RunCases(Path.Join(CompileOptions.DumpDir.ToString(), $"Theory{count}"), feedDict, posts);
    }

    [Theory]
<<<<<<< HEAD
    [InlineData(new object[] { new[] { 1, 48, 512 }, new[] { 1, 512, 1024 }, new[] { 1, 48, 64, 16 }, new[] { UnaryOp.Neg, UnaryOp.Cos }, new[] { 8 }, 0 })]
    [InlineData(new object[] { new[] { 1, 48, 512 }, new[] { 1, 512, 1024 }, new[] { 1, 64, 768 }, new[] { UnaryOp.Neg, UnaryOp.Cos }, new[] { 8 }, 1 })]
    public async Task TestMatMulReshapeUnary(int[] lhsShape, int[] rhsShape, int[] newShape, UnaryOp[] unaryOps, int[] hierarchy, int number)
    {
        var targetOptions = (CpuTargetOptions)CompileOptions.TargetOptions;
        targetOptions.Hierarchies[0] = hierarchy;
        targetOptions.HierarchyNames = string.Join(string.Empty, "cbt".TakeLast(hierarchy.Length));
        targetOptions.HierarchySizes = Enumerable.Repeat((int)MathF.Pow(2, 30), hierarchy.Length).ToArray();
        targetOptions.HierarchyLatencies = Enumerable.Repeat(1, hierarchy.Length).ToArray();
        targetOptions.HierarchyBandWidths = Enumerable.Repeat(1, hierarchy.Length).ToArray();
        var lhs = new Var(new TensorType(DataTypes.Float32, lhsShape));
        var rhs = new Var(new TensorType(DataTypes.Float32, rhsShape));
        var matmul = IR.F.Tensors.MatMul(lhs, rhs);
        var reshaped = IR.F.Tensors.Reshape(matmul, newShape);
        var unary = reshaped;
        foreach (var item in unaryOps)
        {
            unary = IR.F.Math.Unary(item, unary);
        }

        var feedDict = new Dictionary<Var, IValue>()
        {
            { lhs, IR.F.Random.Normal(DataTypes.Float32, 0, 1, 1, lhsShape).Evaluate() },
            { rhs, IR.F.Random.Normal(DataTypes.Float32, 0, 1, 2, rhsShape).Evaluate() },
        };

        await RunCases(Path.Join(CompileOptions.DumpDir.ToString(), $"Theory{number}"), feedDict, new[] { unary });
    }

    [Theory(Skip = "ToBig")]
    [InlineData(new object[] { false, 0 })]
=======

    // [InlineData(new object[] { false, 0 })]
>>>>>>> c89a4944
    [InlineData(new object[] { true, 1 })] // enable packing
    public async Task TestDecodeLayer(bool packing, int count)
    {
        // Memory usage is too high for CI env
        if (bool.TryParse(Environment.GetEnvironmentVariable("CI"), out var inCI) && inCI)
        {
            return;
        }

<<<<<<< HEAD
        ((CpuTargetOptions)CompileOptions.TargetOptions).Packing = packing;
        var hierarchy = new[] { 2, 4 };
        ((CpuTargetOptions)CompileOptions.TargetOptions).Hierarchies[0] = hierarchy;
        ((CpuTargetOptions)CompileOptions.TargetOptions).HierarchyNames = string.Join(string.Empty, "cbt".TakeLast(hierarchy.Length));
        ((CpuTargetOptions)CompileOptions.TargetOptions).HierarchySizes = Enumerable.Repeat((int)MathF.Pow(2, 30), hierarchy.Length).ToArray();
=======
        var cpuOptions = (CpuTargetOptions)CompileOptions.TargetOptions;
        cpuOptions.Packing = packing;
        cpuOptions.Hierarchies = new[] { new[] { 2, 64 } };
        cpuOptions.HierarchyNames = "bt";
        cpuOptions.MemoryCapacities = [524288, 2147483647];
        cpuOptions.MemoryBandWidths = [128, 64];
>>>>>>> c89a4944
        var vhidden_in = new Var("vhidden_in", new TensorType(DataTypes.Float32, new[] { 1, 384, 8192 }));
        var vattn_mask = new Var("vattn_mask", new TensorType(DataTypes.Float32, new[] { 1, 1, 384, 384 }));
        var vposition_ids = new Var("vposition_ids", new TensorType(DataTypes.Int64, new[] { 1, 384 }));
        Expr pre;
        {
            var v0 = IR.F.NN.LayerNorm(2, 1E-05f, vhidden_in, IR.F.Random.Normal(DataTypes.Float32, 0, 0.1, 1, new[] { 8192 }).Evaluate().AsTensor(), IR.F.Random.Normal(DataTypes.Float32, 0, 0.1, 2, new[] { 8192 }).Evaluate().AsTensor(), false); // f32[1,384,8192]
            var v1 = IR.F.Tensors.MatMul(v0, IR.F.Random.Normal(DataTypes.Float32, 0, 0.1, 3, new[] { 8192, 8192 }).Evaluate().AsTensor()); // f32[1,384,8192]
            var v2 = IR.F.Tensors.Reshape(v1, new long[] { 1L, 384L, 64L, 128L }); // f32[1,384,64,128]
            var v3 = IR.F.Tensors.Transpose(v2, new long[] { 0L, 2L, 1L, 3L }); // f32[1,64,384,128]
            var v4 = IR.F.Tensors.Gather(IR.F.Random.Normal(DataTypes.Float32, 0, 0.1, 4, new[] { 384, 128 }).Evaluate().AsTensor(), 0, vposition_ids); // f32[1,384,128]
            var v5 = IR.F.Tensors.Reshape(v4, new[] { 1, 1, 384, 128 }); // f32[1,1,384,128]
            var v6 = IR.F.Math.Binary(BinaryOp.Mul, v3, v5); // f32[1,64,384,128]
            var v7 = IR.F.Tensors.Slice(v3, new long[] { 64L }, new long[] { 128L }, new long[] { 3L }, new long[] { 1L }); // f32[1,64,384,64]
            var v8 = IR.F.Math.Unary(UnaryOp.Neg, v7); // f32[1,64,384,64]
            var v9 = IR.F.Tensors.Slice(v3, new long[] { 0L }, new long[] { 64L }, new long[] { 3L }, new long[] { 1L }); // f32[1,64,384,64]
            var v10 = new IR.Tuple(v8, v9); // (f32[1,64,384,64], f32[1,64,384,64])
            var v11 = IR.F.Tensors.Concat(v10, 3); // f32[1,64,384,128]
            var v12 = IR.F.Tensors.Gather(IR.F.Random.Normal(DataTypes.Float32, 0, 0.1, 5, new[] { 384, 128 }).Evaluate().AsTensor(), 0, vposition_ids); // f32[1,384,128]
            var v13 = IR.F.Tensors.Reshape(v12, new[] { 1, 1, 384, 128 }); // f32[1,1,384,128]
            var v14 = IR.F.Math.Binary(BinaryOp.Mul, v11, v13); // f32[1,64,384,128]
            var v15 = IR.F.Math.Binary(BinaryOp.Add, v6, v14); // f32[1,64,384,128]
            var v16 = IR.F.Tensors.MatMul(v0, IR.F.Random.Normal(DataTypes.Float32, 0, 0.1, 6, new[] { 8192, 8192 }).Evaluate().AsTensor()); // f32[1,384,8192]
            var v17 = IR.F.Tensors.Reshape(v16, new long[] { 1L, 384L, 64L, 128L }); // f32[1,384,64,128]
            var v18 = IR.F.Tensors.Transpose(v17, new long[] { 0L, 2L, 1L, 3L }); // f32[1,64,384,128]
            var v19 = IR.F.Math.Binary(BinaryOp.Mul, v18, v5); // f32[1,64,384,128]
            var v20 = IR.F.Tensors.Slice(v18, new long[] { 64L }, new long[] { 128L }, new long[] { 3L }, new long[] { 1L }); // f32[1,64,384,64]
            var v21 = IR.F.Math.Unary(UnaryOp.Neg, v20); // f32[1,64,384,64]
            var v22 = IR.F.Tensors.Slice(v18, new long[] { 0L }, new long[] { 64L }, new long[] { 3L }, new long[] { 1L }); // f32[1,64,384,64]
            var v23 = new IR.Tuple(v21, v22); // (f32[1,64,384,64], f32[1,64,384,64])
            var v24 = IR.F.Tensors.Concat(v23, 3); // f32[1,64,384,128]
            var v25 = IR.F.Math.Binary(BinaryOp.Mul, v24, v13); // f32[1,64,384,128]
            var v26 = IR.F.Math.Binary(BinaryOp.Add, v19, v25); // f32[1,64,384,128]
            var v27 = IR.F.Tensors.Transpose(v26, new long[] { 0L, 1L, 3L, 2L }); // f32[1,64,128,384]
            var v28 = IR.F.Tensors.MatMul(v15, v27); // f32[1,64,384,384]
            var v29 = IR.F.Math.Binary(BinaryOp.Div, v28, new[] { 11.31370f }); // f32[1,64,384,384]
            var v30 = IR.F.Math.Binary(BinaryOp.Add, v29, vattn_mask); // f32[1,64,384,384]
            var v31 = IR.F.NN.Softmax(v30, 3); // f32[1,64,384,384]
            var v32 = IR.F.Tensors.MatMul(v0, IR.F.Random.Normal(DataTypes.Float32, 0, 0.1, 7, new[] { 8192, 8192 }).Evaluate().AsTensor()); // f32[1,384,8192]
            var v33 = IR.F.Tensors.Reshape(v32, new long[] { 1L, 384L, 64L, 128L }); // f32[1,384,64,128]
            var v34 = IR.F.Tensors.Transpose(v33, new long[] { 0L, 2L, 1L, 3L }); // f32[1,64,384,128]
            var v35 = IR.F.Tensors.MatMul(v31, v34); // f32[1,64,384,128]
            var v36 = IR.F.Tensors.Transpose(v35, new long[] { 0L, 2L, 1L, 3L }); // f32[1,384,64,128]
            var v37 = IR.F.Tensors.Reshape(v36, new long[] { 1L, 384L, 8192L }); // f32[1,384,8192]
            var v38 = IR.F.Tensors.MatMul(v37, IR.F.Random.Normal(DataTypes.Float32, 0, 0.1, 8, new[] { 8192, 8192 }).Evaluate().AsTensor()); // f32[1,384,8192]
            var v39 = IR.F.Math.Binary(BinaryOp.Add, vhidden_in, v38); // f32[1,384,8192]
            var v40 = IR.F.NN.LayerNorm(2, 1E-05f, v39, IR.F.Random.Normal(DataTypes.Float32, 0, 0.1, 9, new[] { 8192 }).Evaluate().AsTensor(), IR.F.Random.Normal(DataTypes.Float32, 0, 0.1, 2, new[] { 8192 }).Evaluate().AsTensor(), false); // f32[1,384,8192]
            var v41 = IR.F.Tensors.MatMul(v40, IR.F.Random.Normal(DataTypes.Float32, 0, 0.1, 10, new[] { 8192, 22016 }).Evaluate().AsTensor()); // f32[1,384,22016]
            var v42 = IR.F.NN.Swish(v41, 1.0f); // f32[1,384,22016]
            var v43 = IR.F.Tensors.MatMul(v40, IR.F.Random.Normal(DataTypes.Float32, 0, 0.1, 11, new[] { 8192, 22016 }).Evaluate().AsTensor()); // f32[1,384,22016]
            var v44 = IR.F.Math.Binary(BinaryOp.Mul, v42, v43); // f32[1,384,22016]
            var v45 = IR.F.Tensors.MatMul(v44, IR.F.Random.Normal(DataTypes.Float32, 0, 0.1, 12, new[] { 22016, 8192 }).Evaluate().AsTensor()); // f32[1,384,8192]
            var v46 = IR.F.Math.Binary(BinaryOp.Add, v39, v45); // f32[1,384,8192]
            pre = v46;
        }

        var feedDict = new Dictionary<Var, IValue>() {
            { vhidden_in, IR.F.Random.Normal(DataTypes.Float32, 0, 0.1, 13,  new[] { 1, 384, 8192 }).Evaluate() },
            { vattn_mask, IR.F.Random.Normal(DataTypes.Float32, 0, 0.1, 14,  new[] { 1, 1, 384, 384 }).Evaluate() },
            { vposition_ids, IR.F.Random.Uniform(DataTypes.Int64, 383, 1, 15, new[] { 1, 384 }).Evaluate() },
        };

        var posts = new[] { pre };
        await RunCases(Path.Join(CompileOptions.DumpDir.ToString(), $"Theory{count}"), feedDict, posts);
    }

    [Theory]

    // [InlineData(new object[] { false, 0 })]
    [InlineData(new object[] { true, 1 })] // enable packing
    public async Task TestVAEDecRes(bool packing, int count)
    {
        CompileOptions.TargetOptions = new CpuTargetOptions() { Packing = packing };
        var vlatent_sample = new Var("vlatent_sample", new TensorType(DataTypes.Float32, new[] { 1, 4, 64, 64 }));
        Expr pre;
        {
            var v0 = IR.F.NN.Conv2D(vlatent_sample, IR.F.Random.Normal(DataTypes.Float32, 0, 0.1, 1, new[] { 4, 4, 1, 1 }).Evaluate().AsTensor(), IR.F.Random.Normal(DataTypes.Float32, 0, 0.1, 2, new[] { 4 }).Evaluate().AsTensor(), new[] { 1L, 1L }, new[,] { { 0L, 0L }, { 0L, 0L } }, new[] { 1L, 1L }, PadMode.Constant, 1L, new[] { float.NegativeInfinity, float.PositiveInfinity }); // f32[1,4,64,64]
            var v1 = IR.F.NN.Conv2D(v0, IR.F.Random.Normal(DataTypes.Float32, 0, 0.1, 3, new[] { 512, 4, 3, 3 }).Evaluate().AsTensor(), IR.F.Random.Normal(DataTypes.Float32, 0, 0.1, 4, new[] { 512 }).Evaluate().AsTensor(), new[] { 1L, 1L }, new[,] { { 1L, 1L }, { 1L, 1L } }, new[] { 1L, 1L }, PadMode.Constant, 1L, new[] { float.NegativeInfinity, float.PositiveInfinity }); // f32[1,512,64,64]
            var v2 = IR.F.Tensors.Reshape(v1, new[] { 1L, 32L, 65536L }); // f32[1,32,65536]
            var v3 = IR.F.NN.InstanceNormalization(v2, IR.F.Random.Normal(DataTypes.Float32, 0, 0.1, 5, new[] { 32 }).Evaluate().AsTensor(), IR.F.Random.Normal(DataTypes.Float32, 0, 0.1, 6, new[] { 32 }).Evaluate().AsTensor(), 1E-06f); // f32[1,32,65536]
            var v4 = IR.F.Tensors.Reshape(v3, new[] { 1L, 512L, 64L, 64L }); // f32[1,512,64,64]
            var v5 = IR.F.Math.Binary(BinaryOp.Mul, v4, IR.F.Random.Normal(DataTypes.Float32, 0, 0.1, 7, new[] { 512, 1, 1 }).Evaluate().AsTensor()); // f32[1,512,64,64]
            var v6 = IR.F.Math.Binary(BinaryOp.Add, v5, IR.F.Random.Normal(DataTypes.Float32, 0, 0.1, 8, new[] { 512, 1, 1 }).Evaluate().AsTensor()); // f32[1,512,64,64]
            var v7 = IR.F.NN.Swish(v6, 1f); // f32[1,512,64,64]
            var v8 = IR.F.NN.Conv2D(v7, IR.F.Random.Normal(DataTypes.Float32, 0, 0.1, 9, new[] { 512, 512, 3, 3 }).Evaluate().AsTensor(), IR.F.Random.Normal(DataTypes.Float32, 0, 0.1, 10, new[] { 512 }).Evaluate().AsTensor(), new[] { 1L, 1L }, new[,] { { 1L, 1L }, { 1L, 1L } }, new[] { 1L, 1L }, PadMode.Constant, 1L, new[] { float.NegativeInfinity, float.PositiveInfinity }); // f32[1,512,64,64]
            var v9 = IR.F.Tensors.Reshape(v8, new[] { 1L, 32L, 65536L }); // f32[1,32,65536]
            var v10 = IR.F.NN.InstanceNormalization(v9, IR.F.Random.Normal(DataTypes.Float32, 0, 0.1, 11, new[] { 32 }).Evaluate().AsTensor(), IR.F.Random.Normal(DataTypes.Float32, 0, 0.1, 12, new[] { 32 }).Evaluate().AsTensor(), 1E-06f); // f32[1,32,65536]
            var v11 = IR.F.Tensors.Reshape(v10, new[] { 1L, 512L, 64L, 64L }); // f32[1,512,64,64]
            var v12 = IR.F.Math.Binary(BinaryOp.Mul, v11, IR.F.Random.Normal(DataTypes.Float32, 0, 0.1, 13, new[] { 512, 1, 1 }).Evaluate().AsTensor()); // f32[1,512,64,64]
            var v13 = IR.F.Math.Binary(BinaryOp.Add, v12, IR.F.Random.Normal(DataTypes.Float32, 0, 0.1, 14, new[] { 512, 1, 1 }).Evaluate().AsTensor()); // f32[1,512,64,64]
            var v14 = IR.F.NN.Swish(v13, 1f); // f32[1,512,64,64]
            var v15 = IR.F.NN.Conv2D(v14, IR.F.Random.Normal(DataTypes.Float32, 0, 0.1, 15, new[] { 512, 512, 3, 3 }).Evaluate().AsTensor(), IR.F.Random.Normal(DataTypes.Float32, 0, 0.1, 16, new[] { 512 }).Evaluate().AsTensor(), new[] { 1L, 1L }, new[,] { { 1L, 1L }, { 1L, 1L } }, new[] { 1L, 1L }, PadMode.Constant, 1L, new[] { float.NegativeInfinity, float.PositiveInfinity }); // f32[1,512,64,64]
            pre = IR.F.Math.Binary(BinaryOp.Add, v1, v15); // f32[1,512,64,64]
        }

        var feedDict = new Dictionary<Var, IValue>() {
            { vlatent_sample, IR.F.Random.Normal(DataTypes.Float32, 0, 0.1, 13,  new[] { 1, 4, 64, 64 }).Evaluate() },
        };

        var posts = new[] { pre };
        await RunCases(Path.Join(CompileOptions.DumpDir.ToString(), $"Theory{count}"), feedDict, posts);
    }

    internal async Task RunCases(string dumpDir, Dictionary<Var, IValue> feedDict, IEnumerable<Expr> posts)
    {
        var postArray = posts.ToArray();
        using var pinner = new ExprPinner(postArray);
        for (int i = 0; i < postArray.Length; i++)
        {
#if DEBUG
            System.Console.WriteLine(CompilerServices.Print(postArray[i]));
#endif
            var kernelCase = new CpuKernelCase($"Case{i}", new Fusion("kernel", CPUTarget.Kind, postArray[i], feedDict.Keys.ToArray()), feedDict.Keys.ToArray(), feedDict.Values.Select(v => v.AsTensor()).ToArray());
            await Run(dumpDir, kernelCase);
        }
    }

    internal async Task Run(string dumpDir, CpuKernelCase kernelCase)
    {
        CompileOptions.DumpDir = Path.Join(dumpDir, kernelCase.Name);
        using var dumpScope = new Diagnostics.DumpScope(string.Empty, CompileOptions.DumpFlags);

        // convert fusion to prim func
        var fusion = kernelCase.Fusion;
        if (fusion.Body.CheckedType is InvalidType)
        {
            return;
        }

        var main = new Function(fusion.Body, kernelCase.Vars.ToArray());
        main.Metadata = fusion.Body.Metadata;

        var module = new IR.IRModule(main);
        var inputs = kernelCase.Inputs.ToArray();
        var outputs = fusion.Body.Evaluate(kernelCase.Vars.Zip(inputs).ToDictionary(p => p.First, p => (IValue)Value.FromTensor(p.Second))).AsTensors();

#if DEBUG
        for (var i = 0; i < inputs.Length; i++)
        {
            using (var fs = Diagnostics.DumpScope.Current.OpenFile($"input_{i}.bin"))
            {
                fs.Write(inputs[i].BytesBuffer);
            }
        }

        for (int i = 0; i < outputs.Length; i++)
        {
            using (var fs = Diagnostics.DumpScope.Current.OpenFile($"output_{i}.bin"))
            {
                fs.Write(outputs[i].BytesBuffer);
            }
        }
#endif
        await Compile(module);
        var (kmodel_path, _) = Testing.BuildKModel("test", module, CompileSession, false);
        var actuals = Testing.RunKModel(kmodel_path, Diagnostics.DumpScope.Current.Directory, inputs).AsTensors();
#if DEBUG
        for (int i = 0; i < actuals.Length; i++)
        {
            using (var fs = Diagnostics.DumpScope.Current.OpenFile($"actual_{i}.bin"))
            {
                fs.Write(actuals[i].BytesBuffer);
            }
        }
#endif
        for (int i = 0; i < outputs.Length; i++)
        {
            var cos = Comparator.CosSimilarity(outputs[i], actuals[i]);
            Assert.True(cos > 0.999, $"the {CompileOptions.DumpDir} output {i} cos: {cos} ");
        }
    }

    private async Task Compile(IRModule module)
    {
        var pmgr = CompileSession.CreatePassManager("pmgr");
        CompileSession.Target.RegisterTargetDependentAfterQuantPass(pmgr, CompileSession.CompileOptions);
        CompileSession.Target.RegisterTargetDependentBeforeCodeGen(pmgr, CompileSession.CompileOptions);
        await pmgr.RunAsync(module);
    }
}<|MERGE_RESOLUTION|>--- conflicted
+++ resolved
@@ -173,11 +173,7 @@
             var partial = IR.F.CPU.ForceBoxing(broadcast, new DistributedType(inputType, newsbp, placement));
             var sumed = IR.F.CPU.Boxing(partial, new DistributedType(inputType, ndsbp, placement));
             var post = IR.F.CPU.Boxing(sumed, inputType);
-<<<<<<< HEAD
-            post.Metadata = new Passes.Distributed.AutoDistributedMetadata(true);
-=======
             post.Metadata = new Passes.Distributed.AutoDistributedMetaData() { Skip = true };
->>>>>>> c89a4944
             posts.Add(post);
         }
 
@@ -632,7 +628,6 @@
     }
 
     [Theory]
-<<<<<<< HEAD
     [InlineData(new object[] { new[] { 1, 48, 512 }, new[] { 1, 512, 1024 }, new[] { 1, 48, 64, 16 }, new[] { UnaryOp.Neg, UnaryOp.Cos }, new[] { 8 }, 0 })]
     [InlineData(new object[] { new[] { 1, 48, 512 }, new[] { 1, 512, 1024 }, new[] { 1, 64, 768 }, new[] { UnaryOp.Neg, UnaryOp.Cos }, new[] { 8 }, 1 })]
     public async Task TestMatMulReshapeUnary(int[] lhsShape, int[] rhsShape, int[] newShape, UnaryOp[] unaryOps, int[] hierarchy, int number)
@@ -664,10 +659,6 @@
 
     [Theory(Skip = "ToBig")]
     [InlineData(new object[] { false, 0 })]
-=======
-
-    // [InlineData(new object[] { false, 0 })]
->>>>>>> c89a4944
     [InlineData(new object[] { true, 1 })] // enable packing
     public async Task TestDecodeLayer(bool packing, int count)
     {
@@ -677,20 +668,11 @@
             return;
         }
 
-<<<<<<< HEAD
         ((CpuTargetOptions)CompileOptions.TargetOptions).Packing = packing;
         var hierarchy = new[] { 2, 4 };
         ((CpuTargetOptions)CompileOptions.TargetOptions).Hierarchies[0] = hierarchy;
         ((CpuTargetOptions)CompileOptions.TargetOptions).HierarchyNames = string.Join(string.Empty, "cbt".TakeLast(hierarchy.Length));
         ((CpuTargetOptions)CompileOptions.TargetOptions).HierarchySizes = Enumerable.Repeat((int)MathF.Pow(2, 30), hierarchy.Length).ToArray();
-=======
-        var cpuOptions = (CpuTargetOptions)CompileOptions.TargetOptions;
-        cpuOptions.Packing = packing;
-        cpuOptions.Hierarchies = new[] { new[] { 2, 64 } };
-        cpuOptions.HierarchyNames = "bt";
-        cpuOptions.MemoryCapacities = [524288, 2147483647];
-        cpuOptions.MemoryBandWidths = [128, 64];
->>>>>>> c89a4944
         var vhidden_in = new Var("vhidden_in", new TensorType(DataTypes.Float32, new[] { 1, 384, 8192 }));
         var vattn_mask = new Var("vattn_mask", new TensorType(DataTypes.Float32, new[] { 1, 1, 384, 384 }));
         var vposition_ids = new Var("vposition_ids", new TensorType(DataTypes.Int64, new[] { 1, 384 }));
