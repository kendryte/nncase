--- conflicted
+++ resolved
@@ -56,14 +56,11 @@
     // [ClassData(typeof(TilingCaseEncoderTail))]
     // [ClassData(typeof(TilingCaseResize))]
     // [ClassData(typeof(TilingCaseCast))]
-<<<<<<< HEAD
     // [ClassData(typeof(TilingCaseBinaryAdd))]
     // [ClassData(typeof(TilingCaseGatherBinary))]
     // [ClassData(typeof(TilingCaseLayerNormBinary))]
+    // [ClassData(typeof(TilingCaseExpand))]
     [ClassData(typeof(TilingCaseSDMHA))]
-=======
-    [ClassData(typeof(TilingCaseExpand))]
->>>>>>> e4f43425
     public async Task TestCpuFunction(Function main, Tensor[] inputs)
     {
         var module = new IR.IRModule(main);
@@ -842,7 +839,6 @@
     }
 }
 
-<<<<<<< HEAD
 internal sealed class TilingCaseSDMHA : TheoryData<Function, Tensor[]>
 {
     public TilingCaseSDMHA()
@@ -883,7 +879,21 @@
         var main = new Function("sd_mha", new Call(fusion, input), new[] { input });
 
         var input_tensor = IR.F.Random.Normal(DataTypes.Float32, new[] { 1, 77, 768 }).Evaluate().AsTensor();
-=======
+        using (var fs = Diagnostics.DumpScope.Current.OpenFile("input_0.bin"))
+        {
+            fs.Write(input_tensor.BytesBuffer);
+        }
+
+        var feedDict = new Dictionary<Var, IValue>
+            {
+                { fin, Value.FromTensor(input_tensor) },
+            };
+        var output = fusion.Body.Evaluate(feedDict).AsTensor();
+
+        Add(main, new[] { input_tensor, output });
+    }
+}
+
 internal sealed class TilingCaseExpand : TheoryData<Function, Tensor[]>
 {
     public TilingCaseExpand()
@@ -907,7 +917,6 @@
         {
             fs.Write(input_tensor.BytesBuffer);
         }
->>>>>>> e4f43425
 
         var feedDict = new Dictionary<Var, IValue>
             {
