﻿// Copyright (c) Canaan Inc. All rights reserved.
// Licensed under the Apache license. See LICENSE file in the project root for full license information.

using System;
using System.Collections.Generic;
using System.IO;
using System.Linq;
using System.Runtime.CompilerServices;
using System.Text;
using System.Threading.Tasks;
using Microsoft.Extensions.DependencyInjection;
using NetFabric.Hyperlinq;
using Nncase.CodeGen;
using Nncase.IR;
using Nncase.IR.Tensors;
using Nncase.Runtime.Interop;
using Nncase.Targets;
using Nncase.Tests.TestFixture;
using Nncase.Utilities;
using Xunit;
using static Nncase.IR.F.Tensors;
using GetItem = Nncase.IR.Tensors.GetItem;

namespace Nncase.Tests.Targets;

[AutoSetupTestMethod(InitSession = true)]
public class UnitTestCPUTargetTiling : TestClassBase
{
    public UnitTestCPUTargetTiling()
    {
        DefaultTargetName = CPUTarget.Kind;
#if DEBUG
        CompileOptions.DumpFlags = Diagnostics.DumpFlags.PassIR | Diagnostics.DumpFlags.Rewrite | Diagnostics.DumpFlags.CodeGen | Diagnostics.DumpFlags.EGraphCost | Diagnostics.DumpFlags.Tiling;
#endif
    }

    [Theory]

    // [ClassData(typeof(TilingCaseMHA))]
    // [ClassData(typeof(TilingCaseBinaryMul))]
    // [ClassData(typeof(TilingCaseUnary))]
    // [ClassData(typeof(TilingCaseMatmul))]
    // [ClassData(typeof(TilingCaseLayerNorm))]
    // [ClassData(typeof(TilingCaseGather))]
    // [ClassData(typeof(TilingCaseSoftmax))]
    // [ClassData(typeof(TilingCaseSlice))]
    // [ClassData(typeof(TilingCaseConcat))]
    // [ClassData(typeof(TilingCaseTranspose))]
    // [ClassData(typeof(TilingCaseReshape1))]
    // [ClassData(typeof(TilingCaseReshape2))]
    // [ClassData(typeof(TilingCaseMatmulUnary))]
    // [ClassData(typeof(TilingCaseConv2D))]
<<<<<<< HEAD
    [ClassData(typeof(TilingCaseReduceArg))]
    [ClassData(typeof(TilingCaseReduceArg2))]
=======
    [ClassData(typeof(TilingCaseInstanceNorm))]
>>>>>>> 58861a47
    public async Task TestCpuFunction(Function main, Tensor[] inputs)
    {
        var module = new IR.IRModule(main);
        using (new Diagnostics.DumpScope(main.Name, CompileOptions.DumpFlags))
        {
#if DEBUG
            for (var i = 0; i < inputs.Length - 1; i++)
            {
                using (var fs = Diagnostics.DumpScope.Current.OpenFile($"input_{i}.bin"))
                {
                    fs.Write(inputs[i].BytesBuffer);
                }
            }

            using (var fs = Diagnostics.DumpScope.Current.OpenFile($"output_0.bin"))
            {
                fs.Write(inputs[^1].BytesBuffer);
            }
#endif
            await Compile(module);
            var output = Testing.RunKModel(File.ReadAllBytes(Path.Join(Diagnostics.DumpScope.Current.Directory, "test.kmodel")), Diagnostics.DumpScope.Current.Directory, inputs);
            var cos = Tests.Comparator.CosSimilarity(output, Value.FromTensor(inputs[^1]))[0];
            Assert.True(cos > 0.999);
        }
    }

    private async Task Compile(IRModule module)
    {
        var compiler = CompileSession.Compiler;
        compiler.ImportIRModule(module);
        await compiler.CompileAsync();
        using (var fs = Diagnostics.DumpScope.Current.OpenFile("test.kmodel"))
        {
            compiler.Gencode(fs);
        }
    }
}

internal sealed class TilingCaseSlice : TheoryData<Function, Tensor[]>
{
    public TilingCaseSlice()
    {
        var shape = new[] { 1, 1, 64, 128 };
        var in_a = new Var("in_a", new TensorType(DataTypes.Float32, shape));

        Fusion fusion;
        Var fin_a;
        {
            fin_a = new Var("fin_a", new TensorType(DataTypes.Float32, shape));
            var v1 = new Call(new IR.CPU.CPUKernelOp(new IR.Tensors.Slice()), fin_a, new[] { 64 }, new[] { 128 }, new[] { 3 }, new[] { 1 });
            fusion = new Fusion("cpu", v1, fin_a);
        }

        var input_tensor = IR.F.Random.Normal(DataTypes.Float32, 0, 1, 2, shape).Evaluate().AsTensor();
        var feedDict = new Dictionary<Var, IValue>
        {
            { fin_a, Value.FromTensor(input_tensor) },
        };
        var output = fusion.Body.Evaluate(feedDict).AsTensor();

        var main = new Function("slice", new Call(fusion, in_a), new[] { in_a });
        Add(main, new[] { input_tensor, output });
    }
}

internal sealed class TilingCaseConcat : TheoryData<Function, Tensor[]>
{
    public TilingCaseConcat()
    {
        var in_a_shape = new[] { 1, 64, 384, 64 };
        var in_b_shape = new[] { 1, 64, 384, 64 };
        var in_a = new Var("in_a", new TensorType(DataTypes.Float32, in_a_shape));
        var in_b = new Var("in_b", new TensorType(DataTypes.Float32, in_b_shape));

        Fusion fusion;
        Var fin_a, fin_b;
        {
            fin_a = new Var("fin_a", new TensorType(DataTypes.Float32, in_a_shape));
            fin_b = new Var("fin_b", new TensorType(DataTypes.Float32, in_b_shape));
            var v1 = new Call(new IR.CPU.CPUKernelOp(new IR.Tensors.Concat(3)), new IR.Tuple(fin_a, fin_b));
            fusion = new Fusion("cpu", v1, fin_a, fin_b);
        }

        var input_a_tensor = IR.F.Random.Normal(DataTypes.Float32, 0, 1, 2, in_a_shape).Evaluate().AsTensor();
        var input_b_tensor = IR.F.Random.Normal(DataTypes.Float32, 0, 1, 4, in_b_shape).Evaluate().AsTensor();
        var feedDict = new Dictionary<Var, IValue>
        {
            { fin_a, Value.FromTensor(input_a_tensor) },
            { fin_b, Value.FromTensor(input_b_tensor) },
        };
        var output = fusion.Body.Evaluate(feedDict).AsTensor();

        var main = new Function("concat", new Call(fusion, in_a, in_b), new[] { in_a, in_b });
        Add(main, new[] { input_a_tensor, input_b_tensor, output });
    }
}

internal sealed class TilingCaseMatmulLayerNorm : TheoryData<Function, Tensor[]>
{
    public TilingCaseMatmulLayerNorm()
    {
        var hid_in = new Var("hidden_in", new TensorType(DataTypes.Float32, new[] { 1, 384, 8192 }));

        Fusion fusion;
        {
            var scale = IR.F.Tensors.ConstantOfShape(new[] { 8192 }, 1.0f).Evaluate().AsTensor();
            var bias = IR.F.Tensors.ConstantOfShape(new[] { 8192 }, 0.0f).Evaluate().AsTensor();
            var weights = IR.F.Random.Normal(DataTypes.Float32, new[] { 1, 64, 8192, 128 }).Evaluate().AsTensor();
            _ = IR.F.Random.Normal(DataTypes.Float32, new[] { 384, 128 }).Evaluate().AsTensor();

            var fin = new Var("input", new TensorType(DataTypes.Float32, new[] { 1, 384, 8192 }));
            var v0 = new Call(new IR.CPU.CPUKernelOp(new IR.NN.LayerNorm(2, 1e-6f, false)), fin, scale, bias);
            var v1 = new Call(new IR.CPU.CPUKernelOp(new IR.Tensors.Unsqueeze()), v0, new[] { 0 });
            var v2 = new Call(new IR.CPU.CPUKernelOp(new IR.Math.MatMul()), v1, weights);
            var v3 = new Call(new IR.CPU.CPUKernelOp(new IR.Math.Unary(UnaryOp.Exp)), v2);

            fusion = new Fusion("cpu", v3, fin);
        }

        var main = new Function("matmul_layernorm", new Call(fusion, hid_in), new[] { hid_in });
        Add(main, Array.Empty<Tensor>());
    }
}

internal sealed class TilingCaseMHA : TheoryData<Function, Tensor[]>
{
    public TilingCaseMHA()
    {
        var hid_in = new Var("hidden_in", new TensorType(DataTypes.Float32, new[] { 1, 384, 8192 }));
        var pos_ids = new Var("position_ids", new TensorType(DataTypes.Int64, new[] { 1, 384 }));

        Fusion fusion;
        {
            var scale = IR.F.Tensors.ConstantOfShape(new[] { 8192 }, 1.0f).Evaluate().AsTensor();
            var bias = IR.F.Tensors.ConstantOfShape(new[] { 8192 }, 0.0f).Evaluate().AsTensor();
            var weights = IR.F.Random.Normal(DataTypes.Float32, new[] { 1, 64, 8192, 128 }).Evaluate().AsTensor();
            var gdata = IR.F.Random.Normal(DataTypes.Float32, new[] { 384, 128 }).Evaluate().AsTensor();

            var fin = new Var("input", new TensorType(DataTypes.Float32, new[] { 1, 384, 8192 }));
            var fin2 = new Var("input2", new TensorType(DataTypes.Int64, new[] { 1, 384 }));
            var v0 = new Call(new IR.CPU.CPUKernelOp(new IR.NN.LayerNorm(2, 1e-6f, false)), fin, scale, bias);
            var v1 = new Call(new IR.CPU.CPUKernelOp(new IR.Tensors.Unsqueeze()), v0, new[] { 0 });
            var v2 = new Call(new IR.CPU.CPUKernelOp(new IR.Math.MatMul()), v1, weights);
            var v3 = new Call(new IR.CPU.CPUKernelOp(new IR.Tensors.Slice()), v2, new[] { 64 }, new[] { 128 }, new[] { 3 }, new[] { 1 });
            var v4 = new Call(new IR.CPU.CPUKernelOp(new IR.Math.Unary(UnaryOp.Neg)), v3);
            var v5 = new Call(new IR.CPU.CPUKernelOp(new IR.Tensors.Slice()), v2, new[] { 0 }, new[] { 64 }, new[] { 3 }, new[] { 1 });
            var v6 = new Call(new IR.CPU.CPUKernelOp(new IR.Tensors.Concat(3)), new IR.Tuple(v4, v5));

            var v7 = new Call(new IR.CPU.CPUKernelOp(new IR.Tensors.Gather(0)), gdata, fin2);
            var v8 = new Call(new IR.CPU.CPUKernelOp(new IR.Tensors.Unsqueeze()), v7, new[] { 0 });

            var v9 = new Call(new IR.CPU.CPUKernelOp(new IR.Math.Binary(BinaryOp.Mul)), v2, v8);
            var v10 = new Call(new IR.CPU.CPUKernelOp(new IR.Math.Binary(BinaryOp.Mul)), v6, v8);
            var v11 = new Call(new IR.CPU.CPUKernelOp(new IR.Math.Binary(BinaryOp.Add)), v9, v10);

            fusion = new Fusion("cpu", v11, fin, fin2);
        }

        var main = new Function("mha_qk", new Call(fusion, hid_in, pos_ids), new[] { hid_in, pos_ids });
        Add(main, Array.Empty<Tensor>());
    }
}

internal sealed class TilingCaseBinaryMul : TheoryData<Function, Tensor[]>
{
    public TilingCaseBinaryMul()
    {
        var lhsShape = new[] { 1, 64, 384, 128 };
        var lhs = new Var("lhs", new TensorType(DataTypes.Float32, lhsShape));
        var rhsShape = new[] { 1, 1, 384, 128 };
        var rhs = new Var("lhs", new TensorType(DataTypes.Float32, rhsShape));
        var main = new Function("binary_mul", lhs * rhs, new[] { lhs, rhs });

        var lhs_tensor = IR.F.Random.Normal(DataTypes.Float32, 0, 1, 2, lhsShape).Evaluate().AsTensor();
        using (var fs = Diagnostics.DumpScope.Current.OpenFile("input_0.bin"))
        {
            fs.Write(lhs_tensor.BytesBuffer);
        }

        var rhs_tensor = IR.F.Random.Normal(DataTypes.Float32, 0, 1, 2, rhsShape).Evaluate().AsTensor();
        using (var fs = Diagnostics.DumpScope.Current.OpenFile("input_1.bin"))
        {
            fs.Write(rhs_tensor.BytesBuffer);
        }

        var feedDict = new Dictionary<Var, IValue>
        {
            { lhs, Value.FromTensor(lhs_tensor) },
            { rhs, Value.FromTensor(rhs_tensor) },
        };
        var output = main.Body.Evaluate(feedDict).AsTensor();

        Add(main, new[] { lhs_tensor, rhs_tensor, output });
    }
}

internal sealed class TilingCaseUnary : TheoryData<Function, Tensor[]>
{
    public TilingCaseUnary()
    {
        var shape = new[] { 1, 384, 2048 };
        var input = new Var("input", new TensorType(DataTypes.Float32, shape));
        var main = new Function("unary", IR.F.Math.Unary(UnaryOp.Asin, input), new[] { input });

        var input_tensor = IR.F.Random.Normal(DataTypes.Float32, 0, 1, 2, shape).Evaluate().AsTensor();
        using (var fs = Diagnostics.DumpScope.Current.OpenFile("input_0.bin"))
        {
            fs.Write(input_tensor.BytesBuffer);
        }

        var feedDict = new Dictionary<Var, IValue>
        {
            { input, Value.FromTensor(input_tensor) },
        };
        var output = main.Body.Evaluate(feedDict).AsTensor();

        Add(main, new[] { input_tensor, output });
    }
}

internal sealed class TilingCaseMatmul : TheoryData<Function, Tensor[]>
{
    public TilingCaseMatmul()
    {
        var lhsShape = new[] { 1, 64, 384, 8192 };
        var lhs = new Var("lhs", new TensorType(DataTypes.Float32, lhsShape));
        var rhsShape = new[] { 1, 64, 8192, 128 };
        var rhs = IR.F.Random.Normal(DataTypes.Float32, 0, 1, 0, rhsShape).Evaluate().AsTensor().Cast<float>();

        Fusion fusion;
        Var fin;
        {
            fin = new Var("input", new TensorType(DataTypes.Float32, lhsShape));
            var v0 = new Call(new IR.CPU.CPUKernelOp(new IR.Math.MatMul()), fin, rhs);
            fusion = new Fusion("cpu", v0, fin);
        }

        var main = new Function("matmul", new Call(fusion, lhs), new[] { lhs });

        var lhs_tensor = IR.F.Random.Normal(DataTypes.Float32, 0, 1, 2, lhsShape).Evaluate().AsTensor();
        using (var fs = Diagnostics.DumpScope.Current.OpenFile("input_0.bin"))
        {
            fs.Write(lhs_tensor.BytesBuffer);
        }

        var feedDict = new Dictionary<Var, IValue>
        {
            { fin, Value.FromTensor(lhs_tensor) },
        };
        var output = fusion.Body.Evaluate(feedDict).AsTensor();

        Add(main, new[] { lhs_tensor, output });
    }
}

internal sealed class TilingCaseMatmulUnary : TheoryData<Function, Tensor[]>
{
    public TilingCaseMatmulUnary()
    {
        var lhsShape = new[] { 1, 64, 384, 8192 };
        var lhs = new Var("lhs", new TensorType(DataTypes.Float32, lhsShape));
        var rhsShape = new[] { 1, 64, 8192, 128 };
        var rhs = IR.F.Random.Normal(DataTypes.Float32, 0, 1, 0, rhsShape).Evaluate().AsTensor().Cast<float>();
        Fusion fusion;
        Var fin;
        {
            fin = new Var("input", new TensorType(DataTypes.Float32, lhsShape));
            var v0 = new Call(new IR.CPU.CPUKernelOp(new IR.Math.MatMul()), fin, rhs);
            var v1 = new Call(new IR.CPU.CPUKernelOp(new IR.Math.Unary(UnaryOp.Neg)), v0);
            fusion = new Fusion("cpu", v1, fin);
        }

        var main = new Function("matmul_unary", new Call(fusion, lhs), new[] { lhs });

        var lhs_tensor = IR.F.Random.Normal(DataTypes.Float32, 0, 1, 2, lhsShape).Evaluate().AsTensor();
        using (var fs = Diagnostics.DumpScope.Current.OpenFile("input_0.bin"))
        {
            fs.Write(lhs_tensor.BytesBuffer);
        }

        var feedDict = new Dictionary<Var, IValue>
        {
            { fin, Value.FromTensor(lhs_tensor) },
        };
        var output = fusion.Body.Evaluate(feedDict).AsTensor();

        Add(main, new[] { lhs_tensor, output });
    }
}

internal sealed class TilingCaseLayerNorm : TheoryData<Function, Tensor[]>
{
    public TilingCaseLayerNorm()
    {
        var shape = new[] { 1, 384, 8192 };
        int axis = 2;
        var input = new Var("input", new TensorType(DataTypes.Float32, shape));
        var scale = IR.F.Random.Normal(DataTypes.Float32, 0, 1, 2, new[] { shape[2] }).Evaluate().AsTensor();
        var bias = IR.F.Random.Normal(DataTypes.Float32, 0, 1, 3, new[] { shape[2] }).Evaluate().AsTensor();

        Fusion fusion;
        Var fin;
        {
            fin = new Var("input", new TensorType(DataTypes.Float32, shape));
            var v0 = new Call(new IR.CPU.CPUKernelOp(new IR.NN.LayerNorm(axis, 1e-5f, false)), fin, scale, bias);
            fusion = new Fusion("cpu", v0, fin);
        }

        var main = new Function("layernorm", new Call(fusion, input), new[] { input });

        var input_tensor = IR.F.Random.Normal(DataTypes.Float32, 0, 1, 2, shape).Evaluate().AsTensor();
        using (var fs = Diagnostics.DumpScope.Current.OpenFile("input_0.bin"))
        {
            fs.Write(input_tensor.BytesBuffer);
        }

        var feedDict = new Dictionary<Var, IValue>
        {
            { fin, Value.FromTensor(input_tensor) },
        };
        var output = fusion.Body.Evaluate(feedDict).AsTensor();

        Add(main, new[] { input_tensor, output });
    }
}

internal sealed class TilingCaseInstanceNorm : TheoryData<Function, Tensor[]>
{
    public TilingCaseInstanceNorm()
    {
        var shape = new[] { 1, 32, 65536 };
        var input = new Var("input", new TensorType(DataTypes.Float32, shape));
        var scale = IR.F.Random.Normal(DataTypes.Float32, 0, 1, 2, new[] { shape[1] }).Evaluate().AsTensor();
        var bias = IR.F.Random.Normal(DataTypes.Float32, 0, 1, 3, new[] { shape[1] }).Evaluate().AsTensor();

        Fusion fusion;
        Var fin;
        {
            fin = new Var("input", new TensorType(DataTypes.Float32, shape));
            var v0 = new Call(new IR.CPU.CPUKernelOp(new IR.NN.InstanceNormalization()), fin, scale, bias, 1e-5);
            fusion = new Fusion("cpu", v0, fin);
        }

        var main = new Function("instance_norm", new Call(fusion, input), new[] { input });

        var input_tensor = IR.F.Random.Normal(DataTypes.Float32, 0, 1, 2, shape).Evaluate().AsTensor();
        using (var fs = Diagnostics.DumpScope.Current.OpenFile("input_0.bin"))
        {
            fs.Write(input_tensor.BytesBuffer);
        }

        var feedDict = new Dictionary<Var, IValue>
        {
            { fin, Value.FromTensor(input_tensor) },
        };
        var output = fusion.Body.Evaluate(feedDict).AsTensor();

        Add(main, new[] { input_tensor, output });
    }
}

internal sealed class TilingCaseGather : TheoryData<Function, Tensor[]>
{
    public TilingCaseGather()
    {
        var inputShape = new[] { 384, 128 };
        var axisShape = new[] { 1, 384 };
        int axis = 0;
        var input = new Var("input", new TensorType(DataTypes.Float32, inputShape));
        var indices = IR.F.Random.Uniform(DataTypes.Int64, 384, 0, 2, axisShape).Evaluate().AsTensor();

        Fusion fusion;
        Var fin;
        {
            fin = new Var("input", new TensorType(DataTypes.Float32, inputShape));
            var v0 = new Call(new IR.CPU.CPUKernelOp(new IR.Tensors.Gather(axis)), fin, indices);
            fusion = new Fusion("cpu", v0, fin);
        }

        var main = new Function("gather", new Call(fusion, input), new[] { input });

        var input_tensor = IR.F.Random.Normal(DataTypes.Float32, 0, 1, 2, inputShape).Evaluate().AsTensor();
        var feedDict = new Dictionary<Var, IValue>
        {
            { fin, Value.FromTensor(input_tensor) },
        };
        var output = fusion.Body.Evaluate(feedDict).AsTensor();

        Add(main, new[] { input_tensor, output });
    }
}

internal sealed class TilingCaseSoftmax : TheoryData<Function, Tensor[]>
{
    public TilingCaseSoftmax()
    {
        var inputShape = new[] { 1, 64, 384, 384 };
        int axis = 3;
        var input = new Var("input", new TensorType(DataTypes.Float32, inputShape));

        Fusion fusion;
        Var fin;
        {
            fin = new Var("input", new TensorType(DataTypes.Float32, inputShape));
            var v0 = new Call(new IR.CPU.CPUKernelOp(new IR.NN.Softmax()), fin, axis);
            fusion = new Fusion("cpu", v0, fin);
        }

        var main = new Function("softmax", new Call(fusion, input), new[] { input });

        var input_tensor = IR.F.Random.Normal(DataTypes.Float32, 0, 1, 2, inputShape).Evaluate().AsTensor();
        var feedDict = new Dictionary<Var, IValue>
        {
            { fin, Value.FromTensor(input_tensor) },
        };
        var output = fusion.Body.Evaluate(feedDict).AsTensor();

        Add(main, new[] { input_tensor, output });
    }
}

internal sealed class TilingCaseTranspose : TheoryData<Function, Tensor[]>
{
    public TilingCaseTranspose()
    {
        var shape = new[] { 1, 1, 64, 128 };
        var in_a = new Var("in_a", new TensorType(DataTypes.Float32, shape));
        var perm = new[] { 0, 2, 3, 1 };

        Fusion fusion;
        Var fin_a;
        {
            fin_a = new Var("fin_a", new TensorType(DataTypes.Float32, shape));
            var v1 = new Call(new IR.CPU.CPUKernelOp(new IR.Tensors.Transpose()), fin_a, perm);
            fusion = new Fusion("cpu", v1, fin_a);
        }

        var input_tensor = IR.F.Random.Normal(DataTypes.Float32, 0, 1, 2, shape).Evaluate().AsTensor();
        var feedDict = new Dictionary<Var, IValue>
        {
            { fin_a, Value.FromTensor(input_tensor) },
        };
        _ = fusion.Body.Evaluate(feedDict).AsTensor();
        _ = new Function("transpose", new Call(fusion, in_a), new[] { in_a });
    }
}

internal sealed class TilingCaseReshape1 : TheoryData<Function, Tensor[]>
{
    public TilingCaseReshape1()
    {
        var inputShape = new[] { 1, 384, 128 };
        var input = new Var("input", new TensorType(DataTypes.Float32, inputShape));
        var newShape = new[] { 1, 1, 384, 128 };

        Fusion fusion;
        Var fin;
        {
            fin = new Var("input", new TensorType(DataTypes.Float32, inputShape));
            var v0 = new Call(new IR.CPU.CPUKernelOp(new IR.Tensors.Reshape()), fin, newShape);
            fusion = new Fusion("cpu", v0, fin);
        }

        var main = new Function("reshape1", new Call(fusion, input), new[] { input });

        var input_tensor = IR.F.Random.Normal(DataTypes.Float32, 0, 1, 2, inputShape).Evaluate().AsTensor();
        var feedDict = new Dictionary<Var, IValue>
        {
            { fin, Value.FromTensor(input_tensor) },
        };
        var output = fusion.Body.Evaluate(feedDict).AsTensor();

        Add(main, new[] { input_tensor, output });
    }
}

internal sealed class TilingCaseReshape2 : TheoryData<Function, Tensor[]>
{
    public TilingCaseReshape2()
    {
        var inputShape = new[] { 1, 384, 64, 128 };
        var input = new Var("input", new TensorType(DataTypes.Float32, inputShape));
        var newShape = new[] { 1, 384, 8192 };

        Fusion fusion;
        Var fin;
        {
            fin = new Var("input", new TensorType(DataTypes.Float32, inputShape));
            var v0 = new Call(new IR.CPU.CPUKernelOp(new IR.Tensors.Reshape()), fin, newShape);
            fusion = new Fusion("cpu", v0, fin);
        }

        var main = new Function("reshape2", new Call(fusion, input), new[] { input });

        var input_tensor = IR.F.Random.Normal(DataTypes.Float32, 0, 1, 2, inputShape).Evaluate().AsTensor();
        var feedDict = new Dictionary<Var, IValue>
        {
            { fin, Value.FromTensor(input_tensor) },
        };
        var output = fusion.Body.Evaluate(feedDict).AsTensor();

        Add(main, new[] { input_tensor, output });
    }
}

internal sealed class TilingCaseReduceArg : TheoryData<Function, Tensor[]>
{
    public TilingCaseReduceArg()
    {
        var inputShape = new[] { 1, 77 };
        var input = new Var("input", new TensorType(DataTypes.Float32, inputShape));

        Fusion fusion;
        Var fin;
        {
            fin = new Var("input", new TensorType(DataTypes.Float32, inputShape));
            var v0 = new Call(new IR.CPU.CPUKernelOp(new IR.Math.ReduceArg(ReduceArgOp.ArgMax, DataTypes.Int64)), fin, 1, false, false);
            fusion = new Fusion("cpu", v0, fin);
        }

        var main = new Function("argmax", new Call(fusion, input), new[] { input });

        var input_tensor = IR.F.Random.Normal(DataTypes.Float32, 0, 1, 2, inputShape).Evaluate().AsTensor();
        var feedDict = new Dictionary<Var, IValue>
        {
            { fin, Value.FromTensor(input_tensor) },
        };
        var output = fusion.Body.Evaluate(feedDict).AsTensor();

        Add(main, new[] { input_tensor, output });
    }
}

internal sealed class TilingCaseReduceArg2 : TheoryData<Function, Tensor[]>
{
    public TilingCaseReduceArg2()
    {
        var inputShape = new[] { 32, 64, 128, 512 };
        var input = new Var("input", new TensorType(DataTypes.Float32, inputShape));

        Fusion fusion;
        Var fin;
        {
            fin = new Var("input", new TensorType(DataTypes.Float32, inputShape));
            var v0 = new Call(new IR.CPU.CPUKernelOp(new IR.Math.ReduceArg(ReduceArgOp.ArgMax, DataTypes.Int64)), fin, 2, true, false);
            fusion = new Fusion("cpu", v0, fin);
        }

        var main = new Function("argmax2", new Call(fusion, input), new[] { input });

        var input_tensor = IR.F.Random.Normal(DataTypes.Float32, 0, 1, 2, inputShape).Evaluate().AsTensor();
        var feedDict = new Dictionary<Var, IValue>
        {
            { fin, Value.FromTensor(input_tensor) },
        };
        var output = fusion.Body.Evaluate(feedDict).AsTensor();

        Add(main, new[] { input_tensor, output });
    }
}

internal sealed class TilingCaseConv2D : TheoryData<Function, Tensor[]>
{
    public TilingCaseConv2D()
    {
        var inputShape = new[] { 8, 4, 64, 64 };
        var input = new Var("input", new TensorType(DataTypes.Float32, inputShape));
        var weightsShape = new[] { 1, 4, 3, 3 };
        var weights = IR.F.Random.Normal(DataTypes.Float32, 0, 1, 0, weightsShape).Evaluate().AsTensor().Cast<float>();
        var bias = IR.F.Random.Normal(DataTypes.Float32, 0, 2, 2, weightsShape.Take(1).ToArray()).Evaluate().AsTensor().Cast<float>();
        var stride = new int[] { 1, 1 };
        var padding = new int[,] { { 0, 0 }, { 0, 0 } };
        var dilation = new int[] { 1, 1 };
        var groups = 1;
        var fusedClamp = new float[] { float.NegativeInfinity, float.PositiveInfinity };

        Fusion fusion;
        Var fin;
        {
            fin = new Var("input", new TensorType(DataTypes.Float32, inputShape));
            var v0 = new Call(new IR.CPU.CPUKernelOp(new IR.NN.Conv2D(PadMode.Constant)), fin, weights, bias, stride, padding, dilation, groups, fusedClamp);
            fusion = new Fusion("cpu", v0, fin);
        }

        var main = new Function("conv2d", new Call(fusion, input), new[] { input });

        var input_tensor = IR.F.Random.Normal(DataTypes.Float32, 0, 1, 2, inputShape).Evaluate().AsTensor();
        var feedDict = new Dictionary<Var, IValue>
        {
            { fin, Value.FromTensor(input_tensor) },
        };
        var output = fusion.Body.Evaluate(feedDict).AsTensor();

        Add(main, new[] { input_tensor, output });
    }
}<|MERGE_RESOLUTION|>--- conflicted
+++ resolved
@@ -50,12 +50,9 @@
     // [ClassData(typeof(TilingCaseReshape2))]
     // [ClassData(typeof(TilingCaseMatmulUnary))]
     // [ClassData(typeof(TilingCaseConv2D))]
-<<<<<<< HEAD
     [ClassData(typeof(TilingCaseReduceArg))]
     [ClassData(typeof(TilingCaseReduceArg2))]
-=======
     [ClassData(typeof(TilingCaseInstanceNorm))]
->>>>>>> 58861a47
     public async Task TestCpuFunction(Function main, Tensor[] inputs)
     {
         var module = new IR.IRModule(main);
