--- conflicted
+++ resolved
@@ -183,11 +183,7 @@
         Assert.Equal(intVal, fields[0].ToValue());
         Assert.Equal(floatVal, fields[1].ToValue());
     }
-<<<<<<< HEAD
-#if false
-=======
-
->>>>>>> 791b61c8
+
     [Fact]
     public void TestRTAttentionConfig()
     {
@@ -203,15 +199,10 @@
         Assert.Equal(2, r_a.NumKVHeads);
         Assert.Equal(1, r_a.HeadDim);
 
-<<<<<<< HEAD
-        var b = new IR.NN.PagedAttentionConfig(1, 2, 3, 4, [IR.NN.PagedAttentionDimKind.BlockSize, IR.NN.PagedAttentionDimKind.HeadDim, IR.NN.PagedAttentionDimKind.KV, IR.NN.PagedAttentionDimKind.NumBlocks, IR.NN.PagedAttentionDimKind.NumKVHeads, IR.NN.PagedAttentionDimKind.NumLayers], [], [], DataTypes.Float16);
-        var r_b = (RTPagedAttentionConfig)RTAttentionConfig.FromConfig(b);
-=======
         var b = new IR.NN.PagedAttentionConfig(1, 2, 3, DataTypes.Float16, 4, new[] { IR.NN.PagedAttentionDimKind.BlockSize, IR.NN.PagedAttentionDimKind.HeadDim, IR.NN.PagedAttentionDimKind.KV, IR.NN.PagedAttentionDimKind.NumBlocks, IR.NN.PagedAttentionDimKind.NumKVHeads, IR.NN.PagedAttentionDimKind.NumLayers }, [], [], []);
         var r_ = RTAttentionConfig.FromConfig(b);
         Assert.IsType<RTPagedAttentionConfig>(r_);
         var r_b = (RTPagedAttentionConfig)r_;
->>>>>>> 791b61c8
         Assert.Equal(b.NumLayers, r_b.NumLayers);
         Assert.Equal(b.NumKVHeads, r_b.NumKVHeads);
         Assert.Equal(b.HeadDim, r_b.HeadDim);
@@ -224,10 +215,6 @@
         Assert.Equal(2, r_b.NumKVHeads);
         Assert.Equal(1, r_b.HeadDim);
         Assert.Equal(0, r_b.BlockSize);
-<<<<<<< HEAD
-    }
-
-=======
 
         Assert.Empty(r_b.PackedAxes);
         Assert.Empty(r_b.Lanes);
@@ -285,7 +272,6 @@
     }
 
 #if false
->>>>>>> 791b61c8
     [Fact]
     public void TestRTPagedAttentionScheduler()
     {
