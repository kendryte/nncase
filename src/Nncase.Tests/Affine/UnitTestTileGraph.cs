--- conflicted
+++ resolved
@@ -341,13 +341,10 @@
         tileGraph.Dump($"g{count}_m");
 #endif
 
-<<<<<<< HEAD
         var tiler = new Schedule.GraphTiler();
         using var scope = new Diagnostics.DumpScope($"{count}");
         var result = tiler.Tile(post, Nncase.Targets.CPUTarget.Kind, (ICpuTargetOptions)CompileOptions.TargetOptions);
         action(result);
-=======
-        Schedule.GraphTiler.SolveRootGraph(tileGraph, Targets.CPUTarget.Kind, count.ToString(), new(), targetOptions);
     }
 
     [Theory]
@@ -394,7 +391,6 @@
 #endif
         var bufferGraph = tileGraph.Bufferize();
         action(bufferGraph[tileGraph]);
->>>>>>> 4b6966be
     }
 
     [Fact]
