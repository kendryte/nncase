using System;
using System.Collections.Generic;
using System.Collections.Immutable;
using System.IO;
using System.Linq;
using Nncase.IR;
using Nncase.TIR;
using Nncase.Transform;
using Xunit;
using static Nncase.IR.F.Math;
using static Nncase.IR.F.Tensors;

namespace Nncase.Tests.TransformTest;

public sealed class UnitTestPassManager : TestFixture.UnitTestFixtrue
{
    [Fact]
    public void TestPassMangerUpdateDependence()
    {
        var passOptions = GetPassOptions();

        Dictionary<BaseFunction, BaseFunction> functions_update = new(ReferenceEqualityComparer.Instance);

<<<<<<< HEAD
        var prim_func_1 = T.PrimFunc("prim_func_1", "k?", T.PhysicalBuffer(DataTypes.Float32, Schedule.MemoryLocation.Input, new[] { 1, 2, 3, 4 }, out var input_a), T.PhysicalBuffer(DataTypes.Float32, Schedule.MemoryLocation.Output, new[] { 1, 2, 3, 4 }, out var input_b)).Body(
          T.Nop()
        ).Build();
=======
        var prim_func_1 = T.PrimFunc("prim_func_1", "k?", T.PhysicalBuffer(DataTypes.Float32, Schedule.MemoryLocation.Input, new[] { 1, 2, 3, 4 }, out var input_a), T.PhysicalBuffer(DataTypes.Float32, Schedule.MemoryLocation.Output, new[] { 1, 2, 3, 4 }, out var input_b)).Body(T.Nop()).Build();
>>>>>>> d4b7779b

        var prim_wrapper = new PrimFunctionWrapper(prim_func_1, 1);

        var input = new Var("input", new TensorType(DataTypes.Float32, new[] { 1, 2, 3, 4 }));
        var main_func = new Function("main", new Call(prim_wrapper, ImmutableArray.Create<Expr>(input)), ImmutableArray.Create<Var>(input));

        // prim_func_2 for update
        var prim_func_2 = T.PrimFunc("prim_func_2", "k?", T.PhysicalBuffer(DataTypes.Float32, Schedule.MemoryLocation.Input, new[] { 1, 2, 3, 4 }, out var input_a_2), T.PhysicalBuffer(DataTypes.Float32, Schedule.MemoryLocation.Output, new[] { 1, 2, 3, 4 }, out var input_b_2)).Body(
          T.Nop(),
          T.Nop()
        ).Build();

        Assert.True(CompilerServices.InferenceType(main_func));
        Assert.True(CompilerServices.InferenceType(prim_func_2));

        functions_update.Add(prim_func_1, prim_func_2);

        var module = new IR.IRModule(main_func);
        module.Add(prim_wrapper);
        module.Add(prim_func_1);

        var mutator = new DependenceMutator(functions_update);
        var post = mutator.Visit(module.Entry!);

        CompilerServices.DumpIR(module.Entry, "pre", passOptions.DumpDir);
        CompilerServices.DumpIR(post, "post", passOptions.DumpDir);
        Assert.True(post is Function { Body: Call { Target: PrimFunctionWrapper { Target: PrimFunction { Name: "prim_func_2" } } } });
    }

    [Fact]
    public void TestPassMangerUpdateDependence2()
    {
        var passOptions = GetPassOptions();

        Dictionary<BaseFunction, BaseFunction> functions_update = new(ReferenceEqualityComparer.Instance);

        /* only update func_1 
          %0 = %func_0(%input): // f32[1,3,24,32]
          %1 = %func_1(%0): // i8[1,3,24,32]
          %3 = %func_3(%2): // f16[1,23,30,16]
        */

        var prim_func_0 = T.PrimFunc("prim_func_0", "k?", T.PhysicalBuffer(DataTypes.Float32, Schedule.MemoryLocation.Input, new[] { 1, 24, 32, 3 }, out var _), T.PhysicalBuffer(DataTypes.Float32, Schedule.MemoryLocation.Output, new[] { 1, 3, 24, 32 }, out var _)).Body(
          T.Nop()
        ).Build();
        var func_0 = new PrimFunctionWrapper(prim_func_0, 1);

        var prim_func_1 = T.PrimFunc("prim_func_1", "k?", T.PhysicalBuffer(DataTypes.Float32, Schedule.MemoryLocation.Input, new[] { 1, 3, 24, 32 }, out var _), T.PhysicalBuffer(DataTypes.Float32, Schedule.MemoryLocation.Output, new[] { 1, 3, 24, 32 }, out var _)).Body(
          T.Nop()
        ).Build();
        var func_1 = new PrimFunctionWrapper(prim_func_1, 1);

        var prim_func_2 = T.PrimFunc("prim_func_2", "k?", T.PhysicalBuffer(DataTypes.Float32, Schedule.MemoryLocation.Input, new[] { 1, 3, 24, 32 }, out var _), T.PhysicalBuffer(DataTypes.Float32, Schedule.MemoryLocation.Output, new[] { 1, 23, 30, 16 }, out var _)).Body(
          T.Nop()
        ).Build();
        var func_2 = new PrimFunctionWrapper(prim_func_2, 1);

        var input = new Var("input", new TensorType(DataTypes.Float32, new[] { 1, 24, 32, 3 }));
        var main_func = new Function("main",
                        new Call(func_2, new Call(func_1, new Call(func_0, ImmutableArray.Create<Expr>(input)))),
                        ImmutableArray.Create<Var>(input));
        Assert.True(CompilerServices.InferenceType(main_func));

        // prim_func_2 for update
        var prim_func_1_update = T.PrimFunc("prim_func_1_update", "k?", T.PhysicalBuffer(DataTypes.Float32, Schedule.MemoryLocation.Input, new[] { 1, 3, 24, 32 }, out var _), T.PhysicalBuffer(DataTypes.Float32, Schedule.MemoryLocation.Output, new[] { 1, 3, 24, 32 }, out var _)).Body(
          T.Nop(),
          T.Nop()
        ).Build();

        Assert.True(CompilerServices.InferenceType(prim_func_1_update));

        functions_update.Add(prim_func_1, prim_func_1_update);

        var module = new IR.IRModule(main_func);
        module.Add(func_0);
        module.Add(prim_func_0);
        module.Add(func_1);
        module.Add(prim_func_1);
        module.Add(func_2);
        module.Add(prim_func_2);

        var mutator = new DependenceMutator(functions_update);
        var post = mutator.Visit(module.Entry!);

        CompilerServices.DumpIR(module.Entry, "pre", passOptions.DumpDir);
        CompilerServices.DumpIR(post, "post", passOptions.DumpDir);

        for (int i = 0; i < module.Functions.Count; i++)
        {
            if (functions_update.TryGetValue(module.Functions[i], out var updated_func))
                module.Update(i, updated_func);
        }

        Assert.True(object.ReferenceEquals(((PrimFunctionWrapper)module.Functions[1]).Target, module.Functions[2]));
        Assert.True(object.ReferenceEquals(((PrimFunctionWrapper)module.Functions[3]).Target, module.Functions[4]));
        Assert.True(object.ReferenceEquals(((PrimFunctionWrapper)module.Functions[5]).Target, module.Functions[6]));
    }
}<|MERGE_RESOLUTION|>--- conflicted
+++ resolved
@@ -21,13 +21,7 @@
 
         Dictionary<BaseFunction, BaseFunction> functions_update = new(ReferenceEqualityComparer.Instance);
 
-<<<<<<< HEAD
-        var prim_func_1 = T.PrimFunc("prim_func_1", "k?", T.PhysicalBuffer(DataTypes.Float32, Schedule.MemoryLocation.Input, new[] { 1, 2, 3, 4 }, out var input_a), T.PhysicalBuffer(DataTypes.Float32, Schedule.MemoryLocation.Output, new[] { 1, 2, 3, 4 }, out var input_b)).Body(
-          T.Nop()
-        ).Build();
-=======
         var prim_func_1 = T.PrimFunc("prim_func_1", "k?", T.PhysicalBuffer(DataTypes.Float32, Schedule.MemoryLocation.Input, new[] { 1, 2, 3, 4 }, out var input_a), T.PhysicalBuffer(DataTypes.Float32, Schedule.MemoryLocation.Output, new[] { 1, 2, 3, 4 }, out var input_b)).Body(T.Nop()).Build();
->>>>>>> d4b7779b
 
         var prim_wrapper = new PrimFunctionWrapper(prim_func_1, 1);
 
