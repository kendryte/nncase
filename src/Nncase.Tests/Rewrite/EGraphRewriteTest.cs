using System;
using System.Collections.Generic;
using System.IO;
using System.Linq;
using Microsoft.Extensions.Hosting;
using Nncase.Evaluator;
using Nncase.IR;
using Nncase.Pattern;
using Nncase.Transform;
using Xunit;
using static Nncase.IR.F.Math;
using static Nncase.IR.F.NN;
using static Nncase.IR.F.Tensors;
using static Nncase.Pattern.F.Math;
using static Nncase.Pattern.F.NN;
using static Nncase.Pattern.F.Tensors;
using static Nncase.Pattern.Utility;
using Rule = Nncase.Transform.Rule;


namespace Nncase.Tests.ReWriteTest
{
    public class EGraphRewriteTestFactory : RewriteFixtrue
    {
        public EGraphRewriteTestFactory(IHost host) : base(host)
        {
            passOptions.SetDir(Path.Combine(passOptions.PassDumpDir, "EGraphRewriteTestFactory"));
        }

        private static IEnumerable<object[]> Data =>
          new List<object[]>
          {
             new object[] { new FoldNopClampCase() },
             new object[] { new FoldNopReshapeCase() },
             new object[] { new FoldReshapeCase() },
             new object[] { new TransposeDemoCase() },
             new object[] { new ClassicDemo() },
             new object[] { new FoldNopTransposeCase3() },
             new object[] { new FoldNopTransposeCase2() },
             new object[] { new FoldNopTransposeCase1() },
             new object[] { new FoldTransposeCase() },
             new object[] { new TransposeConstBinaryCase() },
          };

        [Theory]
        [MemberData(nameof(DataOne))]
        public void RunOne(IRewriteCase Case) => RunCore(Case);

        protected void RunCore(IRewriteCase Case)
        {
            passOptions.SetName($"{Case.Name}");
            Expr pre = Case.PreExpr;
            var infered = pre.InferenceType();
            pre.DumpExprAsIL("pre", passOptions.PassDumpDir);
            Assert.True(infered);
            var eGraph = new EGraph();
            eGraph.Add(pre, out var root);
            EGraphPrinter.DumpEgraphAsDot(eGraph, Path.Combine(passOptions.PassDumpDir, $"pre"));

            EGraphReWriter.ReWrite(eGraph, Case.Rules, passOptions);
            var post = eGraph.Extract(root, passOptions);
            Assert.True(post.InferenceType());
<<<<<<< HEAD
            post.DumpExprAsIL("post", passOptions.PassDumpDir);
            Assert.Equal((pre.Eval()), (post.Eval()));
=======
            post.DumpExprAsIL("post", passOptions.FullDumpDir);
            Assert.Equal((pre.Evaluate()), (post.Evaluate()));
>>>>>>> d7371ca2
        }

        [Theory]
        [MemberData(nameof(DataAll))]
        public void RunAll(IRewriteCase Case) => RunCore(Case);


        public static IEnumerable<object[]> DataOne => Data.Take(1);
        public static IEnumerable<object[]> DataAll => Data.Skip(1);
    }

    public class EGraphRewriteTest : RewriteFixtrue
    {

        public EGraphRewriteTest(IHost host) : base(host)
        {
            passOptions.SetDir(Path.Combine(passOptions.PassDumpDir, "EGraphRewriteTest"));
        }

        [Fact]
        public void RewriteNoSenceAdd()
        {
            var Name = System.Reflection.MethodBase.GetCurrentMethod().Name;

            Var x = "a";
            var lhs = (x + (100 / 120.0f) - 100);
            var y = lhs + 0;
            var egraph = new EGraph(y);
            EGraphPrinter.DumpEgraphAsDot(egraph, $"{Name}_ADD");

            WildCardPattern wcx = "a";
            var pattern = wcx + IsConst(0);

            // rule  (? + 0) => (?)
            Func<Expr, Expr> nawPass = x => x;

            var EResults = EGraphMatcher.Match(egraph, pattern);
            EGraphPrinter.DumpEgraphAsDot(egraph, EResults, $"{Name}_Ematch");
            Assert.Single(EResults);
            var wcxv = EResults[0][wcx];
            Assert.Equal(wcxv, lhs);
            egraph.Add(nawPass(wcxv), out var to_eid);

            egraph.Merge(to_eid, egraph.HashCons[((EMatchResult)EResults[0]).Root]);
            EGraphPrinter.DumpEgraphAsDot(egraph, $"{Name}_Merge");
            egraph.ReBuild();
            EGraphPrinter.DumpEgraphAsDot(egraph, $"{Name}_ReBuild");
        }

        [Fact]
        public void TestReassociate()
        {
            Expr pre = ((Const)10 * 11) * 12;
            var eGraph = new EGraph(pre);
            var rule = new Rule.ReassociateMul();
            EGraphReWriter.ReWrite(eGraph, rule, passOptions.SetName("Reassociate"));
            // Assert.Equal(newExpr, 10 * ((Const)11 * 12));
        }


        [Fact]
        public void TestClassicDemo()
        {
            passOptions.SetName("EGraphTest/TestClassicDemo");
            var g = new EGraph();
            Var x = "x";
            g.Add(x * 2, out var e1);
            g.Add((x * 2) / 2, out var root);
            EGraphPrinter.DumpEgraphAsDot(g, Path.Combine(passOptions.PassDumpDir, "befroe"));
            g.Add(x << 1, out var e2);
            EGraphPrinter.DumpEgraphAsDot(g, Path.Combine(passOptions.PassDumpDir, "added"));
            g.Merge(e2, e1);
            EGraphPrinter.DumpEgraphAsDot(g, Path.Combine(passOptions.PassDumpDir, "merge"));
            g.ReBuild();
            EGraphPrinter.DumpEgraphAsDot(g, Path.Combine(passOptions.PassDumpDir, "rebuild"));
        }


        [Fact]
        public void TestTransposeBinaryMotion()
        {
            passOptions.SetName("TransposeBinaryMotion");
            Call c0 = (Call)NHWCToNCHW(Const.FromShape<int>(new[] { 2, 2, 3, 4 }, 1));
            Call c1 = (Call)NHWCToNCHW(Const.FromShape<int>(new[] { 2, 2, 1, 1 }, 1));
            Assert.Equal(c0.Parameters[1].GetHashCode(), c1.Parameters[1].GetHashCode());

            Expr pre = c0 + c1;

            Assert.True(pre.InferenceType());
            var eGraph = new EGraph();
            eGraph.Add(pre, out var root);
            pre.DumpExprAsIL("pre", passOptions.PassDumpDir);

            EGraphReWriter.ReWrite(eGraph, new Rule.TransposeBinaryMotion(), passOptions);

            var post = eGraph.Extract(root, passOptions);
            Assert.True(post.InferenceType());
<<<<<<< HEAD
            Assert.Equal((pre.Eval()), (post.Eval()));
            post.DumpExprAsIL("post", passOptions.PassDumpDir);
=======
            Assert.Equal((pre.Evaluate()), (post.Evaluate()));
            post.DumpExprAsIL("post", passOptions.FullDumpDir);
>>>>>>> d7371ca2
        }
    }

}
<|MERGE_RESOLUTION|>--- conflicted
+++ resolved
@@ -60,13 +60,8 @@
             EGraphReWriter.ReWrite(eGraph, Case.Rules, passOptions);
             var post = eGraph.Extract(root, passOptions);
             Assert.True(post.InferenceType());
-<<<<<<< HEAD
             post.DumpExprAsIL("post", passOptions.PassDumpDir);
-            Assert.Equal((pre.Eval()), (post.Eval()));
-=======
-            post.DumpExprAsIL("post", passOptions.FullDumpDir);
             Assert.Equal((pre.Evaluate()), (post.Evaluate()));
->>>>>>> d7371ca2
         }
 
         [Theory]
@@ -164,13 +159,8 @@
 
             var post = eGraph.Extract(root, passOptions);
             Assert.True(post.InferenceType());
-<<<<<<< HEAD
-            Assert.Equal((pre.Eval()), (post.Eval()));
+            Assert.Equal((pre.Evaluate()), (post.Evaluate()));
             post.DumpExprAsIL("post", passOptions.PassDumpDir);
-=======
-            Assert.Equal((pre.Evaluate()), (post.Evaluate()));
-            post.DumpExprAsIL("post", passOptions.FullDumpDir);
->>>>>>> d7371ca2
         }
     }
 
