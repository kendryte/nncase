﻿// Copyright (c) Canaan Inc. All rights reserved.
// Licensed under the Apache license. See LICENSE file in the project root for full license information.

using System;
using System.Collections.Generic;
using System.IO;
using System.Linq;
using System.Threading.Tasks;
using Nncase.Evaluator;
using Nncase.IR;
using Nncase.IR.F;
using Nncase.Passes;
using Nncase.Passes.Rules.Neutral;
using Nncase.Passes.Transforms;
using Nncase.Schedule;
using Nncase.Utilities;
using OrtKISharp;
using Xunit;
using static Nncase.IR.F.Math;
using static Nncase.IR.F.NN;
using static Nncase.IR.F.Random;
using static Nncase.IR.F.Tensors;
using Math = Nncase.IR.F.Math;
using Random = Nncase.IR.F.Random;
using Tuple = Nncase.IR.Tuple;

namespace Nncase.Tests.ReWriteTest;

public interface IRewriteCase
{
    /// <summary>
    /// Gets get Name.
    /// </summary>
    string Name => GetType().Name;

    /// <summary>
    /// Gets get Pre Expr.
    /// </summary>
    Function PreExpr { get; }

    /// <summary>
    /// Gets get rules.
    /// </summary>
    IEnumerable<Type> Rules { get; }

    /// <summary>
    /// Gets the eval inputs dict.
    /// </summary>
    Dictionary<Var, IValue> FeedDict { get; }

    /// <summary>
    /// check rewrite post callback.
    /// </summary>
    bool ChecksPostCallBack(Function post) => true;
}

public static class DummyOp
{
    public static Call Conv2D(Expr input, int in_channels, int out_channels, int kernel = 3, int stride = 1)
    {
        var weights = OrtKI.Random(out_channels, in_channels, kernel, kernel).ToTensor();
        var bias = OrtKI.Random(out_channels).ToTensor();
        return IR.F.NN.Conv2D(input, weights, bias, new[] { stride, stride }, Tensor.From<int>(new[] { 1, 1, 1, 1 }, new[] { 2, 2 }), new[] { 1, 1 }, PadMode.Constant, 1);
    }
}

public class RewriteFixtrue : TestClassBase
{
    public async Task<Expr> RunShapeInferPass(string name, Expr expr, params Var[] parameters)
    {
        var f = new Function(expr, parameters);
        var result = ((Function)await new ShapeInferPass { Name = $"ShapeInfer_{name}" }.RunAsync(f, new())).Body;
        Assert.True(CompilerServices.InferenceType(CompilerServices.InferenceType(f)));
        return result;
    }

    public Expr ApplyFoldConstCallRewrite(Expr expr) =>
        CompilerServices.Rewrite(expr, new[] { new Passes.Rules.Neutral.FoldConstCall() }, new());
}

public sealed class FoldReshapeCase : IRewriteCase
{
    public Function PreExpr
    {
        get
        {
            var input = IR.F.Random.Normal(DataTypes.Float32, 1, 1, 1, new[] { 1, 3, 1, 2 }).Evaluate().AsTensor();
            _ = Reshape(input, (Const)new[] { 1, 1, 1, 6 });
            var c = Reshape(input, (Const)new[] { 1, 1, 3, 2 });
            return new Function(c, System.Array.Empty<Var>());
        }
    }

    public IEnumerable<Type> Rules => new Type[]
    {
        typeof(Passes.Rules.Neutral.FoldTwoReshapes),
    };

    public Dictionary<Var, IValue> FeedDict => new();
}

public sealed class MultiReshapeCase : IRewriteCase
{
    private readonly int _n = 1;
    private readonly int _ic = 4;
    private readonly int _h = 60;
    private readonly int _w = 72;
    private readonly int _oc = 1;

    private readonly Var _input;

    public MultiReshapeCase()
    {
        _input = new Var("input", new TensorType(DataTypes.Float32, new[] { _n, _ic, _h, _w }));
        FeedDict = new Dictionary<Var, IValue>() { { _input, Normal(DataTypes.Float32, 1, 1, 1, new[] { _n, _ic, _h, _w }).Evaluate() } };
    }

    public Function PreExpr
    {
        get
        {
            var conv = Conv2D(
                _input,
                Normal(DataTypes.Float32, 0, 1, 1, new[] { _oc, _ic, 1, 1 }).Evaluate().AsTensor(),
                Normal(DataTypes.Float32, 0, 1, 1, new[] { _oc }).Evaluate().AsTensor(),
                new[] { 1, 1 },
                new[,]
                {
                    { 0, 0 },
                    { 0, 0 },
                },
                new[] { 1, 1 },
                PadMode.Constant,
                1,
                new[] { 0.0f, 6.0f }); // f32[1,64,112,112]
            var x = conv;
            x = Reshape(x, new[] { _n, _oc * _h * _w });
            x = Reshape(x, new[] { _n, _oc, _h * _w });
            x = Reshape(x, new[] { _n, _oc * _h, _w });
            x = Reshape(x, new[] { _n * _oc, _h * _w });
            x = Reshape(x, new[] { _n * _oc, _h, _w });
            x = Reshape(x, new[] { _n * _oc * _h, _w });
            x = Reshape(x, new[] { -1, _w });
            return new Function(x, Array.Empty<Var>());
        }
    }

    public IEnumerable<Type> Rules => new Type[]
    {
        typeof(Passes.Rules.Neutral.FoldConstCall),
        typeof(Passes.Rules.Neutral.FoldNopTranspose),
        typeof(Passes.Rules.Neutral.FoldTwoTransposes),
        typeof(Passes.Rules.Neutral.CombineTransposeUnary),
        typeof(Passes.Rules.Neutral.CombineTransposePad),
        typeof(Passes.Rules.Neutral.CombinePadTranspose),
        typeof(Passes.Rules.Neutral.CombineBinaryTranspose),
        typeof(Passes.Rules.Neutral.CombineConstBinaryTranspose),
        typeof(Passes.Rules.Neutral.CombineTransposeConstBinary),
        typeof(Passes.Rules.Neutral.CombineTransposeReduce),
        typeof(Passes.Rules.Neutral.CombineTransposeActivations),
        typeof(Passes.Rules.Neutral.CombineActivationsTranspose),
        typeof(Passes.Rules.Neutral.CombineTransposeConcat),
        typeof(Passes.Rules.Neutral.CombineBinaryReshape),
        typeof(Passes.Rules.Neutral.CombineConstBinaryReshape),
        typeof(Passes.Rules.Neutral.CombineUnaryReshape),
        typeof(Passes.Rules.Neutral.CombineActivationsReshape),
        typeof(Passes.Rules.Neutral.CombineReshapePad),
        typeof(Passes.Rules.Neutral.FoldNopPad),
        typeof(Passes.Rules.Neutral.FoldConv2DPads),
        typeof(Passes.Rules.Neutral.FuseClampConv2D),
        typeof(Passes.Rules.Neutral.FoldReduceWindow2DPads),
        typeof(Passes.Rules.Neutral.SqueezeToReshape),
        typeof(Passes.Rules.Neutral.UnSqueezeToReshape),
        typeof(Passes.Rules.Neutral.TransposeToReshape),
        typeof(Passes.Rules.Neutral.FlattenToReshape),
        typeof(Passes.Rules.Neutral.ReshapeToTranspose),
        typeof(Passes.Rules.Neutral.FoldNopReshape),
        typeof(Passes.Rules.Neutral.FoldTwoReshapes),
        typeof(Passes.Rules.Neutral.ReluToClamp),
        typeof(Passes.Rules.Neutral.Relu6ToClamp),
        typeof(Passes.Rules.Neutral.FoldNopSlice),
        typeof(Passes.Rules.Neutral.FoldTwoSlices),
    };

    public Dictionary<Var, IValue> FeedDict { get; }
}

public sealed class FoldNopReshapeCase : IRewriteCase
{
    public Function PreExpr
    {
        get
        {
            var input = IR.F.Random.Normal(DataTypes.Float32, 1, 1, 1, new[] { 1, 3, 1, 2 }).Evaluate().AsTensor();
            var b = Reshape(input, (Const)new[] { 1, 3, 1, 2 });
            return new Function(b, System.Array.Empty<Var>());
        }
    }

    public IEnumerable<Type> Rules => new Type[]
    {
        typeof(Passes.Rules.Neutral.FoldNopReshape),
    };

    public Dictionary<Var, IValue> FeedDict => new();
}

public sealed class FoldNopClampCase : IRewriteCase
{
    public Function PreExpr
    {
        get
        {
            var input = IR.F.Random.Normal(DataTypes.Float32, 1, 1, 1, new[] { 1, 3, 1, 2 }).Evaluate().AsTensor();
            var b = Clamp(input, float.MinValue, float.MaxValue);
            return new Function(b, System.Array.Empty<Var>());
        }
    }

    public IEnumerable<Type> Rules => new Type[]
    {
        typeof(Passes.Rules.Neutral.FoldNopClamp),
    };

    public Dictionary<Var, IValue> FeedDict => new();
}

public class FoldTransposeCase : IRewriteCase
{
    public Function PreExpr
    {
        get
        {
            var input = IR.F.Random.Normal(DataTypes.Float32, 1, 1, 1, new[] { 1, 3, 1, 2 }).Evaluate().AsTensor();
            var b = NHWCToNCHW(input); // [1,2,3,1]
            var d = NCHWToNHWC(b) * IR.F.Random.Normal(DataTypes.Float32, 1, 1, 1, new[] { 1, 3, 4, 2 }).Evaluate().AsTensor();
            var e = d + 100.0f;
            return new Function(e, System.Array.Empty<Var>());
        }
    }

    public IEnumerable<Type> Rules => new Type[]
    {
        typeof(Passes.Rules.Neutral.FoldTwoTransposes),
    };

    public Dictionary<Var, IValue> FeedDict => new();
}

/// <summary>
/// transpose + pad + transpose => pad.
/// </summary>
public class FoldTransposePadCase : IRewriteCase
{
    private readonly Var _input;

    public FoldTransposePadCase()
    {
        _input = new Var("input", new TensorType(DataTypes.Float32, new[] { 1, 3, 1, 2 }));
    }

    public Function PreExpr
    {
        get
        {
            var v0 = NHWCToNCHW(_input); // [1,2,3,1]
            var v1 = IR.F.NN.Pad(
                v0,
                new[,]
                {
                    { 0, 0 },
                    { 0, 0 },
                    { 2, 2 },
                    { 1, 1 },
                },
                PadMode.Constant,
                1.0f); // [1,2,7,3]
            var v2 = NCHWToNHWC(v1); // [1,7,3,2]
            var v3 = v2 * IR.F.Random.Normal(DataTypes.Float32, 1, 1, 1, new[] { 3, 7, 3, 2 }).Evaluate().AsTensor(); // [3,7,3,2]
            return new Function(v3, new Var[] { _input });
        }
    }

    public IEnumerable<Type> Rules => new Type[]
    {
        typeof(Passes.Rules.Neutral.FoldTwoTransposes),
        typeof(Passes.Rules.Neutral.CombineTransposePad),
        typeof(Passes.Rules.Neutral.FoldConstCall),
    };

    public Dictionary<Var, IValue> FeedDict => new(ReferenceEqualityComparer.Instance)
    {
        { _input, IR.F.Random.Normal(DataTypes.Float32, 1, 1, 1, new[] { 1, 3, 1, 2 }).Evaluate() },
    };
}

public class FoldNopTransposeCase1 : IRewriteCase
{
    public Function PreExpr
    {
        get
        {
            var input = IR.F.Random.Normal(DataTypes.Float32, 1, 1, 1, new[] { 1, 3, 1, 2 }).Evaluate().AsTensor();
            var b = Transpose(input, new[] { 0, 1, 2, 3 }); // [1,2,3,1]
            var d = NCHWToNHWC(b) * IR.F.Random.Normal(DataTypes.Float32, 1, 1, 1, new[] { 1, 1, 2, 1 }).Evaluate().AsTensor();
            var e = d + 100.0f;
            return new Function(e, System.Array.Empty<Var>());
        }
    }

    public IEnumerable<Type> Rules => new Type[]
    {
        typeof(Passes.Rules.Neutral.FoldTwoTransposes),
    };

    public Dictionary<Var, IValue> FeedDict => new();
}

public class FoldNopTransposeCase2 : IRewriteCase
{
    public Function PreExpr
    {
        get
        {
            var input = IR.F.Random.Normal(DataTypes.Float32, 1, 1, 1, new[] { 1, 3, 1, 2 }).Evaluate().AsTensor();
            var b = NHWCToNCHW(input);
            var rhs = b + IR.F.Random.Normal(DataTypes.Float32, 1, 1, 1, new[] { 1, 2, 3, 4 }).Evaluate().AsTensor();
            var lhs = NCHWToNHWC(b) - IR.F.Random.Normal(DataTypes.Float32, 1, 1, 1, new[] { 1, 3, 1, 2 }).Evaluate().AsTensor();
            var e = lhs + NCHWToNHWC(rhs);
            return new Function(e, System.Array.Empty<Var>());
        }
    }

    public IEnumerable<Type> Rules => new Type[]
    {
        typeof(Passes.Rules.Neutral.FoldTwoTransposes),
        typeof(Passes.Rules.Neutral.FoldNopTranspose),
    };

    public Dictionary<Var, IValue> FeedDict => new();
}

public class FoldNopTransposeCase3 : FoldNopTransposeCase2
{
    public new IEnumerable<IRewriteRule> Rules => new IRewriteRule[]
    {
        new Passes.Rules.Neutral.FoldTwoTransposes(),
        new Passes.Rules.Neutral.FoldNopTranspose(),
        new Passes.Rules.Neutral.CombineBinaryTranspose(),
    };
}

public class ClassicDemo : IRewriteCase
{
    public Function PreExpr
    {
        get
        {
            var x = (Const)1234;
            return new Function(x * 2 / 2, System.Array.Empty<Var>());
        }
    }

    public IEnumerable<Type> Rules => new Type[]
    {
        typeof(Passes.Rules.Neutral.Xmul1),
        typeof(Passes.Rules.Neutral.ReassociateDiv),
        typeof(Passes.Rules.Neutral.ReassociateMul),

        // new Passes.Rules.Neutral.Reassociate(),
        typeof(Passes.Rules.Neutral.XDivX),
    };

    public Dictionary<Var, IValue> FeedDict => new();
}

public sealed class TransposeDemoCase : FoldNopTransposeCase3
{
    public new Function PreExpr
    {
        get
        {
            var input = IR.F.Random.Normal(DataTypes.Float32, 1, 1, 1, new[] { 1, 28, 28, 3 }).Evaluate().AsTensor();
            var conv1 = NCHWToNHWC(DummyOp.Conv2D(NHWCToNCHW(input), 3, out_channels: 8, 3, 2));
            var lhs = NCHWToNHWC(DummyOp.Conv2D(NHWCToNCHW(conv1), 8, out_channels: 8, 3, 1));
            var rhs = conv1 + IR.F.Random.Normal(DataTypes.Float32, 1, 1, 1, new[] { 1, 14, 14, 8 }).Evaluate().AsTensor();
            return new Function(lhs + rhs, System.Array.Empty<Var>());
        }
    }
}

/// <summary>
/// this case from mobilenet v1.
/// </summary>
public class MobileNetV1TransposeCase : IRewriteCase
{
    private readonly Var _input;

    public MobileNetV1TransposeCase()
    {
        _input = new Var("input", new TensorType(DataTypes.Float32, new[] { 1, 32, 112, 112 }));
    }

    public Function PreExpr
    {
        get
        {
            var v5 = Transpose(_input, new[] { 0, 2, 3, 1 }); // f32[1,112,112,32]
            var v6 = Transpose(v5, new[] { 0, 3, 1, 2 }); // f32[1,32,112,112]
            var v7 = Conv2D(
                v6,
                Normal(DataTypes.Float32, 0, 1, 1, new[] { 64, 32, 1, 1 }).Evaluate().AsTensor(),
                Normal(DataTypes.Float32, 0, 1, 1, new[] { 64 }).Evaluate().AsTensor(),
                new[] { 1, 1 },
                new[,]
                {
                    { 0, 0 },
                    { 0, 0 },
                },
                new[] { 1, 1 },
                PadMode.Constant,
                1,
                new[] { 0.0f, 6.0f }); // f32[1,64,112,112]
            var v8 = Transpose(v7, new[] { 0, 2, 3, 1 }); // f32[1,112,112,64]
            var v9 = Pad(
                v8,
                new[,]
                {
                    { 0, 0 },
                    { 0, 1 },
                    { 0, 1 },
                    { 0, 0 },
                },
                PadMode.Constant,
                0.0f); // f32[1,113,113,64]
            var v10 = Transpose(v9, new[] { 0, 3, 1, 2 }); // f32[1,64,113,113]
            var v11 = Conv2D(
                v10,
                Normal(DataTypes.Float32, 0, 1, 1, new[] { 64, 1, 3, 3 }).Evaluate().AsTensor(),
                Normal(DataTypes.Float32, 0, 1, 1, new[] { 64 }).Evaluate().AsTensor(),
                new[] { 2, 2 },
                new[,]
                {
                    { 0, 0 },
                    { 0, 0 },
                },
                new[] { 1, 1 },
                PadMode.Constant,
                64,
                new[] { 0.0f, 6.0f }); // f32[1,64,56,56]
            return new Function(v11, new Var[] { _input });
        }
    }

    public IEnumerable<Type> Rules { get; } = new Type[]
    {
        typeof(Passes.Rules.Neutral.FoldConstCall),
        typeof(Passes.Rules.Neutral.FoldNopTranspose),
        typeof(Passes.Rules.Neutral.FoldTwoTransposes),
        typeof(Passes.Rules.Neutral.CombineTransposePad),
    };

    public Dictionary<Var, IValue> FeedDict => new()
    {
        { _input, Normal(DataTypes.Float32, 0, 1, 1, new[] { 1, 32, 112, 112 }).Evaluate() },
    };
}

/// <summary>
/// this case from pad with transpose.
/// </summary>
public class PadTransposeCase : IRewriteCase
{
    private readonly Var _input;

    public PadTransposeCase()
    {
        _input = new Var("input", new TensorType(DataTypes.Float32, new[] { 1, 10, 10, 16 }));
    }

    public Function PreExpr
    {
        get
        {
            var v0 = Pad(
                _input,
                new[,]
                {
                    { 0, 0 },
                    { 2, 2 },
                    { 2, 2 },
                    { 0, 0 },
                },
                PadMode.Constant,
                0.0f); // f32[1,14,14,16]
            var v1 = Transpose(v0, new[] { 0, 3, 1, 2 }); // f32[1,16,14,14]
            var v2 = Conv2D(
                v1,
                Normal(DataTypes.Float32, 0, 1, 1, new[] { 64, 16, 3, 3 }).Evaluate().AsTensor(),
                Normal(DataTypes.Float32, 0, 1, 1, new[] { 64 }).Evaluate().AsTensor(),
                new[] { 1, 1 },
                new[,]
                {
                    { 0, 0 },
                    { 0, 0 },
                },
                new[] { 1, 1 },
                PadMode.Constant,
                1,
                new[] { 0.0f, 6.0f }); // f32[1,64,12,12]
            var v3 = Pad(
                v2,
                new[,]
                {
                    { 0, 0 },
                    { 0, 0 },
                    { 0, 0 },
                    { 0, 0 },
                },
                PadMode.Constant,
                0.0f); // f32[1,64,12,12]
            return new Function(v3, new Var[] { _input });
        }
    }

    public virtual IEnumerable<Type> Rules { get; } = new Type[]
    {
        typeof(Passes.Rules.Neutral.FoldConstCall),
        typeof(Passes.Rules.Neutral.CombinePadTranspose),
    };

    public Dictionary<Var, IValue> FeedDict => new()
    {
        { _input, Normal(DataTypes.Float32, 0, 1, 1, _input.CheckedShape.ToValueArray()).Evaluate() },
    };
}

/// <summary>
/// note we can't use pad+transpose and transpoe+pad in graph pass.
/// </summary>
public sealed class PadTransposeCaseEgraph : PadTransposeCase
{
    public override IEnumerable<Type> Rules { get; } = new Type[]
    {
        typeof(Passes.Rules.Neutral.FoldConstCall),
        typeof(Passes.Rules.Neutral.CombinePadTranspose),
        typeof(Passes.Rules.Neutral.CombineTransposePad),
    };
}

public sealed class TransposeLeakyRelu : IRewriteCase
{
    private readonly Var _input;

    public TransposeLeakyRelu()
    {
        _input = new Var("input", new TensorType(DataTypes.Float32, new[] { 1, 16, 15, 20 }));
    }

    public Function PreExpr
    {
        get
        {
            var v5 = Transpose(_input, new[] { 0, 2, 3, 1 }); // f32[1,15,20,16]
            var v6 = LeakyRelu(v5, 0.1f); // f32[1,15,20,16]
            var v7 = Transpose(v6, new[] { 0, 3, 1, 2 }); // f32[1,16,15,20]
            var v8 = Conv2D(
                v7,
                Normal(DataTypes.Float32, 0, 1, 1, new[] { 16, 16, 3, 3 }).Evaluate().AsTensor(),
                Normal(DataTypes.Float32, 0, 1, 1, new[] { 16 }).Evaluate().AsTensor(),
                new[] { 1, 1 },
                new[,]
                {
                    { 1, 1 },
                    { 1, 1 },
                },
                new[] { 1, 1 },
                PadMode.Constant,
                1,
                new[] { 0.0f, 6.0f }); // f32[1,16,15,20]
            return new Function(v8, new Var[] { _input });
        }
    }

    public IEnumerable<Type> Rules { get; } = new Type[]
    {
        typeof(Passes.Rules.Neutral.FoldConstCall),
        typeof(Passes.Rules.Neutral.FoldNopTranspose),
        typeof(Passes.Rules.Neutral.FoldTwoTransposes),
        typeof(Passes.Rules.Neutral.CombineTransposeActivations),
    };

    public Dictionary<Var, IValue> FeedDict => new()
    {
        { _input, Normal(DataTypes.Float32, 0, 1, 1, _input.CheckedShape.ToValueArray()).Evaluate() },
    };
}

public class ActivationsTranspose : IRewriteCase
{
    public ActivationsTranspose()
    {
        Input = new Var("input", new TensorType(DataTypes.Float32, new[] { 1, 16, 15, 20 }));
    }

    public virtual Function PreExpr
    {
        get
        {
            var v5 = Transpose(Input, new[] { 0, 2, 3, 1 }); // f32[1,15,20,16]
            var v6 = LeakyRelu(v5, 0.1f); // f32[1,15,20,16]
            var v7 = Transpose(v6, new[] { 0, 3, 1, 2 }); // f32[1,16,15,20]
            var v8 = Conv2D(
                v7,
                Normal(DataTypes.Float32, 0, 1, 1, new[] { 16, 16, 3, 3 }).Evaluate().AsTensor(),
                Normal(DataTypes.Float32, 0, 1, 1, new[] { 16 }).Evaluate().AsTensor(),
                new[] { 1, 1 },
                new[,] { { 1, 1 }, { 1, 1 } },
                new[] { 1, 1 },
                PadMode.Constant,
                1,
                new[] { 0.0f, 6.0f }); // f32[1,16,15,20]
            return new Function(v8, new Var[] { Input });
        }
    }

    public IEnumerable<Type> Rules { get; } = new Type[]
    {
        typeof(Passes.Rules.Neutral.FoldConstCall),
        typeof(Passes.Rules.Neutral.FoldNopTranspose),
        typeof(Passes.Rules.Neutral.FoldTwoTransposes),
        typeof(Passes.Rules.Neutral.CombineActivationsTranspose),
    };

    public Dictionary<Var, IValue> FeedDict => new()
    {
        { Input, Normal(DataTypes.Float32, 0, 1, 1, Input.CheckedShape.ToValueArray()).Evaluate() },
    };

    protected Var Input { get; }
}

public sealed class ActivationsTranspose2 : ActivationsTranspose
{
    public override Function PreExpr
    {
        get
        {
            var v5 = Transpose(Input, new[] { 0, 2, 3, 1 }); // f32[1,15,20,16]
            var v6 = Relu(v5); // f32[1,15,20,16]
            var v7 = Transpose(v6, new[] { 0, 3, 1, 2 }); // f32[1,16,15,20]
            var v8 = Conv2D(
                v7,
                Normal(DataTypes.Float32, 0, 1, 1, new[] { 16, 16, 3, 3 }).Evaluate().AsTensor(),
                Normal(DataTypes.Float32, 0, 1, 1, new[] { 16 }).Evaluate().AsTensor(),
                new[] { 1, 1 },
                new[,]
                {
                    { 1, 1 },
                    { 1, 1 },
                },
                new[] { 1, 1 },
                PadMode.Constant,
                1,
                new[] { 0.0f, 6.0f }); // f32[1,16,15,20]
            return new Function(v8, new Var[] { Input });
        }
    }
}

/// <summary>
/// note the prelu scope also need transpose.
/// </summary>
public sealed class ActivationsTransposePRelu : ActivationsTranspose
{
    public override Function PreExpr
    {
        get
        {
            var v5 = Transpose(Input, new[] { 0, 2, 3, 1 }); // f32[1,15,20,16]
            var v6 = PRelu(v5, Tensor.From(Enumerable.Repeat(0.2f, 16).ToArray(), new[] { 1, 1, 16 })); // f32[1,15,20,16]
            var v7 = Transpose(v6, new[] { 0, 3, 1, 2 }); // f32[1,16,15,20]
            var v8 = Conv2D(
                v7,
                Normal(DataTypes.Float32, 0, 1, 1, new[] { 16, 16, 3, 3 }).Evaluate().AsTensor(),
                Normal(DataTypes.Float32, 0, 1, 1, new[] { 16 }).Evaluate().AsTensor(),
                new[] { 1, 1 },
                new[,]
                {
                    { 1, 1 },
                    { 1, 1 },
                },
                new[] { 1, 1 },
                PadMode.Constant,
                1,
                new[] { 0.0f, 6.0f }); // f32[1,16,15,20]
            return new Function(v8, new Var[] { Input });
        }
    }
}

public sealed class ActivationsTransposePRelu2 : ActivationsTranspose
{
    public override Function PreExpr
    {
        get
        {
            var v5 = Transpose(Input, new[] { 0, 2, 3, 1 }); // f32[1,15,20,16]
            var v6 = PRelu(v5, Tensor.From(Enumerable.Repeat(0.2f, 16).ToArray(), new[] { 1, 1, 1, 16 })); // f32[1,15,20,16]
            var v7 = Transpose(v6, new[] { 0, 3, 1, 2 }); // f32[1,16,15,20]
            var v8 = Conv2D(
                v7,
                Normal(DataTypes.Float32, 0, 1, 1, new[] { 16, 16, 3, 3 }).Evaluate().AsTensor(),
                Normal(DataTypes.Float32, 0, 1, 1, new[] { 16 }).Evaluate().AsTensor(),
                new[] { 1, 1 },
                new[,]
                {
                    { 1, 1 },
                    { 1, 1 },
                },
                new[] { 1, 1 },
                PadMode.Constant,
                1,
                new[] { 0.0f, 6.0f }); // f32[1,16,15,20]
            return new Function(v8, new Var[] { Input });
        }
    }
}

/// <summary>
/// test for prelu slope is scalar.
/// </summary>
public sealed class ActivationsTransposePRelu3 : ActivationsTranspose
{
    public override Function PreExpr
    {
        get
        {
            var v5 = Transpose(Input, new[] { 0, 2, 3, 1 }); // f32[1,15,20,16]
            var v6 = PRelu(v5, Tensor.FromScalar(0.2f)); // f32[1,15,20,16]
            var v7 = Transpose(v6, new[] { 0, 3, 1, 2 }); // f32[1,16,15,20]
            var v8 = Conv2D(
                v7,
                Normal(DataTypes.Float32, 0, 1, 1, new[] { 16, 16, 3, 3 }).Evaluate().AsTensor(),
                Normal(DataTypes.Float32, 0, 1, 1, new[] { 16 }).Evaluate().AsTensor(),
                new[] { 1, 1 },
                new[,]
                {
                    { 1, 1 },
                    { 1, 1 },
                },
                new[] { 1, 1 },
                PadMode.Constant,
                1,
                new[] { 0.0f, 6.0f }); // f32[1,16,15,20]
            return new Function(v8, new Var[] { Input });
        }
    }
}

public sealed class RemoveMarkerCaseEgraph : IRewriteCase
{
    private readonly Var _input;

    public RemoveMarkerCaseEgraph()
    {
        _input = new Var("input", new TensorType(DataTypes.Float32, new[] { 1, 16, 15, 20 }));
    }

    public Function PreExpr
    {
        get
        {
            var v5 = RangeOfMarker(Transpose(_input, new[] { 0, 2, 3, 1 }), new float[] { float.NegativeInfinity, float.PositiveInfinity }); // f32[1,15,20,16]
            var v6 = RangeOfMarker(Relu6(v5), new float[] { 0.0f, 6.0f }); // f32[1,15,20,16]
            var v7 = RangeOfMarker(Transpose(v6, new[] { 0, 3, 1, 2 }), new float[] { 0.0f, 6.0f }); // f32[1,16,15,20]
            var v8 = RangeOfMarker(
                Conv2D(
                v7,
                RangeOfMarker(Normal(DataTypes.Float32, 0, 1, 1, new[] { 16, 16, 3, 3 }).Evaluate().AsTensor(), new float[] { -1.0f, 1.0f }),
                RangeOfMarker(Normal(DataTypes.Float32, 0, 1, 1, new[] { 16 }).Evaluate().AsTensor(), new float[] { -1.0f, 1.0f }),
                new[] { 1, 1 },
                new[,]
                {
                    { 1, 1 },
                    { 1, 1 },
                },
                new[] { 1, 1 },
                PadMode.Constant,
                1,
                new[] { 0.0f, 6.0f }),
                new float[] { 0.0f, 6.0f }); // f32[1,16,15,20]
            return new Function(v8, new Var[] { _input });
        }
    }

    public IEnumerable<Type> Rules { get; } = new Type[]
    {
        typeof(Passes.Rules.Lower.RemoveMarker),
        typeof(Passes.Rules.Neutral.FoldConstCall),
        typeof(Passes.Rules.Neutral.FoldNopTranspose),
        typeof(Passes.Rules.Neutral.FoldTwoTransposes),
        typeof(Passes.Rules.Neutral.CombineTransposeActivations),
    };

    public Dictionary<Var, IValue> FeedDict => new()
    {
        { _input, Normal(DataTypes.Float32, 0, 1, 1, _input.CheckedShape.ToValueArray()).Evaluate() },
    };
}

public sealed class Conv2DPadsCase : IRewriteCase
{
    private readonly Var _input;

    public Conv2DPadsCase()
    {
        _input = new Var("input", new TensorType(DataTypes.Float32, new[] { 1, 16, 56, 56 }));
    }

    public Function PreExpr
    {
        get
        {
            var v12 = Conv2D(
                _input,
                Normal(DataTypes.Float32, 0, 1, 1, new[] { 96, 16, 1, 1 }).Evaluate().AsTensor(),
                Normal(DataTypes.Float32, 0, 1, 1, new[] { 96 }).Evaluate().AsTensor(),
                new[] { 1, 1 },
                new[,]
                {
                    { 0, 0 },
                    { 0, 0 },
                },
                new[] { 1, 1 },
                PadMode.Constant,
                1,
                new[] { 0.0f, 6.0f }); // f32[1,96,56,56]
            var v13 = Pad(
                v12,
                new[,]
                {
                    { 0, 0 },
                    { 0, 0 },
                    { 0, 1 },
                    { 0, 1 },
                },
                PadMode.Constant,
                0.0f); // f32[1,96,57,57]
            var v14 = Conv2D(
                v13,
                Normal(DataTypes.Float32, 0, 1, 1, new[] { 96, 1, 3, 3 }).Evaluate().AsTensor(),
                Normal(DataTypes.Float32, 0, 1, 1, new[] { 96 }).Evaluate().AsTensor(),
                new[] { 2, 2 },
                new[,]
                {
                    { 0, 0 },
                    { 0, 0 },
                },
                new[] { 1, 1 },
                PadMode.Constant,
                96,
                new[] { 0.0f, 6.0f }); // f32[1,96,28,28]
            return new Function(v14, new Var[] { _input });
        }
    }

    public IEnumerable<Type> Rules { get; } = new Type[]
    {
        typeof(Passes.Rules.Neutral.FoldConv2DPads),
    };

    public Dictionary<Var, IValue> FeedDict => new()
    {
        { _input, Normal(DataTypes.Float32, 0, 1, 1, _input.CheckedShape.ToValueArray()).Evaluate() },
    };
}

public sealed class ReduceWindow2DPadsCase : IRewriteCase
{
    private readonly Var _input;

    public ReduceWindow2DPadsCase()
    {
        _input = new Var("input", new TensorType(DataTypes.Float32, new[] { 1, 16, 56, 56 }));
    }

    public Function PreExpr
    {
        get
        {
            var v0 = Conv2D(
                _input,
                Normal(DataTypes.Float32, 0, 1, 1, new[] { 96, 16, 1, 1 }).Evaluate().AsTensor(),
                Normal(DataTypes.Float32, 0, 1, 1, new[] { 96 }).Evaluate().AsTensor(),
                new[] { 1, 1 },
                new[,]
                {
                    { 0, 0 },
                    { 0, 0 },
                },
                new[] { 1, 1 },
                PadMode.Constant,
                1,
                new[] { 0.0f, 6.0f }); // f32[1,96,56,56]
            var v1 = Pad(
                v0,
                new[,]
                {
                    { 0, 0 },
                    { 0, 0 },
                    { 0, 1 },
                    { 0, 1 },
                },
                PadMode.Constant,
                0.0f); // f32[1,96,57,57]
            var v2 = ReduceWindow2D(
                ReduceOp.Max,
                v1,
                0,
                new[] { 3, 3 },
                new[] { 2, 2 },
                new[,]
                {
                    { 0, 0 },
                    { 0, 0 },
                },
                new[] { 1, 1 },
                false,
                false); // f32[1,96,28,28]
            return new Function(v2, new Var[] { _input });
        }
    }

    public IEnumerable<Type> Rules { get; } = new Type[]
    {
        typeof(Passes.Rules.Neutral.FoldReduceWindow2DPads),
    };

    public Dictionary<Var, IValue> FeedDict => new()
    {
        { _input, Normal(DataTypes.Float32, 0, 1, 1, _input.CheckedShape.ToValueArray()).Evaluate() },
    };
}

public sealed class MergeBinaryBeforeConv2DCase : IRewriteCase
{
    private readonly Var _inputLhs;
    private readonly Var _inputRhs;

    public MergeBinaryBeforeConv2DCase()
    {
        _inputLhs = new Var("_inputLhs", new TensorType(DataTypes.Float32, new[] { 1, 256, 56, 56 }));
        _inputRhs = new Var("_inputRhs", new TensorType(DataTypes.Float32, new[] { 1, 256, 56, 56 }));
    }

    public Function PreExpr
    {
        get
        {
            var v0 = _inputLhs + _inputRhs;
            var v1 = v0 * Normal(DataTypes.Float32, 0, 1, 1, new[] { 1, 256, 1, 1 }).Evaluate().AsTensor();
            var v2 = v1 + Normal(DataTypes.Float32, 0, 1, 1, new[] { 1, 256, 1, 1 }).Evaluate().AsTensor();
            var v3 = v2; // 1, 56, 56, 256
            var v4 = v3;
            var v5 = Conv2D(
                v4,
                Normal(DataTypes.Float32, 0, 1, 1, new[] { 256, 256, 1, 1 }).Evaluate().AsTensor(),
                Normal(DataTypes.Float32, 0, 1, 1, new[] { 256 }).Evaluate().AsTensor(),
                new[] { 1, 1 },
                new[,]
                {
                  { 0, 0 },
                  { 0, 0 },
                },
                new[] { 1, 1 },
                PadMode.Constant,
                1,
                new[] { 0.0f, 6.0f }); // f32[1,256,56,56]
            var v6 = v5; // f32[1,256,56,56]
            var v7 = Pad(
                v6,
                new[,]
                {
                    { 0, 0 },
                    { 0, 0 },
                    { 1, 1 },
                    { 1, 1 },
                },
                PadMode.Constant,
                0.0f); // f32[1,256,58,58]
            var v8 = v7;
            var v9 = Conv2D(
                v8,
                Normal(DataTypes.Float32, 0, 1, 1, new[] { 64, 256, 3, 3 }).Evaluate().AsTensor(),
                Normal(DataTypes.Float32, 0, 1, 1, new[] { 64 }).Evaluate().AsTensor(),
                new[] { 1, 1 },
                new[,]
                {
                  { 0, 0 },
                  { 0, 0 },
                },
                new[] { 1, 1 },
                PadMode.Constant,
                1,
                new[] { 0.0f, 6.0f }); // f32[1,64,56,56]
            var v10 = v9; // f32[1,64,56,56]

            var v11 = v10;
            var v12 = Conv2D(
                v11,
                Normal(DataTypes.Float32, 0, 1, 1, new[] { 256, 64, 1, 1 }).Evaluate().AsTensor(),
                Normal(DataTypes.Float32, 0, 1, 1, new[] { 256 }).Evaluate().AsTensor(),
                new[] { 1, 1 },
                new[,]
                {
                  { 0, 0 },
                  { 0, 0 },
                },
                new[] { 1, 1 },
                PadMode.Constant,
                1,
                new[] { 0.0f, 6.0f }); // f32[1,256,56,56]
            var v13 = v12; // f32[1,256,56,56]
            var v16 = v0 + v13;

            return new Function(v16, new Var[] { _inputLhs, _inputRhs });
        }
    }

    public IEnumerable<Type> Rules { get; } = new Type[]
    {
        typeof(Passes.Rules.Neutral.FoldConstCall),
        typeof(Passes.Rules.Neutral.FoldConv2DAddMul),
    };

    public Dictionary<Var, IValue> FeedDict => new()
    {
        { _inputLhs, Normal(DataTypes.Float32, 0, 1, 1, _inputLhs.CheckedShape.ToValueArray()).Evaluate() },
        { _inputRhs, Normal(DataTypes.Float32, 0, 1, 1, _inputRhs.CheckedShape.ToValueArray()).Evaluate() },
    };
}

public sealed class CombineClampAddMul : IRewriteCase
{
    private const int _channels = 4; // 256
    private const int _featrueMap = 3; // 56
    private readonly Var _inputLhs;
    private readonly Var _inputRhs;

    public CombineClampAddMul()
    {
        _inputLhs = new Var("_inputLhs", new TensorType(DataTypes.Float32, new[] { 1, _featrueMap, _featrueMap, _channels }));
        _inputRhs = new Var("_inputRhs", new TensorType(DataTypes.Float32, new[] { 1, _featrueMap, _featrueMap, _channels }));
    }

    public Function PreExpr
    {
        get
        {
            var v0 = _inputLhs + _inputRhs; // [1,_featrueMap,_featrueMap,_channels]
            var v1 = v0 * Normal(DataTypes.Float32, 0, 1, 1, new[] { _channels }).Evaluate().AsTensor();
            var v2 = v1 + Normal(DataTypes.Float32, 0, 1, 2, new[] { _channels }).Evaluate().AsTensor();
            var v3 = Relu(v2);
            return new Function(v3, new Var[] { _inputLhs, _inputRhs });
        }
    }

    public IEnumerable<Type> Rules { get; } = new Type[]
    {
      typeof(Passes.Rules.Neutral.ReluToClamp),
      typeof(Passes.Rules.Neutral.CombineClampAdd),
      typeof(Passes.Rules.Neutral.CombineClampMul),
    };

    public Dictionary<Var, IValue> FeedDict => new()
    {
        { _inputLhs, Normal(DataTypes.Float32, 0, 1, 5, _inputLhs.CheckedShape.ToValueArray()).Evaluate() },
        { _inputRhs, Normal(DataTypes.Float32, 0, 1, 6, _inputRhs.CheckedShape.ToValueArray()).Evaluate() },
    };

    public bool ChecksPostCallBack(Function post)
    {
        return true;
    }
}

public sealed class FoldConv2DBnCase : IRewriteCase
{
    private const int _channels = 16; // 256
    private const int _featrueMap = 8; // 56
    private readonly Var _inputLhs;
    private readonly Var _inputRhs;

    public FoldConv2DBnCase()
    {
        _inputLhs = new Var("_inputLhs", new TensorType(DataTypes.Float32, new[] { 1, _featrueMap, _featrueMap, _channels }));
        _inputRhs = new Var("_inputRhs", new TensorType(DataTypes.Float32, new[] { 1, _featrueMap, _featrueMap, _channels }));
    }

    public Function PreExpr
    {
        get
        {
            var v0 = _inputLhs + _inputRhs; // [1,_featrueMap,_featrueMap,_channels]
            var v1 = v0 * Normal(DataTypes.Float32, 0, 1, 1, new[] { _channels }).Evaluate().AsTensor();
            var v2 = v1 + Normal(DataTypes.Float32, 0, 1, 2, new[] { _channels }).Evaluate().AsTensor();
            var v3 = Relu(v2);
            var v4 = NHWCToNCHW(v3);
            var v5 = Conv2D(
                v4,
                Normal(DataTypes.Float32, 0, 1, 3, new[] { _channels, _channels, 1, 1 }).Evaluate().AsTensor(),
                Normal(DataTypes.Float32, 0, 1, 1, new[] { _channels }).Evaluate().AsTensor(),
                new[] { 1, 1 },
                new[,]
                {
                  { 0, 0 },
                  { 0, 0 },
                },
                new[] { 1, 1 },
                PadMode.Constant,
                1,
                new[] { 0.0f, 6.0f }); // f32[1,_channels,_featrueMap,_featrueMap]
            var v6 = NCHWToNHWC(v5); // f32[1,_featrueMap,_featrueMap,_channels]
            var v7 = Pad(
                v6,
                new[,]
                {
                    { 0, 0 },
                    { 1, 1 },
                    { 1, 1 },
                    { 0, 0 },
                },
                PadMode.Constant,
                0.0f); // f32[1,58,58,_channels]
            var v8 = NHWCToNCHW(v7);
            var v9 = Conv2D(
                v8,
                Normal(DataTypes.Float32, 0, 1, 4, new[] { 64, _channels, 3, 3 }).Evaluate().AsTensor(),
                Normal(DataTypes.Float32, 0, 1, 5, new[] { 64 }).Evaluate().AsTensor(),
                new[] { 1, 1 },
                new[,]
                {
                  { 0, 0 },
                  { 0, 0 },
                },
                new[] { 1, 1 },
                PadMode.Constant,
                1,
                new[] { 0.0f, 6.0f }); // f32[1,64,_featrueMap,_featrueMap]
            var v10 = NCHWToNHWC(v9); // f32[1,_featrueMap,_featrueMap,64]
            var v11 = NHWCToNCHW(v10);
            var v12 = Conv2D(
                v11,
                Normal(DataTypes.Float32, 0, 1, 6, new[] { _channels, 64, 1, 1 }).Evaluate().AsTensor(),
                Normal(DataTypes.Float32, 0, 1, 7, new[] { _channels }).Evaluate().AsTensor(),
                new[] { 1, 1 },
                new[,]
                {
                  { 0, 0 },
                  { 0, 0 },
                },
                new[] { 1, 1 },
                PadMode.Constant,
                1,
                new[] { 0.0f, 6.0f }); // f32[1,_channels,_featrueMap,_featrueMap]
            var v13 = NCHWToNHWC(v12); // f32[1,_featrueMap,_featrueMap,_channels]
            var v16 = v0 + v13;

            return new Function(v16, new Var[] { _inputLhs, _inputRhs });
        }
    }

    public IEnumerable<Type> Rules { get; } = new Type[]
    {
      typeof(Passes.Rules.Neutral.ReluToClamp),
      typeof(Passes.Rules.Neutral.CombineClampAdd),
      typeof(Passes.Rules.Neutral.CombineClampMul),
      typeof(Passes.Rules.Neutral.FoldTwoTransposes),
      typeof(Passes.Rules.Neutral.FoldNopTranspose),
      typeof(Passes.Rules.Neutral.CombineBinaryTranspose),
      typeof(Passes.Rules.Neutral.CombineTransposeActivations),
      typeof(Passes.Rules.Neutral.CombineConstBinaryTranspose),
      typeof(Passes.Rules.Neutral.CombineTransposeConstBinary),
      typeof(Passes.Rules.Neutral.FoldConv2DAddMul),
      typeof(Passes.Rules.Neutral.FoldConstCall),
    };

    public Dictionary<Var, IValue> FeedDict => new()
    {
        { _inputLhs, Normal(DataTypes.Float32, 0, 1, 1, _inputLhs.CheckedShape.ToValueArray()).Evaluate() },
        { _inputRhs, Normal(DataTypes.Float32, 0, 1, 1, _inputRhs.CheckedShape.ToValueArray()).Evaluate() },
    };

    public bool ChecksPostCallBack(Function post)
    {
        return true;
    }
}

public sealed class FoldLayerNormCase : IRewriteCase
{
    private readonly Var _input;

    public FoldLayerNormCase()
    {
        _input = new Var("input", new TensorType(DataTypes.Float32, new[] { 1, 3, 16, 16 }));
    }

    public Function PreExpr
    {
        get
        {
            var shape = new[] { 1, 3, 16, 16 };
            var input = IR.F.Random.Normal(DataTypes.Float32, 0, 1, 4, shape);
            long[] axes = { 0 };
            float initValue = 0F;
            long keepDims = 1;
            var v0 = input;
            var v1 = IR.F.Tensors.Reshape(v0, shape);
            var v2 = IR.F.Tensors.Reduce(ReduceOp.Mean, v1, axes, initValue, keepDims);
            var v3 = IR.F.Math.Binary(BinaryOp.Sub, v1, v2);
            var v4 = IR.F.Math.Binary(BinaryOp.Pow, v3, 1f);
            var v5 = IR.F.Tensors.Reduce(ReduceOp.Mean, v4, axes, initValue, keepDims);
            var v6 = IR.F.Math.Binary(BinaryOp.Add, v5, 1e-05f);
            var v7 = IR.F.Math.Unary(UnaryOp.Sqrt, v6);
            var v8 = IR.F.Math.Binary(BinaryOp.Div, v3, v7);
            var v9 = IR.F.Tensors.Reshape(v8, shape);
            var v10 = IR.F.Math.Binary(BinaryOp.Mul, v9, 1f);
            var v11 = IR.F.Math.Binary(BinaryOp.Add, v10, 1f);
            var rootPre = v11;
            return new Function(rootPre, new Var[] { _input });
        }
    }

    public IEnumerable<Type> Rules { get; } = new Type[]
    {
        typeof(Passes.Rules.Neutral.FoldLayerNormPattern1),
        typeof(Passes.Rules.Neutral.FoldLayerNormPattern2),
        typeof(Passes.Rules.Neutral.FoldLayerNormPattern3),
    };

    public Dictionary<Var, IValue> FeedDict => new()
    {
        { _input, Normal(DataTypes.Float32, 0, 1, 1, _input.CheckedShape.ToValueArray()).Evaluate() },
    };
}

public sealed class FoldSwishCase : IRewriteCase
{
    private readonly Var _input;

    public FoldSwishCase()
    {
        _input = new Var("input", new TensorType(DataTypes.Float32, new[] { 1, 3, 16, 16 }));
    }

    public Function PreExpr
    {
        get
        {
            var shape = new[] { 1, 3, 16, 16 };
            var input = IR.F.Random.Normal(DataTypes.Float32, 0, 1, 4, shape);
            var v0 = input;
            var v1 = IR.F.NN.Sigmoid(v0);
            var v2 = IR.F.Math.Binary(BinaryOp.Mul, v1, v0);
            var rootPre = v2;
            return new Function(rootPre, new Var[] { _input });
        }
    }

    public IEnumerable<Type> Rules { get; } = new Type[]
    {
        typeof(Passes.Rules.Neutral.FoldSwishPattern1),
        typeof(Passes.Rules.Neutral.FoldSwishPattern2),
    };

    public Dictionary<Var, IValue> FeedDict => new()
    {
        { _input, Normal(DataTypes.Float32, 0, 1, 1, _input.CheckedShape.ToValueArray()).Evaluate() },
    };
}

public sealed class FoldGeluCase : IRewriteCase
{
    private readonly Var _input;

    public FoldGeluCase()
    {
        _input = new Var("input", new TensorType(DataTypes.Float32, new[] { 1, 3, 16, 16 }));
    }

    public Function PreExpr
    {
        get
        {
            var input = IR.F.Random.Normal(DataTypes.Float32, 0, 1, 4, new[] { 1, 3, 16, 16 });
            var v0 = input;
            var v4 = IR.F.Math.Binary(BinaryOp.Mul, v0, 0.577350f); // "mul3Call"
            var v1 = IR.F.Math.Binary(BinaryOp.Div, v4, 1.414213f); // divCall
            var v2 = IR.F.NN.Erf(v1); // "erfCall"
            var v3 = IR.F.Math.Binary(BinaryOp.Add, v2, 1f); // "addCall"
            var v5 = IR.F.Math.Binary(BinaryOp.Mul, v4, v3); // "mul2Call"
            var v6 = IR.F.Math.Binary(BinaryOp.Mul, v5, 0.5f); // "Mul1Call"
            var rootPre = v6;
            return new Function(rootPre, new Var[] { _input });
        }
    }

    public IEnumerable<Type> Rules { get; } = new Type[]
    {
        typeof(Passes.Rules.Neutral.FoldGeneralGelu),
        typeof(Passes.Rules.Neutral.FoldGeluWithScale),
    };

    public Dictionary<Var, IValue> FeedDict => new()
    {
        { _input, Normal(DataTypes.Float32, 0, 1, 1, _input.CheckedShape.ToValueArray()).Evaluate() },
    };
}

public sealed class FoldHardSwishCase : IRewriteCase
{
    private readonly Var _input;

    public FoldHardSwishCase()
    {
        _input = new Var("input", new TensorType(DataTypes.Float32, new[] { 1, 3, 16, 16 }));
    }

    public Function PreExpr
    {
        get
        {
            var input = IR.F.Random.Normal(DataTypes.Float32, 0, 1, 4, new[] { 1, 3, 16, 16 });
            var v0 = input;
            var v1 = IR.F.Math.Binary(BinaryOp.Add, v0, 3f); // "addCall"
            var v2 = IR.F.Math.Clamp(v1, new ValueRange<float>(0f, 6f)); // "clampCall"
            var v3 = IR.F.Math.Binary(BinaryOp.Mul, v2, v0); // "mulCall"
            var v4 = IR.F.Math.Binary(BinaryOp.Div, v3, 6f); // "divCall"
            var rootPre = v4;
            return new Function(rootPre, new Var[] { _input });
        }
    }

    public IEnumerable<Type> Rules { get; } = new Type[]
    {
        typeof(Passes.Rules.Neutral.FoldHardSwish1),
    };

    public Dictionary<Var, IValue> FeedDict => new()
    {
        { _input, Normal(DataTypes.Float32, 0, 1, 1, _input.CheckedShape.ToValueArray()).Evaluate() },
    };
}

public sealed class MatMulToConv2DCase : IRewriteCase
{
    private readonly Var _inputLhs;
    private readonly Var _inputRhs;

    public MatMulToConv2DCase()
    {
        _inputLhs = new Var("input", new TensorType(DataTypes.Float32, new[] { 1, 5 }));
        _inputRhs = new Var("input", new TensorType(DataTypes.Float32, new[] { 5, 1 }));
    }

    public Function PreExpr
    {
        get
        {
            var a = IR.F.Random.Normal(DataTypes.Float32, 0, 1, 0, new[] { 1, 5 });
            var b = Random.Normal(DataTypes.Float32, 0, 1, 0, new[] { 5, 1 }).Evaluate();
            var rootPre = Math.MatMul(a, b.AsTensor());
            return new Function(rootPre, new Var[] { _inputLhs, _inputRhs });
        }
    }

    public IEnumerable<Type> Rules { get; } = new Type[]
    {
        typeof(Passes.Rules.Neutral.MatMulToConv2D),
    };

    public Dictionary<Var, IValue> FeedDict => new()
    {
        { _inputLhs, Normal(DataTypes.Float32, 0, 1, 1, _inputLhs.CheckedShape.ToValueArray()).Evaluate() },
        { _inputRhs, Normal(DataTypes.Float32, 0, 1, 1, _inputRhs.CheckedShape.ToValueArray()).Evaluate() },
    };
}

public sealed class ReduceCase : IRewriteCase
{
    private readonly Var _input;

    public ReduceCase()
    {
        _input = new Var("input", new TensorType(DataTypes.Float32, new[] { 1, 3, 16, 16 }));
    }

    public Function PreExpr
    {
        get
        {
            var shape = new[] { 1, 3, 16, 16 };
            var input = IR.F.Random.Normal(DataTypes.Float32, 0, 1, 4, shape);
            long[] axes = { 0 };
            float initValue = 0F;
            long keepDims = 1;
            var v0 = input;
            var v5 = IR.F.Tensors.Reduce(ReduceOp.Mean, v0, axes, initValue, keepDims);
            return new Function(v5, new Var[] { _input });
        }
    }

    public IEnumerable<Type> Rules { get; } = Array.Empty<Type>();

    public Dictionary<Var, IValue> FeedDict => new()
     {
         { _input, Normal(DataTypes.Float32, 0, 1, 1, _input.CheckedShape.ToValueArray()).Evaluate() },
     };
}

public sealed class BroadcastCase : IRewriteCase
{
    private readonly Var _input;

    public BroadcastCase()
    {
        _input = new Var("input", new TensorType(DataTypes.Float32, new[] { 1, 3, 16, 16 }));
    }

    public Function PreExpr
    {
        get
        {
            _ = new long[] { 16 };
            var newShape = new[] { 1, 3, 16, 16 };
            var input = IR.F.Random.Normal(DataTypes.Float32, 0, 1, 4, new[] { 1, 3, 16, 16 });
            var expr = IR.F.Tensors.Broadcast(input, newShape);
            var rootPre = expr;
            return new Function(rootPre, new Var[] { _input });
        }
    }

    public IEnumerable<Type> Rules { get; } = Array.Empty<Type>();

    public Dictionary<Var, IValue> FeedDict => new()
     {
         { _input, Normal(DataTypes.Float32, 0, 1, 1, _input.CheckedShape.ToValueArray()).Evaluate() },
     };
}

public sealed class CastCase : IRewriteCase
{
    private readonly Var _input;

    public CastCase()
    {
        _input = new Var("input", new TensorType(DataTypes.Float32, new[] { 1, 3, 16, 16 }));
    }

    public Function PreExpr
    {
        get
        {
            var input = IR.F.Random.Normal(DataTypes.Float32, 0, 1, 4, new[] { 1, 3, 16, 16 });
            var expr = IR.F.Tensors.Cast(input, DataTypes.Int32);
            var rootPre = expr;
            return new Function(rootPre, new Var[] { _input });
        }
    }

    public IEnumerable<Type> Rules { get; } = Array.Empty<Type>();

    public Dictionary<Var, IValue> FeedDict => new()
     {
         { _input, Normal(DataTypes.Float32, 0, 1, 1, _input.CheckedShape.ToValueArray()).Evaluate() },
     };
}

public sealed class TileCase : IRewriteCase
{
    private readonly Var _input;

    public TileCase()
    {
        _input = new Var("input", new TensorType(DataTypes.Float32, new[] { 1, 3, 16, 16 }));
    }

    public Function PreExpr
    {
        get
        {
            var input = IR.F.Random.Normal(DataTypes.Float32, 0, 1, 4, new[] { 1, 3, 16, 16 });
            var expr = IR.F.Tensors.Tile(input, new[] { 1L, 1L, 1L, 1L });
            return new Function(expr, new Var[] { _input });
        }
    }

    public IEnumerable<Type> Rules { get; } = Array.Empty<Type>();

    public Dictionary<Var, IValue> FeedDict => new()
     {
         { _input, Normal(DataTypes.Float32, 0, 1, 1, _input.CheckedShape.ToValueArray()).Evaluate() },
     };
}

public sealed class StackCase : IRewriteCase
{
    private readonly Var _input;

    public StackCase()
    {
        _input = new Var("input", new TensorType(DataTypes.Float32, new[] { 1 }));
    }

    public Function PreExpr
    {
        get
        {
            Expr a = 1;
            Expr b = 2;
            var inputList = new Tuple(a, b);
            var expr = IR.F.Tensors.Stack(inputList, 0);
            return new Function(expr, new Var[] { _input });
        }
    }

    public IEnumerable<Type> Rules { get; } = Array.Empty<Type>();

    public Dictionary<Var, IValue> FeedDict => new()
     {
         { _input, Normal(DataTypes.Float32, 0, 1, 1, _input.CheckedShape.ToValueArray()).Evaluate() },
     };
}

public sealed class BitcastCase : IRewriteCase
{
    private readonly Var _input;

    public BitcastCase()
    {
        _input = new Var("input", new TensorType(DataTypes.Float32, new[] { 1, 3, 16, 16 }));
    }

    public Function PreExpr
    {
        get
        {
            var input = IR.F.Random.Normal(DataTypes.Float32, 0, 1, 4, new[] { 1, 3, 16, 16 });
            var expr = IR.F.Tensors.Bitcast(DataTypes.Float32, input, DataTypes.Float32, new[] { 1, 3, 32, 8 });
            return new Function(expr, new Var[] { _input });
        }
    }

    public IEnumerable<Type> Rules { get; } = Array.Empty<Type>();

    public Dictionary<Var, IValue> FeedDict => new()
     {
         { _input, Normal(DataTypes.Float32, 0, 1, 1, _input.CheckedShape.ToValueArray()).Evaluate() },
     };
}

public sealed class SliceCase : IRewriteCase
{
    private readonly Var _input;

    public SliceCase()
    {
        _input = new Var("input", new TensorType(DataTypes.Float32, new[] { 2, 3, 4, 5 }));
    }

    public Function PreExpr
    {
        get
        {
            var input = Tensor.From<int>(Enumerable.Range(0, 120).ToArray(), new Shape(new[] { 2, 3, 4, 5 }));
            var begin = Tensor.From<int>(new[] { 0, 0, 0, 0 }, new Shape(new[] { 4 }));
            var end = Tensor.From<int>(new[] { 1, 1, 1, 5 }, new Shape(new[] { 4 }));
            var axes = Tensor.From<int>(new[] { 0, 1, 2, 3 }, new Shape(new[] { 4 }));
            var strides = Tensor.From<int>(new[] { 1, 1, 1, 1 }, new Shape(new[] { 4 }));
            _ = Const.FromTensor(Tensor.From<int>(Enumerable.Range(0, 5).ToArray(), new Shape(new[] { 1, 1, 1, 5 })));
            var expr = IR.F.Tensors.Slice(input, begin, end, axes, strides);
            return new Function(expr, new Var[] { _input });
        }
    }

    public IEnumerable<Type> Rules { get; } = Array.Empty<Type>();

    public Dictionary<Var, IValue> FeedDict => new()
     {
         { _input, Normal(DataTypes.Float32, 0, 1, 1, _input.CheckedShape.ToValueArray()).Evaluate() },
     };
}

public sealed class LRNCase : IRewriteCase
{
    private readonly Var _input;

    public LRNCase()
    {
        _input = new Var("input", new TensorType(DataTypes.Float32, new[] { 1, 3, 16, 16 }));
    }

    public Function PreExpr
    {
        get
        {
            var shape = new long[] { 1, 3, 16, 16 };
            var input = OrtKI.Random(shape);
            var alpha = 0.001F;
            var beta = 0.5F;
            var bias = 0.8F;
            var size = 3L;
            var expr = IR.F.NN.LRN(input.ToTensor(), alpha, beta, bias, size);
            return new Function(expr, new Var[] { _input });
        }
    }

    public IEnumerable<Type> Rules { get; } = Array.Empty<Type>();

    public Dictionary<Var, IValue> FeedDict => new()
     {
         { _input, Normal(DataTypes.Float32, 0, 1, 1, _input.CheckedShape.ToValueArray()).Evaluate() },
     };
}

public sealed class SoftmaxCase : IRewriteCase
{
    private readonly Var _input;

    public SoftmaxCase()
    {
        _input = new Var("input", new TensorType(DataTypes.Float32, new[] { 1, 3, 16, 16 }));
    }

    public Function PreExpr
    {
        get
        {
            var ortTensor = OrtKI.Random(new long[] { 1, 3, 16, 16 });
            var nncaseTensor = ortTensor.ToTensor();
            var expr = IR.F.NN.Softmax(nncaseTensor, -1L);
            return new Function(expr, new Var[] { _input });
        }
    }

    public IEnumerable<Type> Rules { get; } = Array.Empty<Type>();

    public Dictionary<Var, IValue> FeedDict => new()
     {
         { _input, Normal(DataTypes.Float32, 0, 1, 1, _input.CheckedShape.ToValueArray()).Evaluate() },
     };
}

public sealed class CumSumCase : IRewriteCase
{
    private readonly Var _input;

    public CumSumCase()
    {
        _input = new Var("input", new TensorType(DataTypes.Float32, new[] { 2, 4 }));
    }

    public Function PreExpr
    {
        get
        {
            var input = new float[] { 1, 2, 3, 4, 5, 6, 7, 8 };
            var axis = 0;
            var exclusive = false;
            var reverse = false;

            var input1 = Tensor.From(input, new[] { 2, 4 });
            var expr = IR.F.Tensors.CumSum(input1, axis, exclusive, reverse);
            return new Function(expr, new Var[] { _input });
        }
    }

    public IEnumerable<Type> Rules { get; } = Array.Empty<Type>();

    public Dictionary<Var, IValue> FeedDict => new()
     {
         { _input, Normal(DataTypes.Float32, 0, 1, 1, _input.CheckedShape.ToValueArray()).Evaluate() },
     };
}

public sealed class LSTMCase : IRewriteCase
{
    private readonly Var _input;

    public LSTMCase()
    {
        _input = new Var("input", new TensorType(DataTypes.Float32, new[] { 1, 1, 2 }));
    }

    public Function PreExpr
    {
        get
        {
            var inputSize = 2;
            var hiddenSize = 1;
            var outputSize = 1;
            var direction = LSTMDirection.Forward;
            var batchSize = 1;
            var seqLength = 1;
            var numberDirections = 1;
            var x = OrtKI.Random(seqLength, batchSize, inputSize);
            var initC = OrtKI.Random(numberDirections, batchSize, hiddenSize);
            var initH = OrtKI.Random(numberDirections, batchSize, hiddenSize);
            var b = OrtKI.Random(numberDirections, 8 * hiddenSize);
            var w = OrtKI.Random(numberDirections, 4 * hiddenSize, inputSize);
            var r = OrtKI.Random(numberDirections, 4 * hiddenSize, hiddenSize);
            var p = new float[numberDirections, 3 * hiddenSize];
            var acts = new[] { "Sigmoid", "Tanh", "Tanh" };
            var expr = IR.F.RNN.LSTM(direction, LSTMLayout.Zero, acts, x.ToTensor(), w.ToTensor(), r.ToTensor(), b.ToTensor(), new[] { seqLength }, initH.ToTensor(), initC.ToTensor(), p, 0, 0, float.NaN, hiddenSize, 0, outputSize);
            return new Function(expr, new Var[] { _input });
        }
    }

    public IEnumerable<Type> Rules { get; } = Array.Empty<Type>();

    public Dictionary<Var, IValue> FeedDict => new()
     {
         { _input, Normal(DataTypes.Float32, 0, 1, 1, _input.CheckedShape.ToValueArray()).Evaluate() },
     };
}

public sealed class InstanceNormalizationCase : IRewriteCase
{
    private readonly Var _input;

    public InstanceNormalizationCase()
    {
        _input = new Var("input", new TensorType(DataTypes.Float32, new[] { 1, 3, 16, 16 }));
    }

    public Function PreExpr
    {
        get
        {
            var shape = new long[] { 1, 3, 16, 16 };
            var x = OrtKI.Random(shape);
            var scale = OrtKI.Random(new long[] { shape[1] });
            var b = OrtKI.Random(new long[] { shape[1] });
            var epsilon = 0.01F;
            var expr = IR.F.NN.InstanceNormalization(x.ToTensor(), scale.ToTensor(), b.ToTensor(), epsilon);
            return new Function(expr, new Var[] { _input });
        }
    }

    public IEnumerable<Type> Rules { get; } = Array.Empty<Type>();

    public Dictionary<Var, IValue> FeedDict => new()
     {
         { _input, Normal(DataTypes.Float32, 0, 1, 1, _input.CheckedShape.ToValueArray()).Evaluate() },
     };
}

public sealed class HardSwishCase : IRewriteCase
{
    private readonly Var _input;

    public HardSwishCase()
    {
        _input = new Var("input", new TensorType(DataTypes.Float32, new[] { 1, 3, 16, 16 }));
    }

    public Function PreExpr
    {
        get
        {
            var input = OrtKI.Random(new long[] { 1, 3, 16, 16 });
            var expr = IR.F.NN.HardSwish(input.ToTensor());
            return new Function(expr, new Var[] { _input });
        }
    }

    public IEnumerable<Type> Rules { get; } = Array.Empty<Type>();

    public Dictionary<Var, IValue> FeedDict => new()
     {
         { _input, Normal(DataTypes.Float32, 0, 1, 1, _input.CheckedShape.ToValueArray()).Evaluate() },
     };
}

public sealed class SoftplusCase : IRewriteCase
{
    private readonly Var _input;

    public SoftplusCase()
    {
        _input = new Var("input", new TensorType(DataTypes.Float32, new[] { 1, 3, 16, 16 }));
    }

    public Function PreExpr
    {
        get
        {
            var input = OrtKI.Random(new long[] { 1, 3, 16, 16 });
            var expr = IR.F.NN.Softplus(input.ToTensor());
            return new Function(expr, new Var[] { _input });
        }
    }

    public IEnumerable<Type> Rules { get; } = Array.Empty<Type>();

    public Dictionary<Var, IValue> FeedDict => new()
     {
         { _input, Normal(DataTypes.Float32, 0, 1, 1, _input.CheckedShape.ToValueArray()).Evaluate() },
     };
}

public sealed class SoftsignCase : IRewriteCase
{
    private readonly Var _input;

    public SoftsignCase()
    {
        _input = new Var("input", new TensorType(DataTypes.Float32, new[] { 1, 3, 16, 16 }));
    }

    public Function PreExpr
    {
        get
        {
            var input = OrtKI.Random(new long[] { 1, 3, 16, 16 });
            var expr = IR.F.NN.Softsign(input.ToTensor());
            return new Function(expr, new Var[] { _input });
        }
    }

    public IEnumerable<Type> Rules { get; } = Array.Empty<Type>();

    public Dictionary<Var, IValue> FeedDict => new()
     {
         { _input, Normal(DataTypes.Float32, 0, 1, 1, _input.CheckedShape.ToValueArray()).Evaluate() },
     };
}

public sealed class LpNormalizationCase : IRewriteCase
{
    private readonly Var _input;

    public LpNormalizationCase()
    {
        _input = new Var("input", new TensorType(DataTypes.Float32, new[] { 1, 3, 16, 16 }));
    }

    public Function PreExpr
    {
        get
        {
            var input = OrtKI.Random(new long[] { 1, 3, 16, 16 });
            var expr = IR.F.NN.LpNormalization(input.ToTensor(), 0L, 1L);
            return new Function(expr, new Var[] { _input });
        }
    }

    public IEnumerable<Type> Rules { get; } = Array.Empty<Type>();

    public Dictionary<Var, IValue> FeedDict => new()
     {
         { _input, Normal(DataTypes.Float32, 0, 1, 1, _input.CheckedShape.ToValueArray()).Evaluate() },
     };
}

public sealed class Conv2DTransposeCase : IRewriteCase
{
    private readonly Var _input;

    public Conv2DTransposeCase()
    {
        _input = new Var("input", new TensorType(DataTypes.Float32, new[] { 1, 1, 5, 5 }));
    }

    public Function PreExpr
    {
        get
        {
            var input = OrtKI.Random(1, 1, 5, 5);
            var weight = OrtKI.Random(2, 1, 3, 3);
            var bias = OrtKI.Random(2);
            var outShape = Tensor.From(new long[] { 1, 2, 5, 5 }, new Shape(4));
            var expr = IR.F.NN.Conv2DTranspose(
                input.ToTensor(),
                weight.ToTensor(),
                bias.ToTensor(),
                outShape,
                stride: new[] { 1, 1 },
                padding: Tensor.From<long>(new long[] { 1, 1, 1, 1 }, new[] { 4 }),
                outputPadding: Tensor.From<long>(new long[] { 0, 0 }, new[] { 2 }),
                dilation: new[] { 1, 1 },
                PadMode.Constant,
                1);
            return new Function(expr, new Var[] { _input });
        }
    }

    public IEnumerable<Type> Rules { get; } = Array.Empty<Type>();

    public Dictionary<Var, IValue> FeedDict => new()
     {
         { _input, Normal(DataTypes.Float32, 0, 1, 1, _input.CheckedShape.ToValueArray()).Evaluate() },
     };
}

public sealed class LogSoftmaxCase : IRewriteCase
{
    private readonly Var _input;

    public LogSoftmaxCase()
    {
        _input = new Var("input", new TensorType(DataTypes.Float32, new[] { 1, 3, 16, 16 }));
    }

    public Function PreExpr
    {
        get
        {
            var ortTensor = OrtKI.Random(new long[] { 1, 3, 16, 16 });
            var nncaseTensor = ortTensor.ToTensor();
            var expr = IR.F.NN.LogSoftmax(nncaseTensor, -1L);
            return new Function(expr, new Var[] { _input });
        }
    }

    public IEnumerable<Type> Rules { get; } = Array.Empty<Type>();

    public Dictionary<Var, IValue> FeedDict => new()
     {
         { _input, Normal(DataTypes.Float32, 0, 1, 1, _input.CheckedShape.ToValueArray()).Evaluate() },
     };
}

public sealed class CompareCase : IRewriteCase
{
    private readonly Var _input;

    public CompareCase()
    {
        _input = new Var("input", new TensorType(DataTypes.Float32, new[] { 10 }));
    }

    public Function PreExpr
    {
        get
        {
            var expr_a = Tensor.FromScalar<int>(10);
            var expr = IR.F.Math.Compare(CompareOp.Equal, expr_a, expr_a);
            return new Function(expr, new Var[] { _input });
        }
    }

    public IEnumerable<Type> Rules { get; } = Array.Empty<Type>();

    public Dictionary<Var, IValue> FeedDict => new()
     {
         { _input, Normal(DataTypes.Float32, 0, 1, 1, _input.CheckedShape.ToValueArray()).Evaluate() },
     };
}

public sealed class FakeDequantizeCase : IRewriteCase
{
    private readonly Var _input;

    public FakeDequantizeCase()
    {
        _input = new Var("input", new TensorType(DataTypes.Float32, new[] { 2, 4 }));
    }

    public Function PreExpr
    {
        get
        {
            var input = new byte[] { 127, 128, 150, 160, 170, 180, 200, 205 };
            byte zero_point = 127;
            var scale = 0.01F;
            var expr = IR.F.Math.FakeDequantize(
                Tensor.From(input, new[] { 2, 4 }),
                new QuantParam(zero_point, scale),
                DataTypes.Float32);
            return new Function(expr, new Var[] { _input });
        }
    }

    public IEnumerable<Type> Rules { get; } = Array.Empty<Type>();

    public Dictionary<Var, IValue> FeedDict => new()
     {
         { _input, Normal(DataTypes.Float32, 0, 1, 1, _input.CheckedShape.ToValueArray()).Evaluate() },
     };
}

public sealed class FakeQuantizeCase : IRewriteCase
{
    private readonly Var _input;

    public FakeQuantizeCase()
    {
        _input = new Var("input", new TensorType(DataTypes.Float32, new[] { 2, 4 }));
    }

    public Function PreExpr
    {
        get
        {
            var input = new float[] { 1.0F, 1.2F, 1.4F, 1.5F, 1.6F, 1.8F, 1.9F, 2.0F };
            byte zero_point = 127;
            var scale = 0.05F;
            var expr = IR.F.Math.FakeQuantize(
                Tensor.From(input, new[] { 2, 4 }),
                new QuantParam(zero_point, scale),
                DataTypes.UInt8);
            return new Function(expr, new Var[] { _input });
        }
    }

    public IEnumerable<Type> Rules { get; } = Array.Empty<Type>();

    public Dictionary<Var, IValue> FeedDict => new()
     {
         { _input, Normal(DataTypes.Float32, 0, 1, 1, _input.CheckedShape.ToValueArray()).Evaluate() },
     };
}

public sealed class TopKCase : IRewriteCase
{
    private readonly Var _input;

    public TopKCase()
    {
        _input = new Var("input", new TensorType(DataTypes.Float32, new[] { 2, 3, 4, 5 }));
    }

    public Function PreExpr
    {
        get
        {
            var x = Tensor.From<int>(Enumerable.Range(0, 120).ToArray(), new Shape(new[] { 2, 3, 4, 5 }));
            var k = 1L;
            var axis = -1;
            var largest = 1;
            var sorted = 1;
            var expr = IR.F.Tensors.TopK(x, k, axis, largest, sorted);
            return new Function(expr, new Var[] { _input });
        }
    }

    public IEnumerable<Type> Rules { get; } = Array.Empty<Type>();

    public Dictionary<Var, IValue> FeedDict => new()
     {
         { _input, Normal(DataTypes.Float32, 0, 1, 1, _input.CheckedShape.ToValueArray()).Evaluate() },
     };
}

public sealed class GatherCase : IRewriteCase
{
    private readonly Var _input;

    public GatherCase()
    {
        _input = new Var("input", new TensorType(DataTypes.Float32, new[] { 0, 1, 2, 3 }));
    }

    public Function PreExpr
    {
        get
        {
            var shape = new[] { 2, 2 };
            var input = new Tensor<int>(new[] { 0, 1, 2, 3 }, shape);
            var indices = new Tensor<long>(new[] { 0L, 0L, 1L, 1L }, shape);
            long batchDims = 0L;
            var expr = IR.F.Tensors.Gather(input, (int)batchDims, indices);
            return new Function(expr, new Var[] { _input });
        }
    }

    public IEnumerable<Type> Rules { get; } = Array.Empty<Type>();

    public Dictionary<Var, IValue> FeedDict => new()
     {
         { _input, Normal(DataTypes.Float32, 0, 1, 1, _input.CheckedShape.ToValueArray()).Evaluate() },
     };
}

public sealed class GatherNDCase : IRewriteCase
{
    private readonly Var _input;

    public GatherNDCase()
    {
        _input = new Var("input", new TensorType(DataTypes.Float32, new[] { 0, 1, 2, 3 }));
    }

    public Function PreExpr
    {
        get
        {
            var shape = new[] { 2, 2 };
            var input = new Tensor<int>(new[] { 0, 1, 2, 3 }, shape);
            var indices = new Tensor<long>(new[] { 0L, 0L, 1L, 1L }, shape);
            long batchDims = 0L;
            var expr = IR.F.Tensors.GatherND(input, batchDims, indices);
            return new Function(expr, new Var[] { _input });
        }
    }

    public IEnumerable<Type> Rules { get; } = Array.Empty<Type>();

    public Dictionary<Var, IValue> FeedDict => new()
     {
         { _input, Normal(DataTypes.Float32, 0, 1, 1, _input.CheckedShape.ToValueArray()).Evaluate() },
     };
}

public sealed class FlattenCase : IRewriteCase
{
    private readonly Var _input;

    public FlattenCase()
    {
        _input = new Var("input", new TensorType(DataTypes.Float32, new[] { 1, 3, 16, 16 }));
    }

    public Function PreExpr
    {
        get
        {
            var shape = new long[] { 1, 3, 16, 16 };
            var input = OrtKI.Random(shape);
            var expr = IR.F.Tensors.Flatten(input.ToTensor(), -1);
            return new Function(expr, new Var[] { _input });
        }
    }

    public IEnumerable<Type> Rules { get; } = Array.Empty<Type>();

    public Dictionary<Var, IValue> FeedDict => new()
     {
         { _input, Normal(DataTypes.Float32, 0, 1, 1, _input.CheckedShape.ToValueArray()).Evaluate() },
     };
}

public sealed class SplitCase : IRewriteCase
{
    private readonly Var _input;

    public SplitCase()
    {
        _input = new Var("input", new TensorType(DataTypes.Float32, new[] { 1, 3, 16, 16 }));
    }

    public Function PreExpr
    {
        get
        {
            var shape = new long[] { 1, 3, 16, 16 };
            var input = OrtKI.Random(shape);
            var axis = 1L;
            var sections = new long[] { 1, 2 };
            var expr = IR.F.Tensors.Split(input.ToTensor(), axis, sections);
            return new Function(expr, new Var[] { _input });
        }
    }

    public IEnumerable<Type> Rules { get; } = Array.Empty<Type>();

    public Dictionary<Var, IValue> FeedDict => new()
     {
         { _input, Normal(DataTypes.Float32, 0, 1, 1, _input.CheckedShape.ToValueArray()).Evaluate() },
     };
}

public sealed class SqueezeCase : IRewriteCase
{
    private readonly Var _input;

    public SqueezeCase()
    {
        _input = new Var("input", new TensorType(DataTypes.Float32, new[] { 1, 3, 1, 16 }));
    }

    public Function PreExpr
    {
        get
        {
            var shape = new long[] { 1, 3, 1, 16 };
            var input = OrtKI.Random(shape);
            var axes = new long[] { 0, 2 };
            var expr = IR.F.Tensors.Squeeze(input.ToTensor(), axes);
            return new Function(expr, new Var[] { _input });
        }
    }

    public IEnumerable<Type> Rules { get; } = Array.Empty<Type>();

    public Dictionary<Var, IValue> FeedDict => new()
     {
         { _input, Normal(DataTypes.Float32, 0, 1, 1, _input.CheckedShape.ToValueArray()).Evaluate() },
     };
}

public sealed class ConcatCase : IRewriteCase
{
    private readonly Var _input;

    public ConcatCase()
    {
        _input = new Var("input", new TensorType(DataTypes.Float32, new[] { 1, 3, 4 }));
    }

    public Function PreExpr
    {
        get
        {
            var a = Const.FromTensor(Tensor.From<int>(Enumerable.Range(0, 12).ToArray(), new Shape(new[] { 1, 3, 4 })));
            var b = Const.FromTensor(Tensor.From<int>(new int[12], new Shape(new[] { 1, 3, 4 })));
            var inputList = new Tuple(a, b);
            var expr = IR.F.Tensors.Concat(inputList, 0);
            return new Function(expr, new Var[] { _input });
        }
    }

    public IEnumerable<Type> Rules { get; } = Array.Empty<Type>();

    public Dictionary<Var, IValue> FeedDict => new()
     {
         { _input, Normal(DataTypes.Float32, 0, 1, 1, _input.CheckedShape.ToValueArray()).Evaluate() },
     };
}

public sealed class UnsqueezeCase : IRewriteCase
{
    private readonly Var _input;

    public UnsqueezeCase()
    {
        _input = new Var("input", new TensorType(DataTypes.Float32, new[] { 4, 6 }));
    }

    public Function PreExpr
    {
        get
        {
            var a = Random.Normal(DataTypes.Float32, 0, 1, 0, new[] { 4, 6 });
            var rootPre = IR.F.Tensors.Unsqueeze(a, new[] { 0, 2 });
            return new Function(rootPre, new Var[] { _input });
        }
    }

    public IEnumerable<Type> Rules { get; } = Array.Empty<Type>();

    public Dictionary<Var, IValue> FeedDict => new()
     {
         { _input, Normal(DataTypes.Float32, 0, 1, 1, _input.CheckedShape.ToValueArray()).Evaluate() },
     };
}

public sealed class ExpandCase : IRewriteCase
{
    private readonly Var _input;

    public ExpandCase()
    {
        _input = new Var("input", new TensorType(DataTypes.Float32, new[] { 1, 16 }));
    }

    public Function PreExpr
    {
        get
        {
            var oldShape = new long[] { 1, 16 };
            var input = OrtKI.Random(oldShape);
            var expr = IR.F.Tensors.Expand(input.ToTensor(), new long[] { 16, 16 });
            return new Function(expr, new Var[] { _input });
        }
    }

    public IEnumerable<Type> Rules { get; } = Array.Empty<Type>();

    public Dictionary<Var, IValue> FeedDict => new()
     {
         { _input, Normal(DataTypes.Float32, 0, 1, 1, _input.CheckedShape.ToValueArray()).Evaluate() },
     };
}

public sealed class ShapeOfCase : IRewriteCase
{
    private readonly Var _input;

    public ShapeOfCase()
    {
        _input = new Var("input", new TensorType(DataTypes.Float32, new[] { 1, 2, 3 }));
    }

    public Function PreExpr
    {
        get
        {
            var v = Tensor.From<int>(new[] { 1, 2, 3 });
            var shape = ShapeOf(v);
            return new Function(shape, new Var[] { _input });
        }
    }

    public IEnumerable<Type> Rules { get; } = Array.Empty<Type>();

    public Dictionary<Var, IValue> FeedDict => new()
     {
         { _input, Normal(DataTypes.Float32, 0, 1, 1, _input.CheckedShape.ToValueArray()).Evaluate() },
     };
}

public sealed class ReverseSequenceCase : IRewriteCase
{
    private readonly Var _input;

    public ReverseSequenceCase()
    {
        _input = new Var("input", new TensorType(DataTypes.Float32, new[] { 4, 4 }));
    }

    public Function PreExpr
    {
        get
        {
            var shape = new long[] { 4, 4 };
            var input = OrtKI.Random(shape);
            var seqLens = Tensor.From<long>(new long[] { 1, 2, 3, 4 });
            var batchAxis = 1L;
            var timeAxis = 0L;
            var expr = IR.F.Tensors.ReverseSequence(input.ToTensor(), seqLens, batchAxis, timeAxis);
            return new Function(expr, new Var[] { _input });
        }
    }

    public IEnumerable<Type> Rules { get; } = Array.Empty<Type>();

    public Dictionary<Var, IValue> FeedDict => new()
     {
         { _input, Normal(DataTypes.Float32, 0, 1, 1, _input.CheckedShape.ToValueArray()).Evaluate() },
     };
}

public sealed class WhereCase : IRewriteCase
{
    private readonly Var _input;

    public WhereCase()
    {
        _input = new Var("input", new TensorType(DataTypes.Float32, new[] { 2, 2 }));
    }

    public Function PreExpr
    {
        get
        {
            var shape = new long[] { 2, 2 };
            var con = new Tensor<bool>(new[] { true, false, true, true }, new[] { 2, 2 });
            var x = OrtKI.Random(shape);
            var y = OrtKI.Random(shape);
            var expr = IR.F.Tensors.Where(con, x.ToTensor(), y.ToTensor());
            return new Function(expr, new Var[] { _input });
        }
    }

    public IEnumerable<Type> Rules { get; } = Array.Empty<Type>();

    public Dictionary<Var, IValue> FeedDict => new()
     {
         { _input, Normal(DataTypes.Float32, 0, 1, 1, _input.CheckedShape.ToValueArray()).Evaluate() },
     };
}

public sealed class RangeCase : IRewriteCase
{
    private readonly Var _input;

    public RangeCase()
    {
        _input = new Var("input", new TensorType(DataTypes.Float32, new[] { 1, 3, 4 }));
    }

    public Function PreExpr
    {
        get
        {
            var begin = 0F;
            var end = 100F;
            var step = 2F;
            var expr = IR.F.Tensors.Range(begin, end, step);
            return new Function(expr, new Var[] { _input });
        }
    }

    public IEnumerable<Type> Rules { get; } = Array.Empty<Type>();

    public Dictionary<Var, IValue> FeedDict => new()
     {
         { _input, Normal(DataTypes.Float32, 0, 1, 1, _input.CheckedShape.ToValueArray()).Evaluate() },
     };
}

public sealed class SizeOfCase : IRewriteCase
{
    private readonly Var _input;

    public SizeOfCase()
    {
        _input = new Var("input", new TensorType(DataTypes.Float32, new[] { 1, 3, 16, 16 }));
    }

    public Function PreExpr
    {
        get
        {
            _ = new Shape(new[] { 1, 3, 16, 16 });
            var input = OrtKI.Random(1, 3, 16, 16).ToTensor();
            var expr = IR.F.Tensors.SizeOf(input);
            return new Function(expr, new Var[] { _input });
        }
    }

    public IEnumerable<Type> Rules { get; } = Array.Empty<Type>();

    public Dictionary<Var, IValue> FeedDict => new()
     {
         { _input, Normal(DataTypes.Float32, 0, 1, 1, _input.CheckedShape.ToValueArray()).Evaluate() },
     };
}

public sealed class BatchToSpaceCase : IRewriteCase
{
    private readonly Var _input;

    public BatchToSpaceCase()
    {
        _input = new Var("input", new TensorType(DataTypes.Float32, new[] { 4, 1, 2, 2 }));
    }

    public Function PreExpr
    {
        get
        {
            var a = new float[] { 1, 3, 9, 11, 2, 4, 10, 12, 5, 7, 13, 15, 6, 8, 14, 16 };
            var input = Tensor.From(a, new[] { 4, 1, 2, 2 });
            var shape = new long[] { 2, 2 };
            _ = new float[] { 1, 2, 3, 4, 5, 6, 7, 8, 9, 10, 11, 12, 13, 14, 15, 16 };
            var crops = new long[] { 0, 0, 0, 0 };
            var expr = IR.F.NN.BatchToSpace(
                input,
                Tensor.From(shape, new[] { 2 }),
                Tensor.From(crops, new[] { 2, 2 }));
            return new Function(expr, new Var[] { _input });
        }
    }

    public IEnumerable<Type> Rules { get; } = Array.Empty<Type>();

    public Dictionary<Var, IValue> FeedDict => new()
     {
         { _input, Normal(DataTypes.Float32, 0, 1, 1, _input.CheckedShape.ToValueArray()).Evaluate() },
     };
}

public sealed class L2NormalizationCase : IRewriteCase
{
    private readonly Var _input;

    public L2NormalizationCase()
    {
        _input = new Var("input", new TensorType(DataTypes.Float32, new[] { 1 }));
    }

    public Function PreExpr
    {
        get
        {
            var a = new float[] { 0F, 2F, 3F, 2F, 2F, 2F };
            _ = new float[] { 0F, 0.4F, 0.6F, 0.4F, 0.4F, 0.4F };
            var input = Tensor.From(a, new[] { 6 });
            var expr = IR.F.NN.L2Normalization(input);
            return new Function(expr, new Var[] { _input });
        }
    }

    public IEnumerable<Type> Rules { get; } = Array.Empty<Type>();

    public Dictionary<Var, IValue> FeedDict => new()
     {
         { _input, Normal(DataTypes.Float32, 0, 1, 1, _input.CheckedShape.ToValueArray()).Evaluate() },
     };
}

public sealed class OneHotCase : IRewriteCase
{
    private readonly Var _input;

    public OneHotCase()
    {
        _input = new Var("input", new TensorType(DataTypes.Float32, new[] { 4 }));
    }

    public Function PreExpr
    {
        get
        {
            var a = new int[] { 1, 2, 0, 3 };
            var indices = Tensor.From(a, new[] { 4 });
            var depth = 5;
            var values = Tensor.From(new int[] { 0, 1 }, new Shape(new[] { 2 }));
            var axis = 0L;
            var expr = IR.F.NN.OneHot(OneHotMode.Normal, indices, depth, values, axis);
            return new Function(expr, new Var[] { _input });
        }
    }

    public IEnumerable<Type> Rules { get; } = Array.Empty<Type>();

    public Dictionary<Var, IValue> FeedDict => new()
     {
         { _input, Normal(DataTypes.Float32, 0, 1, 1, _input.CheckedShape.ToValueArray()).Evaluate() },
     };
}

public sealed class CeluCase : IRewriteCase
{
    private readonly Var _input;

    public CeluCase()
    {
        _input = new Var("input", new TensorType(DataTypes.Float32, new[] { 1, 3, 16, 16 }));
    }

    public Function PreExpr
    {
        get
        {
            var input = OrtKI.Random(new long[] { 1, 3, 16, 16 });
            var alpha = 0.8F;
            var expr = IR.F.NN.Celu(input.ToTensor(), alpha);
            return new Function(expr, new Var[] { _input });
        }
    }

    public IEnumerable<Type> Rules { get; } = Array.Empty<Type>();

    public Dictionary<Var, IValue> FeedDict => new()
     {
         { _input, Normal(DataTypes.Float32, 0, 1, 1, _input.CheckedShape.ToValueArray()).Evaluate() },
     };
}

public sealed class EluCase : IRewriteCase
{
    private readonly Var _input;

    public EluCase()
    {
        _input = new Var("input", new TensorType(DataTypes.Float32, new[] { 1, 3, 16, 16 }));
    }

    public Function PreExpr
    {
        get
        {
            var input = OrtKI.Random(new long[] { 1, 3, 16, 16 });
            var alpha = 0.8F;
            var expr = IR.F.NN.Elu(input.ToTensor(), alpha);
            return new Function(expr, new Var[] { _input });
        }
    }

    public IEnumerable<Type> Rules { get; } = Array.Empty<Type>();

    public Dictionary<Var, IValue> FeedDict => new()
     {
         { _input, Normal(DataTypes.Float32, 0, 1, 1, _input.CheckedShape.ToValueArray()).Evaluate() },
     };
}

public sealed class SeluCase : IRewriteCase
{
    private readonly Var _input;

    public SeluCase()
    {
        _input = new Var("input", new TensorType(DataTypes.Float32, new[] { 1, 3, 16, 16 }));
    }

    public Function PreExpr
    {
        get
        {
            var input = OrtKI.Random(new long[] { 1, 3, 16, 16 });
            var alpha = 1.2F;
            var gamma = 1.3F;
            var expr = IR.F.NN.Selu(input.ToTensor(), alpha, gamma);
            return new Function(expr, _input);
        }
    }

    public IEnumerable<Type> Rules { get; } = Array.Empty<Type>();

    public Dictionary<Var, IValue> FeedDict => new()
     {
         { _input, Normal(DataTypes.Float32, 0, 1, 1, _input.CheckedShape.ToValueArray()).Evaluate() },
     };
}

public sealed class HardmaxCase : IRewriteCase
{
    private readonly Var _input;

    public HardmaxCase()
    {
        _input = new Var("input", new TensorType(DataTypes.Float32, new[] { 1, 3, 16, 16 }));
    }

    public Function PreExpr
    {
        get
        {
            var ortTensor = OrtKI.Random(new long[] { 1, 3, 16, 16 });
            var nncaseTensor = ortTensor.ToTensor();
            var expr = IR.F.NN.Hardmax(nncaseTensor, -1L);
            return new Function(expr, new Var[] { _input });
        }
    }

    public IEnumerable<Type> Rules { get; } = Array.Empty<Type>();

    public Dictionary<Var, IValue> FeedDict => new()
     {
         { _input, Normal(DataTypes.Float32, 0, 1, 1, _input.CheckedShape.ToValueArray()).Evaluate() },
     };
}

public sealed class HardSigmoidCase : IRewriteCase
{
    private readonly Var _input;

    public HardSigmoidCase()
    {
        _input = new Var("input", new TensorType(DataTypes.Float32, new[] { 1, 3, 16, 16 }));
    }

    public Function PreExpr
    {
        get
        {
            var input = OrtKI.Random(new long[] { 1, 3, 16, 16 });
            var alpha = 1.2F;
            var gamma = 1.3F;
            var expr = IR.F.NN.HardSigmoid(input.ToTensor(), alpha, gamma);
            return new Function(expr, new Var[] { _input });
        }
    }

    public IEnumerable<Type> Rules { get; } = Array.Empty<Type>();

    public Dictionary<Var, IValue> FeedDict => new()
     {
         { _input, Normal(DataTypes.Float32, 0, 1, 1, _input.CheckedShape.ToValueArray()).Evaluate() },
     };
}

public sealed class ReduceArgCase : IRewriteCase
{
    private readonly Var _input;

    public ReduceArgCase()
    {
        _input = new Var("input", new TensorType(DataTypes.Float32, new[] { 1 }));
    }

    public Function PreExpr
    {
        get
        {
            long axis = 0L;
            long select_last_idx = 0L;
            var a = new float[] { 1, 2, 3, 4, 5, 6, 7, 8 };
            var result = new int[] { 5, 6, 7, 8 };
            var expr_a = Tensor.From(a, new[] { 2, 4 });
            _ = Tensor.From(result, new[] { 1, 4 }).ToOrtTensor();
            var expr = IR.F.Tensors.ReduceArg(ReduceArgOp.ArgMax, DataTypes.Int64, expr_a, axis, 0L, select_last_idx);
            return new Function(expr, new Var[] { _input });
        }
    }

    public IEnumerable<Type> Rules { get; } = Array.Empty<Type>();

    public Dictionary<Var, IValue> FeedDict => new()
     {
         { _input, Normal(DataTypes.Float32, 0, 1, 1, _input.CheckedShape.ToValueArray()).Evaluate() },
     };
}

public sealed class NormalLikeCase : IRewriteCase
{
    private readonly Var _input;

    public NormalLikeCase()
    {
        _input = new Var("input", new TensorType(DataTypes.Float32, new[] { 1, 3, 16, 16 }));
    }

    public Function PreExpr
    {
        get
        {
            var mean = 0.5F;
            var scale = 1F;
            var seed = 1F;
            var shape = new long[] { 1, 3, 16, 16 };
            var input = OrtKISharp.Tensor.Empty(shape);
            var expr = IR.F.Random.NormalLike(DataTypes.Float32, input.ToTensor(), mean, scale, seed);
            return new Function(expr, new Var[] { _input });
        }
    }

    public IEnumerable<Type> Rules { get; } = Array.Empty<Type>();

    public Dictionary<Var, IValue> FeedDict => new()
     {
         { _input, Normal(DataTypes.Float32, 0, 1, 1, _input.CheckedShape.ToValueArray()).Evaluate() },
     };
}

public sealed class UniformLikeCase : IRewriteCase
{
    private readonly Var _input;

    public UniformLikeCase()
    {
        _input = new Var("input", new TensorType(DataTypes.Float32, new[] { 1, 3, 16, 16 }));
    }

    public Function PreExpr
    {
        get
        {
            var high = 1F;
            var low = 0F;
            var seed = 1F;
            var shape = new long[] { 1, 3, 16, 16 };
            var input = OrtKISharp.Tensor.Empty(shape);
            var expr = IR.F.Random.UniformLike(DataTypes.Float32, input.ToTensor(), high, low, seed);
            return new Function(expr, new Var[] { _input });
        }
    }

    public IEnumerable<Type> Rules { get; } = Array.Empty<Type>();

    public Dictionary<Var, IValue> FeedDict => new()
     {
         { _input, Normal(DataTypes.Float32, 0, 1, 1, _input.CheckedShape.ToValueArray()).Evaluate() },
     };
}

public sealed class UniformCase : IRewriteCase
{
    private readonly Var _input;

    public UniformCase()
    {
        _input = new Var("input", new TensorType(DataTypes.Float32, new[] { 1, 3, 16, 16 }));
    }

    public Function PreExpr
    {
        get
        {
            var high = 1F;
            var low = 0F;
            var seed = 1F;
            var shape = new long[] { 1, 3, 16, 16 };
            var expr = IR.F.Random.Uniform(DataTypes.Float32, high, low, seed, shape);
            return new Function(expr, new Var[] { _input });
        }
    }

    public IEnumerable<Type> Rules { get; } = Array.Empty<Type>();

    public Dictionary<Var, IValue> FeedDict => new()
     {
         { _input, Normal(DataTypes.Float32, 0, 1, 1, _input.CheckedShape.ToValueArray()).Evaluate() },
     };
}

public sealed class ResizeImageCase : IRewriteCase
{
    private readonly Var _input;

    public ResizeImageCase()
    {
        _input = new Var("input", new TensorType(DataTypes.Float32, new[] { 1, 3, 224, 224 }));
    }

    public Function PreExpr
    {
        get
        {
            var input = OrtKI.Random(1, 3, 224, 224).ToTensor();
            var expr = IR.F.Imaging.ResizeImage(ImageResizeMode.Bilinear, input, Array.Empty<int>(), new[] { 1, 3, 112, 112 }, isTFResize: true);
            return new Function(expr, new Var[] { _input });
        }
    }

    public IEnumerable<Type> Rules { get; } = Array.Empty<Type>();

    public Dictionary<Var, IValue> FeedDict => new()
     {
         { _input, Normal(DataTypes.Float32, 0, 1, 1, _input.CheckedShape.ToValueArray()).Evaluate() },
     };
}

public sealed class ProdCase : IRewriteCase
{
    private readonly Var _input;

    public ProdCase()
    {
        _input = new Var("input", new TensorType(DataTypes.Int32, new[] { 1, 2, 3, 4 }));
    }

    public Function PreExpr
    {
        get
        {
            var input = Tensor.From<int>(new[] { 1, 2, 3, 4 });
            var expr = Tensors.Prod(input);
            return new Function(expr, new Var[] { _input });
        }
    }

    public IEnumerable<Type> Rules { get; } = Array.Empty<Type>();

    public Dictionary<Var, IValue> FeedDict => new()
    {
        { _input, Normal(DataTypes.Int32, 0, 1, 1, _input.CheckedShape.ToValueArray()).Evaluate() },
    };
}

public sealed class PReluTransposeCase : IRewriteCase
{
    public PReluTransposeCase()
    {
        var input = new Var("input", new TensorType(DataTypes.Float32, new[] { 1, 33, 65, 1 }));
        {
            var v0 = Transpose(input, new[] { 0, 3, 1, 2 }); // f32[1,1,33,65]
            var v1 = IR.F.NN.Conv2D(v0, IR.F.Random.Normal(new[] { 8, 1, 3, 3 }).Evaluate().AsTensor(), new[] { 0f, 0f, 0f, 0f, 0f, 0f, 0f, 0f }, new[] { 1, 1 }, new[,] { { 1, 1 }, { 1, 1 } }, new[] { 1, 1 }, PadMode.Constant, 1, new[] { -float.PositiveInfinity, float.PositiveInfinity }); // f32[1,8,33,65]
            var v2 = Transpose(v1, new[] { 0, 2, 3, 1 }); // f32[1,33,65,8]
            var v3 = PRelu(v2, Tensor.From(new[] { -0.12399824f, -0.03634571f, 0.5353417f, -0.67039806f, 0.91027457f, -1.0752988f, 0.55657554f, -1.1045103f }, new[] { 1, 1, 8 })); // f32[1,33,65,8]
            PreExpr = new Function(v3, new[] { input });
        }

        FeedDict = new() { { input, IR.F.Random.Normal(new[] { 1, 33, 65, 1 }).Evaluate() } };
    }

    public Function PreExpr { get; }

    public IEnumerable<Type> Rules => new[] {
        typeof(CombineTransposeActivations),
        typeof(CombineActivationsTranspose),
        typeof(TransposeToReshape),
        typeof(ReshapeToTranspose),
        typeof(FoldNopTranspose),
        typeof(FoldNopReshape),
    };

    public Dictionary<Var, IValue> FeedDict { get; }
}

<<<<<<< HEAD
public sealed class ReshapeTransposeReshapeCase : IRewriteCase
{
    public ReshapeTransposeReshapeCase()
    {
        var input = new Var("input", new TensorType(DataTypes.Float32, new[] { 1, 77, 768 }));
        {
            var v0 = Reshape(input, new[] { 1, 77, 12, 64 });
            var v2 = Transpose(v0, new[] { 0, 2, 1, 3 });
            var v3 = Reshape(v2, new[] { 12, 77, 64 });
            PreExpr = new Function(v3, new[] { input });
        }

        FeedDict = new() { { input, IR.F.Random.Normal(new[] { 1, 77, 768 }).Evaluate() } };
=======
/// <summary>
/// egraph extract bad case.
/// </summary>
public sealed class FoldReshapeWithBranch : IRewriteCase
{
    public FoldReshapeWithBranch()
    {
        var v1070 = new Var(new TensorType(DataTypes.Float32, new[] { 1, 1, 2, 8400 }));
        {
            var v1071 = Unary(UnaryOp.Cos, v1070); // f32[1,1,2,8400]
            var v1072 = Reshape(v1071, new[] { 1, 2, 8400 }); // f32[1,2,8400]
            var v1073 = Reshape(v1072, new[] { 1, 1, 2, 8400 }); // f32[1,1,2,8400]
            var v1078 = Unary(UnaryOp.Sin, v1073); // f32[1,1,2,8400]
            var v1079 = Reshape(v1078, new[] { 1, 2, 8400 }); // f32[1,2,8400]
            var v1080 = Sub(v1072, IR.F.Random.Normal(DataTypes.Float32, new[] { 1, 2, 8400 }).Evaluate().AsTensor()); // f32[1,2,8400]
            var v1081 = new IR.Tuple(v1079, v1080); // (f32[1,2,8400], f32[1,2,8400])
            PreExpr = new Function(v1081, new[] { v1070 });
        }

        FeedDict = new() { { v1070, IR.F.Random.Normal(new[] { 1, 1, 2, 8400 }).Evaluate() } };
>>>>>>> 1300e764
    }

    public Function PreExpr { get; }

    public IEnumerable<Type> Rules => new[] {
<<<<<<< HEAD
        typeof(CombineReshapeTranspose),
=======
        typeof(FoldNopReshape),
>>>>>>> 1300e764
        typeof(FoldTwoReshapes),
    };

    public Dictionary<Var, IValue> FeedDict { get; }
<<<<<<< HEAD
}

public sealed class ReshapeBinaryConstReshapeCase : IRewriteCase
{
    public ReshapeBinaryConstReshapeCase()
    {
        var v9 = new Var("v9", new TensorType(DataTypes.Float32, new[] { 12, 77, 77 }));
        {
            var v10 = Reshape(v9, new[] { 1, 12, 77, 77 }); // f32[1,12,77,77]
            var v11 = IR.F.Math.Add(v10, IR.F.Random.Normal(new[] { 1, 1, 77, 77 }).Evaluate().AsTensor()); // f32[1,12,77,77]
            var v12 = Reshape(v11, new[] { 12, 77, 77 }); // f32[12,77,77]

            PreExpr = new Function(v12, new[] { v9 });
        }

        FeedDict = new() { { v9, IR.F.Random.Normal(new[] { 12, 77, 77 }).Evaluate() } };
    }

    public Function PreExpr { get; }

    public IEnumerable<Type> Rules => new[] {
        typeof(FoldReshapeBinaryConstReshape),
    };

    public Dictionary<Var, IValue> FeedDict { get; }
=======
>>>>>>> 1300e764
}<|MERGE_RESOLUTION|>--- conflicted
+++ resolved
@@ -2875,21 +2875,6 @@
     public Dictionary<Var, IValue> FeedDict { get; }
 }
 
-<<<<<<< HEAD
-public sealed class ReshapeTransposeReshapeCase : IRewriteCase
-{
-    public ReshapeTransposeReshapeCase()
-    {
-        var input = new Var("input", new TensorType(DataTypes.Float32, new[] { 1, 77, 768 }));
-        {
-            var v0 = Reshape(input, new[] { 1, 77, 12, 64 });
-            var v2 = Transpose(v0, new[] { 0, 2, 1, 3 });
-            var v3 = Reshape(v2, new[] { 12, 77, 64 });
-            PreExpr = new Function(v3, new[] { input });
-        }
-
-        FeedDict = new() { { input, IR.F.Random.Normal(new[] { 1, 77, 768 }).Evaluate() } };
-=======
 /// <summary>
 /// egraph extract bad case.
 /// </summary>
@@ -2910,22 +2895,41 @@
         }
 
         FeedDict = new() { { v1070, IR.F.Random.Normal(new[] { 1, 1, 2, 8400 }).Evaluate() } };
->>>>>>> 1300e764
     }
 
     public Function PreExpr { get; }
 
     public IEnumerable<Type> Rules => new[] {
-<<<<<<< HEAD
+        typeof(FoldNopReshape),
+        typeof(FoldTwoReshapes),
+    };
+
+    public Dictionary<Var, IValue> FeedDict { get; }
+}
+
+public sealed class ReshapeTransposeReshapeCase : IRewriteCase
+{
+    public ReshapeTransposeReshapeCase()
+    {
+        var input = new Var("input", new TensorType(DataTypes.Float32, new[] { 1, 77, 768 }));
+        {
+            var v0 = Reshape(input, new[] { 1, 77, 12, 64 });
+            var v2 = Transpose(v0, new[] { 0, 2, 1, 3 });
+            var v3 = Reshape(v2, new[] { 12, 77, 64 });
+            PreExpr = new Function(v3, new[] { input });
+        }
+
+        FeedDict = new() { { input, IR.F.Random.Normal(new[] { 1, 77, 768 }).Evaluate() } };
+    }
+
+    public Function PreExpr { get; }
+
+    public IEnumerable<Type> Rules => new[] {
         typeof(CombineReshapeTranspose),
-=======
-        typeof(FoldNopReshape),
->>>>>>> 1300e764
         typeof(FoldTwoReshapes),
     };
 
     public Dictionary<Var, IValue> FeedDict { get; }
-<<<<<<< HEAD
 }
 
 public sealed class ReshapeBinaryConstReshapeCase : IRewriteCase
@@ -2951,6 +2955,4 @@
     };
 
     public Dictionary<Var, IValue> FeedDict { get; }
-=======
->>>>>>> 1300e764
 }