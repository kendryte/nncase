﻿// Copyright (c) Canaan Inc. All rights reserved.
// Licensed under the Apache license. See LICENSE file in the project root for full license information.

using System;
using System.Collections.Generic;
using System.Collections.Immutable;
using System.IO;
using System.Linq;
using Nncase.CostModel;
using Nncase.IR;
using Nncase.Passes;
using Nncase.Passes.Mutators;
using Nncase.PatternMatch;
using Xunit;
using static Nncase.IR.F.Tensors;
using static Nncase.PatternMatch.Utility;

namespace Nncase.Tests.ReWrite.FusionTest;

public interface IDataFlowFusionCase
{
    int FinalFusionCount { get; }

    Expr BuildBody(Var input);
}

public interface IDataFlowFusionCaseTwoStage : IDataFlowFusionCase
{
    int MidFusionCount { get; }
}

internal static class FusionBuilder
{
    private static int _count;

    public static Fusion MakeConv2DFusion(bool mask)
    {
        var fusion_1_input = new Var($"fusion_{_count}_input", new TensorType(DataTypes.Float32, new int[] { 1, 3, 224, 224 }));
        var weights = IR.F.Random.Normal(DataTypes.Float32, 0, 1, _count, new[] { 3, 3, 1, 1 }).Evaluate().AsTensor();
        var bias = IR.F.Random.Normal(DataTypes.Float32, 0, 1, _count, new[] { 3 }).Evaluate().AsTensor();
        var fusion_1 = new Fusion(
            $"fusion_{_count}_{mask}",
            Callable.StackVMModuleKind,
            IR.F.NN.Conv2D(
                fusion_1_input,
                weights,
                bias,
                new[] { 1, 1 },
                new[,]
                {
                    { 0, 0 },
                    { 0, 0 },
                },
                new[] { 1, 1 },
                PadMode.Constant,
                1),
            new[] { fusion_1_input });
        _count++;
        return fusion_1;
    }

    public static Fusion MakeBinaryFusion(BinaryOp binaryOp, bool mask)
    {
        var fusion_2_input = new Var[] { new($"fusion_{_count}_input_lhs", new TensorType(DataTypes.Float32, new int[] { 1, 3, 224, 224 })), new($"fusion_{_count}_input_rhs", new TensorType(DataTypes.Float32, new int[] { 1, 3, 224, 224 })) };
        var fusion_2 = new Fusion($"fusion_{_count}_{mask}", Callable.StackVMModuleKind, IR.F.Math.Binary(binaryOp, fusion_2_input[0], fusion_2_input[1]), fusion_2_input);
        _count++;
        return fusion_2;
    }

    public static Call MakeMultiSingleCall(Expr input, bool[] masks)
    {
        var last_output = input;
        foreach (var mask in masks)
        {
            last_output = new Call(MakeConv2DFusion(mask), last_output);
        }

        return (Call)last_output;
    }
}

/// <summary>
/// cycle type 0:
///  x = fusion1(input)
///  y = fusion2(x)        =>
///  z = fusion3(y)          z = fusion3_2_1(input).
/// </summary>
internal class DataFlowType0FusionCase : IDataFlowFusionCase
{
    public int FinalFusionCount => 1;

    public static Expr BuildBodyCore(Expr input)
    {
        var v_0 = new Call(FusionBuilder.MakeConv2DFusion(true), input);
        var v_1 = new Call(FusionBuilder.MakeConv2DFusion(true), v_0);
        var v_2 = new Call(FusionBuilder.MakeConv2DFusion(true), v_1);
        return v_2;
    }

    public Expr BuildBody(Var input)
    {
        return BuildBodyCore(input);
    }
}

/// <summary>
/// cycle type 0:
///  v0 = fusion1(input)
///  v1 = fusion2(v0)        =>
///  v2 = fusion3(v1)            v2 = fusion3_2_1(input)
///  v3 = fusion4(v2)            v3 = fusion4(v2)
///  v4 = fusion5(v3)            v4 = fusion5(v3).
/// </summary>
internal class DataFlowType0NotFusionCase : IDataFlowFusionCase
{
    public int FinalFusionCount => 3;

    public static Expr BuildBodyCore(Expr input)
    {
        var v_0 = new Call(FusionBuilder.MakeConv2DFusion(true), input);
        var v_1 = new Call(FusionBuilder.MakeConv2DFusion(true), v_0);
        var v_2 = new Call(FusionBuilder.MakeConv2DFusion(true), v_1);
        var v_3 = new Call(FusionBuilder.MakeConv2DFusion(false), v_2);
        var v_4 = new Call(FusionBuilder.MakeConv2DFusion(true), v_3);
        return v_4;
    }

    public Expr BuildBody(Var input)
    {
        return BuildBodyCore(input);
    }
}

/// <summary>
/// cycle type 1:
///             input
///            /    \
///         /         \
///        |      y = fusion2(input)
///         \        /
///          \     /
///     fusion3(x,y).
/// </summary>
internal class DataFlowType1FusionCaseRight : IDataFlowFusionCase
{
    public int FinalFusionCount => 1;

    public static Expr BuildBodyCore(Expr input, bool left)
    {
        var v_0 = new Call(FusionBuilder.MakeConv2DFusion(true), input);
        var fusion_3 = FusionBuilder.MakeBinaryFusion(BinaryOp.Add, true);
        if (left)
        {
            return new Call(fusion_3, new[] { v_0, input }); // 1,3,224,224
        }

        return new Call(fusion_3, new[] { input, v_0 }); // 1,3,224,224
    }

    public Expr BuildBody(Var input)
    {
        return BuildBodyCore(input, false);
    }
}

internal sealed class DataFlowType1FusionCaseLeft : DataFlowType1FusionCaseRight
{
    public new Expr BuildBody(Var input)
    {
        return BuildBodyCore(input, true);
    }
}

/// <summary>
/// cycle type 2:
///             input
///            /    \
///         /         \
///        |      v0 = fusion1(input)
///        |      v1 = fusion2(v0)
///        |      v2 = fusion3(v1)
///         \        /
///          \     /
///     fusion3(input,v2)            =>         fusion?(input).
/// </summary>
internal class DataFlowType2FusionCaseLeft : IDataFlowFusionCase
{
    public int FinalFusionCount => 1;

    public static Expr BuildBodyCore(Expr input, bool left)
    {
        var v_0 = new Call(FusionBuilder.MakeConv2DFusion(true), input);
        var v_1 = new Call(FusionBuilder.MakeConv2DFusion(true), v_0);
        var v_2 = new Call(FusionBuilder.MakeConv2DFusion(true), v_1);

        var fusion_3 = FusionBuilder.MakeBinaryFusion(BinaryOp.Add, true);
        if (left)
        {
            return new Call(fusion_3, new[] { v_2, input }); // 1,3,224,224
        }

        return new Call(fusion_3, new[] { input, v_2 }); // 1,3,224,224
    }

    public Expr BuildBody(Var input)
    {
        return BuildBodyCore(input, true);
    }
}

internal sealed class DataFlowType2FusionCaseRight : DataFlowType2FusionCaseLeft
{
    public new Expr BuildBody(Var input)
    {
        return BuildBodyCore(input, false);
    }
}

/// <summary>
/// cycle type 3:
///             input                                      input
///            /    \                                     /    \
///         /         \                                /         \
///        |      v0 = fusion1(input)                 |           |
///        |      v1 = fusion2(v0)                    |      v1 = fusion2_1(input)
///        |      v2 = fusion3(v1)                    |      v2 = fusion3(v1)
///         \        /                                 \        /
///          \     /                                    \     /
///     fusion3(input,v2)            =>              fusion3(input,v2).
/// </summary>
internal class DataFlowType3FusionCaseLeft : IDataFlowFusionCase
{
    public int FinalFusionCount => 3;

    public static Expr BuildBodyCore(Expr input, bool left)
    {
        var v_0 = new Call(FusionBuilder.MakeConv2DFusion(true), input);
        var v_1 = new Call(FusionBuilder.MakeConv2DFusion(true), v_0);
        var v_2 = new Call(FusionBuilder.MakeConv2DFusion(false), v_1);

        var fusion_3 = FusionBuilder.MakeBinaryFusion(BinaryOp.Add, true);
        if (left)
        {
            return new Call(fusion_3, new[] { v_2, input }); // 1,3,224,224
        }

        return new Call(fusion_3, new[] { input, v_2 }); // 1,3,224,224
    }

    public Expr BuildBody(Var input)
    {
        return BuildBodyCore(input, true);
    }
}

internal sealed class DataFlowType3FusionCaseRight : DataFlowType3FusionCaseLeft
{
    public new Expr BuildBody(Var input)
    {
        return BuildBodyCore(input, false);
    }
}

/// <summary>
/// cycle type 3:
///             input                                      input
///            /    \                                     /    \
///         /         \                                /         \
///        |      v0 = fusion1(input)                 |      v1 = fusion2_1(input)
///        |      v1 = fusion2(v0)                    |           |
///        |      v2 = fusion3(v1)                    |      v2 = fusion3(v1)
///        |      v3 = fusion4(v2)                    |           |
///        |      v4 = fusion5(v3)                    |          |
///         \        /                                 \        /
///          \     /                                    \     /
///     fusion6(input,v4)            =>              fusion6_5_4(input,v2).
/// </summary>
internal class DataFlowType4FusionCaseLeft : IDataFlowFusionCase
{
    public int FinalFusionCount => 3;

    public static Expr BuildBodyCore(Expr input, bool left)
    {
        var v_0 = new Call(FusionBuilder.MakeConv2DFusion(true), input);
        var v_1 = new Call(FusionBuilder.MakeConv2DFusion(true), v_0);
        var v_2 = new Call(FusionBuilder.MakeConv2DFusion(false), v_1);
        var v_3 = new Call(FusionBuilder.MakeConv2DFusion(true), v_2);
        var v_4 = new Call(FusionBuilder.MakeConv2DFusion(true), v_3);

        var fusion_3 = FusionBuilder.MakeBinaryFusion(BinaryOp.Add, true);
        if (left)
        {
            return new Call(fusion_3, new[] { v_4, input }); // 1,3,224,224
        }

        return new Call(fusion_3, new[] { input, v_4 }); // 1,3,224,224
    }

    public Expr BuildBody(Var input)
    {
        return BuildBodyCore(input, true);
    }
}

internal sealed class DataFlowType4FusionCaseRight : DataFlowType4FusionCaseLeft
{
    public new Expr BuildBody(Var input)
    {
        return BuildBodyCore(input, false);
    }
}

/// <summary>
/// cycle type 5 = type 2 + fusion:
///             input
///            /    \
///         /         \
///        |      v0 = fusion1(input)
///        |      v1 = fusion2(v0)
///        |      v2 = fusion3(v1)
///         \        /
///          \     /
///     v3 = fusion4(input,v2)            =>       fusion?(input)
///             |
///         fusion5(v3).
/// </summary>
internal class DataFlowType5FusionCaseLeft : IDataFlowFusionCase
{
    public int FinalFusionCount => 1;

    public static Expr BuildBodyCore(Expr input, bool left)
    {
        var v3 = DataFlowType2FusionCaseLeft.BuildBodyCore(input, left);
        return new Call(FusionBuilder.MakeConv2DFusion(true), new[] { v3 }); // 1,3,224,224
    }

    public Expr BuildBody(Var input)
    {
        return BuildBodyCore(input, true);
    }
}

internal class DataFlowType5FusionCaseRight : DataFlowType5FusionCaseLeft
{
    public new Expr BuildBody(Var input)
    {
        return BuildBodyCore(input, false);
    }
}

// cycle type 6 = type 3 + fusion:
//             input                                      input
//            /    \                                     /    \
//         /         \                                /         \
//        |      v0 = fusion1(input)                 |           |
//        |      v1 = fusion2(v0)                    |      v1 = fusion2_1(input)
//        |      v2 = fusion3(v1)                    |      v2 = fusion3(v1)
//         \        /                                 \        /
//          \     /                                    \     /
//     v3 = fusion4(input,v2)            =>            fusion5_4(input,v2)
//             |
//     fusion5(input,v3)
// </summary>
internal class DataFlowType6FusionCaseLeft : IDataFlowFusionCase
{
    public int FinalFusionCount => 3;

    public static Expr BuildBodyCore(Expr input, bool left)
    {
        var v3 = DataFlowType3FusionCaseLeft.BuildBodyCore(input, left);
        return new Call(FusionBuilder.MakeConv2DFusion(true), new[] { v3 }); // 1,3,224,224
    }

    public Expr BuildBody(Var input)
    {
        return BuildBodyCore(input, true);
    }
}

internal class DataFlowType6FusionCaseRight : DataFlowType6FusionCaseLeft
{
    public new Expr BuildBody(Var input)
    {
        return BuildBodyCore(input, false);
    }
}

// input
//        v0 = fusion0(input)
//        v1 = fusion1(v0)                    v0 = fusion1_0(input)
//            /    \                               /    \
//         /         \                          /         \
//        |      v2 = fusion2(v1)             |            |
//        |      v3 = fusion3(v2)             |       v2 = fusion3_2(v1)
//        |      v4 = fusion4_f(v3)           |       v3 = fusion4_f(v2)
//         \        /                           \        /
//          \     /                              \     /
//     fusion5(input,v4)            =>          fusion9_8(v0,v3)
internal class DataFlowType6_1FusionCaseLeft : IDataFlowFusionCase
{
    public int FinalFusionCount => 4;

    public static Expr BuildBodyCore(Expr input, bool left)
    {
        var v0 = new Call(FusionBuilder.MakeConv2DFusion(true), input);
        var v1 = new Call(FusionBuilder.MakeConv2DFusion(true), v0);
        var v3 = DataFlowType3FusionCaseLeft.BuildBodyCore(v1, left);

        // return new Call(FusionBuilder.MakeConv2DFusion(true), new[] { v3 }); // 1,3,224,224
        return v3;
    }

    public Expr BuildBody(Var input)
    {
        return BuildBodyCore(input, true);
    }
}

internal class DataFlowType6_1FusionCaseRight : DataFlowType6_1FusionCaseLeft
{
    public new Expr BuildBody(Var input)
    {
        return BuildBodyCore(input, false);
    }
}

// cycle type 7 : type 5 + 6
//             input
//            /    \
//         /         \
//        |      v0 = fusion0(input)
//        |      v1 = fusion1(v0)
//        |      v2 = fusion2(v1)
//         \        /
//          \     /
//     v3 = fusion3(input,v2)          =>
//     v4 = fusion4(v3)                          v4 = fusion4_3_2_1_0(input)
//            /    \                                     /    \
//         /         \                                /         \
//        |      v5 = fusion5(v4)                    |           |
//        |      v6 = fusion6(v5)                    |      v6 = fusion6_5(v4)
//        |      v7 = fusion7_f(v6)                  |      v7 = fusion7_f(v6)
//         \        /                                 \        /
//          \     /                                    \     /
//     v9 = fusion8(v4,v7)            =>           v10 = fusion9_8(v4,v7)
//             |
//     v10 = fusion9(v9)
// </summary>
internal class DataFlowType7FusionCaseLeft : IDataFlowFusionCase
{
    public int FinalFusionCount => 4;

    public static Expr BuildBodyCore(Expr input, bool left)
    {
        var v3 = DataFlowType5FusionCaseLeft.BuildBodyCore(input, left);
        var v9 = DataFlowType6FusionCaseLeft.BuildBodyCore(v3, !left);
        return v9; // 1,3,224,224
    }

    public Expr BuildBody(Var input)
    {
        return BuildBodyCore(input, true);
    }
}

internal class DataFlowType7FusionCaseRight : DataFlowType7FusionCaseLeft
{
    public new Expr BuildBody(Var input)
    {
        return BuildBodyCore(input, false);
    }
}

/// <summary>
/// note : fusion2_4 can't fusion
///                   input
///                     |
///                 v0 = fusion0_f(input)
///                     |
///                 v1 = fusion1_f(v0)
///                     |
///                  /    \
///              /           \
///      v2 = fusion2_t(v1)    v3 = fusion3_t(v1)
///           |            \  /         |
///           |            /  \         |
///    v4 = fusion4_t(v2,v3)   v5 = fusion5_t(v2,v3)
///           |                  /
///    v6 = fusion6_f(v4)      /
///           |             /
///    v7 = fusion7_f(v6,v5)
///           |
///    v8 = fusion8_f(v7).
///
/// </summary>
internal class DataFlowType8FusionCase : IDataFlowFusionCase
{
    public int FinalFusionCount => 9;

    public static Expr BuildBodyCore(Expr input)
    {
        var v0 = new Call(FusionBuilder.MakeConv2DFusion(false), input);
        var v1 = new Call(FusionBuilder.MakeConv2DFusion(false), v0);

        var v2 = new Call(FusionBuilder.MakeConv2DFusion(true), v1);
        var v3 = new Call(FusionBuilder.MakeConv2DFusion(true), v1);

        var v4 = new Call(FusionBuilder.MakeBinaryFusion(BinaryOp.Add, true), v2, v3);
        var v5 = new Call(FusionBuilder.MakeBinaryFusion(BinaryOp.Sub, true), v2, v3);

        var v6 = new Call(FusionBuilder.MakeConv2DFusion(false), v4);

        var v7 = new Call(FusionBuilder.MakeBinaryFusion(BinaryOp.Min, false), v6, v5);
        var v8 = new Call(FusionBuilder.MakeConv2DFusion(false), v7);
        return v8;
    }

    public Expr BuildBody(Var input)
    {
        return BuildBodyCore(input);
    }
}

/// <summary>
///   input
///     |
/// v0 = fusion0(input)
///     |              \
/// v1 = fusion1(v0)   |
///         \          |
///           \       /
///        v2 = fusion2(v1,v0)
///             |            \
///        v3 = fusion3(v2)   |
///                   \       |
///                      \    |
///           v4 = fusion4(v3,v2)
///                |              \
///             v5 = fusion5(v4)   |
///                  |            /
///             v6 = fusion6(v5,v4).
/// </summary>
internal class DataFlowType9FusionCase : IDataFlowFusionCase
{
    public int FinalFusionCount => 1;

    public static Expr BuildBodyCore(Expr input, bool left)
    {
        var v0 = new Call(FusionBuilder.MakeConv2DFusion(true), input);
        var v1 = new Call(FusionBuilder.MakeConv2DFusion(true), v0);

        var v2 = new Call(FusionBuilder.MakeBinaryFusion(BinaryOp.Add, true), left ? new[] { v1, v0 } : new[] { v0, v1 });
        var v3 = new Call(FusionBuilder.MakeConv2DFusion(true), v2);

        var v4 = new Call(FusionBuilder.MakeBinaryFusion(BinaryOp.Sub, true), left ? new[] { v3, v2 } : new[] { v2, v3 });
        var v5 = new Call(FusionBuilder.MakeConv2DFusion(true), v4);
        var v6 = new Call(FusionBuilder.MakeBinaryFusion(BinaryOp.Min, true), left ? new[] { v4, v5 } : new[] { v5, v4 });
        return v6;
    }

    public Expr BuildBody(Var input)
    {
        return BuildBodyCore(input, true);
    }
}

/// <summary>
/// ShortCutFusionCase
///           x
///          /
/// v0 = fusion_0(x)      y
///          \           /
///            \       /
///     v1 = fusion_1(v0,y).
/// </summary>
internal class DataFlowType10FusionCaseLeft : IDataFlowFusionCase
{
    public int FinalFusionCount => 1;

    public static Expr BuildBodyCore(Expr inputLhs, Expr inputRhs, bool left)
    {
        var v0 = new Call(FusionBuilder.MakeConv2DFusion(true), inputLhs);
        var v1 = new Call(FusionBuilder.MakeBinaryFusion(BinaryOp.Add, true), left ? new[] { v0, inputRhs } : new[] { inputRhs, v0, });
        return v1;
    }

    public Expr BuildBody(Var input)
    {
        return BuildBodyCore(input, IR.F.Random.Normal(DataTypes.Float32, 0, 1, 0, new[] { 1, 3, 224, 224 }), true);
    }
}

/// <summary>
/// right version <see cref="DataFlowType10FusionCaseLeft"/>.
/// </summary>
internal sealed class DataFlowType10FusionCaseRight : IDataFlowFusionCase
{
    public int FinalFusionCount => 1;

    public Expr BuildBody(Var input)
    {
        return DataFlowType10FusionCaseLeft.BuildBodyCore(input, IR.F.Random.Normal(DataTypes.Float32, 0, 1, 0, new[] { 1, 3, 224, 224 }), false);
    }
}

/// <summary>
/// ShortCutFusionCase, x have one or more user
///                  x
///             /        \
///          /             \
/// v2 = fusion_2_f(x)   v0 = fusion_0(x)   y
///         |               \             /
///         |               \           /
///         |       v1 = fusion_1(v0,y).
///           \         /
///             \     /
///           fusion_3_f(v3,v1).
/// </summary>
internal class DataFlowType10_1FusionCaseLeft : IDataFlowFusionCase
{
    public int FinalFusionCount => 3;

    public static Expr BuildBodyCore(Expr inputLhs, Expr inputRhs, bool left)
    {
        var v0 = new Call(FusionBuilder.MakeConv2DFusion(true), inputLhs);
        var v1 = new Call(FusionBuilder.MakeBinaryFusion(BinaryOp.Add, true), left ? new[] { v0, inputRhs } : new[] { inputRhs, v0, });
        var v2 = new Call(FusionBuilder.MakeConv2DFusion(false), inputLhs);
        var v4 = new Call(FusionBuilder.MakeBinaryFusion(BinaryOp.Sub, false), left ? new[] { v2, v1 } : new[] { v1, v2 });
        return v4;
    }

    public Expr BuildBody(Var input)
    {
        return BuildBodyCore(input, IR.F.Random.Normal(DataTypes.Float32, 0, 1, 0, new[] { 1, 3, 224, 224 }), true);
    }
}

/// <summary>
/// right version <see cref="DataFlowType10FusionCaseLeft"/>.
/// </summary>
internal sealed class DataFlowType10_1FusionCaseRight : IDataFlowFusionCase
{
    public int FinalFusionCount => 3;

    public Expr BuildBody(Var input)
    {
        return DataFlowType10_1FusionCaseLeft.BuildBodyCore(input, IR.F.Random.Normal(DataTypes.Float32, 0, 1, 0, new[] { 1, 3, 224, 224 }), false);
    }
}

/// <summary>
/// ShortCutFusionCase
///                x
///              /    \
/// v0 = fusion_0(x)    \
///          \           |
///            \         /
///     v1 = fusion_1(v0,x).
/// </summary>
internal class DataFlowType11FusionCaseLeft : IDataFlowFusionCase
{
    public int FinalFusionCount => 1;

    public static Expr BuildBodyCore(Expr input, bool left)
    {
        var v0 = new Call(FusionBuilder.MakeConv2DFusion(true), input);
        var v1 = new Call(FusionBuilder.MakeBinaryFusion(BinaryOp.Add, true), left ? new[] { v0, input } : new[] { input, v0, });
        return v1;
    }

    public Expr BuildBody(Var input)
    {
        return BuildBodyCore(input, true);
    }
}

internal sealed class DataFlowType11FusionCaseRight : IDataFlowFusionCase
{
    public int FinalFusionCount => 1;

    public Expr BuildBody(Var input)
    {
        return DataFlowType11FusionCaseLeft.BuildBodyCore(input, false);
    }
}

/// <summary>
/// ShortCutFusionCase
///                            y
///           x              |   \
///          /         fusion_0() \
///          /               |     |
/// v0 = fusion_0(x)   fusion_0( ,y)
///          \           /
///            \       /
///     v1 = fusion_1(v0,y)
///               |        \
///     v2 = fusion_2(v1)   |
///               |        /
///     v3 = fusion_3(v2,v1).
/// </summary>
internal class DataFlowType12FusionCaseLeft : IDataFlowFusionCase
{
    public int FinalFusionCount => 1;

    public static Expr BuildBodyCore(Expr input, bool left)
    {
        var y = IR.F.Random.Normal(DataTypes.Float32, 0, 1, 0, new[] { 1, 3, 224, 224 });
        var inputRhs = DataFlowType11FusionCaseLeft.BuildBodyCore(y, !left);
        var v1 = DataFlowType10FusionCaseLeft.BuildBodyCore(input, inputRhs, left);
        var v2 = DataFlowType11FusionCaseLeft.BuildBodyCore(v1, !left);
        return v2;
    }

    public Expr BuildBody(Var input)
    {
        return BuildBodyCore(input, true);
    }
}

internal class DataFlowType12FusionCaseRight : IDataFlowFusionCase
{
    public int FinalFusionCount => 1;

    public Expr BuildBody(Var input)
    {
        return DataFlowType12FusionCaseLeft.BuildBodyCore(input, false);
    }
}

/// <summary>
///       x
///       |
///    v0 = fusion0(x)
///      |           |
///      |     v1 =fusion1(v0)
///    v2 = fusion2(v0,v1).
///
/// </summary>
internal class DataFlowType13FusionCaseLeft : IDataFlowFusionCase
{
    public int FinalFusionCount => 1;

    public static Expr BuildBodyCore(Expr input, bool left)
    {
        var v0 = new Call(FusionBuilder.MakeConv2DFusion(true), input);
        var v1 = new Call(FusionBuilder.MakeConv2DFusion(true), v0);
        var v2 = new Call(FusionBuilder.MakeBinaryFusion(BinaryOp.Sub, true), left ? new[] { v0, v1 } : new[] { v1, v0 });
        return v2;
    }

    public Expr BuildBody(Var input)
    {
        return BuildBodyCore(input, true);
    }
}

internal class DataFlowType13FusionCaseRight : IDataFlowFusionCase
{
    public int FinalFusionCount => 1;

    public Expr BuildBody(Var input)
    {
        return DataFlowType13FusionCaseLeft.BuildBodyCore(input, false);
    }
}

/// <summary>
///         x
///         |
///       conv2d_f
///       /  \
///       |   conv2d_f
///       |    |
///       |   conv2d_f
///       |    |
///       |   conv2d_t
///        \ /
///       add_f.
/// </summary>
internal class DataFlowType14FusionCaseLeft : IDataFlowFusionCase
{
    public int FinalFusionCount => 4;

    public static Expr BuildBodyCore(Expr input, bool left)
    {
        var v0 = new Call(FusionBuilder.MakeConv2DFusion(false), input);

        var v1 = new Call(FusionBuilder.MakeConv2DFusion(false), v0);
        var v2 = new Call(FusionBuilder.MakeConv2DFusion(false), v1);
        var v3 = new Call(FusionBuilder.MakeConv2DFusion(true), v2);

        var v4 = new Call(FusionBuilder.MakeBinaryFusion(BinaryOp.Sub, true), left ? new[] { v0, v3 } : new[] { v3, v0 });
        return v4;
    }

    public Expr BuildBody(Var input)
    {
        return BuildBodyCore(input, true);
    }
}

internal class DataFlowType14FusionCaseRight : IDataFlowFusionCase
{
    public int FinalFusionCount => 4;

    public Expr BuildBody(Var input)
    {
        return DataFlowType14FusionCaseLeft.BuildBodyCore(input, false);
    }
}

/// <summary>
///         x
///         |
///       conv2d_t
///       /  \
///       |    |
///       |   conv2d_t
///       |    |
///       |   conv2d_t
///        \ /
///       add_t.
/// </summary>
internal class DataFlowType15FusionCaseLeft : IDataFlowFusionCaseTwoStage
{
    public int FinalFusionCount => 1;

    public int MidFusionCount => 2;

    public static Expr BuildBodyCore(Expr input, bool left)
    {
        var v0 = new Call(FusionBuilder.MakeConv2DFusion(true), input);

        var v1 = new Call(FusionBuilder.MakeConv2DFusion(true), v0);
        var v2 = new Call(FusionBuilder.MakeConv2DFusion(true), v1);

        var v3 = new Call(FusionBuilder.MakeBinaryFusion(BinaryOp.Sub, true), left ? new[] { v0, v2 } : new[] { v2, v0 });
        return v3;
    }

    public Expr BuildBody(Var input)
    {
        return BuildBodyCore(input, true);
    }
}

internal class DataFlowType15FusionCaseRight : IDataFlowFusionCaseTwoStage
{
    public int FinalFusionCount => 1;

    public int MidFusionCount => 2;

    public Expr BuildBody(Var input)
    {
        return DataFlowType15FusionCaseLeft.BuildBodyCore(input, false);
    }
}

<<<<<<< HEAD
/// <summary>
///     x
///    | \
///  f(x, x).
/// </summary>
internal class DataFlowType16FusionCase : IDataFlowFusionCase
{
    public int FinalFusionCount => 1;

    public static Expr BuildBodyCore(Expr input, bool left)
    {
        var v0 = new Call(FusionBuilder.MakeConv2DFusion(true), input);

        var v3 = new Call(FusionBuilder.MakeBinaryFusion(BinaryOp.Sub, true), new[] { v0, v0 });
=======
internal class DataFlowType16FusionCase : IDataFlowFusionCaseTwoStage
{
    public int FinalFusionCount => 1;

    public int MidFusionCount => 2;

    public static Expr BuildBodyCore(Expr input, bool left)
    {
        var v0 = new Call(FusionBuilder.MakeConv2DFusion(true), input);
        var v3 = new Call(FusionBuilder.MakeBinaryFusion(BinaryOp.Mul, true), new[] { v0, v0 });
>>>>>>> ff4a6440
        return v3;
    }

    public Expr BuildBody(Var input)
    {
<<<<<<< HEAD
        return BuildBodyCore(input, true);
=======
        return BuildBodyCore(input, false);
>>>>>>> ff4a6440
    }
}<|MERGE_RESOLUTION|>--- conflicted
+++ resolved
@@ -857,22 +857,6 @@
     }
 }
 
-<<<<<<< HEAD
-/// <summary>
-///     x
-///    | \
-///  f(x, x).
-/// </summary>
-internal class DataFlowType16FusionCase : IDataFlowFusionCase
-{
-    public int FinalFusionCount => 1;
-
-    public static Expr BuildBodyCore(Expr input, bool left)
-    {
-        var v0 = new Call(FusionBuilder.MakeConv2DFusion(true), input);
-
-        var v3 = new Call(FusionBuilder.MakeBinaryFusion(BinaryOp.Sub, true), new[] { v0, v0 });
-=======
 internal class DataFlowType16FusionCase : IDataFlowFusionCaseTwoStage
 {
     public int FinalFusionCount => 1;
@@ -883,16 +867,11 @@
     {
         var v0 = new Call(FusionBuilder.MakeConv2DFusion(true), input);
         var v3 = new Call(FusionBuilder.MakeBinaryFusion(BinaryOp.Mul, true), new[] { v0, v0 });
->>>>>>> ff4a6440
         return v3;
     }
 
     public Expr BuildBody(Var input)
     {
-<<<<<<< HEAD
-        return BuildBodyCore(input, true);
-=======
         return BuildBodyCore(input, false);
->>>>>>> ff4a6440
     }
 }