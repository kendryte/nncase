--- conflicted
+++ resolved
@@ -80,11 +80,7 @@
     public async Task TestLineSmaeModuleC()
     {
         var input = new Var("input", new TensorType(DataTypes.Float32, new int[] { 1, 32, 32 }));
-<<<<<<< HEAD
-        var main = new Function("main", IR.F.Math.Abs(IR.F.CPU.Boxing(input, new DistributedType(input.CheckedTensorType, new[] { SBP.B, SBP.B, SBP.B }, new(new[] { 1 }, "t")))), input);
-=======
-        var main = new Function("main", IR.F.Math.Abs(IR.F.Distributed.Boxing(input, new DistributedType(input.CheckedTensorType, new[] { SBP.B }, new(new[] { 1 }, "t")))), input);
->>>>>>> 46b800b2
+        var main = new Function("main", IR.F.Math.Abs(IR.F.Distributed.Boxing(input, new DistributedType(input.CheckedTensorType, new[] { SBP.B, SBP.B, SBP.B }, new(new[] { 1 }, "t")))), input);
 
         Assert.True(CompilerServices.InferenceType(main));
 
@@ -120,13 +116,8 @@
     {
         var ttype = new TensorType(DataTypes.Float32, new int[] { 1, 32, 32 });
         var input = new Var("input", ttype);
-<<<<<<< HEAD
-        var unary = IR.F.CPU.Boxing(input, new DistributedType(ttype, new[] { SBP.B, SBP.B, SBP.B }, new(new[] { 1 }, "b")));
+        var unary = IR.F.Distributed.Boxing(input, new DistributedType(ttype, new[] { SBP.B, SBP.B, SBP.B }, new(new[] { 1 }, "b")));
         var main = new Function("main", IR.F.Math.Abs(IR.F.CPU.Boxing(unary, ttype)), input);
-=======
-        var unary = IR.F.Distributed.Boxing(input, new DistributedType(ttype, new[] { SBP.B }, new(new[] { 1 }, "b")));
-        var main = new Function("main", IR.F.Math.Abs(IR.F.Distributed.Boxing(unary, ttype)), input);
->>>>>>> 46b800b2
 
         Assert.True(CompilerServices.InferenceType(main));
 
@@ -162,13 +153,8 @@
     {
         var ttype = new TensorType(DataTypes.Float32, new int[] { 1, 32, 32 });
         var input = new Var("input", ttype);
-<<<<<<< HEAD
-        var unary = IR.F.CPU.Boxing(IR.F.Math.Abs(input), new DistributedType(ttype, new[] { SBP.B, SBP.B, SBP.B }, new(new[] { 1 }, "b")));
+        var unary = IR.F.Distributed.Boxing(IR.F.Math.Abs(input), new DistributedType(ttype, new[] { SBP.B, SBP.B, SBP.B }, new(new[] { 1 }, "b")));
         var main = new Function("main", IR.F.CPU.Boxing(IR.F.Math.Abs(unary), ttype), input);
-=======
-        var unary = IR.F.Distributed.Boxing(IR.F.Math.Abs(input), new DistributedType(ttype, new[] { SBP.B }, new(new[] { 1 }, "b")));
-        var main = new Function("main", IR.F.Distributed.Boxing(IR.F.Math.Abs(unary), ttype), input);
->>>>>>> 46b800b2
 
         Assert.True(CompilerServices.InferenceType(main));
 
@@ -244,13 +230,8 @@
     {
         var input1 = new Var("input1", new TensorType(DataTypes.Float32, new int[] { 1, 32, 32 }));
         var input2 = new Var("input2", new TensorType(DataTypes.Float32, new int[] { 1, 32, 32 }));
-<<<<<<< HEAD
-        var v_0 = IR.F.CPU.Boxing(input1, new DistributedType(input1.CheckedTensorType, new[] { SBP.B, SBP.B, SBP.B }, new(new[] { 1 }, "t")));
-        var v_1 = IR.F.CPU.Boxing(input2, new DistributedType(input2.CheckedTensorType, new[] { SBP.B, SBP.B, SBP.B }, new(new[] { 1 }, "t")));
-=======
-        var v_0 = IR.F.Distributed.Boxing(input1, new DistributedType(input1.CheckedTensorType, new[] { SBP.B }, new(new[] { 1 }, "t")));
-        var v_1 = IR.F.Distributed.Boxing(input2, new DistributedType(input2.CheckedTensorType, new[] { SBP.B }, new(new[] { 1 }, "t")));
->>>>>>> 46b800b2
+        var v_0 = IR.F.Distributed.Boxing(input1, new DistributedType(input1.CheckedTensorType, new[] { SBP.B, SBP.B, SBP.B }, new(new[] { 1 }, "t")));
+        var v_1 = IR.F.Distributed.Boxing(input2, new DistributedType(input2.CheckedTensorType, new[] { SBP.B, SBP.B, SBP.B }, new(new[] { 1 }, "t")));
         var v_2 = IR.F.Math.Binary(BinaryOp.Add, v_0, v_1);
         var main = new Function("main", v_2, input1, input2);
 
@@ -323,11 +304,7 @@
     public async Task TestHandInHandSameModuleC()
     {
         var input = new Var("input", new TensorType(DataTypes.Float32, new int[] { 1, 32, 32 }));
-<<<<<<< HEAD
-        var v_0 = IR.F.CPU.Boxing(input, new DistributedType(input.CheckedTensorType, new[] { SBP.B, SBP.B, SBP.B }, new(new[] { 1 }, "t")));
-=======
-        var v_0 = IR.F.Distributed.Boxing(input, new DistributedType(input.CheckedTensorType, new[] { SBP.B }, new(new[] { 1 }, "t")));
->>>>>>> 46b800b2
+        var v_0 = IR.F.Distributed.Boxing(input, new DistributedType(input.CheckedTensorType, new[] { SBP.B, SBP.B, SBP.B }, new(new[] { 1 }, "t")));
         var v_1 = IR.F.Math.Binary(BinaryOp.Add, v_0, v_0);
         var main = new Function("main", v_1, input);
         Assert.True(CompilerServices.InferenceType(main));
@@ -362,11 +339,7 @@
     public async Task TestCircle1SameModule()
     {
         var input = new Var("input", new TensorType(DataTypes.Float32, new int[] { 1, 32, 32 }));
-<<<<<<< HEAD
-        var v_0 = IR.F.CPU.Boxing(input, new DistributedType(input.CheckedTensorType, new[] { SBP.B, SBP.B, SBP.B }, new(new[] { 1 }, "t")));
-=======
-        var v_0 = IR.F.Distributed.Boxing(input, new DistributedType(input.CheckedTensorType, new[] { SBP.B }, new(new[] { 1 }, "t")));
->>>>>>> 46b800b2
+        var v_0 = IR.F.Distributed.Boxing(input, new DistributedType(input.CheckedTensorType, new[] { SBP.B, SBP.B, SBP.B }, new(new[] { 1 }, "t")));
         var v_1 = IR.F.Math.Unary(UnaryOp.Cos, v_0);
         var v_2 = IR.F.Math.Binary(BinaryOp.Add, v_0, v_1);
 
@@ -404,11 +377,7 @@
     public async Task TestCircle2SameModule()
     {
         var input = new Var("input", new TensorType(DataTypes.Float32, new int[] { 1, 32, 32 }));
-<<<<<<< HEAD
-        var v_0 = IR.F.CPU.Boxing(input, new DistributedType(input.CheckedTensorType, new[] { SBP.B, SBP.B, SBP.B }, new(new[] { 1 }, "t")));
-=======
-        var v_0 = IR.F.Distributed.Boxing(input, new DistributedType(input.CheckedTensorType, new[] { SBP.B }, new(new[] { 1 }, "t")));
->>>>>>> 46b800b2
+        var v_0 = IR.F.Distributed.Boxing(input, new DistributedType(input.CheckedTensorType, new[] { SBP.B, SBP.B, SBP.B }, new(new[] { 1 }, "t")));
         var v_1 = IR.F.Math.Unary(UnaryOp.Cos, v_0);
         var v_2 = IR.F.Math.Unary(UnaryOp.Neg, v_0);
         var v_3 = IR.F.Math.Binary(BinaryOp.Add, v_1, v_2);
@@ -448,17 +417,10 @@
     {
         var ttype = new TensorType(DataTypes.Float32, new int[] { 1, 32, 32 });
         var input = new Var("input", ttype);
-<<<<<<< HEAD
-        var v_0 = IR.F.CPU.Boxing(input, new DistributedType(ttype, new[] { SBP.B, SBP.B, SBP.B }, new(new[] { 1 }, "t")));
-        var v_1 = IR.F.Math.Cos(IR.F.CPU.Boxing(v_0, ttype));
-        var v_2 = IR.F.Math.Sin(v_0);
-        var v_3 = IR.F.Math.Add(IR.F.CPU.Boxing(v_1, new DistributedType(ttype, new[] { SBP.B, SBP.B, SBP.B }, new(new[] { 1 }, "t"))), v_2);
-=======
-        var v_0 = IR.F.Distributed.Boxing(input, new DistributedType(ttype, new[] { SBP.B }, new(new[] { 1 }, "t")));
+        var v_0 = IR.F.Distributed.Boxing(input, new DistributedType(ttype, new[] { SBP.B, SBP.B, SBP.B }, new(new[] { 1 }, "t")));
         var v_1 = IR.F.Math.Cos(IR.F.Distributed.Boxing(v_0, ttype));
         var v_2 = IR.F.Math.Sin(v_0);
-        var v_3 = IR.F.Math.Add(IR.F.Distributed.Boxing(v_1, new DistributedType(ttype, new[] { SBP.B }, new(new[] { 1 }, "t"))), v_2);
->>>>>>> 46b800b2
+        var v_3 = IR.F.Math.Add(IR.F.Distributed.Boxing(v_1, new DistributedType(ttype, new[] { SBP.B, SBP.B, SBP.B }, new(new[] { 1 }, "t"))), v_2);
         var v_4 = IR.F.Math.Neg(v_3);
         var main = new Function("main", IR.F.Distributed.Boxing(v_4, ttype), new[] { input });
 
@@ -495,11 +457,7 @@
     public async Task TestCircle3SameModule()
     {
         var input = new Var("input", new TensorType(DataTypes.Float32, new int[] { 1, 32, 32 }));
-<<<<<<< HEAD
-        var v_0 = IR.F.CPU.Boxing(input, new DistributedType(input.CheckedTensorType, new[] { SBP.B, SBP.B, SBP.B }, new(new[] { 1 }, "t")));
-=======
-        var v_0 = IR.F.Distributed.Boxing(input, new DistributedType(input.CheckedTensorType, new[] { SBP.B }, new(new[] { 1 }, "t")));
->>>>>>> 46b800b2
+        var v_0 = IR.F.Distributed.Boxing(input, new DistributedType(input.CheckedTensorType, new[] { SBP.B, SBP.B, SBP.B }, new(new[] { 1 }, "t")));
         var v_1 = IR.F.Math.Unary(UnaryOp.Abs, v_0);
         var v_2 = IR.F.Math.Unary(UnaryOp.Cos, v_0);
         var v_3 = IR.F.Math.Unary(UnaryOp.Neg, v_2);
@@ -538,11 +496,7 @@
     public async Task TestCircle4SameModule()
     {
         var input = new Var("input", new TensorType(DataTypes.Float32, new int[] { 1, 32, 32 }));
-<<<<<<< HEAD
-        var v_0 = IR.F.CPU.Boxing(input, new DistributedType(input.CheckedTensorType, new[] { SBP.B, SBP.B, SBP.B }, new(new[] { 1 }, "t")));
-=======
-        var v_0 = IR.F.Distributed.Boxing(input, new DistributedType(input.CheckedTensorType, new[] { SBP.B }, new(new[] { 1 }, "t")));
->>>>>>> 46b800b2
+        var v_0 = IR.F.Distributed.Boxing(input, new DistributedType(input.CheckedTensorType, new[] { SBP.B, SBP.B, SBP.B }, new(new[] { 1 }, "t")));
         var v_1 = IR.F.Math.Unary(UnaryOp.Abs, v_0);
         var v_2 = IR.F.Math.Unary(UnaryOp.Cos, v_1);
         var v_3 = IR.F.Math.Binary(BinaryOp.Add, v_0, v_2);
@@ -580,13 +534,8 @@
     public async Task TestCircle5SameModule()
     {
         var input = new Var("input", new TensorType(DataTypes.Float32, new int[] { 1, 32, 32 }));
-<<<<<<< HEAD
-        var v_0 = IR.F.CPU.Boxing(input, new DistributedType(input.CheckedTensorType, new[] { SBP.B, SBP.B, SBP.B }, new(new[] { 1 }, "t")));
-        var v_1 = IR.F.CPU.Boxing(input, new DistributedType(input.CheckedTensorType, new[] { SBP.B, SBP.B, SBP.B }, new(new[] { 1 }, "t")));
-=======
-        var v_0 = IR.F.Distributed.Boxing(input, new DistributedType(input.CheckedTensorType, new[] { SBP.B }, new(new[] { 1 }, "t")));
-        var v_1 = IR.F.Distributed.Boxing(input, new DistributedType(input.CheckedTensorType, new[] { SBP.B }, new(new[] { 1 }, "t")));
->>>>>>> 46b800b2
+        var v_0 = IR.F.Distributed.Boxing(input, new DistributedType(input.CheckedTensorType, new[] { SBP.B, SBP.B, SBP.B }, new(new[] { 1 }, "t")));
+        var v_1 = IR.F.Distributed.Boxing(input, new DistributedType(input.CheckedTensorType, new[] { SBP.B, SBP.B, SBP.B }, new(new[] { 1 }, "t")));
         var v_2 = IR.F.Math.Binary(BinaryOp.Add, v_0, v_1);
         var main = new Function("main", v_2, new[] { input });
 
@@ -622,13 +571,8 @@
     public async Task TestTuple1SameModule()
     {
         var input = new Var("input", new TensorType(DataTypes.Float32, new int[] { 1, 32, 32 }));
-<<<<<<< HEAD
-        var v_0 = IR.F.CPU.Boxing(input, new DistributedType(input.CheckedTensorType, new[] { SBP.B, SBP.B, SBP.B }, new(new[] { 1 }, "t")));
-        var v_1 = IR.F.CPU.Boxing(input, new DistributedType(input.CheckedTensorType, new[] { SBP.B, SBP.B, SBP.B }, new(new[] { 1 }, "t")));
-=======
-        var v_0 = IR.F.Distributed.Boxing(input, new DistributedType(input.CheckedTensorType, new[] { SBP.B }, new(new[] { 1 }, "t")));
-        var v_1 = IR.F.Distributed.Boxing(input, new DistributedType(input.CheckedTensorType, new[] { SBP.B }, new(new[] { 1 }, "t")));
->>>>>>> 46b800b2
+        var v_0 = IR.F.Distributed.Boxing(input, new DistributedType(input.CheckedTensorType, new[] { SBP.B, SBP.B, SBP.B }, new(new[] { 1 }, "t")));
+        var v_1 = IR.F.Distributed.Boxing(input, new DistributedType(input.CheckedTensorType, new[] { SBP.B, SBP.B, SBP.B }, new(new[] { 1 }, "t")));
         var v_2 = new IR.Tuple(v_0, v_1);
         var main = new Function("main", v_2, new[] { input });
         Assert.True(CompilerServices.InferenceType(main));
@@ -663,11 +607,7 @@
     public async Task TestTuple2SameModule()
     {
         var input = new Var("input", new TensorType(DataTypes.Float32, new int[] { 1, 32, 32 }));
-<<<<<<< HEAD
-        var v_0 = IR.F.CPU.Boxing(input, new DistributedType(input.CheckedTensorType, new[] { SBP.B, SBP.B, SBP.B }, new(new[] { 1 }, "t")));
-=======
-        var v_0 = IR.F.Distributed.Boxing(input, new DistributedType(input.CheckedTensorType, new[] { SBP.B }, new(new[] { 1 }, "t")));
->>>>>>> 46b800b2
+        var v_0 = IR.F.Distributed.Boxing(input, new DistributedType(input.CheckedTensorType, new[] { SBP.B, SBP.B, SBP.B }, new(new[] { 1 }, "t")));
         var v_1 = IR.F.Math.Unary(UnaryOp.Abs, v_0);
         var v_2 = IR.F.Math.Unary(UnaryOp.Abs, v_1);
         var v_3 = new IR.Tuple(v_0, v_2);
@@ -705,13 +645,8 @@
     public async Task TestConcat1SameModule()
     {
         var input = new Var("input", new TensorType(DataTypes.Float32, new int[] { 1, 32, 32 }));
-<<<<<<< HEAD
-        var v_0 = IR.F.CPU.Boxing(input, new DistributedType(input.CheckedTensorType, new[] { SBP.B, SBP.B, SBP.B }, new(new[] { 1 }, "t")));
-        var v_1 = IR.F.CPU.Boxing(input, new DistributedType(input.CheckedTensorType, new[] { SBP.B, SBP.B, SBP.B }, new(new[] { 1 }, "t")));
-=======
-        var v_0 = IR.F.Distributed.Boxing(input, new DistributedType(input.CheckedTensorType, new[] { SBP.B }, new(new[] { 1 }, "t")));
-        var v_1 = IR.F.Distributed.Boxing(input, new DistributedType(input.CheckedTensorType, new[] { SBP.B }, new(new[] { 1 }, "t")));
->>>>>>> 46b800b2
+        var v_0 = IR.F.Distributed.Boxing(input, new DistributedType(input.CheckedTensorType, new[] { SBP.B, SBP.B, SBP.B }, new(new[] { 1 }, "t")));
+        var v_1 = IR.F.Distributed.Boxing(input, new DistributedType(input.CheckedTensorType, new[] { SBP.B, SBP.B, SBP.B }, new(new[] { 1 }, "t")));
         var v_2 = new Call(new IR.Tensors.Concat(2), new IR.Tuple(v_0, v_1));
         var main = new Function("main", v_2, new[] { input });
 
@@ -748,11 +683,7 @@
     public async Task TestConcat2SameModule()
     {
         var input = new Var("input", new TensorType(DataTypes.Float32, new int[] { 1, 32, 32 }));
-<<<<<<< HEAD
-        var v_0 = IR.F.CPU.Boxing(input, new DistributedType(input.CheckedTensorType, new[] { SBP.B, SBP.B, SBP.B }, new(new[] { 1 }, "t")));
-=======
-        var v_0 = IR.F.Distributed.Boxing(input, new DistributedType(input.CheckedTensorType, new[] { SBP.B }, new(new[] { 1 }, "t")));
->>>>>>> 46b800b2
+        var v_0 = IR.F.Distributed.Boxing(input, new DistributedType(input.CheckedTensorType, new[] { SBP.B, SBP.B, SBP.B }, new(new[] { 1 }, "t")));
         var v_1 = IR.F.Math.Unary(UnaryOp.Abs, v_0);
         var v_2 = IR.F.Math.Unary(UnaryOp.Cos, v_0);
         var v_3 = new Call(new IR.Tensors.Concat(2), new IR.Tuple(v_1, v_2));
@@ -828,11 +759,7 @@
     {
         var ttype = new TensorType(DataTypes.Float32, new int[] { 3, 32, 32 });
         var input = new Var("input", ttype);
-<<<<<<< HEAD
-        var v0 = IR.F.CPU.Boxing(input, new DistributedType(ttype, new[] { SBP.B, SBP.B, SBP.B }, new Placement(new[] { 1 }, "t")));
-=======
-        var v0 = IR.F.Distributed.Boxing(input, new DistributedType(ttype, new[] { SBP.B }, new Placement(new[] { 1 }, "t")));
->>>>>>> 46b800b2
+        var v0 = IR.F.Distributed.Boxing(input, new DistributedType(ttype, new[] { SBP.B, SBP.B, SBP.B }, new Placement(new[] { 1 }, "t")));
         var v1 = IR.F.Tensors.Concat(new IR.Tuple(v0, v0, v0), 0);
         var v2 = IR.F.Distributed.Boxing(v1, new TensorType(DataTypes.Float32, new int[] { 9, 32, 32 }));
         var main = new Function("main", v2, [input]);
