--- conflicted
+++ resolved
@@ -8,11 +8,7 @@
 using Nncase.IR;
 using Nncase.IR.Math;
 using Nncase.IR.Tensors;
-<<<<<<< HEAD
-using Nncase.PatternMatch;
-=======
 using Nncase.Tests.TestFixture;
->>>>>>> 4b93ce84
 using Nncase.Transform;
 using Nncase.Transform.Mutators;
 using Nncase.Transform.Rules.Neutral;
@@ -63,21 +59,12 @@
 
         CompilerServices.InferenceType(pre);
 
-<<<<<<< HEAD
-        var pass = new DataflowPass("Fusion") { new TestUnaryFusion(), new TestTransposeFusion(), };
-        var post = await pass.RunAsync(pre, caseOptions);
-
-        var isMatch = CompilerServices.TryMatch(
-            post,
-            IsPairLayerFusion<Unary, Transpose, Quantize, Dequantize>("StackVM", "unary"), out _);
-=======
         var pass = new DataflowPass { Name = "Fusion" };
         pass.Add<TestUnaryFusion>();
         pass.Add<TestTransposeFusion>();
 
         var post = await pass.RunAsync(pre, new());
         var isMatch = CompilerServices.TryMatch(post, IsPairLayerFusion<Unary, Transpose, Quantize, Dequantize>("StackVM", "unary"), out _);
->>>>>>> 4b93ce84
         Assert.True(isMatch);
     }
 
@@ -98,26 +85,14 @@
 
         CompilerServices.InferenceType(pre);
 
-<<<<<<< HEAD
-        var pass = new DataflowPass("Fusion") { new TestUnaryFusion(), new TestTransposeFusion(), };
-=======
+
         var pass = new DataflowPass { Name = "Fusion" };
         pass.Add<TestUnaryFusion>();
         pass.Add<TestTransposeFusion>();
->>>>>>> 4b93ce84
 
         var post = await pass.RunAsync(pre, new());
 
         var rewriter = new DataFlowMergeRewriter();
-<<<<<<< HEAD
-        var post2 = (Function)rewriter.Rewrite(
-            post,
-            new IMergeRewriteRule[]
-            {
-                new SameInputFusionMergeRule(), new MultiInputFusionMergeRule(), new ShortCutFusionMergeRule(),
-            }, (usedby, rule, option) => new FusionGroupMutator(usedby, rule, option),
-            caseOptions);
-=======
         var post2 = (Function)rewriter.Rewrite(post, new IMergeRewriteRule[]
         {
             new SameInputFusionMergeRule(),
@@ -125,7 +100,6 @@
             new ShortCutFusionMergeRule(),
         }, (usedby, rule, option) => new FusionGroupMutator(usedby, rule, option),
           new());
->>>>>>> 4b93ce84
 
         var isMatch = CompilerServices.TryMatch(
             post2,
@@ -146,20 +120,13 @@
         }
 
         CompilerServices.InferenceType(pre);
-<<<<<<< HEAD
-        var pass = new DataflowPass("Fusion") { new TestUnaryFusion(), };
-        var result = await pass.RunAsync(pre, caseOptions);
-        var isMatch = CompilerServices.TryMatch(
-            result,
-            IsPairLayerFusion<Unary, Transpose, Quantize, Dequantize>("StackVM", "unary"), out _);
-=======
+
 
         var pass = new DataflowPass { Name = "Fusion" };
         pass.Add<TestUnaryFusion>();
 
         var post = await pass.RunAsync(pre, new());
         var isMatch = CompilerServices.TryMatch(post, IsPairLayerFusion<Unary, Transpose, Quantize, Dequantize>("StackVM", "unary"), out _);
->>>>>>> 4b93ce84
         Assert.True(isMatch);
     }
 
@@ -179,17 +146,10 @@
 
         CompilerServices.InferenceType(pre);
 
-<<<<<<< HEAD
-        var pass = new DataflowPass("Fusion")
-        {
-            new TestUnaryFusion(), new TestTransposeFusion(), new TestBinaryFusion(),
-        };
-=======
         var pass = new DataflowPass { Name = "Fusion" };
         pass.Add<TestUnaryFusion>();
         pass.Add<TestTransposeFusion>();
         pass.Add<TestBinaryFusion>();
->>>>>>> 4b93ce84
 
         var post = (Function)await pass.RunAsync(pre, new());
         var visitor = new FusionCounterVisitor();
@@ -215,18 +175,11 @@
 
         CompilerServices.InferenceType(pre);
 
-<<<<<<< HEAD
-        var pass = new DataflowPass("Fusion")
-        {
-            new TestUnaryFusion(), new TestTransposeFusion(), new TestBinaryFusion(), new TestDataTransFusion(),
-        };
-=======
         var pass = new DataflowPass { Name = "Fusion" };
         pass.Add<TestUnaryFusion>();
         pass.Add<TestTransposeFusion>();
         pass.Add<TestBinaryFusion>();
         pass.Add<TestDataTransFusion>();
->>>>>>> 4b93ce84
 
         var post = (Function)await pass.RunAsync(pre, new());
         var visitor = new FusionCounterVisitor();
