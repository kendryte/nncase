﻿// Copyright (c) Canaan Inc. All rights reserved.
// Licensed under the Apache license. See LICENSE file in the project root for full license information.

using System;
using System.Collections.Generic;
using System.Linq;
using System.Threading.Tasks;
using NetFabric.Hyperlinq;
using Nncase.IR;
using Nncase.IR.Math;
using Nncase.IR.Tensors;
using Nncase.PatternMatch;
using Nncase.Tests.TestFixture;
using Nncase.Transform;
using Nncase.Transform.Mutators;
using Nncase.Transform.Rules.Neutral;
using Nncase.Utilities;
using Xunit;
using Xunit.Abstractions;
using static Nncase.IR.F.Math;
using static Nncase.IR.F.Tensors;
using static Nncase.IR.TypePatternUtility;
using static Nncase.PatternMatch.F.Math;
using static Nncase.PatternMatch.F.NN;
using static Nncase.PatternMatch.Utility;
using Transpose = Nncase.IR.Tensors.Transpose;
using Tuple = Nncase.IR.Tuple;

namespace Nncase.Tests.ReWrite.FusionTest;

[AutoSetupTestMethod(InitSession = true)]
public sealed class UnitTestFusionMaker : TestClassBase
{
    private readonly ITestOutputHelper _testOutputHelper;

    public UnitTestFusionMaker(ITestOutputHelper testOutputHelper)
    {
        _testOutputHelper = testOutputHelper;
    }

    [Fact]
    public async Task TestMultiFusion()
    {
        var input = new Var("input", new TensorType(DataTypes.Float32, new[] { 1, 24, 32, 3 }));
        Function pre;
        {
            var v0 = Quantize(input, new QuantParam(0, 1), DataTypes.BFloat16); // bf16[1,24,32,3]
            var v1 = Transpose(v0, new[] { 0, 3, 1, 2 }); // bf16[1,3,24,32]
            var v2 = Dequantize(v1, new QuantParam(0, 1), DataTypes.Float32); // f32[1,3,24,32]
            var v3 = v2 + IR.F.Random.Normal(DataTypes.Float32, 0, 1, 0, new[] { 1, 3, 24, 32 });
            var v4 = Quantize(v3, new QuantParam(0, 1), DataTypes.BFloat16); // bf16[1,3,24,32]
            var v5 = Unary(UnaryOp.Abs, v4); // bf16[1,3,24,32]
            var v6 = Dequantize(v5, new QuantParam(0, 1), DataTypes.Float32); // f32[1,3,24,32]
            var v7 = v6 - IR.F.Random.Normal(DataTypes.Float32, 0, 1, 0, new[] { 1, 3, 24, 32 });
            var v8 = Quantize(v7, new QuantParam(0, 1), DataTypes.BFloat16); // bf16[1,3,24,32]
            var v9 = Transpose(v8, new[] { 0, 2, 3, 1 }); // bf16[1,24,32,3]
            var v10 = Dequantize(v9, new QuantParam(0, 1), DataTypes.Float32); // f32[1,24,32,3]
            pre = new Function("main", v10, new Var[] { input });
        }

        CompilerServices.InferenceType(pre);

        var pass = new DataflowPass { Name = "Fusion" };
        pass.Add<TestUnaryFusion>();
        pass.Add<TestTransposeFusion>();

        var post = await pass.RunAsync(pre, new());
        var isMatch = CompilerServices.TryMatch(post, IsPairLayerFusion<Unary, Transpose, Quantize, Dequantize>("StackVM", "unary"), out _);
        Assert.True(isMatch);
    }

    [Fact]
    public async Task TestMatchPairLayerFusion()
    {
        var input = new Var("input", new TensorType(DataTypes.Float32, new[] { 1, 24, 32, 3 }));
        Function pre;
        {
            var v4 = Quantize(input, new QuantParam(0, 1), DataTypes.BFloat16); // bf16[1,3,24,32]
            var v5 = Unary(UnaryOp.Abs, v4); // bf16[1,3,24,32]
            var v6 = Dequantize(v5, new QuantParam(0, 1), DataTypes.Float32); // f32[1,3,24,32]
            var v8 = Quantize(v6, new QuantParam(0, 1), DataTypes.BFloat16); // bf16[1,3,24,32]
            var v9 = Transpose(v8, new[] { 0, 2, 3, 1 }); // bf16[1,24,32,3]
            var v10 = Dequantize(v9, new QuantParam(0, 1), DataTypes.Float32); // f32[1,24,32,3]
            pre = new Function("main", v10, new Var[] { input });
        }

        CompilerServices.InferenceType(pre);

        var pass = new DataflowPass { Name = "Fusion" };
        pass.Add<TestUnaryFusion>();
        pass.Add<TestTransposeFusion>();

        var post = await pass.RunAsync(pre, new());

        var rewriter = new DataFlowMergeRewriter();
        var post2 = (Function)rewriter.Rewrite(
            post,
            new IMergeRewriteRule[]
            {
                new SameInputFusionMergeRule(),
                new MultiInputFusionMergeRule(),
                new ShortCutFusionMergeRuleLeft(),
                new ShortCutFusionMergeRuleRight(),
            },
            (usedby, rule, option) => new FusionGroupMutator(usedby, rule, option),
            new());

        var isMatch = CompilerServices.TryMatch(
            post2,
            IsPairLayerFusion<Unary, Transpose, Quantize, Dequantize>("StackVM", "unary"),
            out _);
        Assert.True(isMatch);
    }

    [Fact]
    public async Task TestMatchPairLayerFusionForSingleFusion()
    {
        var input = new Var("input", new TensorType(DataTypes.Float32, new[] { 1, 24, 32, 3 }));
        Function pre;
        {
            var v4 = Quantize(input, new QuantParam(0, 1), DataTypes.BFloat16); // bf16[1,3,24,32]
            var v5 = Unary(UnaryOp.Abs, v4); // bf16[1,3,24,32]
            var v6 = Dequantize(v5, new QuantParam(0, 1), DataTypes.Float32); // f32[1,3,24,32]
            pre = new Function("main", v6, new Var[] { input });
        }

        CompilerServices.InferenceType(pre);

        var pass = new DataflowPass { Name = "Fusion" };
        pass.Add<TestUnaryFusion>();

        var post = await pass.RunAsync(pre, new());
        var isMatch = CompilerServices.TryMatch(post, IsPairLayerFusion<Unary, Transpose, Quantize, Dequantize>("StackVM", "unary"), out _);
        Assert.True(isMatch);
    }

    [Fact]
    public async Task TestMakeDoubleInputFusion()
    {
        var input = new Var("input", new TensorType(DataTypes.Float32, new[] { 1, 24, 32, 3 }));
        Function pre;
        {
            var v1 = WrapperWith(x => Transpose(x[0], new[] { 0, 3, 1, 2 }), input); // f32[1,3,24,32]
            var v3 = WrapperWith(
                x => x[0] + x[1],
                v1,
                IR.F.Random.Normal(DataTypes.Float32, 0, 1, 0, new[] { 1, 3, 24, 32 }));
            var v5 = WrapperWith(x => Unary(UnaryOp.Abs, x[0]), v3); // f32[1,3,24,32]
            var v9 = WrapperWith(x => Transpose(x[0], new[] { 0, 2, 3, 1 }), v5); // f32[1,24,32,3]
            pre = new Function("main", v9, new Var[] { input });
        }

        CompilerServices.InferenceType(pre);

        var pass = new DataflowPass { Name = "Fusion" };
        pass.Add<TestUnaryFusion>();
        pass.Add<TestTransposeFusion>();
        pass.Add<TestBinaryFusion>();

        var post = (Function)await pass.RunAsync(pre, new());
        var visitor = new FusionCounterVisitor();
        visitor.Visit(post.Body);
        Assert.Equal(4, visitor.Count);
    }

    [Fact]
    public async Task TestMakeDoubleInputWithConstFusion()
    {
        var input = new Var("input", new TensorType(DataTypes.Float32, new[] { 1, 24, 32, 3 }));
        Function pre;
        {
            var v1 = WrapperWith(x => Transpose(x[0], new[] { 0, 3, 1, 2 }), input); // f32[1,3,24,32]
            var v3 = WrapperWith(
                x => x[0] + x[1],
                IR.F.Random.Normal(DataTypes.Float32, 0, 1, 0, new[] { 1, 3, 24, 32 }).Evaluate().AsTensor(),
                v1);
            var v5 = WrapperWith(x => Unary(UnaryOp.Abs, x[0]), v3); // f32[1,3,24,32]
            var v6 = WrapperWith(x => x[0], v5);
            var v9 = WrapperWith(x => Transpose(x[0], new[] { 0, 2, 3, 1 }), v6); // f32[1,24,32,3]
            pre = new Function("main", v9, new Var[] { input });
        }

        CompilerServices.InferenceType(pre);

        var pass = new DataflowPass { Name = "Fusion" };
        pass.Add<TestUnaryFusion>();
        pass.Add<TestTransposeFusion>();
        pass.Add<TestBinaryFusion>();
        pass.Add<TestDataTransFusion>();

        var post = (Function)await pass.RunAsync(pre, new());
        var visitor = new FusionCounterVisitor();
        visitor.Visit(post.Body);
        Assert.Equal(5, visitor.Count);
    }

    [Fact]
    public async Task TestComplexFusionSingleOutput()
    {
        var inShape = new[] { 1, 24, 32, 3 };
        var input = new Var("input", new TensorType(DataTypes.Float32, inShape));
        var v1 = WrapperWith(x => Transpose(x[0], new[] { 0, 3, 1, 2 }), input); // f32[1,3,24,32]
        var pre = new Function("main", v1, new Var[] { input });
        var pass = new DataflowPass { Name = "Fusion" };
        pass.Add<TestTransposeComplexFusion>();
        var post = (Function)await pass.RunAsync(pre, new());
        var newFusion = (Fusion)((Call)post.Body).Target;
        Assert.Single(newFusion.Parameters);
        var newVar = newFusion.Parameters[0];
        Assert.Equal("input_0", newVar.Name);
        Assert.Equal(input.TypeAnnotation, newVar.TypeAnnotation);
        var expectBody = WrapperWith(x => Transpose(x[0], new[] { 0, 3, 1, 2 }), newVar);
        Assert.Equal(newFusion.Body, expectBody);
    }

    [Fact]
<<<<<<< HEAD
    public async void TestComplexFusionTensorConstInput()
    {
        var inShape = new[] { 1, 24, 32, 3 };
        var input = DataGenerator.DefaultRandom(inShape);
        var v1 = WrapperWith(x => Transpose(x[0], new[] { 0, 3, 1, 2 }), input); // f32[1,3,24,32]
        var pre = new Function("main", v1, new Var[]{});
        var pass = new DataflowPass { Name = "Fusion" };
        pass.Add<TestTransposeComplexFusion>();
        var post = (Function)await pass.RunAsync(pre, new());
        var newFusion = (Fusion)((Call)post.Body).Target;
        Assert.Empty(newFusion.Parameters);
        var expectBody = WrapperWith(x => Transpose(x[0], new[] { 0, 3, 1, 2 }), input);
        Assert.Equal(newFusion.Body, expectBody);
    }

    [Fact]
    public async void TestComplexFusionMultiOutput()
=======
    public async Task TestComplexFusionMultiOutput()
>>>>>>> ce09f94d
    {
        // used for find which expr is not expected
        void Compare(Tuple oldBody, Tuple expectBody, int i)
        {
            var oldDeq = oldBody[0];
            var oldGetItem = ((Call)oldDeq).Parameters[0];
            var oldLSTM = ((Call)oldGetItem).Parameters[0];
            var oldQuant = ((Call)oldLSTM).Parameters[i];
            var oldVar = ((Call)oldQuant).Parameters[0];

            var expectDeq = ((IR.Tuple)expectBody).Fields[0];
            var expectGetItem = ((Call)expectDeq).Parameters[0];
            var expectLSTM = ((Call)expectGetItem).Parameters[0];
            var expectQuant = ((Call)expectLSTM).Parameters[i];
            var expectVar = ((Call)expectQuant).Parameters[0];
            Assert.Equal(oldVar, expectVar);
            Assert.Equal(oldQuant, expectQuant);
            Assert.Equal(oldLSTM, expectLSTM);

            Assert.Equal(oldGetItem, expectGetItem);
            Assert.Equal(oldDeq, expectDeq);
        }

        Call WrapInput(Var var)
        {
            return Quantize(var, default(QuantParam), DataTypes.Int8);
        }

        IR.Tuple WrapOutput(Call call)
        {
            var outputs = Enumerable.Range(0, 2).Select(i => GetItem(call, i)).ToArray();
            var exprs = outputs.Select(f => (Expr)Dequantize(f, default(QuantParam), DataTypes.Float32)).ToArray();
            return new IR.Tuple(exprs);
        }

        var inputSize = 2;
        var hiddenSize = 3;
        var numberOfGates = 4;
        var outputSize = 2;
        var x = new Var(new TensorType(DataTypes.Float32, new[] { 1, 3, 2 }));
        var init_c = new Var(new TensorType(DataTypes.Float32, new[] { 1, numberOfGates * hiddenSize, inputSize }));
        // var init_h = new Var(new TensorType(DataTypes.Float32, new[] { 1, numberOfGates * hiddenSize, hiddenSize }));
        var init_h = new Var(new TensorType(DataTypes.Float32, new[] { 1, numberOfGates * hiddenSize, hiddenSize }));
        var b = DataGenerator.DefaultRandom(new[] { 1, 1, 1, 1 });
        var w = DataGenerator.DefaultRandom(new[] { 1, 1, 1, 1 });
        var r = DataGenerator.DefaultRandom(new[] { 1, 1, 1, 1 });
        var dt = DataTypes.Int8;
        var lstm = IR.F.RNN.LSTM(
            LSTMDirection.Bidirectional,
            LSTMLayout.One,
            new[] { "act" },
            WrapInput(x),
            w,
            r,
            b,
<<<<<<< HEAD
            0, WrapInput(init_h),
            WrapInput(init_c),
            0, 0, 0, 0, hiddenSize, 0, outputSize);
=======
            0,
            init_h,
            init_c,
            0,
            0,
            0,
            0,
            hiddenSize,
            0,
            outputSize);
>>>>>>> ce09f94d

        var oldBody = WrapOutput(lstm);
        Assert.True(oldBody.InferenceType());
        var f = new Function("main", oldBody, new[] { x, init_c, init_h });
        var pass = new DataflowPass { Name = "TestComplexFusion" };
        pass.Add<LSTMFusion>();
        var afterCall = (Call)((Function)await pass.RunAsync(f, new())).Body;

        var newVars = ((Fusion)afterCall.Target).Parameters;
        var newVarNames = newVars.Select(v => v.Name).ToArray();

        // check var name
        Assert.Equal(newVarNames, new[] { "input_0", "input_1", "input_2" });

        // construct a expect Tuple
        // avoiding the error of comparing var, because comparing var is by ref
        var newVar0 = x;
<<<<<<< HEAD
        var newVar1 = init_c;
        var newVar2 = init_h;
        var expectLSTM = ReplaceUtility.ReplaceParams(lstm, (LSTM.X, WrapInput(newVar0)), (LSTM.InitialC, WrapInput(newVar1)), (LSTM.InitialH, WrapInput(newVar2)));
=======
        var newVar1 = w;
        var newVar2 = r;
        var expectLSTM = ReplaceUtility.ReplaceCallParams(lstm.Target, lstm.Parameters.ToList(), (LSTM.X, WrapInput(newVar0)), (LSTM.W, WrapInput(newVar1)), (LSTM.R, WrapInput(newVar2)));
>>>>>>> ce09f94d
        var expectBody = WrapOutput(expectLSTM);
        var expectCall = new Call(new Fusion("FusionMaker_0", "StackVM", expectBody, new[] { newVar0, newVar1, newVar2 }), x, w, r);
        expectCall.InferenceType();
        Assert.True(CompilerServices.TryMatch(afterCall.Target, new LSTMFusion().Pattern, out _));
        var idxList = LSTMFusion.FusionCondMaker.InputsPattern.Select(x => x.Item1.Index).ToArray();
        foreach (int idx in idxList)
        {
            Compare(oldBody, expectBody, idx);
        }
    }

    private Expr WrapperWith(Func<Expr[], Expr> ctor, params Expr[] inputs)
    {
        var new_inputs = inputs.Select(i => Quantize(i, new QuantParam(0, 1), DataTypes.BFloat16)).ToArray();
        var output = ctor(new_inputs);
        return Dequantize(output, new QuantParam(0, 1), DataTypes.Float32);
    }

<<<<<<< HEAD
    internal sealed class
        TestTransposeComplexFusion : ComplexFusion<Transpose, Quantize, Dequantize,
            TestTransposeComplexFusion.TransposeDataMaker>
=======
    internal sealed class TestTransposeComplexFusionSingleOutput : ComplexFusion<Transpose, Quantize, Dequantize>
>>>>>>> ce09f94d
    {
        public override (ParameterInfo, CallPattern)[] InputPatterns { get; } = GenerateInputPatterns(Transpose.Input);
    }

    internal sealed class LSTMFusion : ComplexFusion<LSTM, Quantize, Dequantize>
    {
<<<<<<< HEAD
        public class FusionCondMaker
        {
            public static (ParameterInfo, Pattern)[] InputsPattern =
                GenerateInputsPattern(LSTM.X, LSTM.InitialC, LSTM.InitialH);
        }
=======
        public override (ParameterInfo, CallPattern)[] InputPatterns { get; } = GenerateInputPatterns(LSTM.X, LSTM.W, LSTM.R);
>>>>>>> ce09f94d
    }
}

internal sealed class TestDataTransFusion : DataTransferFusion<IR.Math.Quantize, IR.Math.Dequantize>
{
    public override string Name { get; } = "DataTransFusion";
}

internal sealed class TestUnaryFusion : SingleInputFusion<IR.Math.Unary, IR.Math.Quantize, IR.Math.Dequantize>
{
    public override string Name { get; } = "UnaryFusion";
}

internal sealed class
    TestTransposeFusion : SingleInputFusion<IR.Tensors.Transpose, IR.Math.Quantize, IR.Math.Dequantize>
{
    public override string Name { get; } = "TransposeFusion";
}

internal sealed class TestBinaryFusion : DoubleInputFusion<IR.Math.Binary, IR.Math.Quantize, IR.Math.Dequantize>
{
    public override string Name { get; } = "BinaryFusion";
}<|MERGE_RESOLUTION|>--- conflicted
+++ resolved
@@ -214,7 +214,6 @@
     }
 
     [Fact]
-<<<<<<< HEAD
     public async void TestComplexFusionTensorConstInput()
     {
         var inShape = new[] { 1, 24, 32, 3 };
@@ -231,10 +230,7 @@
     }
 
     [Fact]
-    public async void TestComplexFusionMultiOutput()
-=======
     public async Task TestComplexFusionMultiOutput()
->>>>>>> ce09f94d
     {
         // used for find which expr is not expected
         void Compare(Tuple oldBody, Tuple expectBody, int i)
@@ -282,30 +278,14 @@
         var w = DataGenerator.DefaultRandom(new[] { 1, 1, 1, 1 });
         var r = DataGenerator.DefaultRandom(new[] { 1, 1, 1, 1 });
         var dt = DataTypes.Int8;
-        var lstm = IR.F.RNN.LSTM(
-            LSTMDirection.Bidirectional,
-            LSTMLayout.One,
-            new[] { "act" },
+        var lstm = IR.F.RNN.LSTM(LSTMDirection.Bidirectional, LSTMLayout.One, new[] { "act" },
             WrapInput(x),
             w,
             r,
             b,
-<<<<<<< HEAD
             0, WrapInput(init_h),
             WrapInput(init_c),
             0, 0, 0, 0, hiddenSize, 0, outputSize);
-=======
-            0,
-            init_h,
-            init_c,
-            0,
-            0,
-            0,
-            0,
-            hiddenSize,
-            0,
-            outputSize);
->>>>>>> ce09f94d
 
         var oldBody = WrapOutput(lstm);
         Assert.True(oldBody.InferenceType());
@@ -323,15 +303,9 @@
         // construct a expect Tuple
         // avoiding the error of comparing var, because comparing var is by ref
         var newVar0 = x;
-<<<<<<< HEAD
         var newVar1 = init_c;
         var newVar2 = init_h;
         var expectLSTM = ReplaceUtility.ReplaceParams(lstm, (LSTM.X, WrapInput(newVar0)), (LSTM.InitialC, WrapInput(newVar1)), (LSTM.InitialH, WrapInput(newVar2)));
-=======
-        var newVar1 = w;
-        var newVar2 = r;
-        var expectLSTM = ReplaceUtility.ReplaceCallParams(lstm.Target, lstm.Parameters.ToList(), (LSTM.X, WrapInput(newVar0)), (LSTM.W, WrapInput(newVar1)), (LSTM.R, WrapInput(newVar2)));
->>>>>>> ce09f94d
         var expectBody = WrapOutput(expectLSTM);
         var expectCall = new Call(new Fusion("FusionMaker_0", "StackVM", expectBody, new[] { newVar0, newVar1, newVar2 }), x, w, r);
         expectCall.InferenceType();
@@ -350,28 +324,14 @@
         return Dequantize(output, new QuantParam(0, 1), DataTypes.Float32);
     }
 
-<<<<<<< HEAD
-    internal sealed class
-        TestTransposeComplexFusion : ComplexFusion<Transpose, Quantize, Dequantize,
-            TestTransposeComplexFusion.TransposeDataMaker>
-=======
     internal sealed class TestTransposeComplexFusionSingleOutput : ComplexFusion<Transpose, Quantize, Dequantize>
->>>>>>> ce09f94d
     {
         public override (ParameterInfo, CallPattern)[] InputPatterns { get; } = GenerateInputPatterns(Transpose.Input);
     }
 
     internal sealed class LSTMFusion : ComplexFusion<LSTM, Quantize, Dequantize>
     {
-<<<<<<< HEAD
-        public class FusionCondMaker
-        {
-            public static (ParameterInfo, Pattern)[] InputsPattern =
-                GenerateInputsPattern(LSTM.X, LSTM.InitialC, LSTM.InitialH);
-        }
-=======
-        public override (ParameterInfo, CallPattern)[] InputPatterns { get; } = GenerateInputPatterns(LSTM.X, LSTM.W, LSTM.R);
->>>>>>> ce09f94d
+        public override (ParameterInfo, CallPattern)[] InputPatterns { get; } = GenerateInputPatterns(LSTM.X, LSTM.InitialC, LSTM.InitialH);
     }
 }
 
