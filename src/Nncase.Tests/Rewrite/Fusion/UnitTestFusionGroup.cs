﻿// Copyright (c) Canaan Inc. All rights reserved.
// Licensed under the Apache license. See LICENSE file in the project root for full license information.

using System;
using System.Collections.Generic;
using System.Reactive;
using Microsoft.Extensions.DependencyInjection;
using Nncase.IR;
using Nncase.Passes;
using Nncase.Passes.Analysis;
using Nncase.Passes.Mutators;
using Xunit;

namespace Nncase.Tests.ReWrite.FusionTest;

[TestFixture.AutoSetupTestMethod(InitSession = true)]
public class UnitTestFusionGroup : TestClassBase
{
    public static readonly TheoryData<IDataFlowFusionCase> DataOne = new()
    {
        new DataFlowType16FusionCase(),
<<<<<<< HEAD
=======
        new DataFlowType10_1FusionCaseLeft(),
        new DataFlowType10_1FusionCaseRight(),
        new DataFlowType14FusionCaseLeft(),
        new DataFlowType14FusionCaseRight(),
>>>>>>> ff4a6440
    };

    public static readonly TheoryData<IDataFlowFusionCase> DataAll = new()
    {
        new DataFlowType0FusionCase(),
        new DataFlowType0NotFusionCase(),
        new DataFlowType1FusionCaseLeft(),
        new DataFlowType2FusionCaseLeft(),
        new DataFlowType3FusionCaseLeft(),
        new DataFlowType4FusionCaseLeft(),
        new DataFlowType5FusionCaseLeft(),
        new DataFlowType6FusionCaseLeft(),
        new DataFlowType6_1FusionCaseLeft(),
        new DataFlowType7FusionCaseLeft(),
        new DataFlowType10FusionCaseLeft(),
        new DataFlowType10_1FusionCaseLeft(),
        new DataFlowType11FusionCaseLeft(),
        new DataFlowType12FusionCaseLeft(),
        new DataFlowType13FusionCaseLeft(),
        new DataFlowType14FusionCaseLeft(),
        new DataFlowType1FusionCaseRight(),
        new DataFlowType2FusionCaseRight(),
        new DataFlowType3FusionCaseRight(),
        new DataFlowType4FusionCaseRight(),
        new DataFlowType5FusionCaseRight(),
        new DataFlowType6FusionCaseRight(),
        new DataFlowType6_1FusionCaseRight(),
        new DataFlowType7FusionCaseRight(),
        new DataFlowType8FusionCase(),
        new DataFlowType9FusionCase(),
        new DataFlowType10FusionCaseRight(),
        new DataFlowType10_1FusionCaseRight(),
        new DataFlowType11FusionCaseRight(),
        new DataFlowType12FusionCaseRight(),
        new DataFlowType13FusionCaseRight(),
        new DataFlowType14FusionCaseRight(),
    };

    public static readonly TheoryData<IDataFlowFusionCaseTwoStage> DataTwoStage = new()
    {
        new DataFlowType16FusionCase(),
        new DataFlowType15FusionCaseLeft(),
        new DataFlowType15FusionCaseRight(),
    };

    public IAnalyzerManager AnalyzerMananger => CompileSession.GetRequiredService<IAnalyzerManager>();

    [Fact]
    public void TestFusionMergeCandidateComparer()
    {
        var f1 = new Fusion("main", Callable.StackVMModuleKind, None.Default, Array.Empty<Var>());
        var f2 = new Fusion("main", Callable.StackVMModuleKind, None.Default, Array.Empty<Var>());
        var h1 = new HashSet<Fusion>() { f1, f2 };
        var h2 = new HashSet<Fusion>() { f1, f2 };
        Assert.Equal(FusionGroupMutator.GroupedMatchOptions.GetCandidateHashCode(h1), FusionGroupMutator.GroupedMatchOptions.GetCandidateHashCode(h2));
    }

    [Theory]
    [MemberData(nameof(DataOne))]
    public void RunOne(IDataFlowFusionCase fusionCase) => RunCore(fusionCase);

    [Theory]
    [MemberData(nameof(DataAll))]
    public void RunAll(IDataFlowFusionCase fusionCase) => RunCore(fusionCase);

    [Theory]
    [MemberData(nameof(DataTwoStage))]
    public void TestTwoStage(IDataFlowFusionCaseTwoStage fusionCase)
    {
        var input = new Var("input", new TensorType(DataTypes.Float32, new int[] { 1, 3, 224, 224 }));
        var main = new Function(fusionCase.BuildBody(input), input);

        IRModule module = new(main);
        CompilerServices.InferenceType(main);
#if DEBUG
        Dumpper.DumpDotIR(main, "pre");
#endif

        var input_tensor = Testing.Rand<float>(1, 3, 224, 224);
        var feed_dict = new Dictionary<Var, IValue>(ReferenceEqualityComparer.Instance)
        {
          { input, Value.FromTensor(input_tensor) },
        };
        var pre_result = CompilerServices.Evaluate(main.Body, feed_dict);

        var analysis = new Dictionary<Type, IAnalysisResult>
        {
            [typeof(IExprUserAnalysisResult)] = AnalyzerMananger.GetAnaylsis<IExprUserAnalysisResult>(main),
        };

        var preRewriter = new DataFlowMergeRewriter();
        var post = (Function)preRewriter.Rewrite(
            main,
            new IMergeRewriteRule[]
            {
                new ShortCutFusionMergeRuleLeft(),
                new ShortCutFusionMergeRuleRight(),
            },
            (rule, option) => new TestFusionGroupMutator(rule, option),
            new() { AnalysisResults = analysis, MatchOptions = new FusionGroupMutator.GroupedMatchOptions() });
#if DEBUG
        Dumpper.DumpDotIR(post, "post1");
#endif
        var visitor = new FusionCounterVisitor();
        visitor.Visit(post.Body);
        Assert.Equal(fusionCase.MidFusionCount, visitor.Count);

        var postRewriter = new DataFlowMergeRewriter();
        post = (Function)postRewriter.Rewrite(
            post,
            new IMergeRewriteRule[]
            {
                new SameInputFusionMergeRule(),
                new MultiInputFusionMergeRule(),
            },
            (rule, option) => new TestFusionGroupMutator(rule, option),
            new() { AnalysisResults = analysis });
#if DEBUG
        Dumpper.DumpDotIR(post, "post2");
#endif

        visitor = new FusionCounterVisitor();
        visitor.Visit(post.Body);
        Assert.Equal(fusionCase.FinalFusionCount, visitor.Count);
        var post_result = CompilerServices.Evaluate(post.Body, feed_dict);
        Assert.True(Comparator.AllEqual(pre_result, post_result));
    }

    private void RunCore(IDataFlowFusionCase fusionCase)
    {
        var input = new Var("input", new TensorType(DataTypes.Float32, new int[] { 1, 3, 224, 224 }));
        var main = new Function(fusionCase.BuildBody(input), input);

        IRModule module = new(main);
        CompilerServices.InferenceType(main);
#if DEBUG
        Dumpper.DumpDotIR(main, "pre");
#endif

        var input_tensor = Testing.Rand<float>(1, 3, 224, 224);
        var feed_dict = new Dictionary<Var, IValue>(ReferenceEqualityComparer.Instance)
        {
          { input, Value.FromTensor(input_tensor) },
        };
        var pre_result = CompilerServices.Evaluate(main.Body, feed_dict);

        var analysis = new Dictionary<Type, IAnalysisResult>
        {
            [typeof(IExprUserAnalysisResult)] = AnalyzerMananger.GetAnaylsis<IExprUserAnalysisResult>(main),
        };

        var rewriter = new DataFlowMergeRewriter();
        var post = (Function)rewriter.Rewrite(
            main,
            new IMergeRewriteRule[]
            {
                new SameInputFusionMergeRule(),
                new MultiInputFusionMergeRule(),
                new ShortCutFusionMergeRuleLeft(),
                new ShortCutFusionMergeRuleRight(),
            },
            (rule, option) => new TestFusionGroupMutator(rule, option),
            new() { AnalysisResults = analysis });
#if DEBUG
        Dumpper.DumpDotIR(post, "post");
#endif

        var visitor = new FusionCounterVisitor();
        visitor.Visit(post.Body);
        Assert.Equal(fusionCase.FinalFusionCount, visitor.Count);
        var post_result = CompilerServices.Evaluate(post.Body, feed_dict);
        Assert.True(Comparator.AllEqual(pre_result, post_result));
    }
}

internal sealed class TestFusionGroupMutator : Passes.Mutators.FusionGroupMutator
{
    public TestFusionGroupMutator(IMergeRewriteRule preOrderfusionRule, RunPassContext passOptions)
        : base(preOrderfusionRule, passOptions)
    {
    }

    public override bool MergedFusionCheckCallBack(Fusion merged_fusion, HashSet<Fusion> candidate_fusions)
    {
        if (!merged_fusion.Name.Contains("False", System.StringComparison.CurrentCulture))
        {
            return true;
        }

        return false;
    }
}

internal sealed class FusionCounterVisitor : ExprWalker
{
    public int Count { get; private set; }

    protected override Unit VisitLeafFusion(Fusion expr)
    {
        Count++;
        return default;
    }
}<|MERGE_RESOLUTION|>--- conflicted
+++ resolved
@@ -19,13 +19,6 @@
     public static readonly TheoryData<IDataFlowFusionCase> DataOne = new()
     {
         new DataFlowType16FusionCase(),
-<<<<<<< HEAD
-=======
-        new DataFlowType10_1FusionCaseLeft(),
-        new DataFlowType10_1FusionCaseRight(),
-        new DataFlowType14FusionCaseLeft(),
-        new DataFlowType14FusionCaseRight(),
->>>>>>> ff4a6440
     };
 
     public static readonly TheoryData<IDataFlowFusionCase> DataAll = new()
