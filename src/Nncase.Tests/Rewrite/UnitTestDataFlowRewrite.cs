﻿// Copyright (c) Canaan Inc. All rights reserved.
// Licensed under the Apache license. See LICENSE file in the project root for full license information.

using System.Collections.Generic;
using System.Linq;
using System.Threading.Tasks;
using NetFabric.Hyperlinq;
using Nncase.Evaluator;
using Nncase.Importer;
using Nncase.IR;
using Nncase.IR.F;
using Nncase.PatternMatch;
using Nncase.Tests.TestFixture;
using Nncase.Transform;
using OrtKISharp;
using Xunit;
using static Nncase.IR.F.Math;
using static Nncase.IR.F.NN;
using static Nncase.IR.F.Tensors;
using static Nncase.PatternMatch.Utility;
using Tuple = Nncase.IR.Tuple;

namespace Nncase.Tests.ReWriteTest;

[AutoSetupTestMethod(InitSession = true)]
public class UnitTestDataFlowRewriteFactory : TestClassBase
{
    public static TheoryData<IRewriteCase> DataOne => new()
    {
        new MergeBinaryBeforeConv2DCase(),
    };

    public static TheoryData<IRewriteCase> DataAll => new()
    {
        new ActivationsTransposePRelu(),
        new ActivationsTransposePRelu2(),
        new ActivationsTransposePRelu3(),
        new ActivationsTranspose(),
        new ActivationsTranspose2(),
        new PadTransposeCase(),
        new TransposeLeakyRelu(),
        new Conv2DPadsCase(),
        new ReduceWindow2DPadsCase(),
        new MobileNetV1TransposeCase(),
    };

    [Theory]
    [MemberData(nameof(DataOne))]
    public Task RunOneAsync(IRewriteCase @case) => RunCoreAsync(@case);

    [Theory]
    [MemberData(nameof(DataAll))]
    public Task RunAllAsync(IRewriteCase @case) => RunCoreAsync(@case);

    private async Task RunCoreAsync(IRewriteCase @case)
    {
        var pre = @case.PreExpr;
        var pass = new DataflowPass { Name = "DataFlowOptimize" };
        foreach (var rule in @case.Rules)
        {
            pass.Add(rule);
        }

        var post = (Function)await pass.RunAsync(pre, new());
        Assert.NotEqual(pre, post);
        var feed_dict = @case.FeedDict;
<<<<<<< HEAD
        Assert.True(Comparator.AllEqual(pre.Body.Evaluate(feed_dict), post.Body.Evaluate(feed_dict)));
=======
        Assert.True(TestFixture.Comparator.Compare(pre.Body.Evaluate(feed_dict), post.Body.Evaluate(feed_dict)));
>>>>>>> 8f5fe4d4
    }
}

[AutoSetupTestMethod(InitSession = true)]
public class UnitTestDataFlowRewrite : RewriteFixtrue
{
    // [Fact]
    // public void TestSwapXY()
    // {
    //     var lhs = (Var)"x";
    //     var rhs = (Const)1;
    //     var pre = (lhs + rhs) * 10;

    // var post = CompilerServices.Rewrite(pre, new[] { new SwapXY() }, RunPassContext.Invalid);
    //     Assert.Equal(post, (rhs + lhs) * 10);
    // }

    // [Fact]
    // public void TestRemoveShapeOp()
    // {
    //     var lhs = new Var("x", new TensorType(DataTypes.Float32, new[] { 1, 1, 3 }));
    //     var rhs = torch.rand(1, 6, 3, torch.ScalarType.Float32).ToTensor();
    //     var pre = ShapeOf(lhs + rhs);
    //     Assert.True(CompilerServices.InferenceType(pre));
    //     var post = CompilerServices.Rewrite(pre, new[] { new Transform.Pass.FoldShapeOp() }, RunPassContext.Invalid);
    //     Assert.Equal(new[] { 1, 6, 3 }, ((TensorConst)post).Value.Cast<int>().ToArray());
    // }
    [Fact]
    public void TestFoldConstCall()
    {
        var lhs = OrtKI.Random(2, 1, 3);
        var rhs = OrtKI.Random(2, 6, 3);
        var pre = (Const)lhs.ToTensor() + rhs.ToTensor();
        Assert.True(CompilerServices.InferenceType(pre));
        var post = ApplyFoldConstCallRewrite(pre);
        Assert.Equal(lhs + rhs, post.Evaluate().AsTensor().ToOrtTensor());
    }

    [Fact]
    public void TestFoldConstCallTuple()
    {
        var lhs = OrtKI.Random(2, 1, 3);
        var rhs = OrtKI.Random(2, 6, 3);
        var pre = Concat(new IR.Tuple(lhs.ToTensor(), rhs.ToTensor()), 1);
        Assert.True(CompilerServices.InferenceType(pre));
        var post = ApplyFoldConstCallRewrite(pre);
        Assert.IsType<TensorConst>(post);
        Assert.Equal(OrtKI.Concat(new[] { lhs, rhs }, 1), post.Evaluate().AsTensor().ToOrtTensor());
    }

    [Fact]
    public void TestFoldConstCallType()
    {
        var a = (Const)1;
        var b = (Const)2;
        var expr = (a * b) + 3;
        Assert.True(CompilerServices.InferenceType(expr));
        var post = ApplyFoldConstCallRewrite(expr);
        Assert.True(CompilerServices.InferenceType(post));
        Assert.Equal(expr.CheckedType, post.CheckedType);
        var res = (1 * 2) + 3;
        Assert.Equal(((TensorConst)post).Value.ToScalar<int>(), res);

        var cast_to_i64 = Cast(expr, DataTypes.Int64);
        Assert.True(CompilerServices.InferenceType(cast_to_i64));

        var cast_to_i32 = Cast(cast_to_i64, DataTypes.Int32);
        Assert.True(CompilerServices.InferenceType(cast_to_i32));

        var cat = Stack(new Tuple(cast_to_i32, cast_to_i32), 0);
        Assert.True(CompilerServices.InferenceType(cat));
        var old_dtype = cat.CheckedDataType;
        var after_cat = ApplyFoldConstCallRewrite(cat);

        Assert.Equal(
            ((TensorConst)after_cat).Value.Cast<int>().ToArray(),
            new[] { res, res });
        Assert.Equal(old_dtype, after_cat.CheckedDataType);
    }

    // [Fact]
    // public void TestRewriteSameAsShapeInferPass()
    // {
    //     GetPassOptions();
    //     var input = new Var("input", new TensorType(DataTypes.Int32, new Shape(new[] { 1, 3, 240, 320 })));
    //     Assert.True(CompilerServices.InferenceType(input));
    //     var computeShape = ShapeOf(input);
    //     var shapeRewrite = CompilerServices.Rewrite(computeShape,
    //         new IRewriteRule[] { new Transform.Pass.FoldShapeOp() }, RunPassContext.Invalid);
    //     var shapePass = RunShapeInferPass("", computeShape, input);
    //     Assert.Equal(shapeRewrite, shapePass);
    // }
    [Fact]
    public async Task TestFoldExpand()
    {
        var weights = new Var("weights", new TensorType(DataTypes.Float32, new Shape(1, 3, 224, 224)));
        _ = Util.ShapeIndex(weights, 0);
        var expand = Expand(0f, Cast(Util.ShapeIndex(weights, 0), DataTypes.Int64));
        var s = await RunShapeInferPass(string.Empty, expand, weights);
        Assert.True(s is Const);
    }

    [Fact]
    public async Task TestFoldShapeOf()
    {
        var input = new Var("input", new TensorType(DataTypes.Int32, new Shape(1, 3, 240, 320)));
        var shape = ShapeOf(input);
        var shapePost = await RunShapeInferPass(string.Empty, shape);
        Assert.Equal(new long[] { 1, 3, 240, 320 }, ((TensorConst)shapePost).Value.ToArray<long>());
    }

    [Fact]
    public async Task TestExpandToRank()
    {
        var input = new Var("input", new TensorType(DataTypes.Int32, new Shape(1, 3, 240, 320)));
        var exp = Expand(1, Cast(Rank(input) - 0, DataTypes.Int64));
        var result = await RunShapeInferPass(string.Empty, exp);
        Assert.Equal(new[] { 1, 1, 1, 1 }, result.Evaluate().AsTensor().ToArray<int>());
    }
}

[AutoSetupTestMethod(InitSession = true)]
public class UnitTestDataFlowRewriteAndInferIntegrate : RewriteFixtrue
{
    public T Dim1ExprToScalar<T>(Expr expr)
        where T : unmanaged, System.IEquatable<T>
        => ((TensorConst)expr).Value.Cast<T>()[0];

    [Fact]
    public async Task TestPaddingCompute()
    {
        var input = new Var("input", new TensorType(DataTypes.Int32, new Shape(1, 3, 33, 65)));
        var weights = Tensor.From<int>(Enumerable.Range(0, 3 * 3 * 3 * 16).ToArray(), new Shape(new[] { 16, 3, 3, 3 }));
        var (inH, inW) = Util.GetHW(input);
        var (fH, fW) = Util.GetHW(weights);
        var inHPost = await RunShapeInferPass("inH", inH);
        var inWPost = await RunShapeInferPass("inW", inW);
        Assert.Equal(33, ((TensorConst)inHPost).Value.ToScalar<int>());
        Assert.Equal(65, ((TensorConst)inWPost).Value.ToScalar<int>());
        var strideH = 1;
        var strideW = 1;
        var dilationH = 1;
        var dilationW = 1;
        var padH = Util.GetWindowedPadding(inH, fH, strideH, dilationH, true);
        var padW = Util.GetWindowedPadding(inW, fW, strideW, dilationW, true);
        var padding = Util.ConcatPadding(padH, padW);

        // Assert.True(CompilerServices.InferenceType(padding));
        var paddingPost = await RunShapeInferPass("padding", padding, input);
        Assert.Equal(Tensor.From(new[] { 1, 1, 1, 1 }, new Shape(2, 2)), paddingPost);
    }

    [Fact]
    public async Task TestYolo20MinStructure()
    {
        var input = new Var("input", new TensorType(DataTypes.Int32, new Shape(new[] { 1, 240, 320, 3 })));
        var weights = Tensor.From<int>(Enumerable.Range(0, 3 * 3 * 3 * 16).ToArray(), new Shape(new[] { 16, 3, 3, 3 }));
        var bias = Tensor.From<int>(Enumerable.Range(0, 16).ToArray());
        var (inH, inW) = Util.GetHW(input);
        var (fH, fW) = Util.GetHW(weights);
        var strideH = 1;
        var strideW = 1;
        var dilationH = 1;
        var dilationW = 1;
        var padH = Util.GetWindowedPadding(inH, fH, strideH, dilationH, true);
        var padW = Util.GetWindowedPadding(inW, fW, strideW, dilationW, true);
        var stride = Tensor.From<int>(new[] { strideH, strideW }, new[] { 2 });
        var dilation = Tensor.From<int>(new[] { dilationH, dilationW }, new[] { 2 });
        var padding = Util.ConcatPadding(padH, padW);

        var conv = NN.Conv2D(NHWCToNCHW(input), NHWCToNCHW(weights), bias, stride, padding,
            dilation,
            PadMode.Constant, 1);
        var convAfterTranspose = NCHWToNHWC(Clamp(conv, 0, 1));

        var postConvAfterTranspose = await RunShapeInferPass("convAfterTranspose", convAfterTranspose);
        Assert.True(CompilerServices.InferenceType(postConvAfterTranspose));
        Assert.Equal(new Shape(1, 240, 320, 16), postConvAfterTranspose.CheckedShape);

        var mul = Binary(BinaryOp.Mul, 1, convAfterTranspose);
        var max = Binary(BinaryOp.Max, convAfterTranspose, mul);

        // ReduceWindow2D
        var doubleV = Tensor.From<int>(new[] { 2, 2 }, new[] { 2 });
        var initValue = (Const)0;
        var (rInH, rInW) = Util.GetHW(max);
        var rPadH = Util.GetWindowedPadding(rInH, 2, 2, dilationH, true);
        var rPadW = Util.GetWindowedPadding(rInW, 2, 2, dilationW, true);
        var rPadding = Util.ConcatPadding(rPadH, rPadW);
        var reduce = NCHWToNHWC(ReduceWindow2D(ReduceOp.Max, NHWCToNCHW(max), initValue, doubleV, doubleV, rPadding, dilation, false, false));
        var post = await RunShapeInferPass("reduce", reduce);
        Assert.True(CompilerServices.InferenceType(post));
        Assert.Equal(new Shape(1, 120, 160, 16), post.CheckedShape);
    }

    [Fact]
    public async Task SliceForShapeIndex()
    {
        var input = new Var(new TensorType(DataTypes.Float32, new Shape(1, 7, 7, 75)));
        var slice = Util.ShapeIndex(input, 1);
        CompilerServices.InferenceType(slice);
        var post = await RunShapeInferPass("slice", slice);
        Assert.True(CompilerServices.InferenceType(post));
        Assert.True(post is Const);
        Assert.Equal(Shape.Scalar, post.CheckedShape);
    }

    [Fact]
    public async Task SoftMaxImporterProcess()
    {
        var input = new Var(new TensorType(DataTypes.Float32, new Shape(1, 3, 224, 224)));
        var axis = -1;
        var inShape = ShapeOf(input);
        Expr axisExprBefore = axis < 0
            ? axis + Rank(input)
            : Tensor.From<int>(new[] { axis });
        axisExprBefore.InferenceType();
        var axisExpr = await RunShapeInferPass("Axis", axisExprBefore, input);
        Assert.Equal(3, ((TensorConst)axisExpr).Value.Cast<int>()[0]);
        var firstSliceBefore = Slice(inShape, new[] { 0 }, axisExpr, 1);
        firstSliceBefore.InferenceType();
        var firstSlice = await RunShapeInferPass("firstSlice", firstSliceBefore, input);
        Assert.Equal(new[] { 1, 3, 224 }, ((TensorConst)firstSlice).Value.ToArray<int>());
        var firstSizeBefore = Prod(firstSlice);
        firstSizeBefore.InferenceType();
        var firstSize = await RunShapeInferPass("firstSize", firstSizeBefore, input);
        Assert.Equal(1 * 3 * 224, ((TensorConst)firstSize).Value.ToScalar<int>());
        var secondBefore = Prod(Slice(inShape, axisExpr, Rank(input), 1));
        var secondSize = await RunShapeInferPass("secondSize", secondBefore, input);
        Assert.Equal(224, ((TensorConst)secondSize).Value.ToScalar<int>());
        var beforeShape = Concat(new Tuple(firstSize, secondSize), 0);
        var afterShape = ShapeOf(input);
        var softMax = Reshape(
            NN.Softmax(
                Reshape(input, beforeShape),
                axis),
            afterShape);
        Assert.True(softMax.InferenceType());
    }

    [Fact]
    public async Task TestReshapeToByChannel()
    {
        var v = Tensor.From<int>(new[] { 1, 2, 3 });
        var shape = Concat(
            new IR.Tuple(
                ShapeOf(v),
                new long[] { 1 },
                new long[] { 1 }), 0);
        var afterShape = await RunShapeInferPass("Shape", shape);
        Assert.True(afterShape.InferenceType());
        Assert.Equal(new long[] { 3, 1, 1 }, afterShape);
        var b = Reshape(v, afterShape);
        b.InferenceType();
        Assert.Equal(new[] { 3, 1, 1 }, b.Evaluate().AsTensor().Dimensions.ToArray());

        var a = OnnxImporter.ReshapeToByChannel(v);
        var after = await RunShapeInferPass("ReshapeToByChannel", a);
        Assert.True(after.InferenceType());
        Assert.Equal(new[] { 3, 1, 1 }, after.Evaluate().AsTensor().Dimensions.ToArray());
    }

    [Fact]
    public void TestWithAnalysisInfoRewriteOnce()
    {
        var x = new Var(TensorType.Scalar(DataTypes.Int32));
        var y = new Var(TensorType.Scalar(DataTypes.Int32));
        var z = new Var(TensorType.Scalar(DataTypes.Int32));
        var m = new Var(TensorType.Scalar(DataTypes.Int32));
        var pre = m + (x + (z + (x + y)));
        CompilerServices.InferenceType(pre);

        Expr last = pre;
        while (true)
        {
            var usedyResult = Transform.Analyser.AnalysisUsedBy(last);
            var post = CompilerServices.Rewrite(last, new[] { new AnalysisReassociateAdd(usedyResult) }, new RunPassContext { RewriteOnce = true });
            if (object.ReferenceEquals(post, last))
            {
                break;
            }

            last = post;
        }
    }

    private sealed class AnalysisReassociateAdd : Transform.IRewriteRule
    {
        private readonly Transform.IUsedByResult _usedByResult;
        private bool _matched;

        public AnalysisReassociateAdd(Transform.IUsedByResult usedByResult)
        {
            _usedByResult = usedByResult;
            _matched = false;
        }

        /// <inheritdoc/>
        public IPattern Pattern { get; } = IsWildcard("x") + IsWildcard("y");

        public Expr? GetReplace(IMatchResult result, RunPassContext options)
        {
            var x = (Expr)result["x"];
            var y = (Expr)result["y"];
            if (_matched == false && _usedByResult.Get(x).Count == 1 && _usedByResult.Get(y).Count == 1)
            {
                _matched = true;
                return x - y;
            }

            return null;
        }
    }
}<|MERGE_RESOLUTION|>--- conflicted
+++ resolved
@@ -64,11 +64,7 @@
         var post = (Function)await pass.RunAsync(pre, new());
         Assert.NotEqual(pre, post);
         var feed_dict = @case.FeedDict;
-<<<<<<< HEAD
-        Assert.True(Comparator.AllEqual(pre.Body.Evaluate(feed_dict), post.Body.Evaluate(feed_dict)));
-=======
         Assert.True(TestFixture.Comparator.Compare(pre.Body.Evaluate(feed_dict), post.Body.Evaluate(feed_dict)));
->>>>>>> 8f5fe4d4
     }
 }
 
