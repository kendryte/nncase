--- conflicted
+++ resolved
@@ -118,15 +118,9 @@
         [Fact]
         public void TestFoldConstCall()
         {
-<<<<<<< HEAD
-            passOptions.SetName("TestFoldConstCall");
+            passOptions.SetPassName("TestFoldConstCall");
             var lhs = OrtKI.Random(2, 1, 3);
             var rhs = OrtKI.Random(2, 6, 3);
-=======
-            passOptions.SetPassName("TestFoldConstCall");
-            var lhs = torch.rand(2, 1, 3, torch.ScalarType.Float32);
-            var rhs = torch.rand(2, 6, 3, torch.ScalarType.Float32);
->>>>>>> 724bea31
             var pre = (Const)lhs.ToTensor() + rhs.ToTensor();
             Assert.True(CompilerServices.InferenceType(pre));
             var post = ApplyFoldConstCallRewrite(pre);
@@ -136,15 +130,9 @@
         [Fact]
         public void TestFoldConstCallTuple()
         {
-<<<<<<< HEAD
-            passOptions.SetName("TestFoldConstCallTuple");
+            passOptions.SetPassName("TestFoldConstCallTuple");
             var lhs = OrtKI.Random(2, 1, 3);
             var rhs = OrtKI.Random(2, 6, 3);
-=======
-            passOptions.SetPassName("TestFoldConstCallTuple");
-            var lhs = torch.rand(2, 1, 3, torch.ScalarType.Float32);
-            var rhs = torch.rand(2, 6, 3, torch.ScalarType.Float32);
->>>>>>> 724bea31
             var pre = Concat(new IR.Tuple(lhs.ToTensor(), rhs.ToTensor()), 1);
             Assert.True(CompilerServices.InferenceType(pre));
             var post = ApplyFoldConstCallRewrite(pre);
@@ -252,15 +240,9 @@
         [Fact]
         public void TestPaddingCompute()
         {
-<<<<<<< HEAD
-            passOptions.SetName("TestPaddingCompute");
-            var input = new Var("input", new TensorType(DataTypes.Int32, new Shape(1, 1, 33, 65)));
-            var weights = Tensor.FromSpan<int>(Enumerable.Range(0, 1 * 1 * 3 * 3).ToArray(), new Shape(new[] { 1, 1, 3, 3 }));
-=======
             passOptions.SetPassName("TestPaddingCompute");
             var input = new Var("input", new TensorType(DataTypes.Int32, new Shape(1, 3, 240, 320)));
             var weights = Tensor.FromSpan<int>(Enumerable.Range(0, 3 * 3 * 3 * 16).ToArray(), new Shape(new[] { 16, 3, 3, 3 }));
->>>>>>> 724bea31
             var (inH, inW) = Util.GetHW(input);
             var (fH, fW) = Util.GetHW(weights);
             var inHPost = RunShapeInferPass("inH", inH);
