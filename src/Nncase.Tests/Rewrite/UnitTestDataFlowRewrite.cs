﻿// Copyright (c) Canaan Inc. All rights reserved.
// Licensed under the Apache license. See LICENSE file in the project root for full license information.

using System.Collections.Generic;
using System.Linq;
using System.Threading.Tasks;
using NetFabric.Hyperlinq;
using Nncase.Evaluator;
using Nncase.Importer;
using Nncase.IR;
using Nncase.IR.F;
using Nncase.PatternMatch;
using Nncase.Tests.TestFixture;
using Nncase.Transform;
using OrtKISharp;
using Xunit;
using static Nncase.IR.F.Math;
using static Nncase.IR.F.NN;
using static Nncase.IR.F.Tensors;
using static Nncase.PatternMatch.Utility;
using Tuple = Nncase.IR.Tuple;

namespace Nncase.Tests.ReWriteTest;

[AutoSetupTestMethod(InitSession = true)]
public class UnitTestDataFlowRewriteFactory : TestClassBase
{
    public static TheoryData<IRewriteCase> DataOne => new()
    {
        new MergeBinaryBeforeConv2DCase(),
    };

    public static TheoryData<IRewriteCase> DataAll => new()
    {
        new ActivationsTransposePRelu(),
        new ActivationsTransposePRelu2(),
        new ActivationsTransposePRelu3(),
        new ActivationsTranspose(),
        new ActivationsTranspose2(),
        new PadTransposeCase(),
        new TransposeLeakyRelu(),
        new Conv2DPadsCase(),
        new ReduceWindow2DPadsCase(),
        new MobileNetV1TransposeCase(),
    };

    [Theory]
    [MemberData(nameof(DataOne))]
    public Task RunOneAsync(IRewriteCase @case) => RunCoreAsync(@case);

    [Theory]
    [MemberData(nameof(DataAll))]
    public Task RunAllAsync(IRewriteCase @case) => RunCoreAsync(@case);

    private async Task RunCoreAsync(IRewriteCase @case)
    {
        var pre = @case.PreExpr;
        var pass = new DataflowPass { Name = "DataFlowOptimize" };
        foreach (var rule in @case.Rules)
        {
            pass.Add(rule);
        }

        var post = (Function)await pass.RunAsync(pre, new());
        Assert.NotEqual(pre, post);
        var feed_dict = @case.FeedDict;
        Assert.True(Comparator.Compare(pre.Body.Evaluate(feed_dict), post.Body.Evaluate(feed_dict)));
    }
}

[AutoSetupTestMethod(InitSession = true)]
public class UnitTestDataFlowRewrite : RewriteFixtrue
{
    // [Fact]
    // public void TestSwapXY()
    // {
    //     var lhs = (Var)"x";
    //     var rhs = (Const)1;
    //     var pre = (lhs + rhs) * 10;

    // var post = CompilerServices.Rewrite(pre, new[] { new SwapXY() }, RunPassContext.Invalid);
    //     Assert.Equal(post, (rhs + lhs) * 10);
    // }

    // [Fact]
    // public void TestRemoveShapeOp()
    // {
    //     var lhs = new Var("x", new TensorType(DataTypes.Float32, new[] { 1, 1, 3 }));
    //     var rhs = torch.rand(1, 6, 3, torch.ScalarType.Float32).ToTensor();
    //     var pre = ShapeOf(lhs + rhs);
    //     Assert.True(CompilerServices.InferenceType(pre));
    //     var post = CompilerServices.Rewrite(pre, new[] { new Transform.Pass.FoldShapeOp() }, RunPassContext.Invalid);
    //     Assert.Equal(new[] { 1, 6, 3 }, ((TensorConst)post).Value.Cast<int>().ToArray());
    // }
    [Fact]
    public void TestFoldConstCall()
    {
        var lhs = OrtKI.Random(2, 1, 3);
        var rhs = OrtKI.Random(2, 6, 3);
        var pre = (Const)lhs.ToTensor() + rhs.ToTensor();
        Assert.True(CompilerServices.InferenceType(pre));
        var post = ApplyFoldConstCallRewrite(pre);
        Assert.Equal(lhs + rhs, post.Evaluate().AsTensor().ToOrtTensor());
    }

    [Fact]
    public void TestFoldConstCallTuple()
    {
        var lhs = OrtKI.Random(2, 1, 3);
        var rhs = OrtKI.Random(2, 6, 3);
        var pre = Concat(new IR.Tuple(lhs.ToTensor(), rhs.ToTensor()), 1);
        Assert.True(CompilerServices.InferenceType(pre));
        var post = ApplyFoldConstCallRewrite(pre);
        Assert.IsType<TensorConst>(post);
        Assert.Equal(OrtKI.Concat(new[] { lhs, rhs }, 1), post.Evaluate().AsTensor().ToOrtTensor());
    }

    [Fact]
    public void TestFoldConstCallType()
    {
        var a = (Const)1;
        var b = (Const)2;
        var expr = (a * b) + 3;
        Assert.True(CompilerServices.InferenceType(expr));
        var post = ApplyFoldConstCallRewrite(expr);
        Assert.True(CompilerServices.InferenceType(post));
        Assert.Equal(expr.CheckedType, post.CheckedType);
        var res = (1 * 2) + 3;
        Assert.Equal(((TensorConst)post).Value.ToScalar<int>(), res);

        var cast_to_i64 = Cast(expr, DataTypes.Int64);
        Assert.True(CompilerServices.InferenceType(cast_to_i64));

        var cast_to_i32 = Cast(cast_to_i64, DataTypes.Int32);
        Assert.True(CompilerServices.InferenceType(cast_to_i32));

        var cat = Stack(new Tuple(cast_to_i32, cast_to_i32), 0);
        Assert.True(CompilerServices.InferenceType(cat));
        var old_dtype = cat.CheckedDataType;
        var after_cat = ApplyFoldConstCallRewrite(cat);

        Assert.Equal(
            ((TensorConst)after_cat).Value.Cast<int>().ToArray(),
            new[] { res, res });
        Assert.Equal(old_dtype, after_cat.CheckedDataType);
    }

    // [Fact]
    // public void TestRewriteSameAsShapeInferPass()
    // {
    //     GetPassOptions();
    //     var input = new Var("input", new TensorType(DataTypes.Int32, new Shape(new[] { 1, 3, 240, 320 })));
    //     Assert.True(CompilerServices.InferenceType(input));
    //     var computeShape = ShapeOf(input);
    //     var shapeRewrite = CompilerServices.Rewrite(computeShape,
    //         new IRewriteRule[] { new Transform.Pass.FoldShapeOp() }, RunPassContext.Invalid);
    //     var shapePass = RunShapeInferPass("", computeShape, input);
    //     Assert.Equal(shapeRewrite, shapePass);
    // }
    [Fact]
    public async Task TestFoldExpand()
    {
        var weights = new Var("weights", new TensorType(DataTypes.Float32, new Shape(1, 3, 224, 224)));
        _ = Util.ShapeIndex(weights, 0);
        var expand = Expand(0f, Cast(Util.ShapeIndex(weights, 0), DataTypes.Int64));
        var s = await RunShapeInferPass(string.Empty, expand, weights);
        Assert.True(s is Const);
    }

    [Fact]
    public async Task TestFoldShapeOf()
    {
        var input = new Var("input", new TensorType(DataTypes.Int32, new Shape(1, 3, 240, 320)));
        var shape = ShapeOf(input);
        var shapePost = await RunShapeInferPass(string.Empty, shape);
        Assert.Equal(new long[] { 1, 3, 240, 320 }, ((TensorConst)shapePost).Value.ToArray<long>());
    }

    [Fact]
    public async Task TestExpandToRank()
    {
        var input = new Var("input", new TensorType(DataTypes.Int32, new Shape(1, 3, 240, 320)));
        var exp = Expand(1, Cast(Rank(input) - 0, DataTypes.Int64));
        var result = await RunShapeInferPass(string.Empty, exp);
        Assert.Equal(new[] { 1, 1, 1, 1 }, result.Evaluate().AsTensor().ToArray<int>());
    }
}

[AutoSetupTestMethod(InitSession = true)]
public class UnitTestDataFlowRewriteAndInferIntegrate : RewriteFixtrue
{
    public T Dim1ExprToScalar<T>(Expr expr)
        where T : unmanaged, System.IEquatable<T>
        => ((TensorConst)expr).Value.Cast<T>()[0];

    [Fact]
    public async Task TestPaddingCompute()
    {
        var input = new Var("input", new TensorType(DataTypes.Int32, new Shape(1, 3, 33, 65)));
        var weights = Tensor.From<int>(Enumerable.Range(0, 3 * 3 * 3 * 16).ToArray(), new Shape(new[] { 16, 3, 3, 3 }));
        var (inH, inW) = Util.GetHW(input);
        var (fH, fW) = Util.GetHW(weights);
        var inHPost = await RunShapeInferPass("inH", inH);
        var inWPost = await RunShapeInferPass("inW", inW);
        Assert.Equal(33, ((TensorConst)inHPost).Value.ToScalar<int>());
        Assert.Equal(65, ((TensorConst)inWPost).Value.ToScalar<int>());
        var strideH = 1;
        var strideW = 1;
        var dilationH = 1;
        var dilationW = 1;
        var padH = Util.GetWindowedPadding(inH, fH, strideH, dilationH, true);
        var padW = Util.GetWindowedPadding(inW, fW, strideW, dilationW, true);
        var padding = Util.ConcatPadding(padH, padW);

        // Assert.True(CompilerServices.InferenceType(padding));
        var paddingPost = await RunShapeInferPass("padding", padding, input);
        Assert.Equal(Tensor.From(new[] { 1, 1, 1, 1 }, new Shape(2, 2)), paddingPost);
    }

    [Fact]
    public async Task TestYolo20MinStructure()
    {
        var input = new Var("input", new TensorType(DataTypes.Int32, new Shape(new[] { 1, 240, 320, 3 })));
        var weights = Tensor.From<int>(Enumerable.Range(0, 3 * 3 * 3 * 16).ToArray(), new Shape(new[] { 16, 3, 3, 3 }));
        var bias = Tensor.From<int>(Enumerable.Range(0, 16).ToArray());
        var (inH, inW) = Util.GetHW(input);
        var (fH, fW) = Util.GetHW(weights);
        var strideH = 1;
        var strideW = 1;
        var dilationH = 1;
        var dilationW = 1;
        var padH = Util.GetWindowedPadding(inH, fH, strideH, dilationH, true);
        var padW = Util.GetWindowedPadding(inW, fW, strideW, dilationW, true);
        var stride = Tensor.From<int>(new[] { strideH, strideW }, new[] { 2 });
        var dilation = Tensor.From<int>(new[] { dilationH, dilationW }, new[] { 2 });
        var padding = Util.ConcatPadding(padH, padW);

        var conv = NN.Conv2D(NHWCToNCHW(input), NHWCToNCHW(weights), bias, stride, padding,
            dilation,
            PadMode.Constant, 1);
        var convAfterTranspose = NCHWToNHWC(Clamp(conv, 0, 1));

        var postConvAfterTranspose = await RunShapeInferPass("convAfterTranspose", convAfterTranspose);
        Assert.True(CompilerServices.InferenceType(postConvAfterTranspose));
        Assert.Equal(new Shape(1, 240, 320, 16), postConvAfterTranspose.CheckedShape);

        var mul = Binary(BinaryOp.Mul, 1, convAfterTranspose);
        var max = Binary(BinaryOp.Max, convAfterTranspose, mul);

        // ReduceWindow2D
        var doubleV = Tensor.From<int>(new[] { 2, 2 }, new[] { 2 });
        var initValue = (Const)0;
        var (rInH, rInW) = Util.GetHW(max);
        var rPadH = Util.GetWindowedPadding(rInH, 2, 2, dilationH, true);
        var rPadW = Util.GetWindowedPadding(rInW, 2, 2, dilationW, true);
        var rPadding = Util.ConcatPadding(rPadH, rPadW);
        var reduce = NCHWToNHWC(ReduceWindow2D(ReduceOp.Max, NHWCToNCHW(max), initValue, doubleV, doubleV, rPadding, dilation, false, false));
        var post = await RunShapeInferPass("reduce", reduce);
        Assert.True(CompilerServices.InferenceType(post));
        Assert.Equal(new Shape(1, 120, 160, 16), post.CheckedShape);
    }

    [Fact]
    public async Task SliceForShapeIndex()
    {
        var input = new Var(new TensorType(DataTypes.Float32, new Shape(1, 7, 7, 75)));
        var slice = Util.ShapeIndex(input, 1);
        CompilerServices.InferenceType(slice);
        var post = await RunShapeInferPass("slice", slice);
        Assert.True(CompilerServices.InferenceType(post));
        Assert.True(post is Const);
        Assert.Equal(Shape.Scalar, post.CheckedShape);
    }

    [Fact]
    public async Task SoftMaxImporterProcess()
    {
        var input = new Var(new TensorType(DataTypes.Float32, new Shape(1, 3, 224, 224)));
        var axis = -1;
        var inShape = ShapeOf(input);
        Expr axisExprBefore = axis < 0
            ? axis + Rank(input)
            : Tensor.From<int>(new[] { axis });
        axisExprBefore.InferenceType();
        var axisExpr = await RunShapeInferPass("Axis", axisExprBefore, input);
        Assert.Equal(3, ((TensorConst)axisExpr).Value.Cast<int>()[0]);
        var firstSliceBefore = Slice(inShape, new[] { 0 }, axisExpr, 1);
        firstSliceBefore.InferenceType();
        var firstSlice = await RunShapeInferPass("firstSlice", firstSliceBefore, input);
        Assert.Equal(new[] { 1, 3, 224 }, ((TensorConst)firstSlice).Value.ToArray<int>());
        var firstSizeBefore = Prod(firstSlice);
        firstSizeBefore.InferenceType();
        var firstSize = await RunShapeInferPass("firstSize", firstSizeBefore, input);
        Assert.Equal(1 * 3 * 224, ((TensorConst)firstSize).Value.ToScalar<int>());
        var secondBefore = Prod(Slice(inShape, axisExpr, Rank(input), 1));
        var secondSize = await RunShapeInferPass("secondSize", secondBefore, input);
        Assert.Equal(224, ((TensorConst)secondSize).Value.ToScalar<int>());
        var beforeShape = Concat(new Tuple(firstSize, secondSize), 0);
        var afterShape = ShapeOf(input);
        var softMax = Reshape(
            NN.Softmax(
                Reshape(input, beforeShape),
                axis),
            afterShape);
        Assert.True(softMax.InferenceType());
    }

    [Fact]
    public async Task TestReshapeToByChannel()
    {
        var v = Tensor.From<int>(new[] { 1, 2, 3 });
        var shape = Concat(
            new IR.Tuple(
                ShapeOf(v),
                new long[] { 1 },
                new long[] { 1 }), 0);
        var afterShape = await RunShapeInferPass("Shape", shape);
        Assert.True(afterShape.InferenceType());
        Assert.Equal(new long[] { 3, 1, 1 }, afterShape);
        var b = Reshape(v, afterShape);
        b.InferenceType();
        Assert.Equal(new[] { 3, 1, 1 }, b.Evaluate().AsTensor().Dimensions.ToArray());

        var a = OnnxImporter.ReshapeToByChannel(v);
        var after = await RunShapeInferPass("ReshapeToByChannel", a);
        Assert.True(after.InferenceType());
        Assert.Equal(new[] { 3, 1, 1 }, after.Evaluate().AsTensor().Dimensions.ToArray());
    }

    [Fact]
<<<<<<< HEAD
    public async void TestWithAnalysisInfoRewriteOnce()
=======
    public async Task TestWithAnalysisInfoRewriteOnce()
>>>>>>> f565a9c7
    {
        var x = new Var(TensorType.Scalar(DataTypes.Int32));
        var y = new Var(TensorType.Scalar(DataTypes.Int32));
        var z = new Var(TensorType.Scalar(DataTypes.Int32));
        var m = new Var(TensorType.Scalar(DataTypes.Int32));
        var pre = new Function(m + (x + (z + (x + (y / y)))), new[] { x, y, z, m });
        CompilerServices.InferenceType(pre);

        var pass = new DataflowWithUsdByPass() { Name = "DataflowWithUsdByPass" };
        pass.Add<AnalysisReassociateAdd>();
        pass.Add<DivToConst>();
        var post = (Function)await pass.RunAsync(pre, new());

        Assert.True(post.Body is Call { Target: IR.Math.Binary { BinaryOp: BinaryOp.Sub }, Parameters: var param0 } && // m - (x + (z - (x + (1))))
                    param0[1] is Call { Target: IR.Math.Binary { BinaryOp: BinaryOp.Add }, Parameters: var param1 } && // x + (z - (x + (1)))
                    param1[1] is Call { Target: IR.Math.Binary { BinaryOp: BinaryOp.Sub }, Parameters: var param2 } && // z - (x + (1))
                    param2[1] is Call { Target: IR.Math.Binary { BinaryOp: BinaryOp.Add }, Parameters: var param3 } && // x + (1)
                    param3[1] is TensorConst);
    }

    private sealed class DivToConst : Transform.IRewriteRule
    {
        private static readonly Pattern SInputPattern = IsWildcard("x");

        /// <inheritdoc/>
        public IPattern Pattern { get; } = SInputPattern / SInputPattern;

        public Expr? GetReplace(IMatchResult result, RunPassContext options)
        {
            var x = (Expr)result["x"];
            return Tensor.FromScalar<int>(1).CastTo(x.CheckedDataType, CastMode.KDefault);
        }
    }

    private sealed class AnalysisReassociateAdd : Transform.IRewriteRule, Transform.IRewriteRuleWithUsdBy
    {
        private Transform.IUsedByResult? _usedByResult;

        /// <inheritdoc/>
        public IPattern Pattern { get; } = IsWildcard("x") + IsWildcard("y");

        /// <inheritdoc/>
        public IUsedByResult UsedByResult { get => _usedByResult!; set => _usedByResult = value; }

        public Expr? GetReplace(IMatchResult result, RunPassContext options)
        {
            var x = (Expr)result["x"];
            var y = (Expr)result["y"];
            if (UsedByResult.Get(x).Count == 1 && UsedByResult.Get(y).Count == 1)
            {
                return x - y;
            }

            return null;
        }
    }
}<|MERGE_RESOLUTION|>--- conflicted
+++ resolved
@@ -328,11 +328,7 @@
     }
 
     [Fact]
-<<<<<<< HEAD
-    public async void TestWithAnalysisInfoRewriteOnce()
-=======
     public async Task TestWithAnalysisInfoRewriteOnce()
->>>>>>> f565a9c7
     {
         var x = new Var(TensorType.Scalar(DataTypes.Int32));
         var y = new Var(TensorType.Scalar(DataTypes.Int32));
