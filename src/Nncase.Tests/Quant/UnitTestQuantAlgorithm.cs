﻿// Copyright (c) Canaan Inc. All rights reserved.
// Licensed under the Apache license. See LICENSE file in the project root for full license information.

using System;
using System.Collections.Generic;
using System.Collections.Immutable;
using System.Diagnostics;
using System.IO;
using System.Linq;
using System.Runtime.CompilerServices;
using System.Text;
using System.Threading.Tasks;
using Nncase;
using Nncase.IR;
using Nncase.Quantization;
using Nncase.Tests.TestFixture;
using Nncase.Transform;
using Nncase.Transform.Rules.Neutral;
using Nncase.Utilities;
using Xunit;
using static Nncase.IR.F.NN;
using static Nncase.IR.F.Random;
using static Nncase.IR.F.Tensors;
using static Nncase.PatternMatch.F.Math;
using static Nncase.PatternMatch.Utility;
using static Nncase.Quantization.Utility;
using static Nncase.Tests.DataGenerator;
using Random = Nncase.IR.F.Random;

namespace Nncase.Tests.QuantTest;

public class UnitTestKLQuant : TestClassBase
{
    [Fact]
    public void TestQuantFunction()
    {
        var range = new ValueRange<float>(-1.234f, 2.345f);
        var qp = QuantUtility.GetQuantParam(range, 8, QuantMode.UnsignedMode);
        Assert.Equal(0.014035294f, qp.Scale);
        Assert.Equal(88, qp.ZeroPoint);
    }

    [Fact]
    [AutoSetupTestMethod(InitSession = true)]
    public async Task TestKLQuant()
    {
        CompileOptions.QuantizeOptions.ModelQuantMode = ModelQuantMode.UsePTQ;
        CompileOptions.QuantizeOptions.QuantType = DataTypes.UInt8;
        CompileOptions.QuantizeOptions.WQuantType = DataTypes.UInt8;

        var input = new Var("input", new TensorType(DataTypes.Float32, new[] { 1, 3, 224, 224 }));

        var weightsValue = new List<float>();
        for (int i = 0; i < 16 * 3 * 3 * 3; i++)
        {
            weightsValue.Add(((i * 1.0f / (16 * 3 * 3 * 3)) - 0.5f) * 2);
        }

        var biasValue = new List<float>();
        for (int i = 0; i < 16; i++)
        {
            biasValue.Add(((i * 1.0f / 16) - 0.5f) * 2);
        }

        var weights = Tensor.From<float>(weightsValue.ToArray(), new[] { 16, 3, 3, 3 });
        var bias = Tensor.From<float>(biasValue.ToArray(), new[] { 16 });
        var stride = Tensor.From<int>(new[] { 1, 1 }, new[] { 2 });
        var dilation = Tensor.From<int>(new[] { 1, 1 }, new[] { 2 });
        var padding = new[] { new[] { 0, 1 }, new[] { 0, 0 } };

        var conv = IR.F.NN.Conv2D(input, weights, bias, stride, Pad(padding), dilation, PadMode.Constant, 1);

        var output = conv;
        var module = new IRModule(new Function("main", output, new Var[] { input }));

        CompileOptions.QuantizeOptions.CalibrationDataset = new SolidCalibrationDatasetProvider(new Var[] { input });
        CompileOptions.QuantizeOptions.CalibrationMethod = CalibMethod.Kld;

        var pmgr = CompileSession.CreatePassManager("Passes");

        // 0. TargetIndependentPass
        pmgr.AddWithName<DataflowPass>("TargetInDependent").Configure(p =>
        {
            p.Add<AddRangeOfAndMarkerToConv2D>();
        });

        // 1. AssignRanges
        pmgr.AddWithName<EGraphPassWithQuantize>("AssignRanges");
        await pmgr.RunAsync(module);

        var dumpVisitor = new DumpVisitor();
        dumpVisitor.Visit(module.Functions[0]);

        Assert.Equal(-1.0001221f, ((TensorConst)dumpVisitor.ExpressionMemo.Keys.ToList()[2]).Value.ToArray<float>()[0]);
        Assert.Equal(1.0001087f, ((TensorConst)dumpVisitor.ExpressionMemo.Keys.ToList()[2]).Value.ToArray<float>()[1]);
        Assert.Equal(-1.0001218f, ((TensorConst)dumpVisitor.ExpressionMemo.Keys.ToList()[5]).Value.ToArray<float>()[0]);
        Assert.Equal(0.9954922f, ((TensorConst)dumpVisitor.ExpressionMemo.Keys.ToList()[5]).Value.ToArray<float>()[1]);
        Assert.Equal(-8.882528f, ((TensorConst)dumpVisitor.ExpressionMemo.Keys.ToList()[13]).Value.ToArray<float>()[0]);
        Assert.Equal(9.717726f, ((TensorConst)dumpVisitor.ExpressionMemo.Keys.ToList()[13]).Value.ToArray<float>()[1]);
    }

    private Expr Pad(int[][] p) => Const.FromTensor(Tensor.From<int>(p.SelectMany(i => i).ToArray(), new[] { 2, 2 }));

    public sealed class DumpVisitor : ExprVisitor<int, IRType>
    {
        public override int DefaultVisitLeaf(Expr expr) => 0;

        public override object DefaultVisitLeaf(IVisitable visitable) => 0;

        public int FoundOpCount<T>()
          where T : Op
        {
            return ExpressionMemo.Keys.OfType<T>().Count();
        }
    }

    internal sealed class RandCalibrationDatasetProvider : ICalibrationDatasetProvider
    {
<<<<<<< HEAD
        private const int count = 5;
        public int? Count => count;

        public IAsyncEnumerable<IReadOnlyDictionary<Var, IValue>> Samples { get; }
=======
        private const int CountValue = 5;
>>>>>>> 7ba09e21

        public RandCalibrationDatasetProvider(IEnumerable<Var> vars)
        {
            Samples = Enumerable.Range(0, CountValue).Select(i =>
            {
                var values = new Dictionary<Var, IValue>();
                foreach (var var in vars)
                {
                    CompilerServices.InferenceType(var);
                    var shape = var.CheckedShape.Select(d => d.IsUnknown ? 1 : d.FixedValue).ToArray();
                    var value = Value.FromTensor(IR.F.Random.Normal(var.CheckedDataType, 0, 1, 0, shape).Evaluate()
                        .AsTensor());
                    values.Add(var, value);
                }

                return values;
            }).ToArray().ToAsyncEnumerable();
        }

        public int? Count => CountValue;

        public IAsyncEnumerable<IReadOnlyDictionary<Var, IValue>> Samples { get; }
    }

<<<<<<< HEAD
    //[Fact]
    public async Task TestKLQuant()
=======
    internal sealed class SolidCalibrationDatasetProvider : ICalibrationDatasetProvider
>>>>>>> 7ba09e21
    {
        private const int CountValue = 5;

        public SolidCalibrationDatasetProvider(IEnumerable<Var> vars)
        {
            Samples = Enumerable.Range(0, CountValue).Select(i =>
            {
                var values = new Dictionary<Var, IValue>();
                foreach (var var in vars)
                {
                    CompilerServices.InferenceType(var);
                    var shape = var.CheckedShape.Select(d => d.IsUnknown ? 1 : d.FixedValue).ToArray();

                    var shapeSize = 1;
                    for (int j = 0; j < shape.Length; j++)
                    {
                        shapeSize *= shape[j];
                    }

                    var tmpValue = new List<float>();
                    for (int j = 0; j < shapeSize; j++)
                    {
                        tmpValue.Add(((j * 1.0f / shapeSize) - 0.5f) * 2);
                    }

                    var value = Value.FromTensor(Tensor.From<float>(tmpValue.ToArray(), shape));
                    values.Add(var, value);
                }

<<<<<<< HEAD
        await pmgr.RunAsync();

        System.Console.WriteLine(CompilerServices.Print((Function)module.Functions[0]));
        var dumpVisitor = new DumpVisitor();
        dumpVisitor.Visit(module.Functions[0]);

        Assert.Equal(-4.0972834f, ((TensorConst)dumpVisitor.ExpressionMemo.Keys.ToList()[2]).Value.Cast<float>()[0]);
        Assert.Equal(4.206657f, ((TensorConst)dumpVisitor.ExpressionMemo.Keys.ToList()[2]).Value.Cast<float>()[1]);
        Assert.Equal(-6.596074f, ((TensorConst)dumpVisitor.ExpressionMemo.Keys.ToList()[5]).Value.Cast<float>()[0]);
        Assert.Equal(6.5355535f, ((TensorConst)dumpVisitor.ExpressionMemo.Keys.ToList()[5]).Value.Cast<float>()[1]);
        Assert.Equal(-52.367207f, ((TensorConst)dumpVisitor.ExpressionMemo.Keys.ToList()[13]).Value.Cast<float>()[0]);
        Assert.Equal(50.035152f, ((TensorConst)dumpVisitor.ExpressionMemo.Keys.ToList()[13]).Value.Cast<float>()[1]);
=======
                return values;
            }).ToAsyncEnumerable();
        }

        public int? Count => CountValue;

        public IAsyncEnumerable<IReadOnlyDictionary<Var, IValue>> Samples { get; }
>>>>>>> 7ba09e21
    }
}<|MERGE_RESOLUTION|>--- conflicted
+++ resolved
@@ -116,14 +116,7 @@
 
     internal sealed class RandCalibrationDatasetProvider : ICalibrationDatasetProvider
     {
-<<<<<<< HEAD
-        private const int count = 5;
-        public int? Count => count;
-
-        public IAsyncEnumerable<IReadOnlyDictionary<Var, IValue>> Samples { get; }
-=======
         private const int CountValue = 5;
->>>>>>> 7ba09e21
 
         public RandCalibrationDatasetProvider(IEnumerable<Var> vars)
         {
@@ -148,12 +141,7 @@
         public IAsyncEnumerable<IReadOnlyDictionary<Var, IValue>> Samples { get; }
     }
 
-<<<<<<< HEAD
-    //[Fact]
-    public async Task TestKLQuant()
-=======
     internal sealed class SolidCalibrationDatasetProvider : ICalibrationDatasetProvider
->>>>>>> 7ba09e21
     {
         private const int CountValue = 5;
 
@@ -183,20 +171,6 @@
                     values.Add(var, value);
                 }
 
-<<<<<<< HEAD
-        await pmgr.RunAsync();
-
-        System.Console.WriteLine(CompilerServices.Print((Function)module.Functions[0]));
-        var dumpVisitor = new DumpVisitor();
-        dumpVisitor.Visit(module.Functions[0]);
-
-        Assert.Equal(-4.0972834f, ((TensorConst)dumpVisitor.ExpressionMemo.Keys.ToList()[2]).Value.Cast<float>()[0]);
-        Assert.Equal(4.206657f, ((TensorConst)dumpVisitor.ExpressionMemo.Keys.ToList()[2]).Value.Cast<float>()[1]);
-        Assert.Equal(-6.596074f, ((TensorConst)dumpVisitor.ExpressionMemo.Keys.ToList()[5]).Value.Cast<float>()[0]);
-        Assert.Equal(6.5355535f, ((TensorConst)dumpVisitor.ExpressionMemo.Keys.ToList()[5]).Value.Cast<float>()[1]);
-        Assert.Equal(-52.367207f, ((TensorConst)dumpVisitor.ExpressionMemo.Keys.ToList()[13]).Value.Cast<float>()[0]);
-        Assert.Equal(50.035152f, ((TensorConst)dumpVisitor.ExpressionMemo.Keys.ToList()[13]).Value.Cast<float>()[1]);
-=======
                 return values;
             }).ToAsyncEnumerable();
         }
@@ -204,6 +178,5 @@
         public int? Count => CountValue;
 
         public IAsyncEnumerable<IReadOnlyDictionary<Var, IValue>> Samples { get; }
->>>>>>> 7ba09e21
     }
 }