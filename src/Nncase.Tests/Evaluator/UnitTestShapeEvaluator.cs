﻿// Copyright (c) Canaan Inc. All rights reserved.
// Licensed under the Apache license. See LICENSE file in the project root for full license information.

using System;
using System.Collections.Generic;
using System.Linq;
using Nncase.Diagnostics;
using Nncase.IR;
using Nncase.Passes.Rules.Neutral;
using Nncase.Tests.TestFixture;
using Xunit;
using static Nncase.IR.F.Math;
using static Nncase.IR.F.NN;
using static Nncase.IR.F.Tensors;
using Tuple = Nncase.IR.Tuple;

namespace Nncase.Tests.EvaluatorTest;

[AutoSetupTestMethod(InitSession = true)]
public class UnitTestShapeEvaluator : TestClassBase
{
    private readonly int _defaultDim = 4;

    public static IEnumerable<object[]> RangeData => new[]
    {
        new object[] { 1, 7, 1 },
        new object[] { 1, 7, 2 },
    };

    [Fact]
    public void TestConstant1()
    {
        var t = Tensor.From(new[] { 1, 3, 24, 24 });
        var tensor = (Expr)t;
        var shape = tensor.EvaluateShapeExpr();
        Assert.Equal(shape, t.Shape.ToValueArray());
    }

    [Fact]
    public void TestConstant2()
    {
        var t = Testing.Rand(DataTypes.Float32, 1, 3, 24, 24);
        var tensor = (Expr)t;
        var shape = tensor.EvaluateShapeExpr();
        Assert.Equal(shape, t.Shape.ToValueArray());
    }

    [Fact]
    public void TestWithVar()
    {
        var input = new Var(new TensorType(DataTypes.Float32, new[] { 1, 3, Dimension.Unknown, 6 }));
        var dimVar = new Var(new TensorType(DataTypes.Int32, Shape.Scalar));
        var newShape = new Expr[] { 1, 3, dimVar, 6 };
        var varMap = new Dictionary<Var, Expr[]> { { input, newShape } };
        var dict = new Dictionary<Var, IValue> { { dimVar, Value.FromTensor(4) } };
        var expect = Stack(new IR.Tuple(newShape), 0).Evaluate(dict);
        var result = input.EvaluateShapeExpr(varMap).Evaluate(dict);
        Assert.Equal(expect, result);
    }

    [Fact]
    public void TestWithTuple()
    {
        var i1 = new[] { 1, 3, 24, 24 };
        var i2 = new[] { 1, 3, 24 };
        var i3 = new[] { 1, 3 };
        var tuple = new Tuple(i1, i2, i3);
        var result = tuple.EvaluateShapeExpr();
        Assert.Equal(result, new Tuple(new[] { 4 }, new[] { 3 }, new[] { 2 }));
    }

    [Fact]
    public void TestUnary()
    {
        TestOpShapeEval(input => Unary(UnaryOp.Abs, input));
    }

    [Fact]
    public void TestBinary()
    {
        TestOpShapeEval(input => input / Testing.Rand<float>(1, 1, 1, 24));
    }

    [Fact]
    public void UnitTestReduceMean()
    {
        TestOpShapeEval(input => Reduce(ReduceOp.Mean, input, new[] { 1, 2 }, 0, true));
    }

    [Fact]
    public void UnitTestUnsqueeze()
    {
        TestOpShapeEval(input => Unsqueeze(input, new[] { 4 }));
        TestOpShapeEval(input => Unsqueeze(input, new[] { -1 }));
    }

    [Fact]
    public void UnitTestTile()
    {
        TestOpShapeEval(input => Tile(input, new long[] { 4, 3, 2, 1 }));
    }

    [Fact]
    public void UnitTestCumSum()
    {
        TestOpShapeEval(input => CumSum(input, 1, 0, 0));
    }

    [Fact]
    public void UnitTestSlice()
    {
        TestOpShapeEval(input => Slice(input, new[] { 1, 1, 1, 1 }, new[] { 2, 3, 3, 3 }, 4));
    }

    [Fact]
    public void UnitTestConcat()
    {
        TestOpShapeEval(input =>
        {
            var c = Concat(new IR.Tuple(input, input), 0);
            return c;
        });
    }

    [Fact]
    public void UnitTestConstantOfShape()
    {
        var input = new Var(new TensorType(DataTypes.Int32, new[] { 4 }));
        var expr = ConstantOfShape(input, 0);
        var shape = expr.EvaluateShapeExpr();
        var fixedShape = new[] { 1, 3, 24, 24 };
        var varValues = new Dictionary<Var, IValue> { { input, Value.FromTensor(fixedShape) } };
        var shapeValue = shape.Evaluate(varValues).AsTensor().ToArray<int>();
        Assert.Equal(shapeValue, fixedShape);
    }

    [Fact]
    public void UnitTestGather()
    {
        TestOpShapeEval(input => Gather(input, 2, new[] { 0, 1 }));
    }

    [Fact]
    public void UnitTestExpand()
    {
        TestOpShapeEval(input => Expand(input, new[] { 2, 3, _defaultDim, 24 }));
    }

    [Fact]
    public void UnitTestWhere()
    {
        TestOpShapeEval(input => Where(Testing.Rand<bool>(2, 3, 4, 24), input, input));
    }

    [Fact]
    public void UnitTestMatMul()
    {
        TestOpShapeEval(input => IR.F.Math.MatMul(input, Testing.Rand<float>(1, 3, 24, 24)));
    }

    [Fact]
    public void UnitTestShapeOf()
    {
        TestOpShapeEval(input => ShapeOf(input));
    }

    [Fact]
    public void UnitTestTranspose()
    {
        TestOpShapeEval(input => Transpose(input, new[] { 0, 2, 3, 1 }));
        TestOpShapeEval(input => Transpose(input, new[] { 0, 2, 1, 3 }));
    }

    [Fact]
    public void UnitTestReshape()
    {
        TestOpShapeEval(input => Reshape(input, new[] { 1, 3, 12, -1 }));
        TestOpShapeEval(input => Reshape(input, new[] { 1, -1, 12, 3 }));
    }

    [Fact]
    public void UnitTestGetItem()
    {
        var dimVar = new Var(new TensorType(DataTypes.Int32, Shape.Scalar));
        var input = new Var(new TensorType(DataTypes.Int32, new[] { Dimension.Unknown }));
        var expr = input[1];
        var dict = new Dictionary<Var, Expr[]> { { input, new[] { dimVar } } };
        var shape = expr.EvaluateShapeExpr(dict);
        var varValues = new Dictionary<Var, IValue> { { input, Value.FromTensor(new[] { 4 }) } };
        var shapeValue = shape.Evaluate(varValues).AsTensor().ToArray<int>();
        var evalShape = expr
            .Evaluate(new Dictionary<Var, IValue> { { input, Value.FromTensor(new[] { 2, 3, 4, 5 }) } })
            .AsTensor()
            .Shape;
        var fixedShape = evalShape.ToValueArray();
        Assert.Equal(fixedShape, shapeValue);
    }

    [Fact]
    public void UnitTestGetItemSingle()
    {
        var dimVar = new Var(new TensorType(DataTypes.Int32, Shape.Scalar));
        var input = new Var(new TensorType(DataTypes.Int32, new[] { Dimension.Unknown }));
        var expr = input[0];
        var dict = new Dictionary<Var, Expr[]> { { input, new[] { dimVar } } };
        var shape = expr.EvaluateShapeExpr(dict);
        var varValues = new Dictionary<Var, IValue> { { input, Value.FromTensor(new[] { 1 }) } };
        var shapeValue = shape.Evaluate(varValues).AsTensor().ToArray<int>();
        var evalShape = expr
            .Evaluate(new Dictionary<Var, IValue> { { input, Value.FromTensor(new[] { 2 }) } })
            .AsTensor()
            .Shape;
        var fixedShape = evalShape.ToValueArray();
        Assert.Equal(fixedShape, shapeValue);
    }

    [Fact]
    public void UnitTestEqual()
    {
        TestOpShapeEval(input => Equal(input, input));
    }

    [Fact]
    public void UnitTestLogSoftmax()
    {
        TestOpShapeEval(input => LogSoftmax(input, 0));
    }

    [Fact]
    public void UnitTestSoftmax()
    {
        TestOpShapeEval(input => Softmax(input, 0));
    }

    [Fact]
    public void UnitTestCast()
    {
        TestOpShapeEval(input => Cast(input, DataTypes.Int32));
    }

    [Fact]
    public void UnitTestErf()
    {
        TestOpShapeEval(input => Erf(input));
    }

    [Fact]
    public void UniTestReshape()
    {
        TestOpShapeEval(input => Reshape(input, new long[] { 1, 3, 1, -1 }));
    }

    [Fact]
    public void UnitTestPad()
    {
        TestOpShapeEval(input => Pad(input, new[,] { { 1, 2 }, { 1, 3 }, { 2, 4 }, { 6, 1 } }, PadMode.Constant, 0f));
    }

    [Fact]
    public void TestSpaceTobatch()
    {
        var dimVar = new Var(new TensorType(DataTypes.Int32, Shape.Scalar));
        var input = new Var(new TensorType(DataTypes.Float32, new[] { 1, Dimension.Unknown, 192 }));
        var paddings = Tensor.From(new[] { 0, 1 }, new[] { 1, 2 });
        var expr = SpaceToBatch(input, new[] { 3 }, paddings);
        var dict = new Dictionary<Var, Expr[]> { { input, new Expr[] { 1, dimVar, 192 } } };
        var shape = expr.EvaluateShapeExpr(dict);
        var varValues = new Dictionary<Var, IValue> { { dimVar, Value.FromTensor(8) } };
        Dumpper.DumpIR(shape, "Shape");
        var shapeValue = shape.Evaluate(varValues).AsTensor().ToArray<int>();
        var evalShape = expr
            .Evaluate(new Dictionary<Var, IValue> { { input, Value.FromTensor(Testing.Rand<float>(1, 8, 192)) } })
            .AsTensor()
            .Shape;
        var fixedShape = evalShape.ToValueArray();
        Assert.Equal(fixedShape, shapeValue);
    }

    [Fact]
    public void TestBatchToSpace()
    {
        var dimVar = new Var(new TensorType(DataTypes.Int32, Shape.Scalar));
        var input = new Var(new TensorType(DataTypes.Float32, new[] { Dimension.Unknown, 69, 192 }));
        var paddings = Tensor.From(new[] { 0, 1 }, new[] { 1, 2 });
        var expr = BatchToSpace(input, new[] { 3 }, paddings);
        var dict = new Dictionary<Var, Expr[]> { { input, new Expr[] { dimVar, 69, 192 } } };
        var shape = expr.EvaluateShapeExpr(dict);
        var varValues = new Dictionary<Var, IValue> { { dimVar, Value.FromTensor(3) } };
        Dumpper.DumpIR(shape, "Shape");
        var shapeValue = shape.Evaluate(varValues).AsTensor().ToArray<int>();
        var evalShape = expr
            .Evaluate(new Dictionary<Var, IValue> { { input, Value.FromTensor(Testing.Rand<float>(3, 69, 192)) } })
            .AsTensor()
            .Shape;
        var fixedShape = evalShape.ToValueArray();
        Assert.Equal(fixedShape, shapeValue);
    }

    [Fact]
    public void UnitTestSqueeze()
    {
        TestOpShapeEval(input => Squeeze(input, new[] { 0 }));
        TestOpShapeEval(input => Squeeze(input, new[] { -4 }));
    }

    [Theory]
    [MemberData(nameof(RangeData))]
    public void UnitTestRange(int beginV, int endV, int stepV)
    {
        var begin = new Var(new TensorType(DataTypes.Int32, Shape.Scalar));
        var end = new Var(new TensorType(DataTypes.Int32, Shape.Scalar));
        var step = new Var(new TensorType(DataTypes.Int32, Shape.Scalar));
        var expr = Range(begin, end, step);
        var shape = expr.EvaluateShapeExpr();
        var varValues = new Dictionary<Var, IValue>
        {
            { begin, Value.FromTensor(beginV) },
            { end, Value.FromTensor(endV) },
            { step, Value.FromTensor(stepV) },
        };

        var shapeValue = shape.Evaluate(varValues).AsTensor().ToArray<int>();
        var fixedShape = expr.Evaluate(varValues).AsTensor().Shape.ToValueArray();
        Assert.Equal(fixedShape, shapeValue);
<<<<<<< HEAD
    }

    [Fact]
    public void TestShapeExprCache()
    {
        var cache = new ShapeExprCache(new Dictionary<Var, Expr[]>());
        var dimVar = new Var("dimVar", new TensorType(DataTypes.Int32, Shape.Scalar));
        var lhs = new Var("lhs", new TensorType(DataTypes.Float32, new Shape(1, Dimension.Unknown, 24, 24)));
        var rhs = new Var("rhs", new TensorType(DataTypes.Float32, new Shape(1, Dimension.Unknown, 24, 24)));
        var m = IR.F.Math.MatMul(lhs, rhs);
        var dimVarDict = new Dictionary<Var, IValue> { { dimVar, Value.FromTensor(3) } };
        var lhsShape = new Expr[] { 1, dimVar, 24, 24 };
        var rhsShape = new Expr[] { 1, dimVar, 24, 24 };
        var lhsFixedShape = new[] { 1, 3, 24, 24 };
        var rhsFixedShape = new[] { 1, 3, 24, 24 };
        var shapeDict = new Dictionary<Var, Expr[]> { { lhs, lhsShape }, { rhs, rhsShape } };

        var mShapeExpr = m.EvaluateShapeExpr(shapeDict);
        cache.Add(m, mShapeExpr);
        var tr = Transpose(m, new[] { 0, 2, 3, 1 });
        var trShapeExpr = tr.EvaluateShapeExpr(cache + shapeDict);
        var fixedShape = trShapeExpr.Evaluate(dimVarDict).AsTensor().ToArray<int>();
        var originShape = tr.Evaluate(new Dictionary<Var, IValue>
        {
            { lhs, Value.FromTensor(Testing.Rand<float>(lhsFixedShape)) },
            { rhs, Value.FromTensor(Testing.Rand<float>(rhsFixedShape)) },
        }).AsTensor().Shape.ToValueArray();
        Assert.Equal(originShape, fixedShape);
=======
>>>>>>> 5f648215
    }

    private Expr MakeDim() => new Var(new TensorType(DataTypes.Int32, Shape.Scalar));

    private (Var Var, Expr[] NewShape) MakeInput(Dimension[] shape)
    {
        var input = new Var(new TensorType(DataTypes.Float32, shape));
        var newShape = shape.Select(x => x.IsFixed ? x.FixedValue : MakeDim()).ToArray();
        return (input, newShape);
    }

    private void TestOpShapeEval(Func<Expr, Expr> exprCtor, Var input, Expr[] newShape)
    {
        var varMap = new Dictionary<Var, Expr[]> { { input, newShape } };
        var expr = exprCtor(input);
        var shape = expr.EvaluateShapeExpr(varMap);
        var varValues = newShape.Where(x => x is Var).ToDictionary(x => (Var)x, _ => (IValue)Value.FromTensor(_defaultDim));
        var shapeValue = shape.Evaluate(varValues).AsTensor().ToArray<int>();

        var fixedShape = newShape.Select(x =>
        {
            return x switch
            {
                Var => 4,
                TensorConst t => t.Value.ToScalar<int>(),
                _ => 4,
            };
        }).ToArray();
        var varsValues = new Dictionary<Var, IValue> { { input, Value.FromTensor(Testing.Rand<float>(fixedShape)) } };
        var fixedShapeResult = expr.Evaluate(varsValues).AsTensor().Shape.ToValueArray();
        Assert.Equal(fixedShapeResult, shapeValue);
    }

    private void TestOpShapeEval(Func<Expr, Expr> exprCtor)
    {
        var (input, newShape) = MakeInput(new[] { 1, 3, Dimension.Unknown, 24 });
        TestOpShapeEval(exprCtor, input, newShape);
    }
}<|MERGE_RESOLUTION|>--- conflicted
+++ resolved
@@ -322,37 +322,6 @@
         var shapeValue = shape.Evaluate(varValues).AsTensor().ToArray<int>();
         var fixedShape = expr.Evaluate(varValues).AsTensor().Shape.ToValueArray();
         Assert.Equal(fixedShape, shapeValue);
-<<<<<<< HEAD
-    }
-
-    [Fact]
-    public void TestShapeExprCache()
-    {
-        var cache = new ShapeExprCache(new Dictionary<Var, Expr[]>());
-        var dimVar = new Var("dimVar", new TensorType(DataTypes.Int32, Shape.Scalar));
-        var lhs = new Var("lhs", new TensorType(DataTypes.Float32, new Shape(1, Dimension.Unknown, 24, 24)));
-        var rhs = new Var("rhs", new TensorType(DataTypes.Float32, new Shape(1, Dimension.Unknown, 24, 24)));
-        var m = IR.F.Math.MatMul(lhs, rhs);
-        var dimVarDict = new Dictionary<Var, IValue> { { dimVar, Value.FromTensor(3) } };
-        var lhsShape = new Expr[] { 1, dimVar, 24, 24 };
-        var rhsShape = new Expr[] { 1, dimVar, 24, 24 };
-        var lhsFixedShape = new[] { 1, 3, 24, 24 };
-        var rhsFixedShape = new[] { 1, 3, 24, 24 };
-        var shapeDict = new Dictionary<Var, Expr[]> { { lhs, lhsShape }, { rhs, rhsShape } };
-
-        var mShapeExpr = m.EvaluateShapeExpr(shapeDict);
-        cache.Add(m, mShapeExpr);
-        var tr = Transpose(m, new[] { 0, 2, 3, 1 });
-        var trShapeExpr = tr.EvaluateShapeExpr(cache + shapeDict);
-        var fixedShape = trShapeExpr.Evaluate(dimVarDict).AsTensor().ToArray<int>();
-        var originShape = tr.Evaluate(new Dictionary<Var, IValue>
-        {
-            { lhs, Value.FromTensor(Testing.Rand<float>(lhsFixedShape)) },
-            { rhs, Value.FromTensor(Testing.Rand<float>(rhsFixedShape)) },
-        }).AsTensor().Shape.ToValueArray();
-        Assert.Equal(originShape, fixedShape);
-=======
->>>>>>> 5f648215
     }
 
     private Expr MakeDim() => new Var(new TensorType(DataTypes.Int32, Shape.Scalar));
