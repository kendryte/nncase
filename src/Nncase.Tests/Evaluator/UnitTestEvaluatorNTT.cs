﻿// Copyright (c) Canaan Inc. All rights reserved.
// Licensed under the Apache license. See LICENSE file in the project root for full license information.

using System;
using System.Collections.Generic;
using System.Linq;
using CommunityToolkit.HighPerformance;
using Nncase.IR;
using Nncase.Tests.TestFixture;
using Nncase.Utilities;
using OrtKISharp;
using Xunit;

namespace Nncase.Tests.EvaluatorTest;

[AutoSetupTestMethod(InitSession = true)]
public sealed class UnitTestEvaluatorNTT : TestClassBase
{
    public const int Lanes = 32;

    public static TheoryData<long[][], int[][], int> PackedConcatData { get; } = new()
    {
        { new[] { new long[] { 1, 64, 384, 64 }, new long[] { 1, 64, 384, 64 } }, new[] { new[] { 2, 3 }, new[] { 2, 3 } }, 1 },
    };

    [Theory]
    [InlineData(new object[] { false, new long[] { 1, 1, 4, 4 }, new long[] { 8, 1, 3, 3 }, new int[] { 1, 1, 1, 1 }, new int[] { 1, 1 } })]
    [InlineData(new object[] { false, new long[] { 3, 2, 4, 4 }, new long[] { 8, 2, 3, 3 }, new int[] { 0, 0, 1, 1 }, new int[] { 1, 2 } })]
    [InlineData(new object[] { false, new long[] { 3, 2, 4, 4 }, new long[] { 8, 2, 3, 3 }, new int[] { 1, 0, 1, 1 }, new int[] { 2, 1 } })]
    [InlineData(new object[] { true, new long[] { 1, 4, 4, 4 }, new long[] { 8, 4, 3, 3 }, new int[] { 1, 1, 1, 1 }, new int[] { 1, 1 } })]
    [InlineData(new object[] { true, new long[] { 3, 8, 4, 4 }, new long[] { 8, 8, 3, 3 }, new int[] { 0, 0, 1, 1 }, new int[] { 1, 2 } })]
    [InlineData(new object[] { true, new long[] { 3, 8, 4, 4 }, new long[] { 8, 8, 3, 3 }, new int[] { 1, 0, 1, 1 }, new int[] { 2, 1 } })]
    public void TestIm2colConv(bool pack, long[] inputShape, long[] weightShape, int[] padding, int[] strides)
    {
        var dilation = new[] { 1, 1 };
        var groups = 1;
        var input = new Var(new TensorType(DataTypes.Float32, inputShape));
        var weights = new Var(new TensorType(DataTypes.Float32, weightShape));
        var bias = IR.F.Random.Normal(DataTypes.Float32, new[] { weightShape[0] });
        var pre = IR.F.NN.Conv2D(input, weights, bias, strides, new[,] { { padding[0], padding[1] }, { padding[2], padding[3] } }, dilation, PadMode.Constant, groups);
        var outShape = pre.CheckedShape.ToValueArray();

        var feedDict = new Dictionary<IVar, IValue>() {
            { input, IR.F.Random.Normal(DataTypes.Float32, 0, 1, 1, inputShape).Evaluate() },
            { weights, IR.F.Random.Normal(DataTypes.Float32, 0, 1, 3, weightShape).Evaluate() },
        };

        Expr post;
        {
            if (pack)
            {
<<<<<<< HEAD
                var col = IR.F.NTT.Im2col(IR.F.Tensors.Pack(input, new[] { 4 }, new[] { 1 }), new[] { weightShape[2], weightShape[3] }, strides, padding, new[] { 1 }, new[] { 0 });
                var newW = IR.F.Tensors.Reshape(IR.F.Tensors.Pack(weights, new[] { 4 }, new[] { 1 }), new[] { weightShape[0], weightShape[1] / 4 * weightShape[2] * weightShape[3] });
                var matmul = IR.F.NTT.PackedMatMul(newW, col, new[] { 1 }, new[] { 0 }, new[] { 0 }, new[] { 0 }); // [oc, b*oh*ow]
=======
                var col = IR.F.NTT.Im2col(IR.F.NTT.Pack(input, new[] { 4 }, new[] { 1 }), new[] { weightShape[2], weightShape[3] }, strides, padding, new[] { 1 }, new[] { 0 });
                var newW = IR.F.Tensors.Reshape(IR.F.NTT.Pack(weights, new[] { 4 }, new[] { 1 }), new[] { weightShape[0], weightShape[1] / 4 * weightShape[2] * weightShape[3] });
                var matmul = IR.F.NTT.PackedMatMul(newW, col, new[] { 1 }, new[] { 0 }, new[] { 0 }, new[] { 0 }, false, false, false); // [oc, b*oh*ow]
>>>>>>> 1ae8e233
                var newBias = IR.F.Tensors.Reshape(bias, new[] { weightShape[0], 1 });
                var add = IR.F.Tensors.Reshape(matmul + newBias, new[] { outShape[1], outShape[0], outShape[2], outShape[3] });
                post = IR.F.Tensors.Transpose(add, new[] { 1, 0, 2, 3 });
            }
            else
            {
                var col = IR.F.NTT.Im2col(input, new[] { weightShape[2], weightShape[3] }, strides, padding);
                var newW = IR.F.Tensors.Reshape(weights, new[] { weightShape[0], weightShape[1] * weightShape[2] * weightShape[3] });
                var matmul = IR.F.Tensors.MatMul(newW, col); // [oc, b*oh*ow]
                var newBias = IR.F.Tensors.Reshape(bias, new[] { weightShape[0], 1 });
                var add = IR.F.Tensors.Reshape(matmul + newBias, new[] { outShape[1], outShape[0], outShape[2], outShape[3] });
                post = IR.F.Tensors.Transpose(add, new[] { 1, 0, 2, 3 });
            }
        }

        Comparator.Compare(pre.Evaluate(feedDict), post.Evaluate(feedDict), 0.999f);
    }

#if false
    [Theory]
    [InlineData(new object[] { new[] { 32, 64, 128 }, 0, new[] { 2 } })] // unrelated with axis
    [InlineData(new object[] { new[] { 32, 64, 128 }, 1, new[] { 0 } })]
    [InlineData(new object[] { new[] { 32, 64, 128 }, 2, new[] { 1 } })]
    [InlineData(new object[] { new[] { 32, 64, 128 }, 0, new[] { 0 } })] // packed on axis
    [InlineData(new object[] { new[] { 32, 64, 128 }, 1, new[] { 1 } })]
    [InlineData(new object[] { new[] { 32, 64, 128 }, 2, new[] { 2 } })]
    [InlineData(new object[] { new[] { 36, 64, 128 }, 0, new[] { 2 } })] // padded but packed not on axis
    [InlineData(new object[] { new[] { 32, 69, 128 }, 1, new[] { 0 } })]
    [InlineData(new object[] { new[] { 32, 64, 135 }, 2, new[] { 1 } })]
    [InlineData(new object[] { new[] { 36, 64, 128 }, 0, new[] { 0 } })] // padded and packed on axis
    [InlineData(new object[] { new[] { 32, 69, 128 }, 1, new[] { 1 } })]
    [InlineData(new object[] { new[] { 32, 64, 135 }, 2, new[] { 2 } })]
    [InlineData(new object[] { new[] { 32, 64, 128 }, 0, new[] { 0, 1 } })]
    public void TestPackedSoftmax(long[] shape, int axis, int[] packedAxes)
    {
        var input = new Var(new TensorType(DataTypes.Float32, shape));
        var pre = IR.F.NN.Softmax(input, axis);

        Expr post;
        {
            var lanes = Enumerable.Repeat(Lanes, packedAxes.Length).ToArray();
            var packed = IR.F.Tensors.Pack(PackUtility.PadForPack(input, shape, packedAxes, lanes, float.NegativeInfinity, out var pads), lanes, packedAxes);
            var softmax = IR.F.Tensors.PackedSoftmax(packed, axis, packedAxes);
            post = PackUtility.SliceForPack(IR.F.Tensors.Unpack(softmax, packedAxes), shape, pads);
        }

        var feedDict = new Dictionary<IVar, IValue>() { { input, IR.F.Random.Normal(DataTypes.Float32, 0, 1, 1, shape).Evaluate() } };
        Comparator.Compare(pre.Evaluate(feedDict), post.Evaluate(feedDict), 0.999f);
    }

    [Theory]
    [InlineData(new object[] { new[] { 32, 64, 128 }, 0 })] // unrelated with axis
    [InlineData(new object[] { new[] { 32, 64, 128 }, 1 })]
    [InlineData(new object[] { new[] { 32, 64, 128 }, 2 })]
    [InlineData(new object[] { new[] { 36, 64, 128 }, 0 })] // padded but packed not on axis
    [InlineData(new object[] { new[] { 32, 69, 128 }, 1 })]
    [InlineData(new object[] { new[] { 32, 64, 135 }, 2 })]
    public void TestPackSoftmaxRule(long[] shape, int axis)
    {
        var input = new Var(new TensorType(DataTypes.Float32, shape));
        var pre = IR.F.NN.Softmax(input, axis);
        var feedDict = new Dictionary<IVar, IValue>() { { input, IR.F.Random.Normal(DataTypes.Float32, 0, 1, 1, shape).Evaluate() } };
        var rule = new Passes.Rules.NTT.PackSoftmax();
        CompilerServices.TryMatch(pre, rule.Pattern, out var result);
        var posts = rule.GetReplaceCandidates(result!, new Passes.RunPassContext());
        foreach (var post in posts)
        {
#if DEBUG
            System.Console.WriteLine(CompilerServices.Print(post));
#endif
            Comparator.Compare(pre.Evaluate(feedDict), post.Evaluate(feedDict), 0.999f);
        }
    }

    [Theory]
    [InlineData(new object[] { new[] { 32, 64, 128 }, 1, new[] { 0 } })] // unrelated with axis
    [InlineData(new object[] { new[] { 32, 64, 128 }, 2, new[] { 1 } })]
    [InlineData(new object[] { new[] { 32, 64, 128 }, 0, new[] { 0 } })] // packed on axis
    [InlineData(new object[] { new[] { 32, 64, 128 }, 0, new[] { 1 } })]
    [InlineData(new object[] { new[] { 32, 64, 128 }, 0, new[] { 2 } })]
    [InlineData(new object[] { new[] { 32, 64, 128 }, 1, new[] { 1 } })]
    [InlineData(new object[] { new[] { 32, 64, 128 }, 1, new[] { 2 } })]
    [InlineData(new object[] { new[] { 32, 64, 128 }, 2, new[] { 2 } })]
    [InlineData(new object[] { new[] { 36, 64, 128 }, 1, new[] { 0 } })] // padded but packed not on axis
    [InlineData(new object[] { new[] { 32, 69, 128 }, 2, new[] { 1 } })]
    [InlineData(new object[] { new[] { 35, 64, 128 }, 0, new[] { 0 } })]// padded and packed on axis
    [InlineData(new object[] { new[] { 32, 60, 128 }, 0, new[] { 1 } })]
    [InlineData(new object[] { new[] { 32, 64, 199 }, 0, new[] { 2 } })]
    [InlineData(new object[] { new[] { 32, 57, 128 }, 1, new[] { 1 } })]
    [InlineData(new object[] { new[] { 32, 64, 81 }, 1, new[] { 2 } })]
    [InlineData(new object[] { new[] { 32, 64, 99 }, 2, new[] { 2 } })]
    public void TestPackedLayerNorm(long[] shape, int axis, int[] packedAxes)
    {
        var input = new Var(new TensorType(DataTypes.Float32, shape));
        var pshape = shape.Skip(axis).ToArray();
        var scale = new Var(new TensorType(DataTypes.Float32, pshape));
        var bias = new Var(new TensorType(DataTypes.Float32, pshape));
        var pre = IR.F.NN.LayerNorm(axis, 1e-6f, input, scale, bias, false);

        Expr post;
        {
            var lanes = Enumerable.Repeat(Lanes, packedAxes.Length).ToArray();
            var packedInput = IR.F.Tensors.Pack(PackUtility.PadForPack(input, shape, packedAxes, lanes, 0f, out var padsInput), lanes, packedAxes);

            var pAxes = packedAxes.Where(i => i >= axis).Select(i => i - axis).ToArray();
            var packedScale = PackUtility.PadForPack(scale, pshape, pAxes, lanes, 0f, out var padsScale);
            if (pAxes.Length > 0)
            {
                packedScale = IR.F.Tensors.Pack(packedScale, Enumerable.Repeat(Lanes, pAxes.Length).ToArray(), pAxes);
            }

            var packedBias = PackUtility.PadForPack(bias, pshape, pAxes, lanes, 0f, out var padsBias);
            if (pAxes.Length > 0)
            {
                packedBias = IR.F.Tensors.Pack(packedBias, Enumerable.Repeat(Lanes, pAxes.Length).ToArray(), pAxes);
            }

            var layernorm = IR.F.Tensors.PackedLayerNorm(packedInput, packedScale, packedBias, axis, 1e-6f, false, packedAxes, padsInput);

            post = PackUtility.SliceForPack(IR.F.Tensors.Unpack(layernorm, packedAxes), shape, padsInput);
        }

        var feedDict = new Dictionary<IVar, IValue>() {
            { input, IR.F.Random.Normal(DataTypes.Float32, 0, 1, 1, shape).Evaluate() },
            { scale, IR.F.Random.Normal(DataTypes.Float32, 0, 1, 1, pshape).Evaluate() },
            { bias, IR.F.Random.Normal(DataTypes.Float32, 0, 1, 1, pshape).Evaluate() },
        };
        Comparator.Compare(pre.Evaluate(feedDict), post.Evaluate(feedDict), 0.999f);
    }

    [Theory]
    [InlineData(new object[] { new[] { 32, 64, 128 }, 1 })] // unrelated with axis
    [InlineData(new object[] { new[] { 32, 64, 128 }, 2 })]
    [InlineData(new object[] { new[] { 32, 64, 128 }, 0 })] // packed on axis
    [InlineData(new object[] { new[] { 36, 64, 128 }, 1 })] // padded but packed not on axis
    [InlineData(new object[] { new[] { 32, 69, 128 }, 2 })]
    [InlineData(new object[] { new[] { 35, 64, 128 }, 0 })]// padded and packed on axis
    [InlineData(new object[] { new[] { 32, 60, 128 }, 0 })]
    [InlineData(new object[] { new[] { 32, 64, 199 }, 0 })]
    [InlineData(new object[] { new[] { 32, 57, 128 }, 1 })]
    [InlineData(new object[] { new[] { 32, 64, 81 }, 1 })]
    [InlineData(new object[] { new[] { 32, 64, 99 }, 2 })]
    public void TestPackLayerNormRule(long[] shape, int axis)
    {
        var input = new Var(new TensorType(DataTypes.Float32, shape));
        var pshape = shape.Skip(axis).ToArray();
        var scale = new Var(new TensorType(DataTypes.Float32, pshape));
        var bias = new Var(new TensorType(DataTypes.Float32, pshape));
        var pre = IR.F.NN.LayerNorm(axis, 1e-6f, input, scale, bias, false);

        var feedDict = new Dictionary<IVar, IValue>() {
            { input, IR.F.Random.Normal(DataTypes.Float32, 0, 1, 1, shape).Evaluate() },
            { scale, IR.F.Random.Normal(DataTypes.Float32, 0, 1, 1, pshape).Evaluate() },
            { bias, IR.F.Random.Normal(DataTypes.Float32, 0, 1, 1, pshape).Evaluate() },
        };

        var rule = new Passes.Rules.NTT.PackLayerNorm();
        CompilerServices.TryMatch(pre, rule.Pattern, out var result);
        var posts = rule.GetReplaceCandidates(result!, new Passes.RunPassContext());
        foreach (var post in posts)
        {
#if DEBUG
            System.Console.WriteLine(CompilerServices.Print(post));
#endif
            Comparator.Compare(pre.Evaluate(feedDict), post.Evaluate(feedDict), 0.999f);
        }
    }

    [Theory]
    [InlineData(new object[] { new[] { 12, 128, 768 }, new[] { 12, 768, 64 }, new[] { 2 }, new[] { 1 } })] // no broadcast, no pad
    [InlineData(new object[] { new[] { 12, 128, 768 }, new[] { 12, 768, 64 }, new[] { 1, 2 }, new[] { 1, 2 } })] // no broadcast, no pad
    [InlineData(new object[] { new[] { 1, 128, 768 }, new[] { 12, 768, 64 }, new[] { 1, 2 }, new[] { 1, 2 } })] // broadcast, no pad
    [InlineData(new object[] { new[] { 1, 129, 768 }, new[] { 12, 768, 64 }, new[] { 1, 2 }, new[] { 1, 2 } })] // broadcast, pad
    [InlineData(new object[] { new[] { 1, 128, 777 }, new[] { 12, 777, 64 }, new[] { 1, 2 }, new[] { 1, 2 } })] // broadcast, pad
    [InlineData(new object[] { new[] { 1, 131, 776 }, new[] { 12, 776, 64 }, new[] { 1, 2 }, new[] { 1, 2 } })] // broadcast, pad
    [InlineData(new object[] { new[] { 1, 131, 776 }, new[] { 12, 776, 58 }, new[] { 1, 2 }, new[] { 1, 2 } })] // broadcast, pad
    [InlineData(new object[] { new[] { 1, 1, 12 * 32, 256 * 32 }, new[] { 64, 256 * 32, 4 * 32 }, new[] { 2, 3 }, new[] { 1, 2 } })] // onnx bug
    public void TestPackedMatMul(int[] lhsShape, int[] rhsShape, int[] lhsPackedAxes, int[] rhsPackedAxes)
    {
        var lhs = new Var(new TensorType(DataTypes.Float32, lhsShape));
        var rhs = new Var(new TensorType(DataTypes.Float32, rhsShape));
        var pre = IR.F.Tensors.MatMul(lhs, rhs);

        Expr post;
        {
            var lLanes = Enumerable.Repeat(Lanes, lhsPackedAxes.Length).ToArray();
            var packedLhs = IR.F.Tensors.Pack(PackUtility.PadForPack(lhs, lhsShape, lhsPackedAxes, lLanes, 0f, out var lhsPadNums), lLanes, lhsPackedAxes);
            var rLanes = Enumerable.Repeat(Lanes, rhsPackedAxes.Length).ToArray();
            var packedRhs = IR.F.Tensors.Pack(PackUtility.PadForPack(rhs, rhsShape, rhsPackedAxes, rLanes, 0f, out var rhsPadNums), rLanes, rhsPackedAxes);

            var matmul = IR.F.NTT.PackedMatMul(packedLhs, packedRhs, lhsPackedAxes, lhsPadNums, rhsPackedAxes, rhsPadNums);
            var lhsAlign = System.Math.Max(lhsShape.Length, rhsShape.Length) - lhsShape.Length;
            var rhsAlign = System.Math.Max(lhsShape.Length, rhsShape.Length) - rhsShape.Length;
            post = matmul;
            if (lhsPackedAxes.Length == 2 && rhsPackedAxes.Length == 2)
            {
                post = PackUtility.SliceForPack(IR.F.Tensors.Unpack(matmul, new[] { lhsAlign + lhsPackedAxes[0], rhsAlign + rhsPackedAxes[1] }), pre.CheckedShape.ToValueArray(), new[] { lhsPadNums[0], rhsPadNums[1] });
            }
        }

        var feedDict = new Dictionary<IVar, IValue>() {
            { lhs, IR.F.Random.Normal(DataTypes.Float32, 0, 1, 1, lhsShape).Evaluate() },
            { rhs, IR.F.Random.Normal(DataTypes.Float32, 0, 1, 3, rhsShape).Evaluate() },
        };
        Comparator.Compare(pre.Evaluate(feedDict), post.Evaluate(feedDict), 0.999f);
    }

    [Theory]
    [InlineData(new object[] { new[] { 12, 128, 768 }, new[] { 12, 768, 64 } })] // no broadcast, no pad
    [InlineData(new object[] { new[] { 1, 128, 768 }, new[] { 12, 768, 64 } })] // broadcast, no pad
    [InlineData(new object[] { new[] { 1, 129, 768 }, new[] { 12, 768, 64 } })] // broadcast, pad
    [InlineData(new object[] { new[] { 1, 128, 777 }, new[] { 12, 777, 64 } })] // broadcast, pad
    [InlineData(new object[] { new[] { 1, 131, 776 }, new[] { 12, 776, 64 } })] // broadcast, pad
    [InlineData(new object[] { new[] { 1, 131, 776 }, new[] { 12, 776, 58 } })] // broadcast, pad
    public void TestPackMatMulRule(int[] lhsShape, int[] rhsShape)
    {
        var lhs = new Var(new TensorType(DataTypes.Float32, lhsShape));
        var rhs = new Var(new TensorType(DataTypes.Float32, rhsShape));
        var pre = IR.F.Tensors.MatMul(lhs, rhs);

        var feedDict = new Dictionary<IVar, IValue>() {
            { lhs, IR.F.Random.Normal(DataTypes.Float32, 0, 1, 1, lhsShape).Evaluate() },
            { rhs, IR.F.Random.Normal(DataTypes.Float32, 0, 1, 3, rhsShape).Evaluate() },
        };
        var rule = new Passes.Rules.NTT.PackMatMul();
        CompilerServices.TryMatch(pre, rule.Pattern, out var result);
        var posts = rule.GetReplaceCandidates(result!, new Passes.RunPassContext());
        foreach (var post in posts)
        {
#if DEBUG
            System.Console.WriteLine(CompilerServices.Print(post));
#endif
            Comparator.Compare(pre.Evaluate(feedDict), post.Evaluate(feedDict), 0.999f);
        }
    }

    [Theory]
    [InlineData(new object[] { new[] { 12, 128, 768 } })]
    [InlineData(new object[] { new[] { 1, 128, 768 } })]
    public void TestPackUnaryRule(long[] shape)
    {
        var input = new Var(new TensorType(DataTypes.Float32, shape));
        var pre = IR.F.Math.Unary(UnaryOp.Neg, input);

        var feedDict = new Dictionary<IVar, IValue>() {
            { input, IR.F.Random.Normal(DataTypes.Float32, 0, 1, 1, shape).Evaluate() },
        };
        var rule = new Passes.Rules.NTT.PackUnary();
        CompilerServices.TryMatch(pre, rule.Pattern, out var result);
        var posts = rule.GetReplaceCandidates(result!, new Passes.RunPassContext());
        foreach (var post in posts)
        {
#if DEBUG
            System.Console.WriteLine(CompilerServices.Print(post));
#endif
            Comparator.Compare(pre.Evaluate(feedDict), post.Evaluate(feedDict), 0.999f);
        }
    }

    [Theory]
    [InlineData(new object[] { BinaryOp.Add, new[] { 1, 77, 768 }, new int[] { 1, 77, 768 }, new[] { 1, 2 }, new int[] { 1, 2 } })] // normal
    [InlineData(new object[] { BinaryOp.Add, new[] { 12, 77, 64 }, new[] { 12, 1, 64 }, new[] { 0 }, new[] { 1, 2 }, false })] // packed on broadcast axis, invalid
    [InlineData(new object[] { BinaryOp.Add, new[] { 12, 77, 64 }, new[] { 12, 1, 64 }, new[] { 1, 2 }, new[] { 1, 2 }, false })] // packed on broadcast axis, invalid
    [InlineData(new object[] { BinaryOp.Add, new[] { 12, 77, 64 }, new[] { 12, 1, 64 }, new[] { 0, 2 }, new[] { 2 }, false })] // packed on broadcast axis, invalid
    [InlineData(new object[] { BinaryOp.Add, new[] { 12, 77, 64 }, new[] { 12, 1, 64 }, new[] { 1, 2 }, new[] { 2 } })] // packed on no broadcast axis, 2d simd with 1d simd.
    [InlineData(new object[] { BinaryOp.Mul, new[] { 12, 77, 64 }, new int[] { }, new[] { 1, 2 }, new int[] { } })]
    [InlineData(new object[] { BinaryOp.Add, new[] { 12, 77, 77 }, new int[] { 1, 77, 77 }, new[] { 1 }, new int[] { 1 } })]
    [InlineData(new object[] { BinaryOp.Add, new[] { 12, 77, 77 }, new int[] { 1, 77, 77 }, new[] { 2 }, new int[] { 2 } })]
    [InlineData(new object[] { BinaryOp.Add, new[] { 12, 77, 77 }, new int[] { 1, 77, 77 }, new[] { 1, 2 }, new int[] { 1, 2 } })]
    [InlineData(new object[] { BinaryOp.Add, new[] { 1, 77, 768 }, new int[] { 768 }, new[] { 1, 2 }, new int[] { 0 } })]
    [InlineData(new object[] { BinaryOp.Add, new[] { 1, 77, 3072 }, new int[] { 3072 }, new[] { 1, 2 }, new int[] { 0 } })]
    [InlineData(new object[] { BinaryOp.Div, new[] { 1, 64, 384, 384 }, new int[] { 1 }, new[] { 2, 3 }, new int[] { } })]
    public void TestPackedBinary(BinaryOp op, int[] lhsShape, int[] rhsShape, int[] lhsPackedAxes, int[] rhsPackedAxes, bool valid = true)
    {
        var lhs = new Var(new TensorType(DataTypes.Float32, lhsShape));
        var rhs = new Var(new TensorType(DataTypes.Float32, rhsShape));
        var pre = IR.F.Math.Binary(op, lhs, rhs);

        Expr post;
        {
            var lhsLanes = Enumerable.Repeat(Lanes, lhsPackedAxes.Length).ToArray();
            var packedLhs = IR.F.Tensors.Pack(PackUtility.PadForPack(lhs, lhsShape, lhsPackedAxes, lhsLanes, 0f, out var lhsPadNums), lhsLanes, lhsPackedAxes);
            var rhsLanes = Enumerable.Repeat(Lanes, rhsPackedAxes.Length).ToArray();
            var packedRhs = IR.F.Tensors.Pack(PackUtility.PadForPack(rhs, rhsShape, rhsPackedAxes, rhsLanes, 0f, out var rhsPadNums), rhsLanes, rhsPackedAxes);

            var binary = IR.F.NTT.PackedBinary(packedLhs, packedRhs, op, lhsPackedAxes, lhsPadNums, rhsPackedAxes, rhsPadNums);

            post = PackUtility.SliceForPack(IR.F.Tensors.Unpack(binary, lhsPackedAxes.Length >= rhsPackedAxes.Length ? lhsPackedAxes : rhsPackedAxes), pre.CheckedShape.ToValueArray(), lhsPackedAxes.Length >= rhsPackedAxes.Length ? lhsPadNums : rhsPadNums);
        }

        if (!valid)
        {
            Assert.IsType<InvalidType>(post.CheckedType);
            return;
        }

        var feedDict = new Dictionary<IVar, IValue>() {
            { lhs, IR.F.Random.Normal(DataTypes.Float32, 0, 1, 1, lhsShape).Evaluate() },
            { rhs, IR.F.Random.Normal(DataTypes.Float32, 0, 1, 3, rhsShape).Evaluate() },
        };
        Comparator.Compare(pre.Evaluate(feedDict), post.Evaluate(feedDict), 0.999f);
    }

    [Theory]
    [InlineData(new object[] { BinaryOp.Add, new[] { 1, 77, 768 }, new int[] { 1, 77, 768 } })] // normal
    [InlineData(new object[] { BinaryOp.Add, new[] { 12, 77, 64 }, new[] { 12, 1, 64 } })] // packed on broadcast axis, invalid
    [InlineData(new object[] { BinaryOp.Mul, new[] { 12, 77, 64 }, new int[] { } })]
    [InlineData(new object[] { BinaryOp.Add, new[] { 12, 77, 77 }, new int[] { 1, 77, 77 } })]
    [InlineData(new object[] { BinaryOp.Mul, new[] { 1, 77, 3072 }, new int[] { 3072 } })]
    [InlineData(new object[] { BinaryOp.Add, new[] { 1, 64, 96, 128 }, new int[] { 1 } })] // normal
    public void TestPackBinaryRule(BinaryOp op, int[] lhsShape, int[] rhsShape)
    {
        var lhs = new Var(new TensorType(DataTypes.Float32, lhsShape));
        var rhs = new Var(new TensorType(DataTypes.Float32, rhsShape));
        var pre = IR.F.Math.Binary(op, lhs, rhs);

        var feedDict = new Dictionary<IVar, IValue>() {
            { lhs, IR.F.Random.Normal(DataTypes.Float32, 0, 1, 1, lhsShape).Evaluate() },
            { rhs, IR.F.Random.Normal(DataTypes.Float32, 0, 1, 3, rhsShape).Evaluate() },
        };

        var rule = new Passes.Rules.NTT.PackBinary();
        CompilerServices.TryMatch(pre, rule.Pattern, out var result);
        var posts = rule.GetReplaceCandidates(result!, new Passes.RunPassContext());
        foreach (var post in posts)
        {
#if DEBUG
            System.Console.WriteLine(CompilerServices.Print(post));
#endif
            Comparator.Compare(pre.Evaluate(feedDict), post.Evaluate(feedDict), 0.999f);
        }
    }

    [Theory]
    [InlineData(new object[] { new[] { 1, 77, 768 }, new[] { 2 } })]
    [InlineData(new object[] { new[] { 1, 77, 768 }, new[] { 1 } })]
    public void TestPackedSwish(long[] shape, int[] packedAxes)
    {
        var input = new Var(new TensorType(DataTypes.Float32, shape));
        var pre = IR.F.NN.Swish(input, 1.23f);

        Expr post;
        {
            var lanes = Enumerable.Repeat(Lanes, packedAxes.Length).ToArray();
            var packed = IR.F.Tensors.Pack(PackUtility.PadForPack(input, shape, packedAxes, lanes, 0f, out var pads), lanes, packedAxes);
            var swish = IR.F.NN.Swish(packed, 1.23f);
            post = PackUtility.SliceForPack(IR.F.Tensors.Unpack(swish, packedAxes), shape, pads);
        }

        var feedDict = new Dictionary<IVar, IValue>() { { input, IR.F.Random.Normal(DataTypes.Float32, 0, 1, 1, shape).Evaluate() } };
        Comparator.Compare(pre.Evaluate(feedDict), post.Evaluate(feedDict), 0.999f);
    }

    [Theory]
    [InlineData(new object[] { new[] { 1, 77, 768 } })]
    public void TestPackSwishRule(long[] shape)
    {
        var input = new Var(new TensorType(DataTypes.Float32, shape));
        var pre = IR.F.NN.Swish(input, 1.23f);

        var rule = new Passes.Rules.NTT.PackSwish();
        CompilerServices.TryMatch(pre, rule.Pattern, out var result);
        var posts = rule.GetReplaceCandidates(result!, new Passes.RunPassContext());
        var feedDict = new Dictionary<IVar, IValue>() { { input, IR.F.Random.Normal(DataTypes.Float32, 0, 1, 1, shape).Evaluate() } };
        foreach (var post in posts)
        {
#if DEBUG
            System.Console.WriteLine(CompilerServices.Print(post));
#endif
            Comparator.Compare(pre.Evaluate(feedDict), post.Evaluate(feedDict), 0.999f);
        }
    }

    [Theory]
    [InlineData(new object[] { new[] { 1, 32, 64, 96 }, new[] { 0, 1, 3, 2 } })]
    [InlineData(new object[] { new[] { 1, 32, 64, 96 }, new[] { 0, 3, 1, 2 } })]
    [InlineData(new object[] { new[] { 1, 32, 64, 96 }, new[] { 3, 0, 1, 2 } })]
    [InlineData(new object[] { new[] { 1, 32, 64, 96 }, new[] { 1, 0, 3, 2 } })]
    [InlineData(new object[] { new[] { 1, 32, 64, 96 }, new[] { 0, 3, 2, 1 } })]
    [InlineData(new object[] { new[] { 1, 32, 64, 96 }, new[] { 3, 0, 2, 1 } })]
    public void TestPackTransposeRule(long[] shape, int[] perm)
    {
        // NOTE the big shape will make ortki crash
        var input = new Var(new TensorType(DataTypes.Float32, shape));
        var pre = IR.F.Tensors.Transpose(input, perm);

        var rule = new Passes.Rules.NTT.PackTranspose();
        CompilerServices.TryMatch(pre, rule.Pattern, out var result);
        var posts = rule.GetReplaceCandidates(result!, new Passes.RunPassContext());
        var feedDict = new Dictionary<IVar, IValue>() { { input, IR.F.Random.Normal(DataTypes.Float32, 0, 1, 1, shape).Evaluate() } };
        foreach (var post in posts)
        {
            Comparator.Compare(pre.Evaluate(feedDict), post.Evaluate(feedDict), 0.999f);
        }
    }

    [Theory]
    [InlineData(new object[] { new[] { 1, 384, 4096 }, new[] { 1 } })]
    public void TestPackUnsqueezeRule(long[] shape, int[] axes)
    {
        var input = new Var(new TensorType(DataTypes.Float32, shape));
        var pre = IR.F.Tensors.Unsqueeze(input, axes);

        var rule = new Passes.Rules.NTT.PackUnsqueeze();
        CompilerServices.TryMatch(pre, rule.Pattern, out var result);
        var posts = rule.GetReplaceCandidates(result!, new Passes.RunPassContext());
        var feedDict = new Dictionary<IVar, IValue>() { { input, IR.F.Random.Normal(DataTypes.Float32, 0, 1, 1, shape).Evaluate() } };
        foreach (var post in posts)
        {
            Comparator.Compare(pre.Evaluate(feedDict), post.Evaluate(feedDict), 0.999f);
        }
    }

    [Theory]
    [InlineData(new object[] { new[] { 1, 384, 128 }, new[] { 1, 1, 384, 128 } })]
    [InlineData(new object[] { new[] { 1, 384, 32, 128 }, new[] { 1, 384, 4096 } })]
    [InlineData(new object[] { new[] { 1, 384, 64, 128 }, new[] { 1, 384, 8192 } })]
    public void TestPackReshapeRule(long[] shape, long[] newShape)
    {
        var input = new Var(new TensorType(DataTypes.Float32, shape));
        var pre = IR.F.Tensors.Reshape(input, newShape);

        var rule = new Passes.Rules.NTT.PackReshape();
        CompilerServices.TryMatch(pre, rule.Pattern, out var result);
        var posts = rule.GetReplaceCandidates(result!, new Passes.RunPassContext());
        var feedDict = new Dictionary<IVar, IValue>() { { input, IR.F.Random.Normal(DataTypes.Float32, 0, 1, 1, shape).Evaluate() } };
        foreach (var post in posts)
        {
#if DEBUG
            System.Console.WriteLine(CompilerServices.Print(post));
#endif
            Comparator.Compare(pre.Evaluate(feedDict), post.Evaluate(feedDict), 0.999f);
        }
    }

    [Theory]
    [InlineData(new object[] { new[] { 1, 32, 384, 128 }, new[] { 64L }, new[] { long.MaxValue }, 3 })]
    [InlineData(new object[] { new[] { 1, 32, 384, 128 }, new[] { 0L }, new[] { 64L }, 3 })]
    public void TestPackSliceRule(long[] shape, long[] start, long[] stop, long axis)
    {
        var input = new Var(new TensorType(DataTypes.Float32, shape));
        var pre = IR.F.Tensors.Slice(input, start, stop, new[] { axis }, new[] { 1 });

        var feedDict = new Dictionary<IVar, IValue>() { { input, IR.F.Random.Normal(DataTypes.Float32, 0, 1, 1, shape).Evaluate() } };
        var rule = new Passes.Rules.NTT.PackSlice();
        CompilerServices.TryMatch(pre, rule.Pattern, out var result);
        var posts = rule.GetReplaceCandidates(result!, new Passes.RunPassContext());
        foreach (var post in posts)
        {
#if DEBUG
            System.Console.WriteLine(CompilerServices.Print(post));
#endif
            Comparator.Compare(pre.Evaluate(feedDict), post.Evaluate(feedDict), 0.999f);
        }
    }

    [Theory]
    [MemberData(nameof(PackedConcatData))]
    public void TestPackedConcat(int[][] shapes, int[][] packedAxes, int axis)
    {
        var inputs = shapes.Select(shape => new Var(new TensorType(DataTypes.Float32, shape))).ToArray();
        var pre = IR.F.Tensors.Concat(new IR.Tuple(inputs), axis);
        int count = 1;
        var feedDict = shapes.Zip(inputs).ToDictionary(kv => kv.Second, kv => IR.F.Random.Normal(DataTypes.Float32, 0, 1, count++, kv.First).Evaluate());
        var post = IR.F.Tensors.Concat(new IR.Tuple(inputs.Zip(packedAxes).Select(p => IR.F.Tensors.Pack(p.First, Enumerable.Repeat(Lanes, p.Second.Length).ToArray(), p.Second)).ToArray()), axis);
        post.Evaluate(feedDict);
    }
#endif
}<|MERGE_RESOLUTION|>--- conflicted
+++ resolved
@@ -49,15 +49,9 @@
         {
             if (pack)
             {
-<<<<<<< HEAD
                 var col = IR.F.NTT.Im2col(IR.F.Tensors.Pack(input, new[] { 4 }, new[] { 1 }), new[] { weightShape[2], weightShape[3] }, strides, padding, new[] { 1 }, new[] { 0 });
                 var newW = IR.F.Tensors.Reshape(IR.F.Tensors.Pack(weights, new[] { 4 }, new[] { 1 }), new[] { weightShape[0], weightShape[1] / 4 * weightShape[2] * weightShape[3] });
-                var matmul = IR.F.NTT.PackedMatMul(newW, col, new[] { 1 }, new[] { 0 }, new[] { 0 }, new[] { 0 }); // [oc, b*oh*ow]
-=======
-                var col = IR.F.NTT.Im2col(IR.F.NTT.Pack(input, new[] { 4 }, new[] { 1 }), new[] { weightShape[2], weightShape[3] }, strides, padding, new[] { 1 }, new[] { 0 });
-                var newW = IR.F.Tensors.Reshape(IR.F.NTT.Pack(weights, new[] { 4 }, new[] { 1 }), new[] { weightShape[0], weightShape[1] / 4 * weightShape[2] * weightShape[3] });
                 var matmul = IR.F.NTT.PackedMatMul(newW, col, new[] { 1 }, new[] { 0 }, new[] { 0 }, new[] { 0 }, false, false, false); // [oc, b*oh*ow]
->>>>>>> 1ae8e233
                 var newBias = IR.F.Tensors.Reshape(bias, new[] { weightShape[0], 1 });
                 var add = IR.F.Tensors.Reshape(matmul + newBias, new[] { outShape[1], outShape[0], outShape[2], outShape[3] });
                 post = IR.F.Tensors.Transpose(add, new[] { 1, 0, 2, 3 });
