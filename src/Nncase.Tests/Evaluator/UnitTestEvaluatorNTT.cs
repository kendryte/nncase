--- conflicted
+++ resolved
@@ -51,11 +51,7 @@
             {
                 var col = IR.F.NTT.Im2col(IR.F.Tensors.Pack(input, new[] { 4 }, new[] { 1 }), new[] { weightShape[2], weightShape[3] }, strides, padding, new[] { 1 }, new[] { 0 });
                 var newW = IR.F.Tensors.Reshape(IR.F.Tensors.Pack(weights, new[] { 4 }, new[] { 1 }), new[] { weightShape[0], weightShape[1] / 4 * weightShape[2] * weightShape[3] });
-<<<<<<< HEAD
-                var matmul = IR.F.NTT.PackedMatMul(newW, col, new[] { 1 }, new[] { 0 }, new[] { 0 }, new[] { 0 }); // [oc, b*oh*ow]
-=======
                 var matmul = IR.F.NTT.PackedMatMul(newW, col, new[] { 1 }, new[] { 0 }, new[] { 0 }, new[] { 0 }, false, false, false); // [oc, b*oh*ow]
->>>>>>> f5f138fd
                 var newBias = IR.F.Tensors.Reshape(bias, new[] { weightShape[0], 1 });
                 var add = IR.F.Tensors.Reshape(matmul + newBias, new[] { outShape[1], outShape[0], outShape[2], outShape[3] });
                 post = IR.F.Tensors.Transpose(add, new[] { 1, 0, 2, 3 });
@@ -98,11 +94,7 @@
         {
             var lanes = Enumerable.Repeat(Lanes, packedAxes.Length).ToArray();
             var packed = IR.F.Tensors.Pack(PackUtility.PadForPack(input, shape, packedAxes, lanes, float.NegativeInfinity, out var pads), lanes, packedAxes);
-<<<<<<< HEAD
-            var softmax = IR.F.NTT.PackedSoftmax(packed, axis, packedAxes);
-=======
             var softmax = IR.F.Tensors.PackedSoftmax(packed, axis, packedAxes);
->>>>>>> f5f138fd
             post = PackUtility.SliceForPack(IR.F.Tensors.Unpack(softmax, packedAxes), shape, pads);
         }
 
