﻿// Copyright (c) Canaan Inc. All rights reserved.
// Licensed under the Apache license. See LICENSE file in the project root for full license information.

using System;
using System.Collections.Generic;
using System.IO;
using System.Linq;
using System.Runtime.CompilerServices;
using System.Text;
using System.Threading.Tasks;
using Microsoft.Toolkit.HighPerformance;
using Microsoft.Toolkit.HighPerformance;
using NetFabric.Hyperlinq;
using Nncase.IR;
using Nncase.IR.F;
using Nncase.IR.Math;
using Nncase.IR.Tensors;
using Nncase.PatternMatch;
using Nncase.Transform;
using Nncase.Transform.Rules.Neutral;
using Tensorflow;
using Xunit;
using static Nncase.IR.F.NN;
using ITuple = Nncase.IR.ITuple;
using Math = Nncase.IR.F.Math;
using Random = Nncase.IR.F.Random;
using Tensors = Nncase.IR.F.Tensors;
using Tuple = System.Tuple;

namespace Nncase.Tests.Rules.NeutralTest;

public class UnitTestCombineTranspose : TestFixture.UnitTestFixtrue
{
    public static IEnumerable<object[]> TestCombineTransposeBinaryPositiveData =>
        new[]
        {
            new object[] { new[] { 5, 4 }, new[] { 5, 4 }, new[] { 1, 0 } },
            new object[] { new[] { 4, 4 }, new[] { 4, 4 }, new[] { 1, 0 } },
            new object[] { new[] { 4 }, new[] { 4 }, new[] { 0 } },
            new object[] { new[] { 1, 3, 4 }, new[] { 1, 3, 4 }, new[] { 0, 2, 1 } },
            new object[] { new[] { 1, 3, 2, 4 }, new[] { 1, 3, 2, 4 }, new[] { 0, 2, 3, 1 } },
        };

    public static IEnumerable<object[]> TestCombineTransposeConstBinaryNotMatchData =>
        new[]
        {
            new object[] { new[] { 1, 3, 2, 4 }, new[] { 2, 3 }, new[] { 0, 3, 2, 1 } },
            new object[] { new[] { 1, 3, 2, 4 }, new[] { 2, 4, 3 }, new[] { 0, 2, 3, 1 } },
        };

    public static IEnumerable<object[]> TestCombineTransposeRConstBinaryPositiveData =>
        new[]
        {
            new object[] { new[] { 1, 3, 2, 4 }, new[] { 3 }, new[] { 0, 3, 2, 1 } },
            new object[] { new[] { 1, 3, 2, 4 }, new[] { 3 }, new[] { 0, 2, 3, 1 } },
        };

    public static IEnumerable<object[]> TestCombineTransposeLConstBinaryPositiveData =>
        new[]
        {
            new object[] { new[] { 3 }, new[] { 1, 3, 2, 4 }, new[] { 0, 3, 2, 1 } },
            new object[] { new[] { 3 }, new[] { 1, 3, 2, 4 }, new[] { 0, 2, 3, 1 } },
        };

    public static IEnumerable<object[]> TestCombineTransposeConcatPositiveData =>
        new[]
        {
            new object[] { new[] { 4, 4 }, new[] { 1, 0 }, 1, 2 },
            new object[] { new[] { 1, 3, 4 }, new[] { 0, 2, 1 }, 1, 6 },
            new object[] { new[] { 1, 3, 2, 4 }, new[] { 0, 2, 3, 1 }, 2, 2 },
        };

    public static IEnumerable<object[]> TestCombineTransposeConcatNegativeData =>
        new[]
        {
            new object[] { new[] { 4, 4 }, new[] { new[] { 1, 0 }, new[] { 0, 1 } }, 1, 2, true },
            new object[] { new[] { 1, 3, 2, 4 }, new[] { new[] { 0, 2, 3, 1 }, new[] { 0, 2, 3, 1 } }, 2, 2, false },
        };

    public static IEnumerable<object[]> TestCombineTransposePadPositiveData =>
        new[]
        {
            new object[]
            {
                new[] { 1, 3, 1, 2 }, new[] { 0, 3, 1, 2 },
                new[,]
                {
                    { 0, 0 },
                    { 0, 0 },
                    { 2, 2 },
                    { 1, 1 },
                }, PadMode.Constant, 1.2f,
            },
            new object[]
            {
                new[] { 1, 2, 3, 4 }, new[] { 0, 2, 3, 1 },
                new[,]
                {
                    { 4, 4 },
                    { 3, 3 },
                    { 2, 2 },
                    { 1, 1 },
                }, PadMode.Constant, 1f,
            },
            new object[]
            {
                new[] { 1, 2, 3, 4 }, new[] { 0, 3, 1, 2 },
                new[,]
                {
                    { 1, 1 },
                    { 0, 0 },
                    { 1, 1 },
                    { 1, 1 },
                }, PadMode.Symmetric, 0f,
            },
            new object[]
            {
                new[] { 5, 2, 3, 4 }, new[] { 3, 0, 1, 2 },
                new[,]
                {
                    { 2, 2 },
                    { 0, 0 },
                    { 1, 1 },
                    { 1, 1 },
                }, PadMode.Reflect, 0f,
            },
            new object[]
            {
                new[] { 1, 2, 3, 4 }, new[] { 0, 3, 1, 2 },
                new[,]
                {
                    { 1, 1 },
                    { 0, 0 },
                    { -1, -1 },
                    { 1, 1 },
                }, PadMode.Edge, 0f,
            },
        };

    public static IEnumerable<object[]> TestCombineTransposeReducePositiveData =>
        new[]
        {
            new object[] { new[] { 1, 3, 4 }, new[] { 0, 2, 1 }, 1, 0, false },
            new object[] { new[] { 1, 3, 4, 5 }, new[] { 0, 2, 3, 1 }, 2, 1, true },
        };

    [Theory]
    [MemberData(nameof(TestCombineTransposeConcatPositiveData))]
    public void TestCombineTransposeConcatPositive(int[] inShape, int[] perm, int axis, int concatNum)
    {
        var caseOptions = GetPassOptions();
        var inputList = new List<Var>();
        for (int i = 0; i < concatNum; i++)
        {
            inputList.Add(new Var());
        }

        var Normal = new Dictionary<Var, IValue>();
        var tpList = new List<Call>();
        foreach (Var a in inputList)
        {
            // TODO:  Rely type infer and cse
            // Normal.Add(a, Random.Normal(DataTypes.Float32, 0, 1, 0, inShape).Evaluate());
            // tpList.Add(Tensors.Transpose(a, perm));
            var b = Random.Normal(DataTypes.Float32, 0, 1, 0, inShape);
            tpList.Add(Tensors.Transpose(b, perm));
        }

        var input = Enumerable.Range(0, concatNum).Select(i => tpList[i]);
        var rootPre = Tensors.Concat(new IR.Tuple(input), axis);
        CompilerServices.InferenceType(rootPre);
        var rootPost = CompilerServices.Rewrite(rootPre, new IRewriteRule[]
        {
            new CombineTransposeConcat(),

            // Should not open constant fold.
            // new FoldConstCall(),
        }, caseOptions);

        Assert.NotEqual(rootPre, rootPost);
        Assert.Equal(CompilerServices.Evaluate(rootPre), CompilerServices.Evaluate(rootPost));

        // Assert.Equal(CompilerServices.Evaluate(rootPre, Normal), CompilerServices.Evaluate(rootPost, Normal));
    }

    [Theory]
    [MemberData(nameof(TestCombineTransposeConcatNegativeData))]
    public void TestCombineTransposeConcatNegative(int[] inShape, int[][] perm, int axis, int concatNum, bool lastInputIsTp)
    {
        var caseOptions = GetPassOptions();
        var inputList = new List<Call>();
        foreach (var i in Enumerable.Range(0, concatNum - 1))
        {
            var b = Random.Normal(DataTypes.Float32, 0, 1, 0, inShape);
            inputList.Add(Tensors.Transpose(b, perm[i]));
        }

        if (lastInputIsTp)
        {
            var b = Random.Normal(DataTypes.Float32, 0, 1, 0, inShape);
            inputList.Add(Tensors.Transpose(b, perm[concatNum - 1]));
        }
        else
        {
            var b = Random.Normal(DataTypes.Float32, 0, 1, 0, inShape);
            inputList.Add(Math.Unary(UnaryOp.Neg, b));
        }

        var input = Enumerable.Range(0, concatNum).Select(i => inputList[i]);
        var rootPre = Tensors.Concat(new IR.Tuple(input), axis);
        CompilerServices.InferenceType(rootPre);
        var rootPost = CompilerServices.Rewrite(rootPre, new IRewriteRule[]
        {
            new CombineTransposeConcat(),

            // Should not open constant fold.
            // new FoldConstCall(),
        }, caseOptions);

        Assert.Equal(rootPre, rootPost);
    }

<<<<<<< HEAD
    public static IEnumerable<object[]> TestCombineTransposePadPositiveData =>
        new[]
        {
            new object[]
            {
                new[] { 1, 3, 1, 2 }, new[] { 0, 3, 1, 2 },
                new[,]
                {
                    { 0, 0 },
                    { 0, 0 },
                    { 2, 2 },
                    { 1, 1 },
                }, PadMode.Constant, 1.2f,
            },
            new object[]
            {
                new[] { 1, 2, 3, 4 }, new[] { 0, 2, 3, 1 },
                new[,]
                {
                    { 4, 4 },
                    { 3, 3 },
                    { 2, 2 },
                    { 1, 1 },
                }, PadMode.Constant, 1f,
            },
            new object[]
            {
                new[] { 1, 2, 3, 4 }, new[] { 0, 3, 1, 2 },
                new[,]
                {
                    { 1, 1 },
                    { 0, 0 },
                    { 1, 1 },
                    { 1, 1 },
                }, PadMode.Symmetric, 0f,
            },
            new object[]
            {
                new[] { 5, 2, 3, 4 }, new[] { 3, 0, 1, 2 },
                new[,]
                {
                    { 2, 2 },
                    { 0, 0 },
                    { 1, 1 },
                    { 1, 1 },
                }, PadMode.Reflect, 0f,
            },
            new object[]
            {
                new[] { 1, 2, 3, 4 }, new[] { 0, 3, 1, 2 },
                new[,]
                {
                    { 1, 1 },
                    { 0, 0 },
                    { -1, -1 },
                    { 1, 1 },
                }, PadMode.Edge, 0f,
            },
        };

    public static IEnumerable<object[]> TestCombineTransposeReducePositiveData =>
        new[]
        {
            new object[] { new[] { 1, 3, 4 }, new[] { 0, 2, 1 }, 1, 0, false },
            new object[] { new[] { 1, 3, 4, 5 }, new[] { 0, 2, 3, 1 }, 2, 1, true },
        };
=======
    [Theory]
    [MemberData(nameof(TestCombineTransposeConcatPositiveData))]
    public void TestCombineTransposeConcatPositive(int[] inShape, int[] perm, int axis, int concatNum)
    {
        var caseOptions = GetPassOptions();
        var inputList = new List<Var>();
        for (int i = 0; i < concatNum; i++)
        {
            inputList.Add(new Var());
        }

        var Normal = new Dictionary<Var, IValue>();
        var tpList = new List<Call>();
        foreach (Var a in inputList)
        {
            // TODO:  Rely type infer and cse
            // Normal.Add(a, Random.Normal(DataTypes.Float32, 0, 1, 0, inShape).Evaluate());
            // tpList.Add(Tensors.Transpose(a, perm));
            var b = Random.Normal(DataTypes.Float32, 0, 1, 0, inShape);
            tpList.Add(Tensors.Transpose(b, perm));
        }

        var input = Enumerable.Range(0, concatNum).Select(i => tpList[i]);
        var rootPre = Tensors.Concat(new IR.Tuple(input), axis);
        CompilerServices.InferenceType(rootPre);
        var rootPost = CompilerServices.Rewrite(rootPre, new IRewriteRule[]
        {
            new CombineTransposeConcat(),

            // Should not open constant fold.
            // new FoldConstCall(),
        }, caseOptions);

        Assert.NotEqual(rootPre, rootPost);
        Assert.Equal(CompilerServices.Evaluate(rootPre), CompilerServices.Evaluate(rootPost));

        // Assert.Equal(CompilerServices.Evaluate(rootPre, Normal), CompilerServices.Evaluate(rootPost, Normal));
    }
>>>>>>> 35b69c28

    public static IEnumerable<object[]> TestCombineTransposeUnaryPositiveData =>
        new[]
        {
            new object[] { UnaryOp.Exp, new[] { 1, 3, 4 }, new[] { 0, 2, 1 } },
            new object[] { UnaryOp.Sqrt, new[] { 1, 3, 4 }, new[] { 0, 2, 1 } },
            new object[] { UnaryOp.Log, new[] { 1, 3, 4, 5 }, new[] { 0, 2, 3, 1 } },
            new object[] { UnaryOp.Abs, new[] { 1, 3, 4, 5 }, new[] { 0, 2, 3, 1 } },
        };

    [Theory]
    [MemberData(nameof(TestCombineTransposeBinaryPositiveData))]
    public void TestCombineTransposeBinaryPositive(int[] lShape, int[] rShape, int[] perm)
    {
        var caseOptions = GetPassOptions();
        var a = new Var("a", new TensorType(DataTypes.Float32, lShape));
        var b = new Var("b", new TensorType(DataTypes.Float32, rShape));

        var normal = new Dictionary<Var, IValue>()
        {
         { a, Random.Normal(DataTypes.Float32, 0, 1, 0, lShape).Evaluate() },
         { b, Random.Normal(DataTypes.Float32, 0, 1, 0, rShape).Evaluate() },
        };
        Expr permExpr = perm;
        var rootPre = Math.Binary(BinaryOp.Add, Tensors.Transpose(a, permExpr), Tensors.Transpose(b, permExpr));
        CompilerServices.InferenceType(rootPre);
        var rootPost = CompilerServices.Rewrite(rootPre, new IRewriteRule[]
        {
            new CombineTransposeBinary(),
        }, caseOptions);

        Assert.NotEqual(rootPre, rootPost);
        Assert.True(TestFixture.Comparator.AllEqual(CompilerServices.Evaluate(rootPre, normal), CompilerServices.Evaluate(rootPost, normal)));
    }

    [Theory]
    [MemberData(nameof(TestCombineTransposeConstBinaryNotMatchData))]
    public void TestCombineTransposeConstNotMatch(int[] lShape, int[] rShape, int[] perm)
    {
        var caseOptions = GetPassOptions();
        var a = Random.Normal(DataTypes.Float32, 0, 1, 0, lShape);
        var b = Tensor.From<float>(Random.Normal(DataTypes.Float32, 0, 1, 0, rShape).Evaluate().AsTensor().ToArray<float>(), rShape);

        Expr permExpr = perm;
        var rootPre = Math.Binary(BinaryOp.Add, Tensors.Transpose(a, permExpr), b);
        CompilerServices.InferenceType(rootPre);
        var rootPost = CompilerServices.Rewrite(rootPre, new[] { new CombineTransposeConstBinary() }, caseOptions);

        Assert.Equal(rootPre, rootPost);
    }

    [Theory]
    [MemberData(nameof(TestCombineTransposeRConstBinaryPositiveData))]
    public void TestCombineTransposeRConstBinaryPositive(int[] lShape, int[] rShape, int[] perm)
    {
        var caseOptions = GetPassOptions();
        var a = Random.Normal(DataTypes.Float32, 0, 1, 0, lShape);
        var b = Tensor.From<float>(Random.Normal(DataTypes.Float32, 0, 1, 0, rShape).Evaluate().AsTensor().ToArray<float>(), rShape);

        Expr permExpr = perm;
        var rootPre = Math.Binary(BinaryOp.Add, Tensors.Transpose(a, permExpr), b);
        CompilerServices.InferenceType(rootPre);
        var rootPost = CompilerServices.Rewrite(rootPre, new IRewriteRule[]
        {
            new CombineTransposeConstBinary(),
        }, caseOptions);

        Assert.NotEqual(rootPre, rootPost);
        Assert.True(TestFixture.Comparator.AllEqual(CompilerServices.Evaluate(rootPre), CompilerServices.Evaluate(rootPost)));
    }

    [Theory]
    [MemberData(nameof(TestCombineTransposeLConstBinaryPositiveData))]
    public void TestCombineTransposeLConstBinaryPositive(int[] lShape, int[] rShape, int[] perm)
    {
        var caseOptions = GetPassOptions();
        var a = Tensor.From<float>(Random.Normal(DataTypes.Float32, 0, 1, 0, lShape).Evaluate().AsTensor().ToArray<float>(), lShape);
        var b = Random.Normal(DataTypes.Float32, 0, 1, 0, rShape);

        Expr permExpr = perm;
        var rootPre = Math.Binary(BinaryOp.Add, a, Tensors.Transpose(b, permExpr));
        CompilerServices.InferenceType(rootPre);
        var rootPost = CompilerServices.Rewrite(rootPre, new IRewriteRule[]
        {
            new CombineTransposeConstBinary(),
        }, caseOptions);

        Assert.NotEqual(rootPre, rootPost);
        Assert.True(TestFixture.Comparator.AllEqual(CompilerServices.Evaluate(rootPre), CompilerServices.Evaluate(rootPost)));
    }

    [Theory]
    [MemberData(nameof(TestCombineTransposePadPositiveData))]
    public void TestCombineTransposePadPositive(int[] inShape, int[] perm, int[,] paddings, PadMode padM, float padValue)
    {
        var caseOptions = GetPassOptions();
        var a = new Var("input", new TensorType(DataTypes.Float32, inShape));
        var normal = new Dictionary<Var, IValue>();
        normal.Add(a, Random.Normal(DataTypes.Float32, 0, 1, 0, inShape).Evaluate());
        var rootPre = Pad(Tensors.Transpose(a, perm), paddings, padM, padValue);
        var rootPost = CompilerServices.Rewrite(rootPre, new IRewriteRule[]
        {
            new FoldConstCall(),
            new CombineTransposePad(),
        }, caseOptions);

        Assert.NotEqual(rootPre, rootPost);
        var vpre = rootPre.Evaluate(normal);
        var vpost = rootPost.Evaluate(normal);
        Assert.True(TestFixture.Comparator.AllEqual(vpre, vpost));
    }

    [Theory]
    [MemberData(nameof(TestCombineTransposePadPositiveData))]
    public void TestCombinePadTransposePositive(int[] inShape, int[] perm, int[,] paddings, PadMode padM, float padValue)
    {
        var caseOptions = GetPassOptions();
        var a = new Var("input", new TensorType(DataTypes.Float32, inShape));
        var normal = new Dictionary<Var, IValue>();
        normal.Add(a, Random.Normal(DataTypes.Float32, 0, 1, 0, inShape).Evaluate());
        var rootPre = Tensors.Transpose(Pad(a, paddings, padM, padValue), perm);
        var rootPost = CompilerServices.Rewrite(rootPre, new IRewriteRule[]
        {
            new FoldConstCall(),
            new CombinePadTranspose(),
        }, caseOptions);

        Assert.NotEqual(rootPre, rootPost);
        var vpre = rootPre.Evaluate(normal);
        var vpost = rootPost.Evaluate(normal);
        Assert.True(TestFixture.Comparator.AllEqual(vpre, vpost));
    }

    [Theory]
    [MemberData(nameof(TestCombineTransposeReducePositiveData))]
    public void TestCombineTransposeReducePositive(int[] inShape, int[] perm, int axis, int initValue, bool keepDims)
    {
        var caseOptions = GetPassOptions();
        var a = new Var();
        var normal = new Dictionary<Var, IValue>();
        normal.Add(a, Random.Normal(DataTypes.Float32, 0, 1, 0, inShape).Evaluate());
        var rootPre = IR.F.Tensors.Reduce(ReduceOp.Mean, Tensors.Transpose(a, perm), axis, initValue, keepDims);
        var rootPost = CompilerServices.Rewrite(rootPre, new IRewriteRule[]
        {
            new CombineTransposeReduce(),
        }, caseOptions);

        Assert.NotEqual(rootPre, rootPost);
        Assert.True(TestFixture.Comparator.AllEqual(CompilerServices.Evaluate(rootPre, normal), CompilerServices.Evaluate(rootPost, normal)));
    }

    [Theory]
    [MemberData(nameof(TestCombineTransposeUnaryPositiveData))]
    public void TestCombineTransposeUnaryPositive(UnaryOp opType, int[] inShape, int[] perm)
    {
        var caseOptions = GetPassOptions();
        var a = new Var();
        var normal = new Dictionary<Var, IValue>();
        normal.Add(a, Random.Normal(DataTypes.Float32, 0, 1, 0, inShape).Evaluate());
        var rootPre = IR.F.Math.Unary(opType, Tensors.Transpose(a, perm));
        var rootPost = CompilerServices.Rewrite(rootPre, new IRewriteRule[]
        {
            new CombineTransposeUnary(),
        }, caseOptions);

        Assert.NotEqual(rootPre, rootPost);
        Assert.True(TestFixture.Comparator.AllEqual(CompilerServices.Evaluate(rootPre, normal), CompilerServices.Evaluate(rootPost, normal)));
    }
}<|MERGE_RESOLUTION|>--- conflicted
+++ resolved
@@ -220,114 +220,6 @@
         Assert.Equal(rootPre, rootPost);
     }
 
-<<<<<<< HEAD
-    public static IEnumerable<object[]> TestCombineTransposePadPositiveData =>
-        new[]
-        {
-            new object[]
-            {
-                new[] { 1, 3, 1, 2 }, new[] { 0, 3, 1, 2 },
-                new[,]
-                {
-                    { 0, 0 },
-                    { 0, 0 },
-                    { 2, 2 },
-                    { 1, 1 },
-                }, PadMode.Constant, 1.2f,
-            },
-            new object[]
-            {
-                new[] { 1, 2, 3, 4 }, new[] { 0, 2, 3, 1 },
-                new[,]
-                {
-                    { 4, 4 },
-                    { 3, 3 },
-                    { 2, 2 },
-                    { 1, 1 },
-                }, PadMode.Constant, 1f,
-            },
-            new object[]
-            {
-                new[] { 1, 2, 3, 4 }, new[] { 0, 3, 1, 2 },
-                new[,]
-                {
-                    { 1, 1 },
-                    { 0, 0 },
-                    { 1, 1 },
-                    { 1, 1 },
-                }, PadMode.Symmetric, 0f,
-            },
-            new object[]
-            {
-                new[] { 5, 2, 3, 4 }, new[] { 3, 0, 1, 2 },
-                new[,]
-                {
-                    { 2, 2 },
-                    { 0, 0 },
-                    { 1, 1 },
-                    { 1, 1 },
-                }, PadMode.Reflect, 0f,
-            },
-            new object[]
-            {
-                new[] { 1, 2, 3, 4 }, new[] { 0, 3, 1, 2 },
-                new[,]
-                {
-                    { 1, 1 },
-                    { 0, 0 },
-                    { -1, -1 },
-                    { 1, 1 },
-                }, PadMode.Edge, 0f,
-            },
-        };
-
-    public static IEnumerable<object[]> TestCombineTransposeReducePositiveData =>
-        new[]
-        {
-            new object[] { new[] { 1, 3, 4 }, new[] { 0, 2, 1 }, 1, 0, false },
-            new object[] { new[] { 1, 3, 4, 5 }, new[] { 0, 2, 3, 1 }, 2, 1, true },
-        };
-=======
-    [Theory]
-    [MemberData(nameof(TestCombineTransposeConcatPositiveData))]
-    public void TestCombineTransposeConcatPositive(int[] inShape, int[] perm, int axis, int concatNum)
-    {
-        var caseOptions = GetPassOptions();
-        var inputList = new List<Var>();
-        for (int i = 0; i < concatNum; i++)
-        {
-            inputList.Add(new Var());
-        }
-
-        var Normal = new Dictionary<Var, IValue>();
-        var tpList = new List<Call>();
-        foreach (Var a in inputList)
-        {
-            // TODO:  Rely type infer and cse
-            // Normal.Add(a, Random.Normal(DataTypes.Float32, 0, 1, 0, inShape).Evaluate());
-            // tpList.Add(Tensors.Transpose(a, perm));
-            var b = Random.Normal(DataTypes.Float32, 0, 1, 0, inShape);
-            tpList.Add(Tensors.Transpose(b, perm));
-        }
-
-        var input = Enumerable.Range(0, concatNum).Select(i => tpList[i]);
-        var rootPre = Tensors.Concat(new IR.Tuple(input), axis);
-        CompilerServices.InferenceType(rootPre);
-        var rootPost = CompilerServices.Rewrite(rootPre, new IRewriteRule[]
-        {
-            new CombineTransposeConcat(),
-
-            // Should not open constant fold.
-            // new FoldConstCall(),
-        }, caseOptions);
-
-        Assert.NotEqual(rootPre, rootPost);
-        Assert.Equal(CompilerServices.Evaluate(rootPre), CompilerServices.Evaluate(rootPost));
-
-        // Assert.Equal(CompilerServices.Evaluate(rootPre, Normal), CompilerServices.Evaluate(rootPost, Normal));
-    }
->>>>>>> 35b69c28
-
     public static IEnumerable<object[]> TestCombineTransposeUnaryPositiveData =>
         new[]
         {
