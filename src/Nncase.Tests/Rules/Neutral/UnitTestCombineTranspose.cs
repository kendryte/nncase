﻿// Copyright (c) Canaan Inc. All rights reserved.
// Licensed under the Apache license. See LICENSE file in the project root for full license information.

using System;
using System.Collections.Generic;
using System.IO;
using System.Linq;
using System.Runtime.CompilerServices;
using System.Text;
using System.Threading.Tasks;
using Microsoft.Toolkit.HighPerformance;
using Microsoft.Toolkit.HighPerformance;
using NetFabric.Hyperlinq;
using Nncase.IR;
using Nncase.IR.F;
using Nncase.IR.Math;
using Nncase.IR.Tensors;
using Nncase.PatternMatch;
using Nncase.Transform;
using Nncase.Transform.Rules.Neutral;
using Tensorflow;
using Xunit;
using static Nncase.IR.F.NN;
using ITuple = Nncase.IR.ITuple;
using Math = Nncase.IR.F.Math;
using Random = Nncase.IR.F.Random;
using Tensors = Nncase.IR.F.Tensors;
using Tuple = System.Tuple;

namespace Nncase.Tests.Rules.NeutralTest;

public class UnitTestCombineTranspose : TestFixture.UnitTestFixtrue
{
    public static IEnumerable<object[]> TestCombineTransposeBinaryPositiveData =>
        new[]
        {
            new object[] { new[] { 5, 4 }, new[] { 5, 4 }, new[] { 1, 0 } },
            new object[] { new[] { 4, 4 }, new[] { 4, 4 }, new[] { 1, 0 } },
            new object[] { new[] { 4 }, new[] { 4 }, new[] { 0 } },
            new object[] { new[] { 1, 3, 4 }, new[] { 1, 3, 4 }, new[] { 0, 2, 1 } },
            new object[] { new[] { 1, 3, 2, 4 }, new[] { 1, 3, 2, 4 }, new[] { 0, 2, 3, 1 } },
        };

    public static IEnumerable<object[]> TestCombineTransposeConstBinaryNotMatchData =>
        new[]
        {
            new object[] { new[] { 1, 3, 2, 4 }, new[] { 2, 3 }, new[] { 0, 3, 2, 1 } },
            new object[] { new[] { 1, 3, 2, 4 }, new[] { 2, 4, 3 }, new[] { 0, 2, 3, 1 } },
        };

    public static IEnumerable<object[]> TestCombineTransposeRConstBinaryPositiveData =>
        new[]
        {
            new object[] { new[] { 1, 3, 2, 4 }, new[] { 3 }, new[] { 0, 3, 2, 1 } },
            new object[] { new[] { 1, 3, 2, 4 }, new[] { 3 }, new[] { 0, 2, 3, 1 } },
        };

    public static IEnumerable<object[]> TestCombineTransposeLConstBinaryPositiveData =>
        new[]
        {
            new object[] { new[] { 3 }, new[] { 1, 3, 2, 4 }, new[] { 0, 3, 2, 1 } },
            new object[] { new[] { 3 }, new[] { 1, 3, 2, 4 }, new[] { 0, 2, 3, 1 } },
        };

    public static IEnumerable<object[]> TestCombineTransposeConcatPositiveData =>
        new[]
        {
            new object[] { new[] { 4, 4 }, new[] { 1, 0 }, 1, 2 },
            new object[] { new[] { 1, 3, 4 }, new[] { 0, 2, 1 }, 1, 6 },
            new object[] { new[] { 1, 3, 2, 4 }, new[] { 0, 2, 3, 1 }, 2, 2 },
        };

<<<<<<< HEAD
    public static IEnumerable<object[]> TestCombineTransposeConcatNegativeData =>
        new[]
        {
            new object[] { new[] { 4, 4 }, new[] { new[] { 1, 0 }, new[] { 0, 1 } }, 1, 2, true },
            new object[] { new[] { 1, 3, 2, 4 }, new[] { new[] { 0, 2, 3, 1 }, new[] { 0, 2, 3, 1 } }, 2, 2, false },
        };

    [Theory]
    [MemberData(nameof(TestCombineTransposeConcatPositiveData))]
    public void TestCombineTransposeConcatPositive(int[] inShape, int[] perm, int axis, int concatNum)
    {
        var caseOptions = GetPassOptions();
        var inputList = new List<Var>();
        for (int i = 0; i < concatNum; i++)
        {
            inputList.Add(new Var());
        }
        var Normal = new Dictionary<Var, IValue>();
        var tpList = new List<Call>();
        foreach (Var a in inputList)
        {
            // TODO:  Rely type infer and cse
            // Normal.Add(a, Random.Normal(DataTypes.Float32, 0, 1, 0, inShape).Evaluate());
            // tpList.Add(Tensors.Transpose(a, perm));
            var b = Random.Normal(DataTypes.Float32, 0, 1, 0, inShape);
            tpList.Add(Tensors.Transpose(b, perm));
        }

        var input = Enumerable.Range(0, concatNum).Select(i => tpList[i]);
        var rootPre = Tensors.Concat(new IR.Tuple(input), axis);
        CompilerServices.InferenceType(rootPre);
        var rootPost = CompilerServices.Rewrite(rootPre, new IRewriteRule[]
        {
            new CombineTransposeConcat(),
            // Should not open constant fold.
            // new FoldConstCall(),
        }, caseOptions);

        Assert.NotEqual(rootPre, rootPost);
        Assert.Equal(CompilerServices.Evaluate(rootPre), CompilerServices.Evaluate(rootPost));
        // Assert.Equal(CompilerServices.Evaluate(rootPre, Normal), CompilerServices.Evaluate(rootPost, Normal));
    }

    [Theory]
    [MemberData(nameof(TestCombineTransposeConcatNegativeData))]
    public void TestCombineTransposeConcatNegative(int[] inShape, int[][] perm, int axis, int concatNum, bool lastInputIsTp)
    {
        var caseOptions = GetPassOptions();
        var inputList = new List<Call>();
        foreach (var i in Enumerable.Range(0, concatNum - 1))
        {
            var b = Random.Normal(DataTypes.Float32, 0, 1, 0, inShape);
            inputList.Add(Tensors.Transpose(b, perm[i]));
        }

        if (lastInputIsTp)
        {
            var b = Random.Normal(DataTypes.Float32, 0, 1, 0, inShape);
            inputList.Add(Tensors.Transpose(b, perm[concatNum - 1]));
        }
        else
        {
            var b = Random.Normal(DataTypes.Float32, 0, 1, 0, inShape);
            inputList.Add(Math.Unary(UnaryOp.Neg, b));
        }

        var input = Enumerable.Range(0, concatNum).Select(i => inputList[i]);
        var rootPre = Tensors.Concat(new IR.Tuple(input), axis);
        CompilerServices.InferenceType(rootPre);
        var rootPost = CompilerServices.Rewrite(rootPre, new IRewriteRule[]
        {
            new CombineTransposeConcat(),
            // Should not open constant fold.
            // new FoldConstCall(),
        }, caseOptions);

        Assert.Equal(rootPre, rootPost);
    }

=======
>>>>>>> f77589c5
    public static IEnumerable<object[]> TestCombineTransposePadPositiveData =>
        new[]
        {
            new object[]
            {
                new[] { 1, 3, 1, 2 }, new[] { 0, 3, 1, 2 },
                new[,]
                {
                    { 0, 0 },
                    { 0, 0 },
                    { 2, 2 },
                    { 1, 1 },
                }, PadMode.Constant, 1.2f,
            },
            new object[]
            {
                new[] { 1, 2, 3, 4 }, new[] { 0, 2, 3, 1 },
                new[,]
                {
                    { 4, 4 },
                    { 3, 3 },
                    { 2, 2 },
                    { 1, 1 },
                }, PadMode.Constant, 1f,
            },
            new object[]
            {
                new[] { 1, 2, 3, 4 }, new[] { 0, 3, 1, 2 },
                new[,]
                {
                    { 1, 1 },
                    { 0, 0 },
                    { 1, 1 },
                    { 1, 1 },
                }, PadMode.Symmetric, 0f,
            },
            new object[]
            {
                new[] { 5, 2, 3, 4 }, new[] { 3, 0, 1, 2 },
                new[,]
                {
                    { 2, 2 },
                    { 0, 0 },
                    { 1, 1 },
                    { 1, 1 },
                }, PadMode.Reflect, 0f,
            },
            new object[]
            {
                new[] { 1, 2, 3, 4 }, new[] { 0, 3, 1, 2 },
                new[,]
                {
                    { 1, 1 },
                    { 0, 0 },
                    { -1, -1 },
                    { 1, 1 },
                }, PadMode.Edge, 0f,
            },
        };

    [Theory]
    [MemberData(nameof(TestCombineTransposeConcatPositiveData))]
    public void TestCombineTransposeConcatPositive(int[] inShape, int[] perm, int axis, int concatNum)
    {
        var caseOptions = GetPassOptions();
        var inputList = new List<Var>();
        for (int i = 0; i < concatNum; i++)
        {
            inputList.Add(new Var());
        }

        var Normal = new Dictionary<Var, IValue>();
        var tpList = new List<Call>();
        foreach (Var a in inputList)
        {
            // TODO:  Rely type infer and cse
            // Normal.Add(a, Random.Normal(DataTypes.Float32, 0, 1, 0, inShape).Evaluate());
            // tpList.Add(Tensors.Transpose(a, perm));
            var b = Random.Normal(DataTypes.Float32, 0, 1, 0, inShape);
            tpList.Add(Tensors.Transpose(b, perm));
        }

        var input = Enumerable.Range(0, concatNum).Select(i => tpList[i]);
        var rootPre = Tensors.Concat(new IR.Tuple(input), axis);
        CompilerServices.InferenceType(rootPre);
        var rootPost = CompilerServices.Rewrite(rootPre, new IRewriteRule[]
        {
            new CombineTransposeConcat(),

            // Should not open constant fold.
            // new FoldConstCall(),
        }, caseOptions);

        Assert.NotEqual(rootPre, rootPost);
        Assert.Equal(CompilerServices.Evaluate(rootPre), CompilerServices.Evaluate(rootPost));

        // Assert.Equal(CompilerServices.Evaluate(rootPre, Normal), CompilerServices.Evaluate(rootPost, Normal));
    }

    public static IEnumerable<object[]> TestCombineTransposeReducePositiveData =>
        new[]
        {
            new object[] { new[] { 1, 3, 4 }, new[] { 0, 2, 1 }, 1, 0, false },
            new object[] { new[] { 1, 3, 4, 5 }, new[] { 0, 2, 3, 1 }, 2, 1, true },
        };

    public static IEnumerable<object[]> TestCombineTransposeUnaryPositiveData =>
        new[]
        {
            new object[] { UnaryOp.Exp, new[] { 1, 3, 4 }, new[] { 0, 2, 1 } },
            new object[] { UnaryOp.Sqrt, new[] { 1, 3, 4 }, new[] { 0, 2, 1 } },
            new object[] { UnaryOp.Log, new[] { 1, 3, 4, 5 }, new[] { 0, 2, 3, 1 } },
            new object[] { UnaryOp.Abs, new[] { 1, 3, 4, 5 }, new[] { 0, 2, 3, 1 } },
        };

    [Theory]
    [MemberData(nameof(TestCombineTransposeBinaryPositiveData))]
    public void TestCombineTransposeBinaryPositive(int[] lShape, int[] rShape, int[] perm)
    {
        var caseOptions = GetPassOptions();
        var a = new Var("a", new TensorType(DataTypes.Float32, lShape));
        var b = new Var("b", new TensorType(DataTypes.Float32, rShape));

        var normal = new Dictionary<Var, IValue>()
        {
         { a, Random.Normal(DataTypes.Float32, 0, 1, 0, lShape).Evaluate() },
         { b, Random.Normal(DataTypes.Float32, 0, 1, 0, rShape).Evaluate() },
        };
        Expr permExpr = perm;
        var rootPre = Math.Binary(BinaryOp.Add, Tensors.Transpose(a, permExpr), Tensors.Transpose(b, permExpr));
        CompilerServices.InferenceType(rootPre);
        var rootPost = CompilerServices.Rewrite(rootPre, new IRewriteRule[]
        {
            new CombineTransposeBinary(),
        }, caseOptions);

        Assert.NotEqual(rootPre, rootPost);
        Assert.True(TestFixture.Comparator.AllEqual(CompilerServices.Evaluate(rootPre, normal), CompilerServices.Evaluate(rootPost, normal)));
    }

    [Theory]
    [MemberData(nameof(TestCombineTransposeConstBinaryNotMatchData))]
    public void TestCombineTransposeConstNotMatch(int[] lShape, int[] rShape, int[] perm)
    {
        var caseOptions = GetPassOptions();
        var a = Random.Normal(DataTypes.Float32, 0, 1, 0, lShape);
        var b = Tensor.From<float>(Random.Normal(DataTypes.Float32, 0, 1, 0, rShape).Evaluate().AsTensor().ToArray<float>(), rShape);

        Expr permExpr = perm;
        var rootPre = Math.Binary(BinaryOp.Add, Tensors.Transpose(a, permExpr), b);
        CompilerServices.InferenceType(rootPre);
        var rootPost = CompilerServices.Rewrite(rootPre, new[] { new CombineTransposeConstBinary() }, caseOptions);

        Assert.Equal(rootPre, rootPost);
    }

    [Theory]
    [MemberData(nameof(TestCombineTransposeRConstBinaryPositiveData))]
    public void TestCombineTransposeRConstBinaryPositive(int[] lShape, int[] rShape, int[] perm)
    {
        var caseOptions = GetPassOptions();
        var a = Random.Normal(DataTypes.Float32, 0, 1, 0, lShape);
        var b = Tensor.From<float>(Random.Normal(DataTypes.Float32, 0, 1, 0, rShape).Evaluate().AsTensor().ToArray<float>(), rShape);

        Expr permExpr = perm;
        var rootPre = Math.Binary(BinaryOp.Add, Tensors.Transpose(a, permExpr), b);
        CompilerServices.InferenceType(rootPre);
        var rootPost = CompilerServices.Rewrite(rootPre, new IRewriteRule[]
        {
            new CombineTransposeConstBinary(),
        }, caseOptions);

        Assert.NotEqual(rootPre, rootPost);
        Assert.True(TestFixture.Comparator.AllEqual(CompilerServices.Evaluate(rootPre), CompilerServices.Evaluate(rootPost)));
    }

    [Theory]
    [MemberData(nameof(TestCombineTransposeLConstBinaryPositiveData))]
    public void TestCombineTransposeLConstBinaryPositive(int[] lShape, int[] rShape, int[] perm)
    {
        var caseOptions = GetPassOptions();
        var a = Tensor.From<float>(Random.Normal(DataTypes.Float32, 0, 1, 0, lShape).Evaluate().AsTensor().ToArray<float>(), lShape);
        var b = Random.Normal(DataTypes.Float32, 0, 1, 0, rShape);

        Expr permExpr = perm;
        var rootPre = Math.Binary(BinaryOp.Add, a, Tensors.Transpose(b, permExpr));
        CompilerServices.InferenceType(rootPre);
        var rootPost = CompilerServices.Rewrite(rootPre, new IRewriteRule[]
        {
            new CombineTransposeConstBinary(),
        }, caseOptions);

        Assert.NotEqual(rootPre, rootPost);
        Assert.True(TestFixture.Comparator.AllEqual(CompilerServices.Evaluate(rootPre), CompilerServices.Evaluate(rootPost)));
    }

    [Theory]
    [MemberData(nameof(TestCombineTransposePadPositiveData))]
    public void TestCombineTransposePadPositive(int[] inShape, int[] perm, int[,] paddings, PadMode padM, float padValue)
    {
        var caseOptions = GetPassOptions();
        var a = new Var("input", new TensorType(DataTypes.Float32, inShape));
        var normal = new Dictionary<Var, IValue>();
        normal.Add(a, Random.Normal(DataTypes.Float32, 0, 1, 0, inShape).Evaluate());
        var rootPre = Pad(Tensors.Transpose(a, perm), paddings, padM, padValue);
        var rootPost = CompilerServices.Rewrite(rootPre, new IRewriteRule[]
        {
            new FoldConstCall(),
            new CombineTransposePad(),
        }, caseOptions);

        Assert.NotEqual(rootPre, rootPost);
        var vpre = rootPre.Evaluate(normal);
        var vpost = rootPost.Evaluate(normal);
        Assert.True(TestFixture.Comparator.AllEqual(vpre, vpost));
    }

    [Theory]
    [MemberData(nameof(TestCombineTransposePadPositiveData))]
    public void TestCombinePadTransposePositive(int[] inShape, int[] perm, int[,] paddings, PadMode padM, float padValue)
    {
        var caseOptions = GetPassOptions();
        var a = new Var("input", new TensorType(DataTypes.Float32, inShape));
        var normal = new Dictionary<Var, IValue>();
        normal.Add(a, Random.Normal(DataTypes.Float32, 0, 1, 0, inShape).Evaluate());
        var rootPre = Tensors.Transpose(Pad(a, paddings, padM, padValue), perm);
        var rootPost = CompilerServices.Rewrite(rootPre, new IRewriteRule[]
        {
            new FoldConstCall(),
            new CombinePadTranspose(),
        }, caseOptions);

        Assert.NotEqual(rootPre, rootPost);
        var vpre = rootPre.Evaluate(normal);
        var vpost = rootPost.Evaluate(normal);
        Assert.True(TestFixture.Comparator.AllEqual(vpre, vpost));
    }

    [Theory]
    [MemberData(nameof(TestCombineTransposeReducePositiveData))]
    public void TestCombineTransposeReducePositive(int[] inShape, int[] perm, int axis, int initValue, bool keepDims)
    {
        var caseOptions = GetPassOptions();
        var a = new Var();
        var normal = new Dictionary<Var, IValue>();
        normal.Add(a, Random.Normal(DataTypes.Float32, 0, 1, 0, inShape).Evaluate());
        var rootPre = IR.F.Tensors.Reduce(ReduceOp.Mean, Tensors.Transpose(a, perm), axis, initValue, keepDims);
        var rootPost = CompilerServices.Rewrite(rootPre, new IRewriteRule[]
        {
            new CombineTransposeReduce(),
        }, caseOptions);

        Assert.NotEqual(rootPre, rootPost);
        Assert.True(TestFixture.Comparator.AllEqual(CompilerServices.Evaluate(rootPre, normal), CompilerServices.Evaluate(rootPost, normal)));
    }

    [Theory]
    [MemberData(nameof(TestCombineTransposeUnaryPositiveData))]
    public void TestCombineTransposeUnaryPositive(UnaryOp opType, int[] inShape, int[] perm)
    {
        var caseOptions = GetPassOptions();
        var a = new Var();
        var normal = new Dictionary<Var, IValue>();
        normal.Add(a, Random.Normal(DataTypes.Float32, 0, 1, 0, inShape).Evaluate());
        var rootPre = IR.F.Math.Unary(opType, Tensors.Transpose(a, perm));
        var rootPost = CompilerServices.Rewrite(rootPre, new IRewriteRule[]
        {
            new CombineTransposeUnary(),
        }, caseOptions);

        Assert.NotEqual(rootPre, rootPost);
        Assert.True(TestFixture.Comparator.AllEqual(CompilerServices.Evaluate(rootPre, normal), CompilerServices.Evaluate(rootPost, normal)));
    }
}<|MERGE_RESOLUTION|>--- conflicted
+++ resolved
@@ -70,7 +70,6 @@
             new object[] { new[] { 1, 3, 2, 4 }, new[] { 0, 2, 3, 1 }, 2, 2 },
         };
 
-<<<<<<< HEAD
     public static IEnumerable<object[]> TestCombineTransposeConcatNegativeData =>
         new[]
         {
@@ -150,8 +149,6 @@
         Assert.Equal(rootPre, rootPost);
     }
 
-=======
->>>>>>> f77589c5
     public static IEnumerable<object[]> TestCombineTransposePadPositiveData =>
         new[]
         {
