﻿// Copyright (c) Canaan Inc. All rights reserved.
// Licensed under the Apache license. See LICENSE file in the project root for full license information.

using System;
using System.Collections.Generic;
using System.Collections.Immutable;
using System.IO;
using System.Linq;
using System.Threading.Tasks;
using Microsoft.Extensions.DependencyInjection;
using Nncase.Diagnostics;
using Nncase.IR;
using Nncase.IR.F;
using Nncase.IR.Math;
using Nncase.IR.Tensors;
using Nncase.Passes;
using Nncase.Passes.Analysis;
using Nncase.Passes.Rules.Neutral;
using Nncase.PatternMatch;
using Nncase.Tests.TestFixture;
using Xunit;
using static Nncase.IR.F.NN;
using ITuple = Nncase.IR.ITuple;
using Math = Nncase.IR.F.Math;
using Random = Nncase.IR.F.Random;
using Tensors = Nncase.IR.F.Tensors;
using Tuple = System.Tuple;

namespace Nncase.Tests.Rules.NeutralTest;

[AutoSetupTestMethod(InitSession = true)]
public class UnitTestCombineQuantize : TransformTestBase
{
    public static TheoryData<int[][], int, DataType, QuantParam> CombineQuantizeConcatPositiveData => new() { { new int[][] { new int[] { 1, 32, 160, 160 }, new int[] { 1, 32, 160, 160 } }, 1, DataTypes.UInt8, new(2, 0.25185302f) }, { new int[][] { new int[] { 1, 64, 80, 80 }, new int[] { 1, 64, 80, 80 } }, 1, DataTypes.UInt8, new(20, 0.042551044f) }, };

    public static TheoryData<int[][], DataType, QuantParam> CombineQuantizeReshapePositiveData => new() { { new int[][] { new int[] { 1, 32, 160, 160 }, new int[] { 1, 160, 32, 160 } }, DataTypes.UInt8, new(2, 0.25185302f) }, { new int[][] { new int[] { 1, 64, 80, 80 }, new int[] { 1, 64, 1, 6400 } }, DataTypes.UInt8, new(20, 0.042551044f) }, };

<<<<<<< HEAD
    public static TheoryData<int[][], DataType, QuantParam> CombineQuantizeTransposePositiveData => new() { { new int[][] { new int[] { 1, 32, 160, 160 }, new int[] { 0, 3, 1, 2 } }, DataTypes.UInt8, new(2, 0.25185302f) }, { new int[][] { new int[] { 1, 64, 80, 80 }, new int[] { 3, 2, 1, 0 } }, DataTypes.UInt8, new(20, 0.042551044f) }, };
=======
    public static TheoryData<int[][], DataType, QuantParam> CombineQuantizeTransposePositiveData => new()
    {
        { new int[][] { new int[] { 1, 32, 160, 160 }, new int[] { 0, 3, 1, 2 } }, DataTypes.UInt8, new(2, 0.25185302f) },
        { new int[][] { new int[] { 1, 64, 80, 80 }, new int[] { 3, 2, 1, 0 } }, DataTypes.UInt8, new(20, 0.042551044f) },
    };
>>>>>>> 5d97bbae

    public IAnalyzerManager AnalyzerMananger => CompileSession.GetRequiredService<IAnalyzerManager>();

    [Theory]
    [MemberData(nameof(CombineQuantizeConcatPositiveData))]
    public async Task TestCombineQuantizeConcatPositive(int[][] inShapes, int axis, DataType destType, QuantParam quantParam)
    {
        var parameters = new List<Var>();
        var feedDict = new Dictionary<Var, IValue>();
        for (int i = 0; i < inShapes.Length; i++)
        {
            var v = new Var(i.ToString(), new TensorType(DataTypes.Float32, inShapes[i]));
            parameters.Add(v);
            feedDict.Add(v, IR.F.Random.Uniform(DataTypes.Float32, 1.0f, -1.0f, i, inShapes[i]).Evaluate());
        }

        var rootPre = new IR.Function(IR.F.Math.Quantize(Tensors.Concat(new IR.Tuple(parameters.ToArray()), axis), quantParam, destType), parameters.ToArray());
        TestMatched<CombineQuantizeConcat>(rootPre, feedDict);
    }

    [Fact]
    public async Task TestCombineQuantizeConcatNegative()
    {
        var input = new Var("input", new TensorType(DataTypes.Float32, new[] { 1, 256, 20, 20 })); // f32[1,256,20,20]
        var v251 = ReduceWindow2D(ReduceOp.Max, input, -3.4028235E+38, new[] { 5L, 5L }, new[] { 1L, 1L }, new[,] { { 2L, 2L }, { 2L, 2L } }, new[] { 1L, 1L }, false, false); // f32[1,256,20,20]
        var v253 = ReduceWindow2D(ReduceOp.Max, v251, -3.4028235E+38, new[] { 5L, 5L }, new[] { 1L, 1L }, new[,] { { 2L, 2L }, { 2L, 2L } }, new[] { 1L, 1L }, false, false); // f32[1,256,20,20]
        var v255 = ReduceWindow2D(ReduceOp.Max, v253, -3.4028235E+38, new[] { 5L, 5L }, new[] { 1L, 1L }, new[,] { { 2L, 2L }, { 2L, 2L } }, new[] { 1L, 1L }, false, false); // f32[1,256,20,20]
        var body = IR.F.Math.Quantize(IR.F.Tensors.Concat(new IR.Tuple(input, v251, v253, v255), 1), new QuantParam(1, 0.323f), DataTypes.UInt8);
        _ = new Dictionary<Var, IValue>() { { input, IR.F.Random.Uniform(DataTypes.Float32, 1.0f, -1.0f, 0, new[] { 1, 256, 20, 20 }).Evaluate() }, };
        var rootPre = new Function(body, input);
        TestNotMatch<CombineQuantizeConcat>(rootPre);
    }

    [Theory]
    [MemberData(nameof(CombineQuantizeReshapePositiveData))]
    public async Task TestCombineQuantizeReshapePositive(int[][] shapes, DataType destType, QuantParam quantParam)
    {
        var parameters = new List<Var>();
        var feedDict = new Dictionary<Var, IValue>();
        var v = new Var("input", new TensorType(DataTypes.Float32, shapes[0]));
        parameters.Add(v);
        feedDict.Add(v, IR.F.Random.Uniform(DataTypes.Float32, 1.0f, -1.0f, 0, shapes[0]).Evaluate());

        var rootPre = new IR.Function(Math.Quantize(Tensors.Reshape(v, shapes[1]), quantParam, destType), parameters.ToArray());
        TestMatched<CombineQuantizeReshape>(rootPre, feedDict);
    }

    [Fact]
    public async Task TestCombineQuantizeReshapeNegative()
    {
        var input = new Var("input", new TensorType(DataTypes.Float32, new[] { 1, 256, 20, 20 })); // f32[1,256,20,20]
        var v = Tensors.Reshape(input, new[] { 1, 256, 20, 20 }); // f32[1,256,20,20]
        var body = Math.Add(IR.F.Math.Quantize(v, new QuantParam(1, 0.323f), DataTypes.UInt8), IR.F.Math.Quantize(v, new QuantParam(1, 0.323f), DataTypes.UInt8));
        var rootPre = new Function(body, input);
        TestNotMatch<CombineQuantizeReshape>(rootPre);
    }

    [Theory]
    [MemberData(nameof(CombineQuantizeTransposePositiveData))]
    public async Task TestCombineQuantizeTransposePositive(int[][] shape_and_perm, DataType destType, QuantParam quantParam)
    {
        var parameters = new List<Var>();
        var feedDict = new Dictionary<Var, IValue>();
        var v = new Var("input", new TensorType(DataTypes.Float32, shape_and_perm[0]));
        parameters.Add(v);
        feedDict.Add(v, Random.Uniform(DataTypes.Float32, 1.0f, -1.0f, 0, shape_and_perm[0]).Evaluate());

        var rootPre = new IR.Function(Math.Quantize(Tensors.Transpose(v, shape_and_perm[1]), quantParam, destType), parameters.ToArray());
        TestMatched<CombineQuantizeTranspose>(rootPre, feedDict);
    }

    [Fact]
    public async Task TestCombineQuantizeTransposeNegative()
    {
        var input = new Var("input", new TensorType(DataTypes.Float32, new[] { 1, 256, 20, 20 })); // f32[1,256,20,20]
        var v = Tensors.Transpose(input, new[] { 0, 3, 2, 1 }); // f32[1,256,20,20]
        var body = Math.Add(Math.Quantize(v, new QuantParam(1, 0.323f), DataTypes.UInt8), IR.F.Math.Quantize(v, new QuantParam(1, 0.323f), DataTypes.UInt8));
        var rootPre = new Function(body, input);
        TestNotMatch<CombineQuantizeTranspose>(rootPre);
    }
}<|MERGE_RESOLUTION|>--- conflicted
+++ resolved
@@ -35,15 +35,11 @@
 
     public static TheoryData<int[][], DataType, QuantParam> CombineQuantizeReshapePositiveData => new() { { new int[][] { new int[] { 1, 32, 160, 160 }, new int[] { 1, 160, 32, 160 } }, DataTypes.UInt8, new(2, 0.25185302f) }, { new int[][] { new int[] { 1, 64, 80, 80 }, new int[] { 1, 64, 1, 6400 } }, DataTypes.UInt8, new(20, 0.042551044f) }, };
 
-<<<<<<< HEAD
-    public static TheoryData<int[][], DataType, QuantParam> CombineQuantizeTransposePositiveData => new() { { new int[][] { new int[] { 1, 32, 160, 160 }, new int[] { 0, 3, 1, 2 } }, DataTypes.UInt8, new(2, 0.25185302f) }, { new int[][] { new int[] { 1, 64, 80, 80 }, new int[] { 3, 2, 1, 0 } }, DataTypes.UInt8, new(20, 0.042551044f) }, };
-=======
     public static TheoryData<int[][], DataType, QuantParam> CombineQuantizeTransposePositiveData => new()
     {
         { new int[][] { new int[] { 1, 32, 160, 160 }, new int[] { 0, 3, 1, 2 } }, DataTypes.UInt8, new(2, 0.25185302f) },
         { new int[][] { new int[] { 1, 64, 80, 80 }, new int[] { 3, 2, 1, 0 } }, DataTypes.UInt8, new(20, 0.042551044f) },
     };
->>>>>>> 5d97bbae
 
     public IAnalyzerManager AnalyzerMananger => CompileSession.GetRequiredService<IAnalyzerManager>();
 
