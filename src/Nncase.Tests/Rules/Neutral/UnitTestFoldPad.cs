--- conflicted
+++ resolved
@@ -26,15 +26,9 @@
     public static IEnumerable<object[]> TestFoldNopPadPositiveData =>
         new[]
         {
-<<<<<<< HEAD
             new object[] { new[] { 1 }, (Tensor)new[] { 0, 0 } },
             new object[] { new[] { 1, 1 }, (Tensor)new[] { 0, 0, 0, 0 } },
-        };
-=======
-            new object[] { new[] { 1 }, (Tensor)new[,] { { 0, 0 } } },
-            new object[] { new[] { 1, 1 }, (Tensor)new[,] { { 0, 0 }, { 0, 0 } } },
         }.Select((o, i) => o.Concat(new object[] { i }).ToArray());
->>>>>>> 724bea31
 
     [Theory]
     [MemberData(nameof(TestFoldNopPadPositiveData))]
@@ -52,15 +46,9 @@
     public static IEnumerable<object[]> TestFoldTwoPadsPositiveData =>
         new[]
         {
-<<<<<<< HEAD
             new object[] { new[] { 1 }, (Tensor)new[] { 0, 1 }, (Tensor)new[] { 2, 0 } },
             new object[] { new[] { 1, 1 }, (Tensor)new[] { 0, 1, 1, 0 }, (Tensor)new[] { 1, 1, 3, 2 } },
-        };
-=======
-            new object[] { new[] { 1 }, (Tensor)new[,] { { 0, 1 } }, (Tensor)new[,] { { 2, 0 } } },
-            new object[] { new[] { 1, 1 }, (Tensor)new[,] { { 0, 1 }, { 1, 0 } }, (Tensor)new[,] { { 1, 3 }, { 1, 2 } } },
         }.Select((o, i) => o.Concat(new object[] { i }).ToArray());
->>>>>>> 724bea31
 
     [Theory]
     [MemberData(nameof(TestFoldTwoPadsPositiveData))]
