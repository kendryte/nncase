﻿// Copyright (c) Canaan Inc. All rights reserved.
// Licensed under the Apache license. See LICENSE file in the project root for full license information.

using System;
using System.Collections.Generic;
using System.IO;
using System.Linq;
using System.Runtime.CompilerServices;
using System.Text;
using System.Threading.Tasks;
using Nncase.Diagnostics;
using Nncase.IR;
using Nncase.IR.F;
using Nncase.Passes;
using Nncase.Passes.Rules.Neutral;
using Xunit;
using Math = Nncase.IR.F.Math;
using Random = Nncase.IR.F.Random;

namespace Nncase.Tests.Rules.NeutralTest;

public class UnitTestMatMulToConv2D : TransformTestBase
{
    public static IEnumerable<object[]> TestMatMulToConv2DPositiveData =>
        new[]
        {
            new object[] { 0, new[] { 5, 4 }, new[] { 4, 6 } },
            new object[] { 1, new[] { 1, 7 }, new[] { 7, 12 } },
        };

    [Theory]
    [MemberData(nameof(TestMatMulToConv2DPositiveData))]
    public void TestMatMulToConv2DPositive(int count, int[] aShape, int[] bShape)
    {
        SetupTestMethod(true);
        var a = Random.Normal(DataTypes.Float32, 0, 1, 0, aShape);
        var b = Random.Normal(DataTypes.Float32, 0, 1, 0, bShape).Evaluate();
        var rootPre = Math.MatMul(a, b.AsTensor());
        var rootPost = CompilerServices.Rewrite(
            rootPre,
            new IRewriteRule[] { new MatMulToConv2D(), },
            new());

#if DEBUG
        CompilerServices.DumpIR(rootPost, "post", Path.Join(Dumpper.Directory, count.ToString()));
#endif
        Assert.NotEqual(rootPre, rootPost);
        Assert.Equal(CompilerServices.Evaluate(rootPre), CompilerServices.Evaluate(rootPost));
    }
}

public class UnitTestBroadcastMatMulToConv2D : TestClassBase
{
    public static IEnumerable<object[]> TestBroadcastMatMulToConv2DPositiveData =>
        new[]
        {
            new object[] { new[] { 3, 5, 4 }, new[] { 4, 6 } },
            new object[] { new[] { 6, 1, 7 }, new[] { 7, 12 } },
        };

    [Theory]
    [MemberData(nameof(TestBroadcastMatMulToConv2DPositiveData))]
    public void TestBroadcastMatMulToConv2DPositive(int[] aShape, int[] bShape)
    {
        var a = Random.Normal(DataTypes.Float32, 0, 1, 0, aShape);
        var b = Random.Normal(DataTypes.Float32, 0, 1, 0, bShape).Evaluate().AsTensor();
        var rootPre = Math.MatMul(a, b);
        var rootPost = CompilerServices.Rewrite(
            rootPre,
            new IRewriteRule[] { new BroadcastMatMulToConv2D(), },
            new());

        Assert.NotEqual(rootPre, rootPost);
        Assert.Equal(CompilerServices.Evaluate(rootPre), CompilerServices.Evaluate(rootPost));
    }
}

public class UnitTestSplitBatchMatMul : TestClassBase
{
    public static IEnumerable<object[]> SplitBatchMatMulPositiveData =>
        new[]
        {
            new object[] { 0, new[] { 3, 5, 4 }, new[] { 3, 4, 6 } },
            new object[] { 1, new[] { 6, 1, 7 }, new[] { 6, 7, 12 } },
        };

    [Theory]
    [MemberData(nameof(SplitBatchMatMulPositiveData))]
    public void TestSplitBatchMatMulPositive(int count, int[] aShape, int[] bShape)
    {
        SetupTestMethod(true);
        var a = Random.Normal(DataTypes.Float32, 0, 1, 0, aShape);
        var b = Random.Normal(DataTypes.Float32, 0, 1, 0, bShape).Evaluate().AsTensor();
        var rootPre = Math.MatMul(a, b);
<<<<<<< HEAD
        TestMatched<MatMulToConv2D>(rootPre);
=======
        var rootPost = CompilerServices.Rewrite(
            rootPre,
            new IRewriteRule[] { new SplitBatchMatMul(), },
            new());

#if DEBUG
        CompilerServices.DumpIR(rootPost, "post", Path.Join(Dumpper.Directory, count.ToString()));
#endif
        Assert.NotEqual(rootPre, rootPost);
        Assert.Equal(CompilerServices.Evaluate(rootPre), CompilerServices.Evaluate(rootPost));
>>>>>>> 00ee74c4
    }
}<|MERGE_RESOLUTION|>--- conflicted
+++ resolved
@@ -11,15 +11,15 @@
 using Nncase.Diagnostics;
 using Nncase.IR;
 using Nncase.IR.F;
-using Nncase.Passes;
-using Nncase.Passes.Rules.Neutral;
+using Nncase.Transform;
+using Nncase.Transform.Rules.Neutral;
 using Xunit;
 using Math = Nncase.IR.F.Math;
 using Random = Nncase.IR.F.Random;
 
 namespace Nncase.Tests.Rules.NeutralTest;
 
-public class UnitTestMatMulToConv2D : TransformTestBase
+public class UnitTestMatMulToConv2D : TestClassBase
 {
     public static IEnumerable<object[]> TestMatMulToConv2DPositiveData =>
         new[]
@@ -92,9 +92,6 @@
         var a = Random.Normal(DataTypes.Float32, 0, 1, 0, aShape);
         var b = Random.Normal(DataTypes.Float32, 0, 1, 0, bShape).Evaluate().AsTensor();
         var rootPre = Math.MatMul(a, b);
-<<<<<<< HEAD
-        TestMatched<MatMulToConv2D>(rootPre);
-=======
         var rootPost = CompilerServices.Rewrite(
             rootPre,
             new IRewriteRule[] { new SplitBatchMatMul(), },
@@ -105,6 +102,5 @@
 #endif
         Assert.NotEqual(rootPre, rootPost);
         Assert.Equal(CompilerServices.Evaluate(rootPre), CompilerServices.Evaluate(rootPost));
->>>>>>> 00ee74c4
     }
 }