﻿// Copyright (c) Canaan Inc. All rights reserved.
// Licensed under the Apache license. See LICENSE file in the project root for full license information.

<<<<<<< HEAD
=======
using Nncase;
using Nncase.CostModel;
>>>>>>> 44fe6abb
using Nncase.IR;
using Xunit;

namespace Nncase.Tests.CostModelTest;
<<<<<<< HEAD

public class UnitTestCostModel
{
    [Fact]
    public void TestDistributedTypeMemoryAccessCost()
    {
        var t1 = new DistributedType(new TensorType(DataTypes.Float32, new[] { 2, 4096, 320 }), new SBP[] { SBP.S(2), SBP.S(1) }, new Placement(new[] { 8, 4 }, "bt"));
        var cost1 = CostModel.CostUtility.GetMemoryAccess(t1);
        var t2 = new DistributedType(new TensorType(DataTypes.Float32, new[] { 2, 4096, 320 }), new SBP[] { SBP.B, SBP.B }, new Placement(new[] { 8, 4 }, "bt"));
        var cost2 = CostModel.CostUtility.GetMemoryAccess(t2);
        System.Console.WriteLine(cost1);
        System.Console.WriteLine(cost2);
        Assert.True(cost1 < cost2);
=======
public class UnitTestCostModel
{
    [Fact]
    public void TestDistributedTypeMemoryAccessCost1()
    {
        var t = new DistributedType(new TensorType(DataTypes.Float32, new[] { 64, 3 }), new SBP[] { SBP.S(0), SBP.S(0) }, new Placement(new[] { 16, 4 }, "bt"));
        var cost = CostUtility.GetMemoryAccess(t);
        System.Console.WriteLine(cost);
        Assert.True(cost == 12);
>>>>>>> 44fe6abb
    }
}<|MERGE_RESOLUTION|>--- conflicted
+++ resolved
@@ -1,16 +1,12 @@
 ﻿// Copyright (c) Canaan Inc. All rights reserved.
 // Licensed under the Apache license. See LICENSE file in the project root for full license information.
 
-<<<<<<< HEAD
-=======
 using Nncase;
 using Nncase.CostModel;
->>>>>>> 44fe6abb
 using Nncase.IR;
 using Xunit;
 
 namespace Nncase.Tests.CostModelTest;
-<<<<<<< HEAD
 
 public class UnitTestCostModel
 {
@@ -24,9 +20,8 @@
         System.Console.WriteLine(cost1);
         System.Console.WriteLine(cost2);
         Assert.True(cost1 < cost2);
-=======
-public class UnitTestCostModel
-{
+    }
+
     [Fact]
     public void TestDistributedTypeMemoryAccessCost1()
     {
@@ -34,6 +29,5 @@
         var cost = CostUtility.GetMemoryAccess(t);
         System.Console.WriteLine(cost);
         Assert.True(cost == 12);
->>>>>>> 44fe6abb
     }
 }