using System;
using System.Collections.Generic;
using System.IO;
using System.Linq;
using System.Runtime.InteropServices;
using Nncase.CodeGen;
using Nncase.IR;
using Nncase.TIR;
using Nncase.Transform;
using Xunit;

namespace Nncase.Tests.CodeGenTest
{
    public class UnitTestCSourceHost
    {
        ITarget _target = PluginLoader.CreateTarget("CSource");
        string DumpDirPath = Testing.GetDumpDirPath(typeof(UnitTestCSourceHost));

        static IEnumerable<object[]> Data =>
          new List<object[]>
          {
              new object[] { new ForCase() },
              new object[] { new SubCase() },
              new object[] { new BlockCase() },
          };

        [Theory]
        [MemberData(nameof(DataOne))]
        public void RunOne(ICodeGenCase Case) => RunCore(Case);

        protected void RunCore(ICodeGenCase Case)
        {
            var dumpDirPath = Path.Combine(DumpDirPath, Case.GetType().Name);
            var opt = new RunPassOptions(null, 2, dumpDirPath);
            // 1. get function

            var entry = Case.GetEntry();
            var inferResult = entry.InferenceType();
            entry.DumpAsScript("pre", dumpDirPath);
            Assert.True(inferResult);

            // 2. run passes
            var mod = new IRModule(entry);
            var pmr = new PassManager(mod, opt);
            pmr.Add(Case.GetPass());
            pmr.Run();

            // 3. build re module and compare the function call
            var rtmod = mod.ToRTModel(_target);
            rtmod.Serialize();
            rtmod.Dump("code", dumpDirPath);
            Case.CompareEqual(rtmod);
        }

        [Theory]
        [MemberData(nameof(DataAll))]
        public void RunAll(ICodeGenCase Case) => RunCore(Case);

        public static IEnumerable<object[]> DataOne => Data.Take(1);
        public static IEnumerable<object[]> DataAll => Data.Skip(1);



        [Fact]
        public void TestAdd()
        {
<<<<<<< HEAD
            var x = new Var("x", TensorType.Scalar(DataType.Float32));
            var y = new Var("y", TensorType.Scalar(DataType.Float32));
=======
            if (RuntimeInformation.IsOSPlatform(OSPlatform.Windows))
                return;
            var x = new Var("x", TensorType.Scalar(DataTypes.Float32));
            var y = new Var("y", TensorType.Scalar(DataTypes.Float32));
>>>>>>> 9d85afff
            var func = new Function(new Sequential() { x + y }, x, y);
            var mod = new IRModule(func);
            var rtmod = mod.ToRTModel(_target);
            rtmod.Serialize();
            Console.WriteLine(rtmod.Source);
            Assert.Equal(3.5f, rtmod.Invoke(1.2f, 2.3f));
        }

        [Fact]
        public void TestCreateTarget()
        {
            var target = PluginLoader.CreateTarget("CSource");
            Assert.Equal("CSource", target.Kind);
        }
    }
}<|MERGE_RESOLUTION|>--- conflicted
+++ resolved
@@ -64,15 +64,8 @@
         [Fact]
         public void TestAdd()
         {
-<<<<<<< HEAD
-            var x = new Var("x", TensorType.Scalar(DataType.Float32));
-            var y = new Var("y", TensorType.Scalar(DataType.Float32));
-=======
-            if (RuntimeInformation.IsOSPlatform(OSPlatform.Windows))
-                return;
             var x = new Var("x", TensorType.Scalar(DataTypes.Float32));
             var y = new Var("y", TensorType.Scalar(DataTypes.Float32));
->>>>>>> 9d85afff
             var func = new Function(new Sequential() { x + y }, x, y);
             var mod = new IRModule(func);
             var rtmod = mod.ToRTModel(_target);
