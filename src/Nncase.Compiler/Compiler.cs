--- conflicted
+++ resolved
@@ -200,27 +200,6 @@
         });
 
         _compileSession.Target.RegisterTargetInDependentPass(passManager, _compileSession.CompileOptions);
-<<<<<<< HEAD
-=======
-
-        passManager.AddWithName<DataflowPass>("BroadcastMarker").Configure(p =>
-        {
-            p.Add<FoldTransposeActTranspose>();
-            p.Add<BroadcastInputMarker>();
-            p.Add<BroadcastOutputMarker>();
-        });
-
-        // passManager.AddWithName<EGraphPass>("NeutralOptimizeClamp").Configure(p =>
-        // {
-        //     p.Add<Passes.Rules.Neutral.FoldConstCall>();
-        //     p.Add<Passes.Rules.Neutral.FoldConv2DAddMul>();
-        //     p.Add<Passes.Rules.Neutral.ReluToClamp>();
-        //     p.Add<Passes.Rules.Neutral.Relu6ToClamp>();
-        //     p.Add<Passes.Rules.Neutral.CombineClampAdd>();
-        //     p.Add<Passes.Rules.Neutral.CombineClampMul>();
-        //     p.Add<Passes.Rules.Neutral.FoldNopClamp>();
-        // });
->>>>>>> a13d43d0
     }
 
     public void RegisterShapeBucket(IPassManager p)
