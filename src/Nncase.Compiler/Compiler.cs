﻿// Copyright (c) Canaan Inc. All rights reserved.
// Licensed under the Apache license. See LICENSE file in the project root for full license information.

using System.Security.AccessControl;
using System.Text.Json;
using Microsoft.Extensions.Configuration;
using Microsoft.Extensions.DependencyInjection;
using Microsoft.Extensions.Hosting;
using Microsoft.Extensions.Logging;
using Nncase.CodeGen;
using Nncase.Diagnostics;
using Nncase.Evaluator;
using Nncase.Hosting;
using Nncase.IR;
using Nncase.IR.Tensors;
using Nncase.Passes;
using Nncase.Passes.Mutators;
using Nncase.Passes.Rules.Lower;
using Nncase.Passes.Rules.Neutral;
using Nncase.Passes.Rules.ShapeBucket;
using Nncase.Passes.Rules.ShapeExpr;
using Nncase.Passes.Transforms;
using Nncase.Quantization;
using FoldConstCall = Nncase.Passes.Rules.Neutral.FoldConstCall;

namespace Nncase.Compiler;

internal class Compiler : ICompiler
{
    private readonly CompileSession _compileSession;
    private readonly IModelBuilder _modelBuilder;
    private readonly IDumpper _dumpper;
    private IRModule? _module;
    private int _runPassCount;

    public Compiler(CompileSession compileSession, IModelBuilder modelBuilder, IDumpperFactory dumpperFactory)
    {
        _compileSession = compileSession;
        _modelBuilder = modelBuilder;
        _dumpper = dumpperFactory.Root;
        _runPassCount = 0;
    }

    public IRModule Module => _module ?? throw new InvalidOperationException("Module has not been imported");

    /// <inheritdoc/>
    public void ImportIRModule(IRModule module) => _module = module;

    public async Task<IRModule> ImportModuleAsync(Stream content)
    {
        var module = ImportModel(content);
        if (_dumpper.IsEnabled(DumpFlags.Compile))
        {
            _dumpper.DumpModule(module, "IRImport");
        }

        var preprocess_option = _compileSession.CompileOptions;

        await RunPassAsync(pmg => BroadcastOutputNamesAfterImportPass(pmg), "BroadcastOutputNamesAfterImport");
        await RunPassAsync(pmg => pmg.Add<ShapeInferPass>(), "ShapeInferAfterImport");
        await RunPassAsync(pmg => AddPreAndPostProcess(pmg), "AddPreAndPostProcessAfterImport");

        var inferSucc = CompilerServices.InferenceType(module.Entry!);
        if (!inferSucc)
        {
            throw new InvalidOperationException("InferShape Failed For This Model!");
        }

        return module;
    }

    public void BroadcastOutputNamesAfterImportPass(IPassManager passManager)
    {
        passManager.AddWithName<DataflowPass>("BroadcastOutputNamesAfterImportPass").Configure(p =>
        {
            p.Add<Passes.Rules.Neutral.BroadcastTransposeOutputNames>();
            p.Add<Passes.Rules.Neutral.BroadcastReshapeOutputNames>();
            p.Add<Passes.Rules.Neutral.BroadcastNopPadOutputNames>();
        });
    }

    public void AddPreAndPostProcess(IPassManager passManager)
    {
        passManager.Add<AddPreProcess>();
        passManager.Add<AddPostProcess>();
        passManager.AddWithName<DataflowPass>("FoldNopBinary").Configure(p =>
        {
            p.Add<Passes.Rules.Neutral.FoldNopBinary>();
        });
    }

    public void TargetIndependentPass(IPassManager passManager)
    {
        passManager.AddWithName<DataflowPass>("ReshapeMatMul").Configure(p =>
            {
                p.Add<Passes.Rules.Neutral.ReshapeMatMul>();
            });

        passManager.AddWithName<DataflowPass>("SqueezeShape").Configure(p =>
            {
                p.Add<Passes.Rules.Neutral.SqueezeTransposeShape>();
                p.Add<Passes.Rules.Neutral.Squeeze5DTranspose>();
                p.Add<Passes.Rules.Neutral.FoldLayerNormPattern1>();
                p.Add<Passes.Rules.Neutral.FoldLayerNormPattern2>();
                p.Add<Passes.Rules.Neutral.FoldLayerNormPattern3>();
                p.Add<Passes.Rules.Neutral.FoldLayerNormPattern4>();
                p.Add<Passes.Rules.Neutral.FoldGeluWithScale>();
                p.Add<Passes.Rules.Neutral.FoldGeneralGelu>();
                p.Add<Passes.Rules.Neutral.FoldSwishPattern1>();
                p.Add<Passes.Rules.Neutral.FoldSwishPattern2>();
                p.Add<Passes.Rules.Neutral.FoldHardSwish1>();
                p.Add<Passes.Rules.Neutral.FoldHardSwish2>();
                p.Add<Passes.Rules.Neutral.FoldHardSwish3>();
                p.Add<Passes.Rules.Neutral.FoldHardSwish4>();
                p.Add<Passes.Rules.Neutral.FoldHardSwish5>();
                p.Add<Passes.Rules.Neutral.FoldTwoSlices>();
                p.Add<Passes.Rules.Neutral.FocusFull>();
                p.Add<Passes.Rules.Neutral.ReshapeMatMul>();
            });
        passManager.AddWithName<EGraphRulesPass>("NeutralOptimizeTranspose").Configure(p =>
        {
            p.Add<Passes.Rules.Neutral.FoldConstCall>();
            p.Add<Passes.Rules.Neutral.FoldNopTranspose>();
            p.Add<Passes.Rules.Neutral.FoldTwoTransposes>();
            p.Add<Passes.Rules.Neutral.CombineTransposeUnary>();
            p.Add<Passes.Rules.Neutral.CombineTransposePad>();
            p.Add<Passes.Rules.Neutral.CombinePadTranspose>();
            p.Add<Passes.Rules.Neutral.CombineBinaryTranspose>();
            p.Add<Passes.Rules.Neutral.CombineConstBinaryTranspose>();
            p.Add<Passes.Rules.Neutral.CombineTransposeConstBinary>();
            p.Add<Passes.Rules.Neutral.CombineTransposeReduce>();
            p.Add<Passes.Rules.Neutral.CombineTransposeActivations>();
            p.Add<Passes.Rules.Neutral.CombineActivationsTranspose>();
            p.Add<Passes.Rules.Neutral.CombineTransposeConcat>();
            p.Add<Passes.Rules.Neutral.CombineBinaryReshape>();
            p.Add<Passes.Rules.Neutral.CombineConstBinaryReshape>();
            p.Add<Passes.Rules.Neutral.CombineUnaryReshape>();
            p.Add<Passes.Rules.Neutral.CombineActivationsReshape>();
            p.Add<Passes.Rules.Neutral.CombineReshapePad>();
            p.Add<Passes.Rules.Neutral.FoldNopPad>();
            p.Add<Passes.Rules.Neutral.FoldConv2DPads>();
            p.Add<Passes.Rules.Neutral.FuseClampConv2D>();
            p.Add<Passes.Rules.Neutral.FoldReduceWindow2DPads>();
            p.Add<Passes.Rules.Neutral.SqueezeToReshape>();
            p.Add<Passes.Rules.Neutral.UnSqueezeToReshape>();
            p.Add<Passes.Rules.Neutral.TransposeToReshape>();
            p.Add<Passes.Rules.Neutral.FlattenToReshape>();
            p.Add<Passes.Rules.Neutral.ReshapeToTranspose>();
            p.Add<Passes.Rules.Neutral.FoldNopReshape>();
            p.Add<Passes.Rules.Neutral.FoldTwoReshapes>();
            p.Add<Passes.Rules.Neutral.ReluToClamp>();
            p.Add<Passes.Rules.Neutral.Relu6ToClamp>();
            p.Add<Passes.Rules.Neutral.FoldNopSlice>();
            p.Add<Passes.Rules.Neutral.FoldTwoSlices>();
            p.Add<Passes.Rules.Neutral.SpaceToBatchToPad>();
        });

<<<<<<< HEAD
        passManager.AddWithName<DataflowPass>("MHAFusion").Configure(p =>
        {
            // p.Add<Passes.Rules.FuseMHA1>();
=======
        _compileSession.Target.RegisterTargetInDependentPass(passManager, _compileSession.CompileOptions);

        passManager.AddWithName<DataflowPass>("BroadcastMarker").Configure(p =>
        {
            p.Add<BroadcastInputMarker>();
            p.Add<BroadcastOutputMarker>();
>>>>>>> 90263611
        });

        // passManager.AddWithName<EGraphPass>("NeutralOptimizeClamp").Configure(p =>
        // {
        //     p.Add<Passes.Rules.Neutral.FoldConstCall>();
        //     p.Add<Passes.Rules.Neutral.FoldConv2DAddMul>();
        //     p.Add<Passes.Rules.Neutral.ReluToClamp>();
        //     p.Add<Passes.Rules.Neutral.Relu6ToClamp>();
        //     p.Add<Passes.Rules.Neutral.CombineClampAdd>();
        //     p.Add<Passes.Rules.Neutral.CombineClampMul>();
        //     p.Add<Passes.Rules.Neutral.FoldNopClamp>();
        // });
    }

    public void RegisterShapeBucket(IPassManager p)
    {
        var singleVar = _compileSession.CompileOptions.ShapeBucketOptions.VarMap.Values.SelectMany(x => x).OfType<Var>().ToHashSet().Count <= 1;

        void MergeOp(IPassManager iPassManager)
        {
            if (!singleVar)
            {
                return;
            }

            iPassManager.AddWithName<DataflowPass>("MergeNextCall").Configure(c =>
            {
                c.Add<MergeNextCallToFusion>();
                c.Add<MergeNextMarkerToFusion>();
            });
            iPassManager.AddWithName<DataflowPass>("MergePrevCall").Configure(c =>
            {
                c.Add<MergePrevCallToFusion>();
                c.Add<MergePrevMarkerToFusion>();
            });
        }

        if (!_compileSession.CompileOptions.ShapeBucketOptions.Enable)
        {
            return;
        }

        ToFusion(p);

        MergeOp(p);

        p.AddWithName<DataflowPass>("LostToFusion").Configure(c =>
        {
            c.Add<TransposeToFusion>();
            c.Add<UnaryToFusion>();
            c.Add<ActToFusion>();
            if (singleVar)
            {
                c.Add<BinaryToFusion>();
            }
        });

        // MergeOp(p);
        p.AddWithName<DataflowPass>("ClearSomeMarker").Configure(p =>
        {
            p.Add<ClearFusionOuterMarker>();
            p.Add<RemoveMarker>();
        });

        if (singleVar)
        {
            // do twice
            p.AddWithName<MergeBucketFusion>("MergeFusion");
            MergeOp(p);
            p.AddWithName<MergeBucketFusion>("MergeFusion");
            MergeOp(p);
        }

        p.AddWithName<DataflowPass>("FusionBucket").Configure(c =>
        {
            c.Add<FusionBucket>();
        });

        p.AddWithName<DataflowPass>("Simplify").Configure(c =>
        {
            c.Add<FoldStackGetItem>();
            c.Add<FoldConstCall>();
            c.Add<FoldShapeOf>();
            c.Add<FoldTwoReshapes>();
            c.Add<FoldTwoCasts>();
            c.Add<FoldTwoSlices>();
            c.Add<FoldNopBinary>();
            c.Add<FoldNopCast>();
            c.Add<FoldNopReshape>();
            c.Add<FoldNopSlice>();
            c.Add<FoldIf>();
        });
    }

    public void ClearFixShape(IPassManager p)
    {
        if (!_compileSession.CompileOptions.ShapeBucketOptions.Enable)
        {
            return;
        }

        p.AddWithName<DataflowPass>("ClearUnused").Configure(c =>
        {
            c.Add<FoldFixShape>();
            c.Add<ClearRequire>();
        });
    }

    public async Task CompileAsync()
    {
        var target = _compileSession.Target;
        await RunPassAsync(p => TargetIndependentPass(p), "TargetIndependentPass");
        await RunPassAsync(p => RegisterTargetIndependQuantPass(p), "TargetIndependentQuantPass");
        if (_compileSession.CompileOptions.ShapeBucketOptions.Enable)
        {
            await RunPassAsync(p => RegisterShapeBucket(p), "ShapeBucket");
            await RunPassAsync(p => TargetIndependentPass(p), "TargetIndependentPass");
        }

        await RunPassAsync(
            p => target.RegisterTargetDependentPass(p, _compileSession.CompileOptions),
            "TargetDependentPass");
        await RunPassAsync(p => target.RegisterQuantizePass(p, _compileSession.CompileOptions), "QuantizePass");
        await RunPassAsync(
            p => target.RegisterTargetDependentAfterQuantPass(p, _compileSession.CompileOptions),
            "TargetDependentAfterQuantPass");
        await RunPassAsync(p => ClearFixShape(p), "ClearFixShape");
        await RunPassAsync(
            p => target.RegisterTargetDependentBeforeCodeGen(p, _compileSession.CompileOptions),
            "TargetDependentBeforeCodeGen");
        if (_dumpper.IsEnabled(DumpFlags.Compile))
        {
            DumpScope.Current.DumpModule(_module!, "ModuleAfterCompile");
        }
    }

    public void Gencode(Stream output)
    {
        var linkedModel = _modelBuilder.Build(Module);
        linkedModel.Serialize(output);
    }

    private static void ToFusion(IPassManager p, bool onlyDynamic = false) =>
        p.AddWithName<DataflowPass>("ToFusion").Configure(c =>
        {
            c.Add<MatmulToFusion>(onlyDynamic);
            c.Add<Conv2DToFusion>(onlyDynamic);
            c.Add<TFConv2DTransposeToFusion>(onlyDynamic);
            c.Add<Conv2DTransposeToFusion>(onlyDynamic);
        });

    private void RegisterTargetIndependQuantPass(IPassManager passManager)
    {
        var quantMode = _compileSession.CompileOptions.QuantizeOptions.ModelQuantMode;
        if (quantMode == ModelQuantMode.UsePTQ)
        {
            passManager.AddWithName<DataflowPass>("AddRangeOfMarker").Configure(p =>
            {
                p.Add<Passes.Rules.Neutral.AddRangeOfAndMarker>();
            });
            passManager.AddWithName<EGraphPassWithQuantize>("AssignRanges");
        }
    }

    private IRModule ImportModel(Stream content)
    {
        _module = _compileSession.CompileOptions.InputFormat switch
        {
            "tflite" => Importers.ImportTFLite(content, _compileSession),
            "onnx" => Importers.ImportOnnx(content, _compileSession),
            var inputFormat => throw new NotImplementedException($"Not Implement {inputFormat} Importer!"),
        };
        return _module;
    }

    private async Task RunPassAsync(Action<IPassManager> register, string name)
    {
        var newName = $"{_runPassCount++}_" + name;
        var pmgr = _compileSession.CreatePassManager(newName);
        register(pmgr);
        _module = await pmgr.RunAsync(Module).ConfigureAwait(false);

        if (_dumpper.IsEnabled(DumpFlags.Compile))
        {
            _dumpper.DumpModule(_module, newName);
            _dumpper.DumpDotIR(_module.Entry!, newName);
        }
    }
}<|MERGE_RESOLUTION|>--- conflicted
+++ resolved
@@ -155,18 +155,17 @@
             p.Add<Passes.Rules.Neutral.SpaceToBatchToPad>();
         });
 
-<<<<<<< HEAD
         passManager.AddWithName<DataflowPass>("MHAFusion").Configure(p =>
         {
             // p.Add<Passes.Rules.FuseMHA1>();
-=======
+        });
+
         _compileSession.Target.RegisterTargetInDependentPass(passManager, _compileSession.CompileOptions);
 
         passManager.AddWithName<DataflowPass>("BroadcastMarker").Configure(p =>
         {
             p.Add<BroadcastInputMarker>();
             p.Add<BroadcastOutputMarker>();
->>>>>>> 90263611
         });
 
         // passManager.AddWithName<EGraphPass>("NeutralOptimizeClamp").Configure(p =>
