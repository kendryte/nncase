--- conflicted
+++ resolved
@@ -63,34 +63,6 @@
         {
             passManager.AddWithName<EGraphRulesPass>("NeutralOptimizeTranspose").Configure(p =>
             {
-<<<<<<< HEAD
-                p.Add<Passes.Rules.Neutral.FoldConstCall>();
-                p.Add<Passes.Rules.Neutral.FoldNopTranspose>();
-                p.Add<Passes.Rules.Neutral.FoldTwoTransposes>();
-                p.Add<Passes.Rules.Neutral.CombineTransposeUnary>();
-                p.Add<Passes.Rules.Neutral.CombineTransposePad>();
-                p.Add<Passes.Rules.Neutral.CombinePadTranspose>();
-                p.Add<Passes.Rules.Neutral.CombineBinaryTranspose>();
-                p.Add<Passes.Rules.Neutral.CombineConstBinaryTranspose>();
-                p.Add<Passes.Rules.Neutral.CombineTransposeConstBinary>();
-                p.Add<Passes.Rules.Neutral.CombineTransposeReduce>();
-                p.Add<Passes.Rules.Neutral.CombineTransposeActivations>();
-                p.Add<Passes.Rules.Neutral.CombineActivationsTranspose>();
-                p.Add<Passes.Rules.Neutral.FoldNopPad>();
-                p.Add<Passes.Rules.Neutral.FoldConv2DPads>();
-                p.Add<Passes.Rules.Neutral.FoldReduceWindow2DPads>();
-            });
-            passManager.AddWithName<EGraphRulesPass>("NeutralOptimizeClamp").Configure(p =>
-            {
-                p.Add<Passes.Rules.Neutral.FoldConstCall>();
-                p.Add<Passes.Rules.Neutral.FoldConv2DAddMul>();
-                p.Add<Passes.Rules.Neutral.ReluToClamp>();
-                p.Add<Passes.Rules.Neutral.Relu6ToClamp>();
-                p.Add<Passes.Rules.Neutral.CombineClampAdd>();
-                p.Add<Passes.Rules.Neutral.CombineClampMul>();
-                p.Add<Passes.Rules.Neutral.FoldNopClamp>();
-            });
-=======
                 p.Add<Transform.Rules.Neutral.FoldConstCall>();
                 p.Add<Transform.Rules.Neutral.FoldNopTranspose>();
                 p.Add<Transform.Rules.Neutral.FoldTwoTransposes>();
@@ -119,7 +91,6 @@
             //     p.Add<Transform.Rules.Neutral.CombineClampMul>();
             //     p.Add<Transform.Rules.Neutral.FoldNopClamp>();
             // });
->>>>>>> 0ca9b0ba
         }
 
         _compileSession.Target.RegisterTargetInDependentPass(passManager, _compileSession.CompileOptions);
