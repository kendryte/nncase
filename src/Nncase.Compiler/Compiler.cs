--- conflicted
+++ resolved
@@ -63,27 +63,6 @@
         {
             passManager.AddWithName<EGraphRulesPass>("NeutralOptimizeTranspose").Configure(p =>
             {
-<<<<<<< HEAD
-                p.Add<Passes.Rules.Neutral.FoldConstCall>();
-                p.Add<Passes.Rules.Neutral.FoldNopTranspose>();
-                p.Add<Passes.Rules.Neutral.FoldTwoTransposes>();
-                p.Add<Passes.Rules.Neutral.CombineTransposeUnary>();
-                p.Add<Passes.Rules.Neutral.CombineTransposePad>();
-                p.Add<Passes.Rules.Neutral.CombinePadTranspose>();
-                p.Add<Passes.Rules.Neutral.CombineBinaryTranspose>();
-                p.Add<Passes.Rules.Neutral.CombineConstBinaryTranspose>();
-                p.Add<Passes.Rules.Neutral.CombineTransposeConstBinary>();
-                p.Add<Passes.Rules.Neutral.CombineTransposeReduce>();
-                p.Add<Passes.Rules.Neutral.CombineTransposeActivations>();
-                p.Add<Passes.Rules.Neutral.CombineActivationsTranspose>();
-                p.Add<Passes.Rules.Neutral.CombineTransposeConcat>();
-                p.Add<Passes.Rules.Neutral.FoldNopPad>();
-                p.Add<Passes.Rules.Neutral.FoldConv2DPads>();
-                p.Add<Passes.Rules.Neutral.FoldReduceWindow2DPads>();
-                p.Add<Passes.Rules.Neutral.SqueezeToReshape>();
-                p.Add<Passes.Rules.Neutral.UnSqueezeToReshape>();
-                p.Add<Passes.Rules.Neutral.FoldTwoReshapes>();
-=======
                 p.Add<Transform.Rules.Neutral.FoldConstCall>();
                 p.Add<Transform.Rules.Neutral.FoldNopTranspose>();
                 p.Add<Transform.Rules.Neutral.FoldTwoTransposes>();
@@ -108,7 +87,6 @@
                 p.Add<Transform.Rules.Neutral.FoldLayerNormPattern1>();
                 p.Add<Transform.Rules.Neutral.FoldLayerNormPattern2>();
                 p.Add<Transform.Rules.Neutral.FoldLayerNormPattern3>();
->>>>>>> 00ee74c4
             });
 
             // passManager.AddWithName<EGraphPass>("NeutralOptimizeClamp").Configure(p =>
