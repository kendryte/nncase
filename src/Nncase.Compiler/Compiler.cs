﻿// Copyright (c) Canaan Inc. All rights reserved.
// Licensed under the Apache license. See LICENSE file in the project root for full license information.

using Microsoft.Extensions.Configuration;
using Microsoft.Extensions.DependencyInjection;
using Microsoft.Extensions.Hosting;
using Microsoft.Extensions.Logging;
using Nncase.CodeGen;
using Nncase.Diagnostics;
using Nncase.Evaluator;
using Nncase.Hosting;
using Nncase.IR;
using Nncase.Passes;
using Nncase.Passes.Rules.Lower;
using Nncase.Passes.Rules.Neutral;
using Nncase.Passes.Transforms;
using Nncase.Quantization;
using Nncase.Utilities;

namespace Nncase.Compiler;

internal class Compiler : ICompiler
{
    private readonly CompileSession _compileSession;
    private readonly IModelBuilder _modelBuilder;
    private readonly IDumpper _dumpper;
    private IRModule? _module;
    private int _runPassCount;

    public Compiler(CompileSession compileSession, IModelBuilder modelBuilder, IDumpperFactory dumpperFactory)
    {
        _compileSession = compileSession;
        _modelBuilder = modelBuilder;
        _dumpper = dumpperFactory.Root;
        _runPassCount = 0;
    }

    public IRModule Module => _module ?? throw new InvalidOperationException("Module has not been imported");

    /// <inheritdoc/>
    public void ImportIRModule(IRModule module) => _module = module;

    public async Task<IRModule> ImportModuleAsync(Stream content)
    {
        var module = ImportModel(content);
        if (_dumpper.IsEnabled(DumpFlags.Compile))
        {
            _dumpper.DumpModule(module, "IRImport");
        }

        await RunPassAsync(pmg => BroadcastOutputNamesAfterImportPass(pmg), "BroadcastOutputNamesAfterImport");
        await RunPassAsync(pmg => pmg.Add<ShapeInferPass>(), "ShapeInferAfterImport");

        var inferSucc = CompilerServices.InferenceType(module.Entry!);
        if (!inferSucc)
        {
            throw new InvalidOperationException("InferShape Failed For This Model!");
        }

        return module;
    }

    public void BroadcastOutputNamesAfterImportPass(IPassManager passManager)
    {
        passManager.AddWithName<DataflowPass>("BroadcastOutputNamesAfterImportPass").Configure(p =>
        {
            p.Add<Passes.Rules.Neutral.BroadcastTransposeOutputNames>();
            p.Add<Passes.Rules.Neutral.BroadcastReshapeOutputNames>();
            p.Add<Passes.Rules.Neutral.BroadcastNopPadOutputNames>();
        });
    }

    public void TargetIndependentQuantPass(IPassManager passManager)
    {
        var quantMode = _compileSession.CompileOptions.QuantizeOptions.ModelQuantMode;
        if (quantMode == ModelQuantMode.UsePTQ)
        {
            passManager.AddWithName<DataflowPass>("AddRangeOfMarker").Configure(p =>
            {
                p.Add<Passes.Rules.Neutral.AddRangeOfAndMarker>();
            });
            passManager.AddWithName<EGraphPassWithQuantize>("AssignRanges");
        }
    }

    public void TargetIndependentPass(IPassManager passManager)
    {
        var quantMode = _compileSession.CompileOptions.QuantizeOptions.ModelQuantMode;
        passManager.AddWithName<DataflowPass>("SqueezeShape").Configure(p =>
        {
            p.Add<Passes.Rules.Neutral.SqueezeTransposeShape>();
            p.Add<Passes.Rules.Neutral.Squeeze5DTranspose>();
        });
        passManager.AddWithName<EGraphRulesPass>("NeutralOptimizeTranspose").Configure(p =>
        {
            p.Add<Passes.Rules.Neutral.FoldConstCall>();
            p.Add<Passes.Rules.Neutral.FoldNopTranspose>();
            p.Add<Passes.Rules.Neutral.FoldTwoTransposes>();
            p.Add<Passes.Rules.Neutral.CombineTransposeUnary>();
            p.Add<Passes.Rules.Neutral.CombineTransposePad>();
            p.Add<Passes.Rules.Neutral.CombinePadTranspose>();
            p.Add<Passes.Rules.Neutral.CombineBinaryTranspose>();
            p.Add<Passes.Rules.Neutral.CombineConstBinaryTranspose>();
            p.Add<Passes.Rules.Neutral.CombineTransposeConstBinary>();
            p.Add<Passes.Rules.Neutral.CombineTransposeReduce>();
            p.Add<Passes.Rules.Neutral.CombineTransposeActivations>();
            p.Add<Passes.Rules.Neutral.CombineActivationsTranspose>();
            p.Add<Passes.Rules.Neutral.CombineTransposeConcat>();
            p.Add<Passes.Rules.Neutral.CombineBinaryReshape>();
            p.Add<Passes.Rules.Neutral.CombineConstBinaryReshape>();
            p.Add<Passes.Rules.Neutral.CombineUnaryReshape>();
            p.Add<Passes.Rules.Neutral.CombineActivationsReshape>();
            p.Add<Passes.Rules.Neutral.CombineReshapePad>();
            p.Add<Passes.Rules.Neutral.FoldNopPad>();
            p.Add<Passes.Rules.Neutral.FoldConv2DPads>();
            p.Add<Passes.Rules.Neutral.FuseClampConv2D>();
            p.Add<Passes.Rules.Neutral.FoldReduceWindow2DPads>();
            p.Add<Passes.Rules.Neutral.SqueezeToReshape>();
            p.Add<Passes.Rules.Neutral.UnSqueezeToReshape>();
            p.Add<Passes.Rules.Neutral.TransposeToReshape>();
            p.Add<Passes.Rules.Neutral.FlattenToReshape>();
            p.Add<Passes.Rules.Neutral.ReshapeToTranspose>();
            p.Add<Passes.Rules.Neutral.FoldNopReshape>();
            p.Add<Passes.Rules.Neutral.FoldTwoReshapes>();
            p.Add<Passes.Rules.Neutral.FoldLayerNormPattern1>();
            p.Add<Passes.Rules.Neutral.FoldLayerNormPattern2>();
            p.Add<Passes.Rules.Neutral.FoldLayerNormPattern3>();
            p.Add<Passes.Rules.Neutral.FoldGeluWithScale>();
            p.Add<Passes.Rules.Neutral.FoldGeneralGelu>();
            p.Add<Passes.Rules.Neutral.FoldSwishPattern1>();
            p.Add<Passes.Rules.Neutral.FoldSwishPattern2>();
            p.Add<Passes.Rules.Neutral.ReluToClamp>();
            p.Add<Passes.Rules.Neutral.Relu6ToClamp>();
            p.Add<Passes.Rules.Neutral.FoldHardSwish1>();
            p.Add<Passes.Rules.Neutral.FoldHardSwish2>();
            p.Add<Passes.Rules.Neutral.FoldNopSlice>();
        });

        // passManager.AddWithName<EGraphPass>("NeutralOptimizeClamp").Configure(p =>
        // {
        //     p.Add<Passes.Rules.Neutral.FoldConstCall>();
        //     p.Add<Passes.Rules.Neutral.FoldConv2DAddMul>();
        //     p.Add<Passes.Rules.Neutral.ReluToClamp>();
        //     p.Add<Passes.Rules.Neutral.Relu6ToClamp>();
        //     p.Add<Passes.Rules.Neutral.CombineClampAdd>();
        //     p.Add<Passes.Rules.Neutral.CombineClampMul>();
        //     p.Add<Passes.Rules.Neutral.FoldNopClamp>();
        // });
        _compileSession.Target.RegisterTargetInDependentPass(passManager, _compileSession.CompileOptions);

        if (quantMode == ModelQuantMode.UsePTQ)
        {
            passManager.AddWithName<DataflowPass>("AddRangeOfMarker").Configure(p =>
            {
                p.Add<Passes.Rules.Neutral.AddRangeOfAndMarker>();
            });
            passManager.AddWithName<EGraphPassWithQuantize>("AssignRanges");
        }
    }

    // public void TargetIndependentPass(IPassManager passManager)
    // {
    //     passManager.AddWithName<EGraphRulesPass>("NeutralOptimizeTranspose").Configure(p =>
    //     {
    //         p.Add<Passes.Rules.Neutral.FoldConstCall>();
    //         p.Add<Passes.Rules.Neutral.FoldNopTranspose>();
    //         p.Add<Passes.Rules.Neutral.FoldTwoTransposes>();
    //         p.Add<Passes.Rules.Neutral.CombineTransposeUnary>();
    //         p.Add<Passes.Rules.Neutral.CombineTransposePad>();
    //         p.Add<Passes.Rules.Neutral.CombinePadTranspose>();
    //         p.Add<Passes.Rules.Neutral.CombineBinaryTranspose>();
    //         p.Add<Passes.Rules.Neutral.CombineConstBinaryTranspose>();
    //         p.Add<Passes.Rules.Neutral.CombineTransposeConstBinary>();
    //         p.Add<Passes.Rules.Neutral.CombineTransposeReduce>();
    //         p.Add<Passes.Rules.Neutral.CombineTransposeActivations>();
    //         p.Add<Passes.Rules.Neutral.CombineActivationsTranspose>();
    //         p.Add<Passes.Rules.Neutral.CombineTransposeConcat>();
    //         p.Add<Passes.Rules.Neutral.FoldNopPad>();
    //         p.Add<Passes.Rules.Neutral.FoldConv2DPads>();
    //         p.Add<Passes.Rules.Neutral.FoldReduceWindow2DPads>();
    //         p.Add<Passes.Rules.Neutral.SqueezeToReshape>();
    //         p.Add<Passes.Rules.Neutral.UnSqueezeToReshape>();
    //         p.Add<Passes.Rules.Neutral.TransposeToReshape>();
    //         p.Add<Passes.Rules.Neutral.FlattenToReshape>();
    //         p.Add<Passes.Rules.Neutral.FoldNopReshape>();
    //         p.Add<Passes.Rules.Neutral.FoldTwoReshapes>();
    //         p.Add<Passes.Rules.Neutral.FoldLayerNormPattern1>();
    //         p.Add<Passes.Rules.Neutral.FoldLayerNormPattern2>();
    //         p.Add<Passes.Rules.Neutral.FoldLayerNormPattern3>();
    //         p.Add<Passes.Rules.Neutral.FoldGeluWithScale>();
    //         p.Add<Passes.Rules.Neutral.FoldGeneralGelu>();
    //         p.Add<Passes.Rules.Neutral.FoldSwishPattern1>();
    //         p.Add<Passes.Rules.Neutral.FoldSwishPattern2>();
    //         p.Add<Passes.Rules.Neutral.FoldHardSwish>();
    //     });
    //
    //         // passManager.AddWithName<EGraphPass>("NeutralOptimizeClamp").Configure(p =>
    //         // {
    //         //     p.Add<Passes.Rules.Neutral.FoldConstCall>();
    //         //     p.Add<Passes.Rules.Neutral.FoldConv2DAddMul>();
    //         //     p.Add<Passes.Rules.Neutral.ReluToClamp>();
    //         //     p.Add<Passes.Rules.Neutral.Relu6ToClamp>();
    //         //     p.Add<Passes.Rules.Neutral.CombineClampAdd>();
    //         //     p.Add<Passes.Rules.Neutral.CombineClampMul>();
    //         //     p.Add<Passes.Rules.Neutral.FoldNopClamp>();
    //         // });
    //     // }
    //
    //     _compileSession.Target.RegisterTargetInDependentPass(passManager, _compileSession.CompileOptions);
    //
    //     if (_compileSession.CompileOptions.QuantizeOptions.ModelQuantMode == ModelQuantMode.UsePTQ)
    //     {
    //         passManager.AddWithName<DataflowPass>("AddRangeOfMarker").Configure(p =>
    //         {
    //             p.Add<Passes.Rules.Neutral.AddRangeOfAndMarker>();
    //         });
    //         passManager.AddWithName<EGraphPassWithQuantize>("AssignRanges");
    //     }
    // }

    public void ShapeBucket(ShapeBucketOptions options)
    {
        _module = new ShapeBucket().Run((Function)Module.Entry!, options.SegmentInfos, _compileSession.CompileOptions);
        _dumpper.DumpModule(Module, "Splited");
    }

    public class TimerRecord
    {
        private long startTime = -1;
        private double secondsElapsed = -1;
        private string _name;

        public TimerRecord(string name, TimerRecord parent)
        {
            _name = name;
        }

        public void Start()
        {
            startTime = DateTime.Now.Ticks;
        }

        public void End()
        {
            var endTime = DateTime.Now.Ticks;
            secondsElapsed = new TimeSpan(endTime - startTime).TotalSeconds;
            Console.WriteLine($"{_name} took: {secondsElapsed}");
        }
    }

    public class Timer : IDisposable
    {
        public static List<TimerRecord> Records = new();

        private TimerRecord _record;

        private Timer _parent;

        public Timer(string name, Timer? parent = null)
        {
            _record = new TimerRecord(name, null);
            Records.Add(_record);
            _record.Start();
        }

        public void Dispose()
        {
            _record.End();
        }
    }

    // public async Task CompileAsync()
    // {
    //     var target = _compileSession.Target;
    //
    //     using (var _ = new Timer("ShapeBucket"))
    //     {
    //         var shapeBucketOptions = _compileSession.CompileOptions.ShapeBucketOptions;
    //         if (shapeBucketOptions.Enable)
    //         {
    //             ShapeBucket(shapeBucketOptions);
    //             await RunPassAsync(pmg => pmg.Add<ShapeInferPass>(), "ShapeInferAfterBucket");
    //             _module?.Entry!.InferenceType();
    //             _dumpper.DumpModule(Module, "SplitedAfterInfer");
    //             // entry之外的所有function跑对应的pass
    //             // shape bucket 的时候创建的所有var都要绑定一个calibration
    //             // 但是输入的shape有限怎么办。。。
    //         }
    //     }
    //
    //     using (var _ = new Timer("TargetIndenpend"))
    //     {
    //         await RunPassAsync(p => TargetIndependentPass(p), "TargetIndependentPass");
    //     }
    //
    //     // using (var _ = new Timer("TargetIndenpendQuant"))
    //     // {
    //     //     await RunPassAsync(p => TargetIndependentQuantPass(p), "TargetIndependentQuantPass");
    //     // }
    //
    //     if (_compileSession.CompileOptions.QuantizeOptions.ModelQuantMode == ModelQuantMode.UsePTQ)
    //     {
    //         using (var _ = new Timer("Quantize"))
    //         {
    //             await RunPassAsync(p => target.RegisterQuantizePass(p, _compileSession.CompileOptions), "QuantizePass");
    //         }
    //
    //         using (var _ = new Timer("ClearMarker"))
    //         {
    //             await RunPassAsync(
    //                 pmgr => pmgr.Add<DataflowPass>().Configure(p =>
    //                 {
    //                     p.Name = "ClearMarker";
    //                     p.Add<RemoveMarker>();
    //                 }),
    //                 "RemoveMarker");
    //         }
    //
    //         using (var _ = new Timer("AfterQuantize"))
    //         {
    //             await RunPassAsync(p => target.RegisterTargetDependentAfterQuantPass(p, _compileSession.CompileOptions), "TargetDependentAfterQuantPass");
    //         }
    //     }
    //
    //     // await RunPassAsync(pmgr => pmgr
    //         // .Add<MergePrimFuncRule>()
    //         // .Add<DDrBufferSchdeulePass>(), "MergeCall");
    //
    //     await RunPassAsync(p => target.RegisterTargetDependentBeforeCodeGen(p, _compileSession.CompileOptions), "TargetDependentBeforeCodeGen");
    //
    //     // fold constant
    //     // await RunPassAsync(p => p.Add<ShapeInferPass>(), "ShapeInferAfterCompile");
    //
    //     if (_dumpper.IsEnabled(DumpFlags.Compile))
    //     {
    //         _dumpper.DumpModule(_module, "ModuleBeforeCodegen");
    //     }
    // }
    public async Task CompileAsync()
    {
        var target = _compileSession.Target;
<<<<<<< HEAD
        using (var _ = new Timer("ShapeBucket"))
        {
            var shapeBucketOptions = _compileSession.CompileOptions.ShapeBucketOptions;
            if (shapeBucketOptions.Enable)
            {
                ShapeBucket(shapeBucketOptions);
                await RunPassAsync(pmg => pmg.Add<ShapeInferPass>(), "ShapeInferAfterBucket");
                _module?.Entry!.InferenceType();
                _dumpper.DumpModule(Module, "SplitedAfterInfer");
            }
        }
        await RunPassAsync(p => TargetIndependentPass(p), "TargetIndependentPass");
        await RunPassAsync(p => target.RegisterTargetDependentPass(p, _compileSession.CompileOptions),
            "TargetDependentPass");

        if (_compileSession.CompileOptions.QuantizeOptions.ModelQuantMode == ModelQuantMode.UsePTQ)
        {
            await RunPassAsync(p => target.RegisterQuantizePass(p, _compileSession.CompileOptions), "QuantizePass");
            await RunPassAsync(
                pmgr => pmgr.Add<DataflowPass>().Configure(p =>
                {
                    p.Name = "ClearMarker";
                    p.Add<RemoveMarker>();
                }),
                "RemoveMarker");
            await RunPassAsync(p => target.RegisterTargetDependentAfterQuantPass(p, _compileSession.CompileOptions),
                "TargetDependentAfterQuantPass");
        }

        await RunPassAsync(p => target.RegisterTargetDependentBeforeCodeGen(p, _compileSession.CompileOptions),
            "TargetDependentBeforeCodeGen");

        if (_dumpper.IsEnabled(DumpFlags.Compile))
        {
            _dumpper.DumpModule(_module, "ModuleBeforeCodegen");
        }
=======
        await RunPassAsync(p => TargetIndependentPass(p), "TargetIndependentPass");
        await RunPassAsync(p => target.RegisterTargetDependentPass(p, _compileSession.CompileOptions), "TargetDependentPass");
        await RunPassAsync(p => target.RegisterQuantizePass(p, _compileSession.CompileOptions), "QuantizePass");
        await RunPassAsync(p => target.RegisterTargetDependentAfterQuantPass(p, _compileSession.CompileOptions), "TargetDependentAfterQuantPass");
        await RunPassAsync(p => target.RegisterTargetDependentBeforeCodeGen(p, _compileSession.CompileOptions), "TargetDependentBeforeCodeGen");
>>>>>>> 92620bae
    }

    public void Gencode(Stream output)
    {
        var linkedModel = _modelBuilder.Build(Module);
        linkedModel.Serialize(output);
    }

    private IRModule ImportModel(Stream content)
    {
        _module = _compileSession.CompileOptions.InputFormat switch
        {
            "tflite" => Importers.ImportTFLite(content, _compileSession),
            "onnx" => Importers.ImportOnnx(content, _compileSession),
            var inputFormat => throw new NotImplementedException($"Not Implement {inputFormat} Importer!"),
        };
        return _module;
    }

    private async Task RunPassAsync(Action<IPassManager> register, string name)
    {
        var newName = $"{_runPassCount++}_" + name;
        var pmgr = _compileSession.CreatePassManager(newName);
        register(pmgr);
        _module = await pmgr.RunAsync(Module).ConfigureAwait(false);

        if (_dumpper.IsEnabled(DumpFlags.Compile))
        {
            _dumpper.DumpModule(_module, newName);
            _dumpper.DumpDotIR(_module.Entry!, newName);
        }
    }
}<|MERGE_RESOLUTION|>--- conflicted
+++ resolved
@@ -12,7 +12,6 @@
 using Nncase.IR;
 using Nncase.Passes;
 using Nncase.Passes.Rules.Lower;
-using Nncase.Passes.Rules.Neutral;
 using Nncase.Passes.Transforms;
 using Nncase.Quantization;
 using Nncase.Utilities;
@@ -68,19 +67,6 @@
             p.Add<Passes.Rules.Neutral.BroadcastReshapeOutputNames>();
             p.Add<Passes.Rules.Neutral.BroadcastNopPadOutputNames>();
         });
-    }
-
-    public void TargetIndependentQuantPass(IPassManager passManager)
-    {
-        var quantMode = _compileSession.CompileOptions.QuantizeOptions.ModelQuantMode;
-        if (quantMode == ModelQuantMode.UsePTQ)
-        {
-            passManager.AddWithName<DataflowPass>("AddRangeOfMarker").Configure(p =>
-            {
-                p.Add<Passes.Rules.Neutral.AddRangeOfAndMarker>();
-            });
-            passManager.AddWithName<EGraphPassWithQuantize>("AssignRanges");
-        }
     }
 
     public void TargetIndependentPass(IPassManager passManager)
@@ -158,231 +144,14 @@
         }
     }
 
-    // public void TargetIndependentPass(IPassManager passManager)
-    // {
-    //     passManager.AddWithName<EGraphRulesPass>("NeutralOptimizeTranspose").Configure(p =>
-    //     {
-    //         p.Add<Passes.Rules.Neutral.FoldConstCall>();
-    //         p.Add<Passes.Rules.Neutral.FoldNopTranspose>();
-    //         p.Add<Passes.Rules.Neutral.FoldTwoTransposes>();
-    //         p.Add<Passes.Rules.Neutral.CombineTransposeUnary>();
-    //         p.Add<Passes.Rules.Neutral.CombineTransposePad>();
-    //         p.Add<Passes.Rules.Neutral.CombinePadTranspose>();
-    //         p.Add<Passes.Rules.Neutral.CombineBinaryTranspose>();
-    //         p.Add<Passes.Rules.Neutral.CombineConstBinaryTranspose>();
-    //         p.Add<Passes.Rules.Neutral.CombineTransposeConstBinary>();
-    //         p.Add<Passes.Rules.Neutral.CombineTransposeReduce>();
-    //         p.Add<Passes.Rules.Neutral.CombineTransposeActivations>();
-    //         p.Add<Passes.Rules.Neutral.CombineActivationsTranspose>();
-    //         p.Add<Passes.Rules.Neutral.CombineTransposeConcat>();
-    //         p.Add<Passes.Rules.Neutral.FoldNopPad>();
-    //         p.Add<Passes.Rules.Neutral.FoldConv2DPads>();
-    //         p.Add<Passes.Rules.Neutral.FoldReduceWindow2DPads>();
-    //         p.Add<Passes.Rules.Neutral.SqueezeToReshape>();
-    //         p.Add<Passes.Rules.Neutral.UnSqueezeToReshape>();
-    //         p.Add<Passes.Rules.Neutral.TransposeToReshape>();
-    //         p.Add<Passes.Rules.Neutral.FlattenToReshape>();
-    //         p.Add<Passes.Rules.Neutral.FoldNopReshape>();
-    //         p.Add<Passes.Rules.Neutral.FoldTwoReshapes>();
-    //         p.Add<Passes.Rules.Neutral.FoldLayerNormPattern1>();
-    //         p.Add<Passes.Rules.Neutral.FoldLayerNormPattern2>();
-    //         p.Add<Passes.Rules.Neutral.FoldLayerNormPattern3>();
-    //         p.Add<Passes.Rules.Neutral.FoldGeluWithScale>();
-    //         p.Add<Passes.Rules.Neutral.FoldGeneralGelu>();
-    //         p.Add<Passes.Rules.Neutral.FoldSwishPattern1>();
-    //         p.Add<Passes.Rules.Neutral.FoldSwishPattern2>();
-    //         p.Add<Passes.Rules.Neutral.FoldHardSwish>();
-    //     });
-    //
-    //         // passManager.AddWithName<EGraphPass>("NeutralOptimizeClamp").Configure(p =>
-    //         // {
-    //         //     p.Add<Passes.Rules.Neutral.FoldConstCall>();
-    //         //     p.Add<Passes.Rules.Neutral.FoldConv2DAddMul>();
-    //         //     p.Add<Passes.Rules.Neutral.ReluToClamp>();
-    //         //     p.Add<Passes.Rules.Neutral.Relu6ToClamp>();
-    //         //     p.Add<Passes.Rules.Neutral.CombineClampAdd>();
-    //         //     p.Add<Passes.Rules.Neutral.CombineClampMul>();
-    //         //     p.Add<Passes.Rules.Neutral.FoldNopClamp>();
-    //         // });
-    //     // }
-    //
-    //     _compileSession.Target.RegisterTargetInDependentPass(passManager, _compileSession.CompileOptions);
-    //
-    //     if (_compileSession.CompileOptions.QuantizeOptions.ModelQuantMode == ModelQuantMode.UsePTQ)
-    //     {
-    //         passManager.AddWithName<DataflowPass>("AddRangeOfMarker").Configure(p =>
-    //         {
-    //             p.Add<Passes.Rules.Neutral.AddRangeOfAndMarker>();
-    //         });
-    //         passManager.AddWithName<EGraphPassWithQuantize>("AssignRanges");
-    //     }
-    // }
-
-    public void ShapeBucket(ShapeBucketOptions options)
-    {
-        _module = new ShapeBucket().Run((Function)Module.Entry!, options.SegmentInfos, _compileSession.CompileOptions);
-        _dumpper.DumpModule(Module, "Splited");
-    }
-
-    public class TimerRecord
-    {
-        private long startTime = -1;
-        private double secondsElapsed = -1;
-        private string _name;
-
-        public TimerRecord(string name, TimerRecord parent)
-        {
-            _name = name;
-        }
-
-        public void Start()
-        {
-            startTime = DateTime.Now.Ticks;
-        }
-
-        public void End()
-        {
-            var endTime = DateTime.Now.Ticks;
-            secondsElapsed = new TimeSpan(endTime - startTime).TotalSeconds;
-            Console.WriteLine($"{_name} took: {secondsElapsed}");
-        }
-    }
-
-    public class Timer : IDisposable
-    {
-        public static List<TimerRecord> Records = new();
-
-        private TimerRecord _record;
-
-        private Timer _parent;
-
-        public Timer(string name, Timer? parent = null)
-        {
-            _record = new TimerRecord(name, null);
-            Records.Add(_record);
-            _record.Start();
-        }
-
-        public void Dispose()
-        {
-            _record.End();
-        }
-    }
-
-    // public async Task CompileAsync()
-    // {
-    //     var target = _compileSession.Target;
-    //
-    //     using (var _ = new Timer("ShapeBucket"))
-    //     {
-    //         var shapeBucketOptions = _compileSession.CompileOptions.ShapeBucketOptions;
-    //         if (shapeBucketOptions.Enable)
-    //         {
-    //             ShapeBucket(shapeBucketOptions);
-    //             await RunPassAsync(pmg => pmg.Add<ShapeInferPass>(), "ShapeInferAfterBucket");
-    //             _module?.Entry!.InferenceType();
-    //             _dumpper.DumpModule(Module, "SplitedAfterInfer");
-    //             // entry之外的所有function跑对应的pass
-    //             // shape bucket 的时候创建的所有var都要绑定一个calibration
-    //             // 但是输入的shape有限怎么办。。。
-    //         }
-    //     }
-    //
-    //     using (var _ = new Timer("TargetIndenpend"))
-    //     {
-    //         await RunPassAsync(p => TargetIndependentPass(p), "TargetIndependentPass");
-    //     }
-    //
-    //     // using (var _ = new Timer("TargetIndenpendQuant"))
-    //     // {
-    //     //     await RunPassAsync(p => TargetIndependentQuantPass(p), "TargetIndependentQuantPass");
-    //     // }
-    //
-    //     if (_compileSession.CompileOptions.QuantizeOptions.ModelQuantMode == ModelQuantMode.UsePTQ)
-    //     {
-    //         using (var _ = new Timer("Quantize"))
-    //         {
-    //             await RunPassAsync(p => target.RegisterQuantizePass(p, _compileSession.CompileOptions), "QuantizePass");
-    //         }
-    //
-    //         using (var _ = new Timer("ClearMarker"))
-    //         {
-    //             await RunPassAsync(
-    //                 pmgr => pmgr.Add<DataflowPass>().Configure(p =>
-    //                 {
-    //                     p.Name = "ClearMarker";
-    //                     p.Add<RemoveMarker>();
-    //                 }),
-    //                 "RemoveMarker");
-    //         }
-    //
-    //         using (var _ = new Timer("AfterQuantize"))
-    //         {
-    //             await RunPassAsync(p => target.RegisterTargetDependentAfterQuantPass(p, _compileSession.CompileOptions), "TargetDependentAfterQuantPass");
-    //         }
-    //     }
-    //
-    //     // await RunPassAsync(pmgr => pmgr
-    //         // .Add<MergePrimFuncRule>()
-    //         // .Add<DDrBufferSchdeulePass>(), "MergeCall");
-    //
-    //     await RunPassAsync(p => target.RegisterTargetDependentBeforeCodeGen(p, _compileSession.CompileOptions), "TargetDependentBeforeCodeGen");
-    //
-    //     // fold constant
-    //     // await RunPassAsync(p => p.Add<ShapeInferPass>(), "ShapeInferAfterCompile");
-    //
-    //     if (_dumpper.IsEnabled(DumpFlags.Compile))
-    //     {
-    //         _dumpper.DumpModule(_module, "ModuleBeforeCodegen");
-    //     }
-    // }
     public async Task CompileAsync()
     {
         var target = _compileSession.Target;
-<<<<<<< HEAD
-        using (var _ = new Timer("ShapeBucket"))
-        {
-            var shapeBucketOptions = _compileSession.CompileOptions.ShapeBucketOptions;
-            if (shapeBucketOptions.Enable)
-            {
-                ShapeBucket(shapeBucketOptions);
-                await RunPassAsync(pmg => pmg.Add<ShapeInferPass>(), "ShapeInferAfterBucket");
-                _module?.Entry!.InferenceType();
-                _dumpper.DumpModule(Module, "SplitedAfterInfer");
-            }
-        }
-        await RunPassAsync(p => TargetIndependentPass(p), "TargetIndependentPass");
-        await RunPassAsync(p => target.RegisterTargetDependentPass(p, _compileSession.CompileOptions),
-            "TargetDependentPass");
-
-        if (_compileSession.CompileOptions.QuantizeOptions.ModelQuantMode == ModelQuantMode.UsePTQ)
-        {
-            await RunPassAsync(p => target.RegisterQuantizePass(p, _compileSession.CompileOptions), "QuantizePass");
-            await RunPassAsync(
-                pmgr => pmgr.Add<DataflowPass>().Configure(p =>
-                {
-                    p.Name = "ClearMarker";
-                    p.Add<RemoveMarker>();
-                }),
-                "RemoveMarker");
-            await RunPassAsync(p => target.RegisterTargetDependentAfterQuantPass(p, _compileSession.CompileOptions),
-                "TargetDependentAfterQuantPass");
-        }
-
-        await RunPassAsync(p => target.RegisterTargetDependentBeforeCodeGen(p, _compileSession.CompileOptions),
-            "TargetDependentBeforeCodeGen");
-
-        if (_dumpper.IsEnabled(DumpFlags.Compile))
-        {
-            _dumpper.DumpModule(_module, "ModuleBeforeCodegen");
-        }
-=======
         await RunPassAsync(p => TargetIndependentPass(p), "TargetIndependentPass");
         await RunPassAsync(p => target.RegisterTargetDependentPass(p, _compileSession.CompileOptions), "TargetDependentPass");
         await RunPassAsync(p => target.RegisterQuantizePass(p, _compileSession.CompileOptions), "QuantizePass");
         await RunPassAsync(p => target.RegisterTargetDependentAfterQuantPass(p, _compileSession.CompileOptions), "TargetDependentAfterQuantPass");
         await RunPassAsync(p => target.RegisterTargetDependentBeforeCodeGen(p, _compileSession.CompileOptions), "TargetDependentBeforeCodeGen");
->>>>>>> 92620bae
     }
 
     public void Gencode(Stream output)
