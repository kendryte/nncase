--- conflicted
+++ resolved
@@ -195,12 +195,9 @@
             p.Add<Passes.Rules.FuseMHA1>();
             p.Add<Passes.Rules.FuseMHA2>();
             p.Add<Passes.Rules.FuseMHA3>();
-<<<<<<< HEAD
             p.Add<Passes.Rules.FuseVAEDec1>();
-=======
             p.Add<Passes.Rules.FuseSDTextEncoderTail>();
             p.Add<Passes.Rules.FuseSDTextEncoderHeader>();
->>>>>>> a9160d0d
         });
 
         _compileSession.Target.RegisterTargetInDependentPass(passManager, _compileSession.CompileOptions);
