﻿using Autofac;
using Autofac.Extensions.DependencyInjection;
using Microsoft.Extensions.Configuration;
using Microsoft.Extensions.DependencyInjection;
using Microsoft.Extensions.Hosting;
using Microsoft.Extensions.Logging;
using Nncase.CodeGen;
using Nncase.Evaluator;
using Nncase.Hosting;
using Nncase.IR;
using Nncase.Quantization;
using Nncase.Transform;
using Nncase.Transform.Passes;
using Nncase.Transform.Rules.Lower;
using Nncase.Utilities;
using OrtKISharp;

namespace Nncase.Compiler;

public class Compiler
{
    private readonly CompileOptions _compileOptions;
    private IRModule? _module;

    public Compiler(CompileOptions compileOptions)
    {
        _compileOptions = compileOptions;
    }

    public static void Initialize()
    {
        var iHost = CompilerHost.CreateHostBuilder().Build();
        var provider = iHost.Services.GetRequiredService<ICompilerServicesProvider>();
        CompilerServices.Configure(provider);
    }

    public IRModule ImportModule(Stream content)
    {
        CompilerServices.CompileOptions = _compileOptions;
        //Console.WriteLine($"Target: {options.Target}");
        var module = ImportModel(content);
        DumpModule(module, "ir_import");
        //Console.WriteLine("Infer Shape...");

        if (CompilerServices.CompileOptions.DumpLevel > 4)
<<<<<<< HEAD
            DumpManager.RunWithDump("ImportShapeInferPassEval", () => RunPass(p => p.Add(new Transform.Passes.ShapeInferPass()), "ImportShapeInferPass"));
        else
            RunPass(p => p.Add(new Transform.Passes.ShapeInferPass()), "ImportShapeInferPass");

=======
            DumpManager.RunWithDump("EvaluatorInShapeInfer", () => InferShape(module));
        else
            InferShape(module);
>>>>>>> e8a4a8fe

        var inferSucc = CompilerServices.InferenceType(module.Entry!);
        DumpModule(module, "ir_infertype");
        if (!inferSucc)
        {
            throw new InvalidOperationException("InferShape Failed For This Model!");
        }

        //Console.WriteLine("ImportModule successful!");
        return module;
    }

<<<<<<< HEAD
=======
    private void InferShape(IRModule module)
    {
        var pmgr = new PassManager(module, new RunPassOptions(null!, _compileOptions.DumpLevel, _compileOptions.DumpDir));
        var constFold = new ShapeInferPass();
        pmgr.Add(constFold);
        pmgr.RunAsync().Wait();
    }
>>>>>>> e8a4a8fe

    private IRModule ImportModel(Stream content)
    {
        _module = _compileOptions.InputFormat switch
        {
            "tflite" => Importers.ImportTFLite(content, _compileOptions),
            "onnx" => Importers.ImportOnnx(content, _compileOptions),
            _ => throw new NotImplementedException($"Not Implement {_compileOptions.InputFormat} Impoter!"),
        };
        return _module;
    }

    private void DumpModule(IRModule module, string prefix)
    {
        var dumpPath = Path.Combine(_compileOptions.DumpDir, "dump", prefix);
        CompilerServices.DumpIR(module.Entry!, prefix, dumpPath);
    }

    private void RunPass(Action<PassManager> register, string dirName)
    {
        var dump_path = Path.Join(CompilerServices.CompileOptions.DumpDir, dirName);
        var pmgr = new PassManager(_module, new RunPassOptions(CompilerServices.GetCompileTarget, 3, Path.Join(CompilerServices.CompileOptions.DumpDir, dirName), CompilerServices.CompileOptions));
        register(pmgr);
        pmgr.RunAsync().Wait();
    }

    public void TargetIndependentPass(PassManager passManager)
    {
        if (_compileOptions.ModelQuantMode == ModelQuantMode.UsePTQ)
        passManager.Add(new EGraphPass("1_NeutralOptimize"){
          new Transform.Rules.Neutral.FoldConstCall(),
          new Transform.Rules.Neutral.FoldNopTranspose(),
          new Transform.Rules.Neutral.FoldTwoTransposes(),
          new Transform.Rules.Neutral.CombineTransposeUnary(),
          new Transform.Rules.Neutral.CombineTransposePad(),
          new Transform.Rules.Neutral.CombineTransposeBinary(),
          new Transform.Rules.Neutral.CombineTransposeReduce(),
          new Transform.Rules.Neutral.CombineTransposeActivations(),
          new Transform.Rules.Neutral.CombinePadTranspose(),
          new Transform.Rules.Neutral.FoldNopPad(),
          new Transform.Rules.Neutral.FoldConv2DPads(),
          new Transform.Rules.Neutral.FoldReduceWindow2DPads(),
        });
        if (_compileOptions.ModelQuantMode == ModelQuantMode.UsePTQ)
        {
<<<<<<< HEAD
            passManager.Add(new DataflowPass("2_AddRangeofAndMarker")
            {
                new Transform.Rules.Neutral.AddRangeOfAndMarkerToConv2D(),
                new Transform.Rules.Neutral.AddRangeOfAndMarkerToMatMul(),
                new Transform.Rules.Neutral.AddRangeOfAndMarkerToRedeceWindow2D(),
                new Transform.Rules.Neutral.AddRangeOfAndMarkerToConv2DTranspose(),
            });
            passManager.Add(new Quantization.EGraphPassWithQuantize("3_AssignRanges", options.QuantizeOptions!));
        }
    }

=======
            AddMarker(passManager);
            AssignRange(passManager);
        }
    }

    public void AddMarker(PassManager passManager)
    {
        passManager.Add(new DataflowPass("add_rangeof_and_marker")
        {
            new Transform.Rules.Neutral.AddRangeOfAndMarkerToConv2D(),
            new Transform.Rules.Neutral.AddRangeOfAndMarkerToMatMul(),
        });
    }

    public void AssignRange(PassManager passManager)
    {
        passManager.Add(new Quantization.EGraphPassWithQuantize("1_AssignRanges", _compileOptions.QuantizeOptions!));
    }

>>>>>>> e8a4a8fe
    public void Compile()
    {
        var t = CompilerServices.GetCompileTarget;
        RunPass(p => TargetIndependentPass(p), "TargetIndependentPass");
        RunPass(p => t.RegisterTargetDependentPass(p, _compileOptions), "TargetDependentPass");
        if (_compileOptions.DumpLevel > 4)
            DumpManager.RunWithDump("TargetIndependentEval", () => RunPass(p => TargetIndependentPass(p), "TargetIndependentPass"));
        else
            RunPass(p => TargetIndependentPass(p), "TargetIndependentPass");
        RunPass(p => t.RegisterTargetDependentPass(p, _compileOptions), "TargetDependentPass");
        // RunPass(p => p.Add(new Quantization.EGraphPassWithBindQuantizeConfig("2.5_BindQuantizeConfig", options.QuantizeOptions!)));
        if (_compileOptions.ModelQuantMode == ModelQuantMode.UsePTQ)
        {
<<<<<<< HEAD
            RunPass(p => t.RegisterQuantizePass(p, options), "QuantizePass");
            RunPass(p => t.RegisterTargetDependentAfterQuantPass(p, options), "TargetDependentAfterQuantPass");
            var clear = new DataflowPass("ClearMarker") { new RemoveMarker() };
            RunPass(p => p.Add(clear), "RemoveMarkerAfterQuantPass");
=======
            RunPass(p => t.RegisterQuantizePass(p, _compileOptions), "QuantizePass");
            RunPass(p => t.RegisterTargetDependentAfterQuantPass(p, _compileOptions), "TargetDependentAfterQuantPass");
            var clear = new DataflowPass("ClearMarker");
            clear.Add(new RemoveMarker());
            RunPass(t => t.Add(clear), "RemoveMarker");
>>>>>>> e8a4a8fe
        }

        // fold constant
        RunPass(p => p.Add(new Transform.Passes.ShapeInferPass()), "FinalShapeInferPass");
        // Console.WriteLine("Compile successful");
    }

    public void Gencode(Stream output)
    {
        var target = CompilerServices.GetCompileTarget;
        var moduleBuilder = new ModelBuilder(target, CompilerServices.CompileOptions);
        var linkedModel = moduleBuilder.Build(_module);
        linkedModel.Serialize(output);
        // Console.WriteLine("Gencode successful");
    }
}<|MERGE_RESOLUTION|>--- conflicted
+++ resolved
@@ -43,16 +43,9 @@
         //Console.WriteLine("Infer Shape...");
 
         if (CompilerServices.CompileOptions.DumpLevel > 4)
-<<<<<<< HEAD
-            DumpManager.RunWithDump("ImportShapeInferPassEval", () => RunPass(p => p.Add(new Transform.Passes.ShapeInferPass()), "ImportShapeInferPass"));
-        else
-            RunPass(p => p.Add(new Transform.Passes.ShapeInferPass()), "ImportShapeInferPass");
-
-=======
             DumpManager.RunWithDump("EvaluatorInShapeInfer", () => InferShape(module));
         else
             InferShape(module);
->>>>>>> e8a4a8fe
 
         var inferSucc = CompilerServices.InferenceType(module.Entry!);
         DumpModule(module, "ir_infertype");
@@ -65,8 +58,6 @@
         return module;
     }
 
-<<<<<<< HEAD
-=======
     private void InferShape(IRModule module)
     {
         var pmgr = new PassManager(module, new RunPassOptions(null!, _compileOptions.DumpLevel, _compileOptions.DumpDir));
@@ -74,7 +65,6 @@
         pmgr.Add(constFold);
         pmgr.RunAsync().Wait();
     }
->>>>>>> e8a4a8fe
 
     private IRModule ImportModel(Stream content)
     {
@@ -120,19 +110,6 @@
         });
         if (_compileOptions.ModelQuantMode == ModelQuantMode.UsePTQ)
         {
-<<<<<<< HEAD
-            passManager.Add(new DataflowPass("2_AddRangeofAndMarker")
-            {
-                new Transform.Rules.Neutral.AddRangeOfAndMarkerToConv2D(),
-                new Transform.Rules.Neutral.AddRangeOfAndMarkerToMatMul(),
-                new Transform.Rules.Neutral.AddRangeOfAndMarkerToRedeceWindow2D(),
-                new Transform.Rules.Neutral.AddRangeOfAndMarkerToConv2DTranspose(),
-            });
-            passManager.Add(new Quantization.EGraphPassWithQuantize("3_AssignRanges", options.QuantizeOptions!));
-        }
-    }
-
-=======
             AddMarker(passManager);
             AssignRange(passManager);
         }
@@ -152,7 +129,6 @@
         passManager.Add(new Quantization.EGraphPassWithQuantize("1_AssignRanges", _compileOptions.QuantizeOptions!));
     }
 
->>>>>>> e8a4a8fe
     public void Compile()
     {
         var t = CompilerServices.GetCompileTarget;
@@ -166,18 +142,11 @@
         // RunPass(p => p.Add(new Quantization.EGraphPassWithBindQuantizeConfig("2.5_BindQuantizeConfig", options.QuantizeOptions!)));
         if (_compileOptions.ModelQuantMode == ModelQuantMode.UsePTQ)
         {
-<<<<<<< HEAD
-            RunPass(p => t.RegisterQuantizePass(p, options), "QuantizePass");
-            RunPass(p => t.RegisterTargetDependentAfterQuantPass(p, options), "TargetDependentAfterQuantPass");
-            var clear = new DataflowPass("ClearMarker") { new RemoveMarker() };
-            RunPass(p => p.Add(clear), "RemoveMarkerAfterQuantPass");
-=======
             RunPass(p => t.RegisterQuantizePass(p, _compileOptions), "QuantizePass");
             RunPass(p => t.RegisterTargetDependentAfterQuantPass(p, _compileOptions), "TargetDependentAfterQuantPass");
             var clear = new DataflowPass("ClearMarker");
             clear.Add(new RemoveMarker());
             RunPass(t => t.Add(clear), "RemoveMarker");
->>>>>>> e8a4a8fe
         }
 
         // fold constant
