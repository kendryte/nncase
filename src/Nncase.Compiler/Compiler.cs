﻿// Copyright (c) Canaan Inc. All rights reserved.
// Licensed under the Apache license. See LICENSE file in the project root for full license information.

using System.Security.AccessControl;
using System.Text.Json;
using Microsoft.Extensions.Configuration;
using Microsoft.Extensions.DependencyInjection;
using Microsoft.Extensions.Hosting;
using Microsoft.Extensions.Logging;
using NetFabric.Hyperlinq;
using Nncase.CodeGen;
using Nncase.Diagnostics;
using Nncase.Evaluator;
using Nncase.Hosting;
using Nncase.IR;
using Nncase.IR.NN;
using Nncase.IR.Tensors;
using Nncase.Passes;
using Nncase.Passes.Distributed;
using Nncase.Passes.Mutators;
using Nncase.Passes.Rules;
using Nncase.Passes.Rules.Lower;
using Nncase.Passes.Rules.Neutral;
using Nncase.Passes.Rules.ShapeBucket;
using Nncase.Passes.Rules.ShapeExpr;
using Nncase.Passes.Rules.WithMarker;
using Nncase.Passes.Transforms;
using Nncase.Quantization;
using CombinePadTranspose = Nncase.Passes.Rules.WithMarker.CombinePadTranspose;
using CombineReshapePad = Nncase.Passes.Rules.Neutral.CombineReshapePad;
using FoldConstCall = Nncase.Passes.Rules.Neutral.FoldConstCall;

namespace Nncase.Compiler;

public class Compiler : ICompiler
{
    private readonly CompileSession _compileSession;
    private readonly IModelBuilder _modelBuilder;
    private IRModule? _module;
    private int _runPassCount;

    public Compiler(CompileSession compileSession, IModelBuilder modelBuilder)
    {
        _compileSession = compileSession;
        _modelBuilder = modelBuilder;
        _runPassCount = 0;
    }

    public IRModule Module => _module ?? throw new InvalidOperationException("Module has not been imported");

    /// <inheritdoc/>
    public void ImportIRModule(IRModule module) => _module = module;

    public async Task<IRModule> ImportTFLiteModuleAsync(Stream content)
    {
        using var scope = new CompileSessionScope(_compileSession);
        var module = Importers.ImportTFLite(content, _compileSession);
        return await InitializeModuleAsync(module);
    }

    public async Task<IRModule> ImportOnnxModuleAsync(Stream content)
    {
        using var scope = new CompileSessionScope(_compileSession);
        var module = Importers.ImportOnnx(content, _compileSession);
        return await InitializeModuleAsync(module);
    }

    public async Task<IRModule> ImportNcnnModuleAsync(Stream ncnnParam, Stream ncnnBin)
    {
        using var scope = new CompileSessionScope(_compileSession);
        var module = Importers.ImportNcnn(ncnnParam, ncnnBin, _compileSession);
        return await InitializeModuleAsync(module);
    }

    public void RegisterPreAndPostProcess(IPassManager passManager)
    {
        passManager.Add<AddPreProcess>();
        passManager.Add<AddPostProcess>();
        passManager.AddWithName<DataflowPass>("FoldNopBinary").Configure(p =>
        {
            p.Add<Passes.Rules.Neutral.FoldNopBinary>();
        });
    }

    public Task<IRModule> ImportHuggingFaceModuleAsync(string modelDir, ImportOptions importOptions)
    {
        using var scope = new CompileSessionScope(_compileSession);
        var module = Importers.ImportHuggingFace(modelDir, importOptions, _compileSession);
        return InitializeModuleAsync(module);
    }

    public void ProcessAfterImportPass(IPassManager passManager)
    {
        passManager.AddWithName<DataflowPass>("FoldQuantDeQuant").Configure(p =>
        {
            p.Add<Passes.Rules.Neutral.FoldQuantDeQuant>();
        });
        passManager.AddWithName<DataflowPass>("BroadcastOutputNamesAfterImportPass").Configure(p =>
        {
            p.Add<Passes.Rules.Neutral.BroadcastTransposeOutputNames>();
            p.Add<Passes.Rules.Neutral.BroadcastReshapeOutputNames>();
            p.Add<Passes.Rules.Neutral.BroadcastNopPadOutputNames>();
        });
        passManager.Add<OptimizeByRangePass>();
        passManager.Add<ShapeInferPass>();
        RegisterPreAndPostProcess(passManager);
    }

    public void TargetIndependentPass(IPassManager passManager)
    {
        passManager.AddWithName<DataflowPass>("NormAxisAndShape").Configure(p =>
        {
            p.Add<Passes.Rules.Neutral.ReshapeMatMul>();
            p.Add<Passes.Rules.Neutral.NormAxisGather>();
            p.Add<Passes.Rules.Neutral.NormAxisConcat>();
            p.Add<Passes.Rules.Neutral.NormAxisReduce>();
            p.Add<Passes.Rules.Neutral.NormAxisReshape>();
            p.Add<Passes.Rules.Neutral.NormAxisReduceArg>();
            p.Add<Passes.Rules.Neutral.NormAxisSlice>();
            p.Add<Passes.Rules.Neutral.NormAxisLayernorm>();
            p.Add<Passes.Rules.Neutral.NormAxisSoftmax>();
            p.Add<Passes.Rules.Neutral.SqueezeTransposeShape>();
            p.Add<Passes.Rules.Neutral.Squeeze5DTranspose>();
            p.Add<Passes.Rules.Neutral.SqueezeBinaryShape>();
            p.Add<Passes.Rules.Neutral.FoldLayerNormPattern1>();
            p.Add<Passes.Rules.Neutral.FoldLayerNormPattern2>();
            p.Add<Passes.Rules.Neutral.FoldLayerNormPattern3>();
            p.Add<Passes.Rules.Neutral.FoldLayerNormPattern4>();
            p.Add<Passes.Rules.Neutral.FoldLayerNormPattern5>();
            p.Add<Passes.Rules.Neutral.FoldLayerNormPattern6>();
            p.Add<Passes.Rules.Neutral.ConvertLayerNormChannelFirstToLast>();
            p.Add<Passes.Rules.Neutral.FoldGeluWithScale>();
            p.Add<Passes.Rules.Neutral.FoldGeneralGelu>();
            p.Add<Passes.Rules.Neutral.FoldSwishPattern1>();
            p.Add<Passes.Rules.Neutral.FoldSwishPattern2>();
            p.Add<Passes.Rules.Neutral.FoldHardSwish1>();
            p.Add<Passes.Rules.Neutral.FoldHardSwish2>();
            p.Add<Passes.Rules.Neutral.FoldHardSwish3>();
            p.Add<Passes.Rules.Neutral.FoldHardSwish4>();
            p.Add<Passes.Rules.Neutral.FoldHardSwish5>();
            p.Add<Passes.Rules.Neutral.FoldTwoSlices>();
            p.Add<Passes.Rules.Neutral.FocusFull>();
            p.Add<Passes.Rules.Neutral.ReshapeMatMul>();
            p.Add<Passes.Rules.Neutral.ReshapeExpand>();
            p.Add<Passes.Rules.Neutral.FoldConstCall>();
            p.Add<Passes.Rules.Neutral.FoldShapeOf>();
            p.Add<Passes.Rules.Neutral.FoldTwoReshapes>();
            p.Add<Passes.Rules.Neutral.FoldTwoSlices>();
            p.Add<Passes.Rules.Neutral.FoldNopBinary>();
            p.Add<Passes.Rules.Neutral.FoldNopCast>();
            p.Add<Passes.Rules.Neutral.FoldNopReshape>();
            p.Add<Passes.Rules.Neutral.FoldNopSlice>();
            p.Add<Passes.Rules.Neutral.FoldSqueezeUnsqueeze>();
            p.Add<Passes.Rules.Neutral.FoldUnsqueezeSqueeze>();
            p.Add<Passes.Rules.Neutral.FoldTwoTransposes>();
            p.Add<Passes.Rules.Neutral.FoldNopClamp>();
            p.Add<Passes.Rules.ShapeBucket.FoldRepeatMarker>();
            p.Add<Passes.Rules.Neutral.SqueezeToReshape>();
            p.Add<Passes.Rules.Neutral.UnSqueezeToReshape>();
            p.Add<Passes.Rules.ShapeExpr.GatherToGetItem>();
            p.Add<Passes.Rules.ShapeExpr.FoldGetItemShapeOf>();
            p.Add<Passes.Rules.Neutral.FoldGetItemConcat>();
            p.Add<Passes.Rules.Neutral.FoldGetItemReshape>();
            p.Add<Passes.Rules.Neutral.FoldIf>();
            p.Add<Passes.Rules.Neutral.FoldNopReduce>();
            p.Add<Passes.Rules.Neutral.SliceToGetItem>();
            p.Add<Passes.Rules.Neutral.FoldTwoPads>();
            p.Add<Passes.Rules.Neutral.SwapBinaryArgs>();
            p.Add<Passes.Rules.Neutral.FoldDilatedConv2D>();
            p.Add<Passes.Rules.Neutral.PowOf2ToSquare>();
            p.Add<Passes.Rules.Neutral.ScalarConstToTensor>();
            p.Add<Passes.Rules.Neutral.TileToExpand>();
        });

        // Decompose complex ops
        passManager.AddWithName<DataflowPass>("DecomposeComplexOps").Configure(p =>
        {
            p.Add<Passes.Rules.Neutral.SwapBinaryArgs>();
            p.Add<Passes.Rules.Neutral.DecomposeInstanceNorm>();
            p.Add<Passes.Rules.Neutral.DecomposeGelu>();
            p.Add<Passes.Rules.Neutral.ScalarConstToTensor>();
        });

        passManager.Add<InferRangePass>();
        passManager.Add<OptimizeByRangePass>();

        passManager.AddWithName<EGraphRulesPass>("NeutralOptimizeTranspose").Configure(p =>
        {
            p.Add<Passes.Rules.Neutral.FoldConstCall>();
            p.Add<Passes.Rules.Neutral.FoldNopTranspose>();
            p.Add<Passes.Rules.Neutral.FoldTwoTransposes>();
            p.Add<FoldRepeatMarker>();
            p.Add<Passes.Rules.WithMarker.FoldTransposeActTranspose>();
            p.Add<Passes.Rules.WithMarker.FoldTransposeBinaryActTranspose>();
            p.Add<Passes.Rules.WithMarker.CombineReshapePad>();
            p.Add<Passes.Rules.WithMarker.CombinePadTranspose>();
            p.Add<Passes.Rules.Neutral.CombineUnaryTranspose>();
            if (_compileSession.CompileOptions.ShapeBucketOptions.Enable)
            {
                p.Add<Passes.Rules.WithMarker.CombineTransposePad>();
            }
            else
            {
                p.Add<Passes.Rules.Neutral.CombineTransposePad>();
            }

            p.Add<Passes.Rules.Neutral.CombinePadTranspose>();
            p.Add<Passes.Rules.Neutral.CombineBinaryTranspose>();
            p.Add<Passes.Rules.Neutral.CombineConstBinaryTranspose>();
            p.Add<Passes.Rules.Neutral.CombineTransposeConstBinary>();
            p.Add<Passes.Rules.Neutral.CombineTransposeReduce>();
            p.Add<Passes.Rules.Neutral.CombineTransposeActivations>();
            p.Add<Passes.Rules.Neutral.CombineActivationsTranspose>();
            p.Add<Passes.Rules.Neutral.CombineTransposeConcat>();
            p.Add<Passes.Rules.Neutral.CombineBinaryReshape>();
            p.Add<Passes.Rules.Neutral.CombineConstBinaryReshape>();
            p.Add<Passes.Rules.Neutral.CombineUnaryReshape>();
            p.Add<Passes.Rules.Neutral.CombineActivationsReshape>();
            p.Add<Passes.Rules.Neutral.CombineReshapePad>();
            p.Add<Passes.Rules.Neutral.CombineReshapeTranspose>();
            p.Add<Passes.Rules.Neutral.CombineTransposeReshape>();
            p.Add<Passes.Rules.Neutral.FoldNopPad>();
            p.Add<Passes.Rules.Neutral.FoldConv2DPads>();
            p.Add<Passes.Rules.Neutral.FuseClampConv2D>();
            p.Add<Passes.Rules.Neutral.FoldReduceWindow2DPads>();
            p.Add<Passes.Rules.Neutral.SqueezeToReshape>();
            p.Add<Passes.Rules.Neutral.UnSqueezeToReshape>();
            p.Add<Passes.Rules.Neutral.TransposeToReshape>();
            p.Add<Passes.Rules.Neutral.FlattenToReshape>();
            p.Add<Passes.Rules.Neutral.ReshapeToTranspose>();
            p.Add<Passes.Rules.Neutral.FoldNopReshape>();
            p.Add<Passes.Rules.Neutral.FoldTwoReshapes>();
            p.Add<Passes.Rules.Neutral.FoldReshapeBinaryConstReshape>();
            p.Add<Passes.Rules.Neutral.ReluToClamp>();
            p.Add<Passes.Rules.Neutral.Relu6ToClamp>();
            p.Add<Passes.Rules.Neutral.FoldNopSlice>();
            p.Add<Passes.Rules.Neutral.FoldTwoSlices>();
            p.Add<Passes.Rules.Neutral.SpaceToBatchToPad>();
            p.Add<Passes.Rules.Neutral.FoldConv2DAddMul>();
        });

        _compileSession.Target.RegisterTargetInDependentPass(passManager, _compileSession.CompileOptions);

        passManager.AddWithName<DataflowPass>("BroadcastMarker").Configure(p =>
        {
            p.Add<FoldTransposeActTranspose>();
            p.Add<BroadcastInputMarker>();
            p.Add<BroadcastOutputMarker>();
        });

        passManager.Add<InferRangePass>();
        passManager.Add<OptimizeByRangePass>();
    }

    public void QuantizePass(IPassManager passManager)
    {
        var options = _compileSession.CompileOptions;
        _compileSession.Target.RegisterQuantizePass(passManager, options);
        if (options.QuantizeOptions.ModelQuantMode == ModelQuantMode.UsePTQ)
        {
            passManager.AddWithName<DataflowPass>("RemoveMarker").Configure(p =>
            {
                p.Add<Passes.Rules.Lower.RemoveMarker>();
            });
        }

        _compileSession.Target.RegisterPostQuantizePass(passManager, options);
    }

    public void ModulePartitionPass(IPassManager passManager)
    {
        foreach (var moduleCompiler in _compileSession.Target.ModuleCompilers)
        {
            passManager.AddWithName<ModulePartitionPass>($"ModulePartition_{moduleCompiler.ModuleKind}", moduleCompiler);
        }

        passManager.Add<RemoveUnusedFunctions>();
        passManager.Add<InferRangePass>();
        passManager.Add<OptimizeByRangePass>();
    }

    public void AutoPackingPass(IPassManager passManager)
    {
        var target = _compileSession.Target;
        passManager.AddWithName<EGraphRulesPass>("AutoPacking").Configure(p =>
        {
            target.RegisterAutoPackingRules(p, _compileSession.CompileOptions);
        });

        passManager.Add<InferRangePass>();
        passManager.Add<OptimizeByRangePass>();

        target.RegisterPostAutoPackingPass(passManager, _compileSession.CompileOptions);
    }

    public void AutoDistributedPass(IPassManager passManager)
    {
        foreach (var moduleCompiler in _compileSession.Target.ModuleCompilers)
        {
            passManager.AddWithName<AutoDistributedWithShapeBucketPass>($"AutoDistributed_{moduleCompiler.ModuleKind}", false, moduleCompiler.ModuleKind);
        }

<<<<<<< HEAD
        passManager.Add<AddFunctionToModule>();
        passManager.AddWithName<EGraphRulesPass>("OptimizeAfterAutoDistributed").Configure(p =>
=======
        passManager.AddWithName<DataflowPass>("OptimizeAfterAutoDistributed").Configure(p =>
>>>>>>> 7550ed5f
        {
            p.Add<Passes.Rules.Neutral.FoldConstCall>();
            p.Add<FoldBoxingUninitialized>();
        });

        passManager.Add<InferRangePass>();
        passManager.Add<OptimizeByRangePass>();
    }

    public void AutoTilingPass(IPassManager passManager)
    {
        var target = _compileSession.Target;
        target.RegisterAffineSelectionPass(passManager, _compileSession.CompileOptions);

        foreach (var moduleCompiler in _compileSession.Target.ModuleCompilers)
        {
            passManager.AddWithName<AutoTilePass>($"AutoTiling_{moduleCompiler.ModuleKind}", moduleCompiler.ModuleKind);
        }

        passManager.Add<AddFunctionToModule>();
        passManager.Add<InferRangePass>();
        passManager.Add<OptimizeByRangePass>();
    }

    public void TIRPass(IPassManager passManager)
    {
        var target = _compileSession.Target;
        target.RegisterTIRSelectionPass(passManager, _compileSession.CompileOptions);
        passManager.Add<AddFunctionToModule>();

        passManager.AddWithName<PrimFuncPass>("RemoveFunctionWrapper").Configure(p =>
        {
            p.Add<Passes.Mutators.RemoveFunctionWrapper>();
        });

        passManager.Add<RemoveUnusedFunctions>();
        passManager.Add<InferRangePass>();
        passManager.Add<OptimizeByRangePass>();
        passManager.Add<BufferizePass>();

        passManager.AddWithName<PrimFuncPass>("Optimize").Configure(p =>
        {
            p.Add<Passes.Mutators.UnFoldBlock>();
            p.Add<Passes.Mutators.FlattenSequential>();
            p.Add<Passes.Mutators.TailLoopStripping>();
            p.Add<Passes.Mutators.FoldConstCall>();
            p.Add<Passes.Mutators.FlattenBuffer>();
            p.Add<Passes.Mutators.RemoveNop>();
        });
    }

    public async Task CompileAsync(IProgress<int>? progress = null, CancellationToken token = default)
    {
        Task RunPassAsync(Action<IPassManager> register, string name)
        {
            return this.RunPassAsync(register, name, progress, token);
        }

        var target = _compileSession.Target;
        using var scope = new CompileSessionScope(_compileSession);
        await RunPassAsync(TargetIndependentPass, "TargetIndependentPass");
        await RunPassAsync(TargetIndependQuantPass, "TargetIndependentQuantPass");

        await RunPassAsync(
            p => target.RegisterTargetDependentPass(p, _compileSession.CompileOptions),
            "TargetDependentPass");
        await RunPassAsync(QuantizePass, "QuantizePass");

        await RunPassAsync(AutoPackingPass, "AutoPackingPass");
        await RunPassAsync(AutoDistributedPass, "AutoDistributedPass");
        await RunPassAsync(AutoTilingPass, "AutoTilingPass");

        await RunPassAsync(TIRPass, "TIRPass");

        await RunPassAsync(
            p =>
            {
                target.RegisterTargetDependentBeforeCodeGen(p, _compileSession.CompileOptions);
            },
            "TargetDependentBeforeCodeGen");
        if (DumpScope.Current.IsEnabled(DumpFlags.Compile))
        {
            DumpScope.Current.DumpModule(_module!, "ModuleAfterCompile");
        }
    }

    public void Gencode(Stream output)
    {
        using var scope = new CompileSessionScope(_compileSession);
        var linkedModel = _modelBuilder.Build(Module);
        linkedModel.Serialize(output);
    }

    private async Task<IRModule> InitializeModuleAsync(IRModule module)
    {
        _module = module;

        if (DumpScope.Current.IsEnabled(DumpFlags.Compile))
        {
            DumpScope.Current.DumpModule(module, "IRImport");
        }

        var preprocess_option = _compileSession.CompileOptions;

        await RunPassAsync(pmg => ProcessAfterImportPass(pmg), "ProcessAfterImportPass");

        var inferSucc = CompilerServices.InferenceType(module.Entry!);
        if (!inferSucc)
        {
            throw new InvalidOperationException("Type inference failed");
        }

        return module;
    }

    private void TargetIndependQuantPass(IPassManager passManager)
    {
        var quantMode = _compileSession.CompileOptions.QuantizeOptions.ModelQuantMode;
        if (quantMode == ModelQuantMode.UsePTQ)
        {
            passManager.AddWithName<DataflowPass>("AddRangeOfMarker").Configure(p =>
            {
                p.Add<Passes.Rules.Neutral.AddRangeOfAndMarker>();
            });
            passManager.AddWithName<EGraphPassWithQuantize>("AssignRanges");
        }
    }

    private async Task RunPassAsync(Action<IPassManager> register, string name, IProgress<int>? progress = null, CancellationToken token = default)
    {
        var newName = $"{_runPassCount++:D2}_{name}";
        var pmgr = _compileSession.CreatePassManager(newName);
        register(pmgr);
        _ = _compileSession.GetService<ILogger<Compiler>>();
        var stopwatch = System.Diagnostics.Stopwatch.StartNew();

        using var animationCts = new CancellationTokenSource();
        var animationTask = ShowPassProgressAnimation(newName, animationCts.Token);

        try
        {
            _module = await pmgr.RunAsync(Module).ConfigureAwait(false);

            animationCts.Cancel();
            await animationTask.ConfigureAwait(false);

            stopwatch.Stop();
            var duration = stopwatch.Elapsed.TotalSeconds;

            ClearCurrentLine();
            var timestamp = DateTime.Now.ToString("HH:mm:ss.fff");
            var passNamePadded = newName.PadRight(35);
            var timeFormatted = FormatDuration(duration);
            Console.WriteLine($"[{timestamp}] {ColorText("✓", ConsoleColor.Green)} Completed pass: {passNamePadded} {ColorText(timeFormatted, ConsoleColor.Cyan)}");

            if (DumpScope.Current.IsEnabled(DumpFlags.Compile))
            {
                DumpScope.Current.DumpModule(_module, newName);
                DumpScope.Current.DumpDotIR(_module.Entry!, newName);
            }

            progress?.Report(_runPassCount);
            token.ThrowIfCancellationRequested();
        }
        catch (Exception ex)
        {
            animationCts.Cancel();
            await animationTask.ConfigureAwait(false);

            stopwatch.Stop();
            var duration = stopwatch.Elapsed.TotalSeconds;

            ClearCurrentLine();
            var timestamp = DateTime.Now.ToString("HH:mm:ss.fff");
            var passNamePadded = newName.PadRight(35);
            var timeFormatted = FormatDuration(duration);
            Console.WriteLine($"[{timestamp}] {ColorText("✗", ConsoleColor.Red)} Failed pass: {passNamePadded} {ColorText(timeFormatted, ConsoleColor.Cyan)} - {ColorText(ex.Message, ConsoleColor.Yellow)}");
            throw;
        }
    }

    private async Task ShowPassProgressAnimation(string passName, CancellationToken cancellationToken)
    {
        var spinnerChars = new[] { '⠋', '⠙', '⠹', '⠸', '⠼', '⠴', '⠦', '⠧', '⠇', '⠏' };
        var index = 0;
        var startTime = DateTime.Now;

        try
        {
            while (!cancellationToken.IsCancellationRequested)
            {
                var elapsed = DateTime.Now - startTime;
                var timestamp = DateTime.Now.ToString("HH:mm:ss.fff");
                var spinner = spinnerChars[index % spinnerChars.Length];
                var passNamePadded = passName.PadRight(35);
                var timeFormatted = FormatDuration(elapsed.TotalSeconds);

                Console.Write($"\r[{timestamp}] {ColorText(spinner.ToString(), ConsoleColor.Blue)} Running pass:   {passNamePadded} {ColorText(timeFormatted, ConsoleColor.Cyan)}");

                index++;
                await Task.Delay(100, default).ConfigureAwait(false);
            }
        }
        catch (OperationCanceledException)
        {
        }
    }

    private string ColorText(string text, ConsoleColor color)
    {
        var colorCode = color switch
        {
            ConsoleColor.Red => "\x1b[31m",
            ConsoleColor.Green => "\x1b[32m",
            ConsoleColor.Yellow => "\x1b[33m",
            ConsoleColor.Blue => "\x1b[34m",
            ConsoleColor.Magenta => "\x1b[35m",
            ConsoleColor.Cyan => "\x1b[36m",
            ConsoleColor.White => "\x1b[37m",
            ConsoleColor.Gray => "\x1b[90m",
            ConsoleColor.DarkRed => "\x1b[91m",
            ConsoleColor.DarkGreen => "\x1b[92m",
            ConsoleColor.DarkYellow => "\x1b[93m",
            ConsoleColor.DarkBlue => "\x1b[94m",
            ConsoleColor.DarkMagenta => "\x1b[95m",
            ConsoleColor.DarkCyan => "\x1b[96m",
            _ => "\x1b[37m",
        };

        return $"{colorCode}{text}\x1b[0m";
    }

    private void ClearCurrentLine()
    {
        try
        {
            Console.Write("\r" + new string(' ', Math.Max(0, Console.WindowWidth - 1)) + "\r");
        }
        catch
        {
            Console.Write("\r" + new string(' ', 120) + "\r");
        }
    }

    private string FormatDuration(double seconds)
    {
        string timeStr;

        var integerPart = ((int)seconds).ToString().PadLeft(8);
        var decimalPart = $"{seconds % 1:F3}".Substring(1);
        timeStr = $"{integerPart}{decimalPart}s";

        return $"({timeStr})";
    }
}<|MERGE_RESOLUTION|>--- conflicted
+++ resolved
@@ -300,12 +300,9 @@
             passManager.AddWithName<AutoDistributedWithShapeBucketPass>($"AutoDistributed_{moduleCompiler.ModuleKind}", false, moduleCompiler.ModuleKind);
         }
 
-<<<<<<< HEAD
         passManager.Add<AddFunctionToModule>();
-        passManager.AddWithName<EGraphRulesPass>("OptimizeAfterAutoDistributed").Configure(p =>
-=======
+        passManager.Add<RemoveUnusedFunctions>();
         passManager.AddWithName<DataflowPass>("OptimizeAfterAutoDistributed").Configure(p =>
->>>>>>> 7550ed5f
         {
             p.Add<Passes.Rules.Neutral.FoldConstCall>();
             p.Add<FoldBoxingUninitialized>();
