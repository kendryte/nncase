--- conflicted
+++ resolved
@@ -113,26 +113,6 @@
         }
     }
 
-<<<<<<< HEAD
-    public void AddMarker(PassManager passManager)
-    {
-        passManager.Add(new DataflowPass("add_rangeof_and_marker")
-        {
-            new Transform.Rules.Neutral.AddRangeOfAndMarkerToConv2D(),
-            new Transform.Rules.Neutral.AddRangeOfAndMarkerToMatMul(),
-            // new Transform.Rules.Neutral.AddRangeOfAndMarkerToRedeceWindow2D(),
-            // new Transform.Rules.Neutral.AddRangeOfAndMarkerToConv2DTranspose(),
-            // new Transform.Rules.Neutral.AddRangeOfAndMarkerToBinary(),
-        });
-    }
-
-    public void AssignRange(PassManager passManager)
-    {
-        passManager.Add(new Quantization.EGraphPassWithQuantize("1_AssignRanges", _compileOptions.QuantizeOptions!));
-    }
-
-=======
->>>>>>> c29ec87b
     public void Compile()
     {
         var t = CompilerServices.GetTarget(_compileOptions.Target);
@@ -152,11 +132,7 @@
         }
 
         // fold constant
-<<<<<<< HEAD
-        RunPass(p => p.Add(new Transform.Passes.ShapeInferPass()), "FinalShapeInferPass");
-=======
         RunPass(p => p.Add(new Transform.Passes.ShapeInferPass()), "ShapeInferAfterCompile");
->>>>>>> c29ec87b
         // Console.WriteLine("Compile successful");
     }
 
