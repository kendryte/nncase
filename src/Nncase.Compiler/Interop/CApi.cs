--- conflicted
+++ resolved
@@ -49,9 +49,6 @@
     public delegate* unmanaged<IntPtr, DumpFlags> CompileOptionsGetDumpFlagsPtr;
     public delegate* unmanaged<IntPtr, DumpFlags, void> CompileOptionsSetDumpFlagsPtr;
     public delegate* unmanaged<IntPtr, IntPtr, void> CompileOptionsSetQuantizeOptionsPtr;
-<<<<<<< HEAD
-    public delegate* unmanaged<IntPtr, IntPtr, void> CompileOptionsSetShapeBucketOptionsPtr;
-=======
     public delegate* unmanaged<IntPtr, byte, void> CompileOptionsSetPreProcessPtr;
     public delegate* unmanaged<IntPtr, byte*, nuint, void> CompileOptionsSetInputLayoutPtr;
     public delegate* unmanaged<IntPtr, byte*, nuint, void> CompileOptionsSetOutputLayoutPtr;
@@ -62,7 +59,7 @@
     public delegate* unmanaged<IntPtr, float, void> CompileOptionsSetLetterBoxValuePtr;
     public delegate* unmanaged<IntPtr, byte*, nuint, void> CompileOptionsSetMeanPtr;
     public delegate* unmanaged<IntPtr, byte*, nuint, void> CompileOptionsSetStdPtr;
->>>>>>> f0fac5f7
+    public delegate* unmanaged<IntPtr, IntPtr, void> CompileOptionsSetShapeBucketOptionsPtr;
     public delegate* unmanaged<IntPtr, IntPtr, IntPtr> CompileSessionCreatePtr;
     public delegate* unmanaged<IntPtr, IntPtr> CompileSessionGetCompilerPtr;
     public delegate* unmanaged<void> CompilerInitializePtr;
@@ -118,9 +115,6 @@
         mt->CompileOptionsSetDumpFlagsPtr = &CompileOptionsSetDumpFlags;
         mt->CompileOptionsGetDumpFlagsPtr = &CompileOptionsGetDumpFlags;
         mt->CompileOptionsSetQuantizeOptionsPtr = &CompileOptionsSetQuantizeOptions;
-<<<<<<< HEAD
-        mt->CompileOptionsSetShapeBucketOptionsPtr = &CompileOptionsSetShapeBucketOptions;
-=======
         mt->CompileOptionsSetPreProcessPtr = &CompileOptionsSetPreProcess;
         mt->CompileOptionsSetInputLayoutPtr = &CompileOptionsSetInputLayout;
         mt->CompileOptionsSetOutputLayoutPtr = &CompileOptionsSetOutputLayout;
@@ -131,7 +125,7 @@
         mt->CompileOptionsSetLetterBoxValuePtr = &CompileOptionsSetLetterBoxValue;
         mt->CompileOptionsSetMeanPtr = &CompileOptionsSetMean;
         mt->CompileOptionsSetStdPtr = &CompileOptionsSetStd;
->>>>>>> f0fac5f7
+        mt->CompileOptionsSetShapeBucketOptionsPtr = &CompileOptionsSetShapeBucketOptions;
         mt->CompileSessionCreatePtr = &CompileSessionCreate;
         mt->CompileSessionGetCompilerPtr = &CompileSessionGetCompiler;
         mt->CompilerInitializePtr = &CompilerInitialize;
@@ -273,11 +267,6 @@
     }
 
     [UnmanagedCallersOnly]
-<<<<<<< HEAD
-    private static void CompileOptionsSetShapeBucketOptions(IntPtr compileOptionsHandle, IntPtr shapeBucketOptionsHandle)
-    {
-        Get<CompileOptions>(compileOptionsHandle).ShapeBucketOptions = Get<ShapeBucketOptions>(shapeBucketOptionsHandle);
-=======
     private static void CompileOptionsSetPreProcess(IntPtr compileOptionsHandle, byte preProcess)
     {
         switch (preProcess)
@@ -369,7 +358,12 @@
     private static void CompileOptionsSetStd(IntPtr compileOptionsHandle, byte* stdValue, nuint stdValueLength)
     {
         Get<CompileOptions>(compileOptionsHandle).Std = StringToArrayFloat(ToString(stdValue, stdValueLength));
->>>>>>> f0fac5f7
+    }
+
+    [UnmanagedCallersOnly]
+    private static void CompileOptionsSetShapeBucketOptions(IntPtr compileOptionsHandle, IntPtr shapeBucketOptionsHandle)
+    {
+        Get<CompileOptions>(compileOptionsHandle).ShapeBucketOptions = Get<ShapeBucketOptions>(shapeBucketOptionsHandle);
     }
 
     [UnmanagedCallersOnly]
