--- conflicted
+++ resolved
@@ -100,14 +100,11 @@
         return new PytestCalibrationDatasetProvider(samples, sampleCount);
     }
 
-<<<<<<< HEAD
     public static QuantizeOptions MakeQuantizeOptions(ICalibrationDatasetProvider datasetProvider)
     {
         return new QuantizeOptions
         { BindQuantMethod = false, CalibrationDataset = datasetProvider, CalibrationMethod = CalibMethod.NoClip };
     }
-=======
->>>>>>> d4b7779b
 
     public class PytestCalibrationDatasetProvider : ICalibrationDatasetProvider
     {
