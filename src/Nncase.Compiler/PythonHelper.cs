--- conflicted
+++ resolved
@@ -40,23 +40,16 @@
     public static RTTensor[] RunSimulator(RTInterpreter interp, RTValue[] input)
     {
         var entry = interp.Entry;
-<<<<<<< HEAD
-        var result = (RTTensor)entry.Invoke(input);
-=======
         var result = entry.Invoke(input);
->>>>>>> d538e67e
         if (result is RTTensor tensor)
         {
             return new[] {tensor};
         }
-<<<<<<< HEAD
-=======
         else if (result is RTTuple tuple)
         {
             // todo: field maybe a tuple, but not process in this
             return tuple.Fields.Select(x => (RTTensor) x).ToArray();
         }
->>>>>>> d538e67e
 
         throw new NotImplementedException();
     }
