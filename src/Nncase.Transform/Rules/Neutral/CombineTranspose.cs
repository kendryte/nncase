// Copyright (c) Canaan Inc. All rights reserved.
// Licensed under the Apache license. See LICENSE file in the project root for full license information.

using System;
using System.Collections.Generic;
using System.Collections.Immutable;
using System.Linq;
using Nncase.Evaluator;
using Nncase.IR;
using Nncase.IR.Math;
using Nncase.IR.NN;
using Nncase.PatternMatch;
using Tensorflow;
using static Nncase.IR.F.Math;
using static Nncase.IR.F.NN;
using static Nncase.IR.F.Tensors;
using static Nncase.IR.TypePatternUtility;
using static Nncase.PatternMatch.F.Math;
using static Nncase.PatternMatch.F.NN;
using static Nncase.PatternMatch.F.Tensors;
using static Nncase.PatternMatch.Utility;
using Tuple = System.Tuple;

namespace Nncase.Transform.Rules.Neutral;

/// <summary>
/// Combine Transpose with Binary
/// binary(transpose(a,p),transpose(b,p)) => transpose(binary(a,b),p).
/// </summary>
[RuleGenerator]
public sealed partial class CombineTransposeBinary : IRewriteRule
{
    /// <summary>
    /// Initializes a new instance of the <see cref="CombineTransposeBinary"/> class.
    /// </summary>
    public CombineTransposeBinary()
    {
        var perm = IsWildcard("perm");
        Pattern = IsBinary("binary", x => true, IsTranspose(IsWildcard("x"), perm), IsTranspose(IsWildcard("y"), perm));
    }

    /// <inheritdoc/>
    public IPattern Pattern { get; init; }

    private Expr? GetReplace(Binary binary, Expr x, Expr y, Expr perm)
    {
        return Transpose(Binary(binary.BinaryOp, x, y), perm);
    }
}

/// <summary>
/// Combine Transpose with Const Binary
/// binary(transpose(a,p),const(b)) => transpose(binary(a,const(b)),p) or binary(const(a),transpose(b,p)) => transpose(binary(const(a),b),p).
/// </summary>
[RuleGenerator]
public sealed partial class CombineTransposeConstBinary : IRewriteRule
{
    /// <summary>
    /// Initializes a new instance of the <see cref="CombineTransposeConstBinary"/> class.
    /// </summary>
    public CombineTransposeConstBinary()
    {
        var perm = IsWildcard("perm");
        Pattern = IsAlt(IsBinary("binary", _ => true, IsTranspose(IsWildcard("x"), perm), IsConst("y")), IsBinary("binary", _ => true, IsConst("x"), IsTranspose(IsWildcard("y"), perm)));
    }

    /// <inheritdoc/>
    public IPattern Pattern { get; init; }

    private Expr? GetReplace(Binary binary, Expr x, Expr y, Expr perm)
    {
        var expandDim = perm.CheckedShape.Size - ((TensorConst)perm).Value.ToArray<int>()[perm.CheckedShape.Size - 1] - 1;

        if (x is Const)
        {
            List<int> newShape = new List<int>() { x.CheckedShape[0].FixedValue };
            if (x.CheckedShape[0].FixedValue != 1)
            {
                for (int i = 0; i < expandDim; i++)
                {
                    newShape.Add(1);
                }
            }
            var newConst = Tensor.From<float>(((TensorConst)x).Value.ToArray<float>(), new Nncase.IR.Shape(newShape));

            return Transpose(Binary(binary.BinaryOp, newConst, y), perm);
        }

        if (y is Const)
        {
            List<int> newShape = new List<int>() { y.CheckedShape[0].FixedValue };
            if (y.CheckedShape[0].FixedValue != 1)
            {
                for (int i = 0; i < expandDim; i++)
                {
                    newShape.Add(1);
                }
            }
            var newConst = Tensor.From<float>(((TensorConst)y).Value.ToArray<float>(), new Nncase.IR.Shape(newShape));

            return Transpose(Binary(binary.BinaryOp, x, newConst), perm);
        }

        return null;
    }
}

/// <summary>
/// Combine Transpose with Relu
/// relu(transpose(a,p)) => transpose(relu(a),p).
/// </summary>
[RuleGenerator]
public sealed partial class CombineTransposeRelu : IRewriteRule
{
    /// <summary>
    /// Initializes a new instance of the <see cref="CombineTransposeRelu"/> class.
    /// </summary>
    public CombineTransposeRelu()
    {
        var perm = IsWildcard("perm");
        Pattern = IsRelu("relu", x => true, IsTranspose(IsWildcard("x"), perm));
    }

    /// <inheritdoc/>
    public IPattern Pattern { get; init; }

    private Expr? GetReplace(Relu relu, Expr x, Expr perm)
    {
        return Transpose(Relu(x), perm);
    }
}

/// <summary>
/// Combine Transpose with Concat
/// concat((transpose(x,p),...), a) => transpose(concat((x,...), p[a]), p).
/// </summary>
[RuleGenerator]
public sealed partial class CombineTransposeConcat : IRewriteRule
{
    private ExprPattern[]? _inputsPat;

    /// <summary>
    /// Initializes a new instance of the <see cref="CombineTransposeConcat"/> class.
    /// </summary>
    public CombineTransposeConcat()
    {
        var perm = IsWildcard("perm");
        Pattern = IsConcat(
            IsTuple(IsVArgsRepeat(exprs =>
            {
                _inputsPat = new ExprPattern[exprs.Count];
                var patterns = new Pattern[exprs.Count];

                for (var i = 0; i < _inputsPat.Length; i++)
                {
                    var input = IsWildcard();
                    _inputsPat[i] = input;
                    patterns[i] = IsTranspose(input, perm);
                }

                return patterns;
            })),
            IsWildcard("axis"));
    }

    /// <inheritdoc/>
    public IPattern Pattern { get; }

    private Expr? GetReplace(IMatchResult mr, Expr perm, Expr axis)
    {
        var inputs = _inputsPat!.Select(x => mr.Get(x)).ToArray();
        return Transpose(Concat(new IR.Tuple(inputs), perm[axis]), perm);
    }
}

/// <summary>
/// Combine Transpose with Pad
/// pad(transpose(x,p), pp) => transpose(pad(x, invtranspose(pp, p)), p).
/// </summary>
[RuleGenerator]
public sealed partial class CombineTransposePad : IRewriteRule
{
    /// <inheritdoc/>
    public IPattern Pattern { get; } = IsPad(
        "pad",
        x => true,
        IsTranspose(IsWildcard("input"), IsTensorConst("perm")),
        IsWildcard("pads"),
        IsWildcard("padValue"));

    private Expr GetReplace(Pad pad, Expr input, int[] perm, Expr pads, Expr padValue)
    {
        var inv_perm = perm.Select((p, i) => (p, i)).OrderBy(tp => tp.p).ToArray();
        var newPads = new List<Expr>();
        for (var i = 0; i < inv_perm.Length; i++)
        {
            newPads.Add(pads[inv_perm[i].i]);
            // newPads[i] = pads[perm[i]];
        }

        var p = Pad(input, Stack(new IR.Tuple(newPads), 0), pad.PadMode, padValue);
        return Transpose(p, perm);
    }
}

/// <summary>
<<<<<<< HEAD
/// Combine Pad with Transpose
/// transpose(pad(x, pp),p) => pad(transpose(x),new_pp)
=======
/// Combine Pad With Transpose
/// transpose(pad) => pad(transpose).
>>>>>>> cc4913b7
/// </summary>
[RuleGenerator]
public sealed partial class CombinePadTranspose : IRewriteRule
{
    /// <inheritdoc/>
<<<<<<< HEAD
    public IPattern Pattern { get; } =
      IsTranspose(
        IsPad(
          "pad",
          x => true,
          IsWildcard("input"),
          IsWildcard("pads"),
          IsWildcard("padValue")
        ),
        IsTensorConst("perm")
      );

    private Expr GetReplace(Pad pad, Expr input, int[] perm, Expr pads, Expr padValue, RunPassOptions options)
    {
        var newPads = new List<Expr>();
        for (var i = 0; i < perm.Length; i++)
        {
            newPads.Add(pads[perm[i]]);
        }
        var ret = Pad(Transpose(input, perm), Stack(new IR.Tuple(newPads), 0), pad.PadMode, padValue);
        options.MatchOptions.SuppressPattern(ret, Pattern);
        return ret;
=======

    public IPattern Pattern { get; } = IsTranspose(
        "transpose",
        x => true,
        IsPad("pad", y => true, IsWildcard("input"), IsTensorConst("pads"), IsWildcard("padValue")), IsTensorConst("perm"));

    private Expr GetReplace(Pad pad, Expr input, int[] perm, Expr pads, Expr padValue)
    {
        List<int> newPads = new List<int>();
        for (int i = 0; i < perm.Length; i++)
        {
            newPads.Add(((TensorConst)pads).Value.ToArray<int>()[perm[i] * 2]);
            newPads.Add(((TensorConst)pads).Value.ToArray<int>()[perm[i] * 2 + 1]);
        }
        return Pad(Transpose(input, perm), Tensor.From<int>(newPads.ToArray(), pads.CheckedShape), pad.PadMode, padValue);
>>>>>>> cc4913b7
    }
}

/// <summary>
/// Combine Transpose with Reduce
/// reduce(transpose(x,p), a) => transpose(reduce(x, gather(p, a)), p).
/// </summary>
[RuleGenerator]
public sealed partial class CombineTransposeReduce : IRewriteRule
{
    /// <inheritdoc/>
    public IPattern Pattern { get; } = IsReduce(
        "reduce",
        x => true,
        IsTranspose(IsWildcard("input"), IsTensorConst("perm")),
        IsTensorConst("axis"),
        IsWildcard("initValue"),
        IsTensorConst("keepDims", IsBoolScalar()));

    private Expr? GetReplace(Reduce reduce, Expr input, int[] perm, int[] axis, Expr initValue, bool keepDims)
    {
        // var newAxis = Gather(perm, 0, axis);
        // var tp = Transpose(Reduce(reduce.ReduceOp, input, newAxis, initValue, true), perm);
        // return keepDims ? tp : Squeeze(tp, axis);
        List<int> newAxis = new List<int>();
        for (int i = 0; i < axis.Length; i++)
            newAxis.Add(perm[axis[i]]);

        List<int> newPerm = new List<int>();
        for (int i = 0; i < perm.Length; i++)
            newPerm.Add(perm[i]);
        if (!keepDims)
        {
            var sortedNewAxis = newAxis;
            sortedNewAxis.Sort((a, b) => b.CompareTo(a));
            for (int i = 0; i < sortedNewAxis.Count; i++)
            {
                var it = newPerm.Find( x => x == sortedNewAxis[i] );
                newPerm.Remove(it);
                for (int j = 0; j < newPerm.Count; j++)
                {
                    newPerm[j] = newPerm[j] > sortedNewAxis[i] ? newPerm[j] - 1 : newPerm[j];
                }
            }
        }
        return Transpose(Reduce(reduce.ReduceOp, input, newAxis.ToArray(), initValue, keepDims), newPerm.ToArray());
    }
}

/// <summary>
/// Combine Transpose with Unary
/// reduce(transpose(x,p), a) => transpose(reduce(x, invtranspose(a, p)), p).
/// </summary>
[RuleGenerator]
public sealed partial class CombineTransposeUnary : IRewriteRule
{
    /// <inheritdoc/>
    public IPattern Pattern { get; } = IsUnary("unary", x => true, IsTranspose(IsWildcard("input"), IsWildcard("perm")));

    private Expr? GetReplace(Unary unary, Expr input, Expr perm)
    {
        return Transpose(Unary(unary.UnaryOp, input), perm);
    }
}


/// <summary>
/// transpose(activation(x),perm) => activation(transpose(x,perm))
/// </summary>
[RuleGenerator]
public sealed partial class CombineTransposeActivations : IRewriteRule
{
    public IPattern Pattern { get; } =
      IsTranspose(
       IsCall(IsOp<ActivationOp>("activation", op => true), IsVArgsRepeat("parameters", () => IsWildcard())),
       IsWildcard("perm")
      );

    private Expr GetReplace(ActivationOp activation, IReadOnlyList<Expr> parameters, Expr perm)
    {
        return new Call(activation,
          new Expr[] { Transpose(parameters[0], perm) }
            .Concat(parameters.Skip(1)).ToArray());
    }
}<|MERGE_RESOLUTION|>--- conflicted
+++ resolved
@@ -204,19 +204,13 @@
 }
 
 /// <summary>
-<<<<<<< HEAD
 /// Combine Pad with Transpose
 /// transpose(pad(x, pp),p) => pad(transpose(x),new_pp)
-=======
-/// Combine Pad With Transpose
-/// transpose(pad) => pad(transpose).
->>>>>>> cc4913b7
 /// </summary>
 [RuleGenerator]
 public sealed partial class CombinePadTranspose : IRewriteRule
 {
     /// <inheritdoc/>
-<<<<<<< HEAD
     public IPattern Pattern { get; } =
       IsTranspose(
         IsPad(
@@ -239,23 +233,6 @@
         var ret = Pad(Transpose(input, perm), Stack(new IR.Tuple(newPads), 0), pad.PadMode, padValue);
         options.MatchOptions.SuppressPattern(ret, Pattern);
         return ret;
-=======
-
-    public IPattern Pattern { get; } = IsTranspose(
-        "transpose",
-        x => true,
-        IsPad("pad", y => true, IsWildcard("input"), IsTensorConst("pads"), IsWildcard("padValue")), IsTensorConst("perm"));
-
-    private Expr GetReplace(Pad pad, Expr input, int[] perm, Expr pads, Expr padValue)
-    {
-        List<int> newPads = new List<int>();
-        for (int i = 0; i < perm.Length; i++)
-        {
-            newPads.Add(((TensorConst)pads).Value.ToArray<int>()[perm[i] * 2]);
-            newPads.Add(((TensorConst)pads).Value.ToArray<int>()[perm[i] * 2 + 1]);
-        }
-        return Pad(Transpose(input, perm), Tensor.From<int>(newPads.ToArray(), pads.CheckedShape), pad.PadMode, padValue);
->>>>>>> cc4913b7
     }
 }
 
