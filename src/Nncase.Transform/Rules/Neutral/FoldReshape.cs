﻿// Copyright (c) Canaan Inc. All rights reserved.
// Licensed under the Apache license. See LICENSE file in the project root for full license information.

using System;
using System.Collections.Generic;
using System.Collections.Immutable;
using System.Linq;
using Nncase.IR;
using Nncase.IR.Math;
using Nncase.IR.Tensors;
using Nncase.PatternMatch;
using static Nncase.IR.F.Math;
using static Nncase.IR.F.Tensors;
using static Nncase.IR.TypePatternUtility;
using static Nncase.PatternMatch.F.Math;
using static Nncase.PatternMatch.F.Tensors;
using static Nncase.PatternMatch.Utility;

namespace Nncase.Transform.Rules.Neutral;

/// <summary>
/// Fold nop <see cref="IR.Tensors.Reshape"/>.
/// </summary>
[RuleGenerator]
public sealed partial class FoldNopReshape : IRewriteRule
{
    /// <inheritdoc/>
    public IPattern Pattern { get; } = IsReshape(
        IsWildcard("input") with { TypePattern = HasFixedShape() },
        IsTensorConst("newShape", IsIntegral()));

    private Expr? GetReplace(Expr input, TensorConst newShape)
    {
        var newShapeArray = newShape.Value.ToArray<int>();
<<<<<<< HEAD
        if (input.CheckedShape.Zip(newShapeArray).Count(t => t.Second != -1 && t.First.FixedValue == t.Second) == newShapeArray.Length - 1
            && input.CheckedShape.Equals(newShapeArray))
=======
        if ((newShapeArray.Count(x => x == -1) == 1 && newShapeArray.Length == input.CheckedShape.Count
             && input.CheckedShape.Zip(newShapeArray).Count(t => t.Second != -1 && t.First.FixedValue == t.Second) == newShapeArray.Length - 1)
            || input.CheckedShape.Equals(newShapeArray))
>>>>>>> f4bd05cd
        {
            return input;
        }

        return null;
    }
}

/// <summary>
/// Fold two <see cref="IR.Tensors.Reshape"/>.
/// </summary>
[RuleGenerator]
public sealed partial class FoldTwoReshapes : IRewriteRule
{
    /// <inheritdoc/>
    public IPattern Pattern { get; } = IsReshape(
        IsReshape(IsWildcard("input"), IsWildcard()), IsWildcard("newShape"));

    private Expr? GetReplace(Expr input, Expr newShape)
    {
        return Reshape(input, newShape);
    }
}<|MERGE_RESOLUTION|>--- conflicted
+++ resolved
@@ -32,14 +32,9 @@
     private Expr? GetReplace(Expr input, TensorConst newShape)
     {
         var newShapeArray = newShape.Value.ToArray<int>();
-<<<<<<< HEAD
-        if (input.CheckedShape.Zip(newShapeArray).Count(t => t.Second != -1 && t.First.FixedValue == t.Second) == newShapeArray.Length - 1
-            && input.CheckedShape.Equals(newShapeArray))
-=======
         if ((newShapeArray.Count(x => x == -1) == 1 && newShapeArray.Length == input.CheckedShape.Count
              && input.CheckedShape.Zip(newShapeArray).Count(t => t.Second != -1 && t.First.FixedValue == t.Second) == newShapeArray.Length - 1)
             || input.CheckedShape.Equals(newShapeArray))
->>>>>>> f4bd05cd
         {
             return input;
         }
