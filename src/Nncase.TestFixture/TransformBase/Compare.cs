using System.Diagnostics;
using NetFabric.Hyperlinq;
using Nncase.IR;
using Nncase.Utilities;
using Xunit;
using static Nncase.TestFixture.TensorUtil;
using static Nncase.Utilities.DumpUtility;
using Tuple = Nncase.IR.Tuple;

namespace Nncase.TestFixture;

public static class TensorUtil
{
    public static int GetChannelAxis(Shape shape)
    {
        return GetChannelAxis(shape.ToValueArray());
    }

    public static int GetChannelAxis(int[] shape)
    {
        return Math.Max(0, 1 - (4 - shape.Length));
    }

    private static Tensor SliceTensor(Tensor tensor, int start, int length, int channelAxis = 1)
    {
        var s = tensor.ElementType.SizeInBytes;
        return Tensor.FromBytes(tensor.ElementType,
            tensor.BytesBuffer.Slice(start * s, length * s).ToArray(), tensor.Dimensions[(channelAxis + 1)..]);
    }

    public static (int, int) GetShapeInfo(int[] shape, int channelAxis = 1)
    {
        var i = channelAxis + 1;
        var channels = shape[..i].Aggregate(1, (a, b) => a * b);
        var size = shape[i..].Aggregate(1, (a, b) => a * b);
        return (channels, size);
    }

    public static Tensor[] SliceByChannel(Tensor tensor)
    {
        var channelAxis = GetChannelAxis(tensor.Shape);
        var (channels, size) = GetShapeInfo(tensor.Dimensions.ToArray(), channelAxis);
        return Enumerable.Range(0, channels).Select(i =>
                SliceTensor(tensor, size * i, size, channelAxis))
            .ToArray();
    }
}

public static class Comparator
{
    private static float Prod(float[] data1, float[] data2)
    {
        return data1.Zip(data2).Aggregate(0f, (f, tuple) => f + (tuple.Item1 * tuple.Item2));
    }

    public static float[] CosSimilarity(IValue a, IValue b)
    {
        return CosSimilarity(a.AsTensors(), b.AsTensors());
    }

    public static float[] CosSimilarity(Tensor[] a, Tensor[] b)
    {
        return a.Zip(b).Select(CosSimilarity).ToArray();
    }

    public static float CosSimilarity((Tensor, Tensor) t)
    {
        return CosSimilarity(t.Item1, t.Item2);
    }

    public static float CosSimilarity((OriginTensor, OriginTensor) t)
    {
        return CosSimilarity(t.Item1.Tensor, t.Item2.Tensor);
    }

    public static float[][] CosSimilarity(IValue[] a, IValue[] b)
    {
        return a.Zip(b).Select(tuple => CosSimilarity(tuple.Item1, tuple.Item2)).ToArray();
    }

    public static float[][] CosSimilarity(OriginValue[] a, OriginValue[] b)
    {
        return a.Zip(b).Select(tuple => CosSimilarity(tuple.Item1.Value, tuple.Item2.Value)).ToArray();
    }

    public static float CosSimilarity(OriginTensor a, OriginTensor b) => CosSimilarity(a.Tensor, b.Tensor);
    public static float[] CosSimilarity(OriginTensor[] a, OriginTensor[] b) => a.Zip(b).Select(CosSimilarity).ToArray();

    public static float CosSimilarity(Tensor a, Tensor b)
    {
        var va = a.ToArray<float>();
        var vb = b.ToArray<float>();
        var v1 = Math.Sqrt(Prod(va, va));
        var v2 = Math.Sqrt(Prod(vb, vb));
        var sum = Prod(va, vb);
        return (float)(sum / (v1 * v2));
<<<<<<< HEAD
=======
    }

    public static bool AllEqual(Tensor a, Tensor b, float thresh)
    {
        var va = a.ToArray<float>();
        var vb = b.ToArray<float>();
        return va.Zip(vb).All(p => (p.Item1, p.Item2) switch
        {
            (float.NaN, float.NaN) => 0.0f,
            _ => MathF.Abs(p.Item1 - p.Item2)
        } <= thresh);
>>>>>>> d4b7779b
    }

    public static bool TensorValueCompare(TensorValue pre, TensorValue post, float thresh)
    {
        var v1 = pre.AsTensor();
        var v2 = post.AsTensor();
        Assert.Equal(v1.Shape, v2.Shape);
        Assert.Equal(v1.ElementType, v2.ElementType);
        var cosSim = CosSimilarity(v1, v2);
        Assert.True(cosSim > thresh, "cosSim:" + cosSim);
        return true;
    }

    public static bool TupleValueCompare(TupleValue a, TupleValue b, float thresh = 0.99f)
    {
        if (a.Count != b.Count)
        {
            return false;
        }

        foreach (var (t1, t2) in a.AsTensors().Zip(b.AsTensors()))
        {
            if (!TensorValueCompare(t1, t2, thresh))
            {
                return false;
            }
        }

        return true;
    }

    public static bool Compare(IValue pre, IValue post, float thresh = 0.99f) => (pre, post) switch
    {
        (TensorValue a, TensorValue b) => TensorValueCompare(a, b, thresh),
        (TupleValue a, TupleValue b) => TupleValueCompare(a, b, thresh),
        (_, _) => throw new ArgumentOutOfRangeException()
    };

    public static bool AllEqual(IValue pre, IValue post, float thresh = 0.001f) => (pre, post) switch
    {
        (TensorValue a, TensorValue b) => TensorValueAllEqual(a, b, thresh),
        (TupleValue a, TupleValue b) => TupleValueAllEqual(a, b, thresh),
        (_, _) => throw new ArgumentOutOfRangeException()
    };

    private static bool TupleValueAllEqual(TupleValue a, TupleValue b, float thresh)
    {
        if (a.Count != b.Count)
        {
            return false;
        }

        foreach (var (t1, t2) in a.AsTensors().Zip(b.AsTensors()))
        {
            if (!TensorValueAllEqual(t1, t2, thresh))
            {
                return false;
            }
        }

        return true;
    }

    private static bool TensorValueAllEqual(TensorValue pre, TensorValue post, float thresh)
    {
        var v1 = pre.AsTensor();
        var v2 = post.AsTensor();
        Assert.Equal(v1.Shape, v2.Shape);
        Assert.Equal(v1.ElementType, v2.ElementType);
        Assert.True(AllEqual(v1, v2, thresh));
        return true;
    }

    public static float[][] CompareByChannel(IValue pre, IValue post, int channelAxis = 1, float thresh = 0.99f) =>
        TensorsCompareByChannel(pre.AsTensors(), post.AsTensors(), channelAxis, thresh);

    public static float[] TensorCompareByChannel(Tensor pre, Tensor post, int channelAxis = 1, float thresh = 0.99f)
    {
        // todo:broadcast type???
        var v1 = SliceByChannel(pre);
        var v2 = SliceByChannel(post);
        // Debug.Assert(v1.Length == v2.Length);
        return v1.Zip(v2).Select(data => CosSimilarity(data.Item1, data.Item2)).ToArray();
    }

    public static float[][] TensorsCompareByChannel(Tensor[] pre, Tensor[] post, int channelAxis = 1,
        float thresh = 0.99f)
    {
        return pre.Zip(post).Select(tuple =>
                TensorCompareByChannel(tuple.Item1, tuple.Item2, channelAxis, thresh))
            .ToArray();
    }
}

public class LazyCompartor
{
    // count => Either<ErrorReason, CosSim>
    private Dictionary<int, LanguageExt.Either<string, float>> error = new();

    public bool Compare(IValue pre, IValue post, int count, float thresh = 0.99f)
    {
        if (pre is TensorValue a &&
            post is TensorValue b)
        {
            return Compare(a, b, thresh).Match(cos =>
                {
                    error[count] = cos;
                    return false;
                },
                () => true);
        }
        else
        {
            error[count] = $"pre is {pre.GetType().Name}, post is {post.GetType().Name}";
            return false;
        }
    }

    public void AddFailed(int count, string reason)
    {
        error[count] = reason;
    }

    public static Option<float> Compare(TensorValue pre, TensorValue post, float thresh)
    {
        var v1 = pre.AsTensor();
        var v2 = post.AsTensor();
        var cosSim = Comparator.CosSimilarity(v1, v2);
        if (cosSim < thresh)
        {
            return Option.Some(cosSim);
        }
        else
        {
            return Option.None;
        }
    }

    public void Run(Action f)
    {
        f();
        FailedAssert();
    }

    public void FailedAssert()
    {
        if (error.Count == 0)
        {
            return;
        }

        var errList = error.Select(v =>
        {
            var count = v.Key;
            var value = v.Value;
            var reason = value.Match(cos => $"CosSim:{cos}", s => s);
            return $"count:{count} error, reason: ${reason}";
        });
        var errInfo = string.Join("\n", errList);
        Assert.True(false, errInfo);
    }
}

public static class DetailComparator
{
    public static void DumpCompareDetailAnalysis(CompareResultByChannel[] resultByChannels, string path, int i)
    {
        var shape = resultByChannels.Length != 0
            ? SerializeShape(resultByChannels.Head().Shape)
            : "data all ok and not shape info";
        var fileName = resultByChannels.Length != 0 ? resultByChannels[0].Losses.Head().v1Tensor.FileName : "AllOK";
        WriteResult(Path.Join(path, $"{i}_{fileName}"), resultByChannels, $"{shape}\n");
    }

    // for single file
    public static void CompareDetailAnalysis(IEnumerable<DetailCompareResult> data, float thresh = 0.99f)
    {
        var result = data.Select(dataByTensor => CompareDetailAnalysis(dataByTensor, thresh)).ToArray();
    }

    public static CompareResultByChannel[] CompareDetailAnalysis(DetailCompareResult dataByTensor, float thresh = 0.99f)
    {
        return dataByTensor.Enumerable().Where(result => result.IsOk(thresh)).ToArray();
    }

    public static IEnumerable<DetailCompareResult> CompareDetail(Tensor[] a, Tensor[] b)
    {
        Debug.Assert(a.Length == b.Length);
        return a.Zip(b).Select((t) =>
            CompareDetail(new OriginTensor(t.Item1, ""), new OriginTensor(t.Item2, ""), GetChannelAxis(t.Item1.Shape)));
    }

    public static DetailCompareResult CompareDetail(OriginValue a, OriginValue b, int channelAxis = 1)
    {
        var cos = Comparator.CompareByChannel(a.Value, b.Value, channelAxis);
        var LossInfo = CompareForAccuracyLoss(a, b);
        var size = a.Value.AsTensors().Length;
        // todo: fix this
        return new DetailCompareResult(new[] { new DetailCompareResultInfo(cos[0], LossInfo[0]) });
    }

    public static AccuracyLossInfo[][] CompareForAccuracyLoss(OriginValue pre, OriginValue post) =>
        TensorsCompareForAccuracyLoss(pre.AsTensors(), post.AsTensors());

    public static AccuracyLossInfo[][] TensorsCompareForAccuracyLoss(OriginTensor[] pre, OriginTensor[] post) =>
        pre.Zip(post).Select(tuple => TensorCompareForAccuracyLoss(tuple.Item1, tuple.Item2)).ToArray();

    public static AccuracyLossInfo[] TensorCompareForAccuracyLoss(OriginTensor pre, OriginTensor post)
    {
        var v1 = pre.Tensor.ToArray<float>();
        var v2 = post.Tensor.ToArray<float>();
        var preShape = pre.Tensor.Shape.ToValueArray();
        var index = new int[preShape.Length];
        return v1.Zip(v2).Select(data =>
        {
            index[^1] += 1;
            for (int i = preShape.Length - 1; i >= 0; i--)
            {
                if (index[i] > preShape[i])
                {
                    index[i] = 0;
                    index[i - 1] += 1;
                }
            }

            Console.WriteLine(string.Join(",", index.Select(x => x.ToString())));
            return new AccuracyLossInfo(data.Item1, data.Item2, index.ToArray(), pre, post);
        }).ToArray();
    }

    public static void DumpCompareDetail(DetailCompareResult compareResult, string resultRoot, int count)
    {
        // todo: fix this
        var (cosByChannel, LossInfo) = compareResult.infos.Head();
        // todo: insert separator for channel or other
        WriteResult(Path.Join(resultRoot, $"cos_{count}"), cosByChannel);

        using (var stream = new StreamWriter(Path.Join(resultRoot, count.ToString())))
        {
            stream.WriteLine(LossInfo[0].v1Tensor.Path);
            stream.WriteLine(LossInfo[0].v2Tensor.Path);
            var tensorShape = LossInfo[0].Shape;
            var (channels, size) = TensorUtil.GetShapeInfo(tensorShape, TensorUtil.GetChannelAxis(tensorShape));
            stream.WriteLine(SerializeShape(tensorShape));
            for (int i = 0; i < channels; i++)
            {
                stream.WriteLine(cosByChannel[i]);
                for (int j = 0; j < size; j++)
                {
                    stream.WriteLine(LossInfo[(i * size) + j]);
                }
            }
        }
    }

    // public static void GenerateFullCompareInfo(Tensor[] a, Tensor[] b, string resultRoot)
    // {
    //     GenerateFullCompareInfo(
    //         a.Select(x => (IValue) Value.FromTensor(x)).Zip(b.Select(x => (IValue) Value.FromTensor(x))), resultRoot);
    // }

    public static void GenerateFullCompareInfo(OriginValue[] a, OriginValue[] b, string resultRoot)
    {
        if (a.Length != b.Length)
        {
            throw new InvalidOperationException($"tensor a and b should same length but a:{a.Length} b:{b.Length}");
        }

        GenerateFullCompareInfo(a.Zip(b), resultRoot);
    }

    public static void GenerateFullCompareInfo(IEnumerable<(OriginValue, OriginValue)> data, string resultRoot)
    {
        var counter = new Counter(1);
        foreach (var (originD, k230D) in data)
        {
            counter.Run(count => GenerateFullCompareInfo(resultRoot, originD, k230D, count));
        }
    }

    private static CompareResultByChannel[] GenerateFullCompareInfo(string resultRoot, OriginValue originD, OriginValue k230D,
        int count)
    {
        var result = DetailComparator.CompareDetail(originD, k230D);
        // cos_i
        DetailComparator.DumpCompareDetail(result, PathJoinByCreate(resultRoot, "detail"), count);
        var analysisResult = DetailComparator.CompareDetailAnalysis(result);
        // analysis_i
        DetailComparator.DumpCompareDetailAnalysis(analysisResult, PathJoinByCreate(resultRoot, "Analysis"), count);
        return analysisResult;
    }
}

public record DetailCompareResultInfo(float[] CosList, AccuracyLossInfo[] AccuracyLossInfos)
{
    public int[] Shape => AccuracyLossInfos.Head().Shape;

    public IEnumerable<CompareResultByChannel> Enumerable()
    {
        var tensorShape = Shape;
        var (channels, size) = GetShapeInfo(tensorShape, GetChannelAxis(tensorShape));
        return System.Linq.Enumerable.Range(0, channels).Select(c => new CompareResultByChannel(CosList[c], AccuracyLossInfos[(c * size)..((c + 1) * size)]));
    }
}

public record DetailCompareResult(DetailCompareResultInfo[] infos)
{
    public bool IsTuple => infos.Length == 1;

    public IEnumerable<CompareResultByChannel> Enumerable()
    {
        return infos.Aggregate(System.Linq.Enumerable.Empty<CompareResultByChannel>(),
            (channels, info) => channels.Concat(info.Enumerable()));
    }
}

public record CompareResultByChannel(float cos, AccuracyLossInfo[] LossInfo)
{
    public int[] Shape => LossInfo.Head().Shape;

    public bool IsOk(float thresh)
    {
        return cos < thresh || Losses.Length != 0;
    }

    // todo: more analysis strategy
    public AccuracyLossInfo[] Losses => LossInfo.Where(deviation =>
        (deviation.Ratio > 1.3 || deviation.Ratio < 0.7)).ToArray();

    public override string ToString()
    {
        var err = Losses;
        var percent = (float)err.Length / new Shape(Shape).Prod().FixedValue;
        return $"CompareResultByChannel Cos:{cos} \nLossCount/InputSize: {percent}\nLoss:\n{SerializeByColumn(err)}";
    }
}

public record AccuracyLossInfo(float v1, float v2, int[] index, OriginValue v1Tensor, OriginValue v2Tensor)
{
    public int[] Shape => v1Tensor.Value.AsTensor().Shape.ToValueArray();
    public float Loss => Math.Abs(v1 - v2);
    // todo: v2 is 0.0000
    public float Ratio => (v1 == 0 && v2 == 0) || (Math.Abs(v1) < 1e-9 && v2 == 0) ? 1 : Math.Abs(v1 / v2);

    public override string ToString()
    {
        return
            $"AccuracyLossInfo v1 = {v1}, v2 = {v2}, index =[{string.Join(",", index.Select(x => x.ToString()))}], devi = {Loss}, ratio = {Ratio}";
    }
}

public static class ComparatorInstance
{
    public static void MatmulOnly(string dumpResultRoot, string evaluatorDataPath, string runtimeDataPath)
    {
        var threshold = 0.96;
        var cosRoot = PathJoinByCreate(dumpResultRoot, "matmul_cos");
        var e = new TextDataExtractor();
        var originData = e.MatmulExtract(evaluatorDataPath);
        var runtimeData = e.MatmulExtract(runtimeDataPath);

        var resultRoot = PathJoinByCreate(cosRoot, "result");
        DetailComparator.GenerateFullCompareInfo(originData, runtimeData, resultRoot);
        var failedValues = originData.Zip(runtimeData).Where(tuple =>
            Comparator.CosSimilarity(tuple.Item1.Value, tuple.Item2.Value)
                .All(cos => cos < threshold));
        var cosData = originData.Zip(runtimeData).Select(tuple =>
        {
            var cos = Comparator.CosSimilarity(tuple.Item1.Value.AsTensor(), tuple.Item2.Value.AsTensor());
            return (cos, tuple.Item1.FileName, tuple.Item2.FileName);
        });
        WriteResult(Path.Join(cosRoot, "ErrorPath"), failedValues.Select(tuple => tuple.Item1.Path).ToArray());
        // var cosByTensor = Comparator.CosSimilarity(originData.Select(x => x.AsTensor()).ToArray(), runtimeData.Select(x => x.AsTensor()).ToArray());
        WriteResult(Path.Join(cosRoot, $"!cos"), cosData.ToArray());
    }
}<|MERGE_RESOLUTION|>--- conflicted
+++ resolved
@@ -94,8 +94,6 @@
         var v2 = Math.Sqrt(Prod(vb, vb));
         var sum = Prod(va, vb);
         return (float)(sum / (v1 * v2));
-<<<<<<< HEAD
-=======
     }
 
     public static bool AllEqual(Tensor a, Tensor b, float thresh)
@@ -107,7 +105,6 @@
             (float.NaN, float.NaN) => 0.0f,
             _ => MathF.Abs(p.Item1 - p.Item2)
         } <= thresh);
->>>>>>> d4b7779b
     }
 
     public static bool TensorValueCompare(TensorValue pre, TensorValue post, float thresh)
