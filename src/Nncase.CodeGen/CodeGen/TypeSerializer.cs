--- conflicted
+++ resolved
@@ -38,11 +38,7 @@
                 writer.Write(checked((byte)t.Lanes.Count));
                 for (int i = 0; i < t.Lanes.Count; i++)
                 {
-<<<<<<< HEAD
-                    writer.Write(checked((byte)t.Lanes[i]));
-=======
                     writer.Write(t.Lanes[i]);
->>>>>>> 8827c702
                 }
 
                 break;
