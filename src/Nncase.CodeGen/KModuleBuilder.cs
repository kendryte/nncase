// Copyright (c) Canaan Inc. All rights reserved.
// Licensed under the Apache license. See LICENSE file in the project root for full license information.

using System;
using System.Collections.Generic;
using System.IO;
using System.Runtime.InteropServices;
using System.Text;
using Nncase.IO;

namespace Nncase.CodeGen;

/// <summary>
/// the section decompiler.
/// </summary>
public interface ISectionDecompiler
{
    /// <summary>
    /// need impl by sub class.
    /// </summary>
    /// <param name="input"></param>
    /// <param name="symbols"></param>
    /// <param name="ostream"></param>
    void Decompile(ReadOnlySpan<byte> input, ReadOnlySpan<Symbol> symbols, Stream ostream);
}

/// <summary>
/// save the funtion index.
/// </summary>
public struct FunctionCallId
{
    /// <summary>
    /// module index.
    /// </summary>
    public int ModuleId;

    /// <summary>
    /// function index.
    /// </summary>
    public int FunctionId;
}

/// <summary>
/// the kmodel's module base class define.
/// </summary>
public abstract class BaseRTKModule : IRTModule
{
    /// <summary>
    /// each kmodule have one or more scetion.
    /// </summary>
    protected class Section
    {
        /// <summary>
        /// writer.
        /// </summary>
        public readonly SectionWriter Writer;

        /// <summary>
        /// the contents.
        /// </summary>
        public readonly MemoryStream Output;

        /// <summary>
        /// the byte of contents.
        /// </summary>
        public byte[] Body;

        /// <summary>
        /// builder.
        /// </summary>
        public Section()
        {
            Output = new();
            Writer = new(Output);
            Body = new byte[0];
        }
    }

;

    /// <summary>
    /// merge info.
    /// </summary>
    protected struct RdataMergeInfo
    {
        /// <summary>
        /// start index.
        /// </summary>
        public ulong Start;

        /// <summary>
        /// length.
        /// </summary>
        public ulong Size;
    }

    /// <inheritdoc/>
    public bool IsSerialized { get; private set; }

    /// <summary>
    /// builder.
    /// </summary>
    /// <param name="ModuleResult"></param>
    /// <param name="modelResult"></param>
    public BaseRTKModule(Schedule.SchedModuleResult ModuleResult,
            Schedule.SchedModelResult modelResult)
    {
        _modelResult = modelResult;
        _moduleResult = ModuleResult;
        _currentFunction = modelResult.Entry!;
        _symbolOffsets = new();
        _entryPoints = new();
        _functionTextEnd = new();
    }

    /// <summary>
    /// get the Alignment.
    /// </summary>
    public abstract uint Alignment { get; }

    // todo public void config_dump(const std::filesystem::path &dump_dir, bool dump_asm);

    /// <summary>
    /// allocation buffer for node, just get it from sched result.
    /// </summary>
    /// <param name="conn"></param>
    /// <returns></returns>
    public Schedule.BufferAllocation Allocation(IR.Expr conn)
    {
        return _moduleResult.Allocations[conn];
    }

    /// <summary>
    /// get max mem usage.
    /// </summary>
    /// <param name="location"></param>
    /// <returns></returns>
    public ulong MaxUsage(Schedule.MemoryLocation location)
    {
        if (_moduleResult.MaxUsages.TryGetValue(location, out var value))
        {
            return value;
        }

        return 0;
    }

    /// <summary>
    /// give the section name get the writer.
    /// </summary>
    /// <param name="section_name"></param>
    /// <returns></returns>
    public SectionWriter Writer(string section_name)
    {
        if (!_sectionWriters.TryGetValue(section_name, out var section))
        {
            section = new();
            _sectionWriters.Add(section_name, section);
        }

        return section.Writer;
    }

    /// <inheritdoc/>
<<<<<<< HEAD
    public abstract ModuleType ModuleType { get; }
=======
    public abstract ModuleType ModuleType { get; set; }

>>>>>>> d7371ca2
    /// <summary>
    /// the module verison.
    /// </summary>
    public abstract uint ModuleVersion { get; }

    /// <inheritdoc/>
<<<<<<< HEAD
    public byte[] Source
    {
        get
        {
            if (IsSerialized)
                return File.ReadAllBytes(_sourcePath);
            throw new InvalidOperationException("Must Serialized Runtime Module Can Get The Source!");
        }
    }
=======
    public string Source { get; set; } = string.Empty;

>>>>>>> d7371ca2
    /// <inheritdoc/>
    public string SourceExt { get => "kmodule"; set { } }

    /// <inheritdoc/>
    public abstract IReadOnlyList<IRTFunction> Functions { get; }

    /// <summary>
    /// get the Decompiler.
    /// </summary>
    /// <param name="section_name"></param>
    /// <returns></returns>
    public abstract ISectionDecompiler GetDecompiler(string section_name);

    /// <summary>
    /// get section by name.
    /// </summary>
    /// <param name="section_name"></param>
    /// <returns></returns>
    protected Section? FindSection(string section_name)
    {
        if (!_sectionWriters.TryGetValue(section_name, out var section))
        {
            return null;
        }

        return section;
    }

    /// <summary>
    /// merget rdata section.
    /// </summary>
    /// <param name="from"></param>
    protected void MergeToRdataSection(string from)
    {
        _rdataSectionMerges.Add(from, new());
    }

    /// <summary>
    /// get current function id.
    /// </summary>
    /// <param name="expr"></param>
    /// <returns></returns>
    /// <exception cref="InvalidProgramException"></exception>
    protected FunctionCallId FunctionId(IR.Expr expr)
    {
        for (int i = 0; i < _modelResult.Modules.Count; i++)
        {
            var mod_sched = _modelResult.Modules[i];
            if (mod_sched.FunctionsMap.TryGetValue(expr, out var func_it))
            {
                if (mod_sched.Functions.IndexOf(func_it) is var idx)
                    return new FunctionCallId() { ModuleId = i, FunctionId = idx };
            }
        }

        throw new InvalidProgramException("Can't find expr in modules");
    }

    /// <summary>
    /// seth the entry function start pos.
    /// </summary>
    /// <param name="pos"></param>
    protected void SetCurrentEntryPoint(long pos)
    {
        _entryPoints[_currentFunction] = (ulong)pos;
    }

    /// <summary>
    /// set the current function end pos.
    /// </summary>
    /// <param name="pos"></param>
    protected void SetCurrentFunctionTextEnd(long pos)
    {
        _functionTextEnd[_currentFunction] = (ulong)pos;
    }

    /// <summary>
    /// the callback BeginEmitModule.
    /// </summary>
    protected abstract void BeginEmitModule();

    /// <summary>
    /// the callback BeginEmit func.
    /// </summary>
    /// <param name="function"></param>
    protected abstract void BeginEmitFunction(Schedule.SchedFunctionResult function);

    /// <summary>
    /// the call back end emit func.
    /// </summary>
    /// <param name="function"></param>
    protected abstract void EndEmitFunction(Schedule.SchedFunctionResult function);

    /// <summary>
    /// the emit.
    /// </summary>
    /// <param name="node"></param>
    protected abstract void Emit(IR.Function node);

    /// <summary>
    /// the call back end emit module.
    /// </summary>
    protected abstract void EndEmitModule();

    /// <summary>
    /// get the code section writer.
    /// </summary>
    protected abstract SectionWriter TextWriter { get; }

    /// <summary>
    /// the dict contains the expr type which can not emit to binary.
    /// </summary>
    protected static HashSet<RuntimeTypeHandle> s_nonRuntimeOps = new() { typeof(IR.Var).TypeHandle };

    private List<IR.Expr> GenerateCurrentRuntimeOps()
    {
        List<IR.Expr> runtime_ops = new();
        foreach (var item in _currentFunction.ComputeSequence)
        {
            if (!s_nonRuntimeOps.Contains(item.GetType().TypeHandle))
                runtime_ops.Add(item);
        }

        return runtime_ops;
    }

    private void Compile()
    {
        WriteConstants();
        BeginEmitModule();
        foreach (var func_sched in _moduleResult.Functions)
        {
            _currentFunction = func_sched;
            BeginEmitFunction(_currentFunction);
            Emit(_currentFunction.Function);
            EndEmitFunction(_currentFunction);

            if (!_entryPoints.ContainsKey(_currentFunction))
                throw new InvalidProgramException($"Entry point is not set");
        }

        EndEmitModule();

        // if (dump_asm_)
        // {
        //     for (auto &section : section_writer_)
        //         section.second.body = read_stream(section.second.stream);

        //     for (auto &section : section_writer_)
        //         decompile("compile", section.first, section.second.body, section.second.writer.symbols());
        // }
    }

    private void Decompile(string stage, string section_name, ReadOnlySpan<byte> input, ReadOnlySpan<Symbol> symbols)
    {
        if (GetDecompiler(section_name) is var decompiler && decompiler is not null)
        {
            var ostream = new MemoryStream();
            decompiler.Decompile(input, symbols, ostream);
        }
        else
        {
            Console.WriteLine($"WARN: Cannot Find a Decompiler For Section {section_name}!");
        }
    }

    private void WriteConstants()
    {
        if (_moduleResult.MaxUsages.TryGetValue(Schedule.MemoryLocation.Rdata, out var useage))
        {
            var constants = new byte[useage];
            foreach (var func_sched in _moduleResult.Functions)
            {
                foreach (var item in func_sched.ComputeSequence)
                {
                    if (item is IR.Const con)
                    {
                        var alloc = Allocation(con);
                        con.Data.Array.CopyTo(constants.AsSpan((int)alloc.Start));
                    }
                }
            }

            Writer(".rdata").Write(constants);
        }
    }

    private void GenerateMergeInfo()
    {
        if (_rdataSectionMerges.Any())
        {
            var rdata_writer = Writer(".rdata");
            foreach (var merge_p in _rdataSectionMerges)
            {
                if (_sectionWriters.TryGetValue(merge_p.Key, out var section))
                {
                    rdata_writer.AlignPosition(Alignment);
                    var start = rdata_writer.BaseStream.Position;
                    rdata_writer.Write(section.Output.ToArray());
                    var size = rdata_writer.BaseStream.Position - start;
                    _rdataSectionMerges[merge_p.Key] = new RdataMergeInfo
                    {
                        Start = (ulong)start,
                        Size = (ulong)size,
                    };
                }
            }
        }

        foreach (var section in _sectionWriters)
        {
            if (!_rdataSectionMerges.ContainsKey(section.Key))
                section.Value.Body = section.Value.Output.ToArray();
        }

        // if (dump_asm_)
        // {
        //     std::ofstream file(dump_dir_ / "section-merge.txt");
        //     for (auto &off : rdata_section_merges_)
        //         file << off.first << " = " << off.second.start << "@.rdata" << std::endl;
        // }
    }

    private void GenerateSymbolOffsets()
    {
        foreach (var section in _sectionWriters)
        {
            if (_rdataSectionMerges.TryGetValue(section.Key, out var info))
            {
                var section_start = info.Start;
                foreach (var symbol in section.Value.Writer.Symbols)
                {
                    _symbolOffsets.Add(symbol.Name, (section_start + (ulong)symbol.Streampos, ".rdata"));
                }
            }
            else
            {
                foreach (var symbol in section.Value.Writer.Symbols)
                {
                    _symbolOffsets.Add(symbol.Name, ((ulong)symbol.Streampos, section.Key));
                }
            }
        }

        // if (dump_asm_)
        // {
        //     std::ofstream file(dump_dir_ / "symbol-addr.txt");
        //     for (auto &off : symbol_offsets_)
        //         file << off.first << " = " << off.second.first << "@" << off.second.second << std::endl;
        // }
    }

    private void WriteSymbolRefs()
    {
        if (_sectionWriters.TryGetValue(".rdata", out var rdata_writer))
        {
            foreach (var section in _sectionWriters)
            {
                foreach (var refs in section.Value.Writer.SymbolRefs)
                {
                    Span<byte> srcSpan;
                    if (_rdataSectionMerges.TryGetValue(section.Key, out var info))
                    {
                        srcSpan = rdata_writer.Body.AsSpan((int)info.Start, (int)info.Size);
                    }
                    else
                    {
                        srcSpan = section.Value.Body;
                    }

                    var subSpan = srcSpan.Slice((int)refs.Streampos);
                    var bw = new BitWriter(subSpan, refs.Bitoffset);
                    bw.Write(_symbolOffsets[refs.Name].Offset, (int)refs.Length);
                }
            }
        }
    }

    private void Link()
    {
        GenerateMergeInfo();
        GenerateSymbolOffsets();
        WriteSymbolRefs();

        // if (dump_asm_)
        // {
        //     for (auto &section : section_writer_)
        //     {
        //         if (rdata_section_merges_.contains(section.first))
        //             decompile("link", section.first, section.second.body, section.second.writer.symbols());
        //     }
        // }
    }

    private void WriteBinary(BinaryWriter writer)
    {
        // Step 1. skip the module header
        var header_pos = writer.BaseStream.Position;
        writer.Seek(Marshal.SizeOf(typeof(ModuleHeader)), SeekOrigin.Current);

        // mempools
        foreach (var mem in _moduleResult.MaxUsages)
        {
            var desc = new MemPoolDesc { Location = mem.Key, Size = (uint)mem.Value };
            writer.Write(CodeGenUtil.StructToBytes<MemPoolDesc>(desc));
        }

        // functions
        foreach (var func_sched in _moduleResult.Functions)
        {
            WriteFunctionBinary(writer, func_sched);
        }

        // sections
        foreach (var section in _sectionWriters)
        {
            var sec_header = new SectionHeader();
            section.Key.ToArray().CopyTo(sec_header.Name.AsSpan());

            if (_rdataSectionMerges.TryGetValue(section.Key, out var merge_it) is var finded && finded == false)
            {
                sec_header.Flags = 0;
                sec_header.BodyStart = 0;
                sec_header.BodySize = (uint)section.Value.Body.Length;
            }
            else
            {
                sec_header.Flags = ModelInfo.SECTION_MERGED_INTO_RDATA;
                sec_header.BodyStart = (uint)merge_it.Start;
                sec_header.BodySize = (uint)merge_it.Size;
            }

            // Skip section sec_header
            var sec_header_pos = writer.BaseStream.Position;
            writer.Seek(Marshal.SizeOf<SectionHeader>(), SeekOrigin.Current);

            if (finded is false)
            {
                sec_header.BodyStart = (uint)writer.AlignPosition(Alignment);
                writer.Write(section.Value.Body);// write content
            }

            // write section sec_header
            var sec_end_pos = writer.BaseStream.Position;
            writer.Seek((int)sec_header_pos, SeekOrigin.Begin);
            writer.Write(CodeGenUtil.StructToBytes<SectionHeader>(sec_header));
            writer.Seek((int)sec_end_pos, SeekOrigin.Begin);
        }

        writer.AlignPosition(8);
        var end_pos = writer.GetPosition();

        // defin module_header
        var header = new ModuleHeader { };
        header.Type = ModuleType;
        header.Version = (uint)ModuleVersion;
        header.HeaderSize = (uint)Marshal.SizeOf<ModuleHeader>();
        header.Size = (uint)(end_pos - header_pos);
        header.Mempools = (uint)_moduleResult.MaxUsages.Count;
        header.SharedMempools = (uint)_moduleResult.SharedMaxUsages.Count;
        header.Functions = (uint)_moduleResult.Functions.Count;
        header.Sections = (uint)_sectionWriters.Count;
        header.Reserved0 = 0;
<<<<<<< HEAD
        writer.Position(header_pos);
        writer.Write(CodeGenUtil.StructToBytes<ModuleHeader>(header));
        writer.Position(end_pos);
=======
        writer.SetPosition(header_pos);
        writer.Write(CodeGenUtil.StructToBytes(header));
        writer.SetPosition(end_pos);
>>>>>>> d7371ca2
    }

    private void WriteFunctionBinary(BinaryWriter writer, Schedule.SchedFunctionResult function_sched)
    {
        void writeShape(IR.Shape shape)
        {
            writer.Write((uint)shape.Count);
            foreach (var dim in shape)
            {
                writer.Write((uint)dim.FixedValue);
            }
        }
        if (!function_sched.Inputs.Any() &&
            !function_sched.InputShapes.Any() &&
            !function_sched.Outputs.Any() &&
            !function_sched.OutputShapes.Any())
        {
            foreach (var node in function_sched.ComputeSequence)
            {
                if (function_sched.Function.Parameters.Contains(node,
                                new IR.RecordRefComparer<IR.Expr>()))
                {
                    var alloc = Allocation(node);
                    function_sched.Inputs.Add(alloc.RuntimeType);
                    function_sched.InputShapes.Add(alloc.Shape);
                }
                else if (object.ReferenceEquals(function_sched.Function.Body, node))
                {
                    var alloc = Allocation(node);
                    function_sched.Outputs.Add(alloc.RuntimeType);
                    function_sched.OutputShapes.Add(alloc.Shape);
                }
            }
        }
        // Skip function header
        var header_pos = writer.GetPosition();
        writer.Skip((ulong)Marshal.SizeOf<FunctionHeader>());

        // inputs
        foreach (var input in function_sched.Inputs) { writer.Write(CodeGenUtil.StructToBytes<Schedule.MemoryRange>(input)); }
        foreach (var shape in function_sched.InputShapes)
            writeShape(shape);

        // outputs
        foreach (var output in function_sched.Outputs) { writer.Write(CodeGenUtil.StructToBytes<Schedule.MemoryRange>(output)); }
        foreach (var shape in function_sched.OutputShapes)
            writeShape(shape);

        writer.AlignPosition(8);
        var end_pos = writer.GetPosition();

        // header
        var header = new FunctionHeader
        {
            HeaderSize = (uint)Marshal.SizeOf<FunctionHeader>(),
            Size = (uint)(end_pos - header_pos),
            InputPoolSize = (uint)function_sched.InputPoolSize,
            OutputPoolSize = (uint)function_sched.OutputPoolSize,
            Inputs = (uint)function_sched.Inputs.Count,
            Outputs = (uint)function_sched.Outputs.Count,
            Entrypoint = (uint)_entryPoints[function_sched],
            TextSize = (uint)(_functionTextEnd[function_sched] - _entryPoints[function_sched]),
        };
<<<<<<< HEAD
        writer.Position(header_pos);
        writer.Write(CodeGenUtil.StructToBytes<FunctionHeader>(header));
        writer.Position(end_pos);
=======
        writer.SetPosition(header_pos);
        writer.Write(CodeGenUtil.StructToBytes(header));
        writer.SetPosition(end_pos);
>>>>>>> d7371ca2
    }

    /// <inheritdoc/>
    public void Dump(string name, string dumpDirPath)
    {
        if (!IsSerialized) Serialize();
        File.Copy(_sourcePath, Path.Join(dumpDirPath, name + '.' + SourceExt));
    }

    /// <inheritdoc/>
    public ISerializeResult Serialize()
    {
        if (!IsSerialized)
        {
            _sourcePath = CodeGenUtil.GetTempFileName(SourceExt);
            using var f = new FileStream(_sourcePath, FileMode.OpenOrCreate, FileAccess.ReadWrite);
            using var bw = new BinaryWriter(f, Encoding.Default, true);
            Compile();
            Link();
            WriteBinary(bw);
            IsSerialized = true;
        }

        return new KModuleSerializeResult(Alignment);
    }

    private string _sourcePath = string.Empty;
    private readonly Schedule.SchedModelResult _modelResult;
    private readonly Schedule.SchedModuleResult _moduleResult;
    private Schedule.SchedFunctionResult _currentFunction;
    private readonly SortedDictionary<string, Section> _sectionWriters = new(StringComparer.CurrentCulture);
    private readonly SortedDictionary<string, RdataMergeInfo> _rdataSectionMerges = new(StringComparer.CurrentCulture);
    private readonly Dictionary<string, (ulong Offset, string Name)> _symbolOffsets;
    private readonly Dictionary<Schedule.SchedFunctionResult, ulong> _entryPoints;
    private readonly Dictionary<Schedule.SchedFunctionResult, ulong> _functionTextEnd;
}<|MERGE_RESOLUTION|>--- conflicted
+++ resolved
@@ -162,19 +162,13 @@
     }
 
     /// <inheritdoc/>
-<<<<<<< HEAD
     public abstract ModuleType ModuleType { get; }
-=======
-    public abstract ModuleType ModuleType { get; set; }
-
->>>>>>> d7371ca2
     /// <summary>
     /// the module verison.
     /// </summary>
     public abstract uint ModuleVersion { get; }
 
     /// <inheritdoc/>
-<<<<<<< HEAD
     public byte[] Source
     {
         get
@@ -184,10 +178,6 @@
             throw new InvalidOperationException("Must Serialized Runtime Module Can Get The Source!");
         }
     }
-=======
-    public string Source { get; set; } = string.Empty;
-
->>>>>>> d7371ca2
     /// <inheritdoc/>
     public string SourceExt { get => "kmodule"; set { } }
 
@@ -551,15 +541,9 @@
         header.Functions = (uint)_moduleResult.Functions.Count;
         header.Sections = (uint)_sectionWriters.Count;
         header.Reserved0 = 0;
-<<<<<<< HEAD
         writer.Position(header_pos);
         writer.Write(CodeGenUtil.StructToBytes<ModuleHeader>(header));
         writer.Position(end_pos);
-=======
-        writer.SetPosition(header_pos);
-        writer.Write(CodeGenUtil.StructToBytes(header));
-        writer.SetPosition(end_pos);
->>>>>>> d7371ca2
     }
 
     private void WriteFunctionBinary(BinaryWriter writer, Schedule.SchedFunctionResult function_sched)
@@ -623,15 +607,9 @@
             Entrypoint = (uint)_entryPoints[function_sched],
             TextSize = (uint)(_functionTextEnd[function_sched] - _entryPoints[function_sched]),
         };
-<<<<<<< HEAD
         writer.Position(header_pos);
         writer.Write(CodeGenUtil.StructToBytes<FunctionHeader>(header));
         writer.Position(end_pos);
-=======
-        writer.SetPosition(header_pos);
-        writer.Write(CodeGenUtil.StructToBytes(header));
-        writer.SetPosition(end_pos);
->>>>>>> d7371ca2
     }
 
     /// <inheritdoc/>
