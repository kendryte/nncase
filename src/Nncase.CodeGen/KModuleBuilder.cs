// Copyright (c) Canaan Inc. All rights reserved.
// Licensed under the Apache license. See LICENSE file in the project root for full license information.

using System;
using System.Collections.Generic;
using System.IO;
using System.Runtime.InteropServices;
using System.Text;
using Nncase.IO;

namespace Nncase.CodeGen;

/// <summary>
/// the section decompiler.
/// </summary>
public interface ISectionDecompiler
{
    /// <summary>
    /// need impl by sub class.
    /// </summary>
    /// <param name="input"></param>
    /// <param name="symbols"></param>
    /// <param name="ostream"></param>
    void Decompile(ReadOnlySpan<byte> input, ReadOnlySpan<Symbol> symbols, Stream ostream);
}

/// <summary>
/// save the funtion index.
/// </summary>
public struct FunctionCallId
{
    /// <summary>
    /// module index.
    /// </summary>
    public int ModuleId;

    /// <summary>
    /// function index.
    /// </summary>
    public int FunctionId;
}

/// <summary>
/// the kmodel's module base class define.
/// </summary>
public abstract class BaseRTKModule : IRTModule
{
    /// <summary>
    /// each kmodule have one or more scetion.
    /// </summary>
    protected class Section
    {
        /// <summary>
        /// writer.
        /// </summary>
        public readonly SectionWriter Writer;

        /// <summary>
        /// the contents.
        /// </summary>
        public readonly MemoryStream Output;

        /// <summary>
        /// the byte of contents.
        /// </summary>
        public byte[] Body;

        /// <summary>
        /// builder.
        /// </summary>
        public Section()
        {
            Output = new();
            Writer = new(Output);
            Body = new byte[0];
        }
    }

;

    /// <summary>
    /// merge info.
    /// </summary>
    protected struct RdataMergeInfo
    {
        /// <summary>
        /// start index.
        /// </summary>
        public ulong Start;

        /// <summary>
        /// length.
        /// </summary>
        public ulong Size;
    }

    /// <inheritdoc/>
    public bool IsSerialized { get; private set; }

    /// <summary>
    /// builder.
    /// </summary>
    /// <param name="ModuleResult"></param>
    /// <param name="modelResult"></param>
    public BaseRTKModule(Schedule.SchedModuleResult ModuleResult,
            Schedule.SchedModelResult modelResult)
    {
        _modelResult = modelResult;
        _moduleResult = ModuleResult;
        _currentFunction = modelResult.Entry!;
        _symbolOffsets = new();
        _entryPoints = new();
        _functionTextEnd = new();
    }

    /// <summary>
    /// get the Alignment.
    /// </summary>
    public abstract uint Alignment { get; }

    // todo public void config_dump(const std::filesystem::path &dump_dir, bool dump_asm);

    /// <summary>
    /// allocation buffer for node, just get it from sched result.
    /// </summary>
    /// <param name="conn"></param>
    /// <returns></returns>
    public Schedule.BufferAllocation Allocation(IR.Expr conn)
    {
        return _moduleResult.Allocations[conn];
    }

    /// <summary>
    /// get max mem usage.
    /// </summary>
    /// <param name="location"></param>
    /// <returns></returns>
    public ulong MaxUsage(Schedule.MemoryLocation location)
    {
        if (_moduleResult.MaxUsages.TryGetValue(location, out var value))
        {
            return value;
        }

        return 0;
    }

    /// <summary>
    /// give the section name get the writer.
    /// </summary>
    /// <param name="section_name"></param>
    /// <returns></returns>
    public SectionWriter Writer(string section_name)
    {
        if (!_sectionWriters.TryGetValue(section_name, out var section))
        {
            section = new();
            _sectionWriters.Add(section_name, section);
        }

        return section.Writer;
    }

    /// <inheritdoc/>
    public abstract ModuleType ModuleType { get; }
    /// <summary>
    /// the module verison.
    /// </summary>
    public abstract uint ModuleVersion { get; }

    /// <inheritdoc/>
    public byte[] Source
    {
        get
        {
            if (IsSerialized)
                return File.ReadAllBytes(_sourcePath);
            throw new InvalidOperationException("Must Serialized Runtime Module Can Get The Source!");
        }
    }
    /// <inheritdoc/>
    public string SourceExt { get => "kmodule"; set { } }

    /// <inheritdoc/>
    public abstract IReadOnlyList<IRTFunction> Functions { get; }

    /// <summary>
    /// get the Decompiler.
    /// </summary>
    /// <param name="section_name"></param>
    /// <returns></returns>
    public abstract ISectionDecompiler GetDecompiler(string section_name);

    /// <summary>
    /// get section by name.
    /// </summary>
    /// <param name="section_name"></param>
    /// <returns></returns>
    protected Section? FindSection(string section_name)
    {
        if (!_sectionWriters.TryGetValue(section_name, out var section))
        {
            return null;
        }

        return section;
    }

    /// <summary>
    /// merget rdata section.
    /// </summary>
    /// <param name="from"></param>
    protected void MergeToRdataSection(string from)
    {
        _rdataSectionMerges.Add(from, new());
    }

    /// <summary>
    /// get current function id.
    /// </summary>
    /// <param name="expr"></param>
    /// <returns></returns>
    /// <exception cref="InvalidProgramException"></exception>
    protected FunctionCallId FunctionId(IR.Expr expr)
    {
        for (int i = 0; i < _modelResult.Modules.Count; i++)
        {
            var mod_sched = _modelResult.Modules[i];
            if (mod_sched.FunctionsMap.TryGetValue(expr, out var func_it))
            {
                if (mod_sched.Functions.IndexOf(func_it) is var idx)
                {
                    return new FunctionCallId() { ModuleId = i, FunctionId = idx };
                }
            }
        }

        throw new InvalidProgramException("Can't find expr in modules");
    }

    /// <summary>
    /// seth the entry function start pos.
    /// </summary>
    /// <param name="pos"></param>
    protected void SetCurrentEntryPoint(long pos)
    {
        _entryPoints[_currentFunction] = (ulong)pos;
    }

    /// <summary>
    /// set the current function end pos.
    /// </summary>
    /// <param name="pos"></param>
    protected void SetCurrentFunctionTextEnd(long pos)
    {
        _functionTextEnd[_currentFunction] = (ulong)pos;
    }

    /// <summary>
    /// the callback BeginEmitModule.
    /// </summary>
    protected abstract void BeginEmitModule();

    /// <summary>
    /// the callback BeginEmit func.
    /// </summary>
    /// <param name="function"></param>
    protected abstract void BeginEmitFunction(Schedule.SchedFunctionResult function);

    /// <summary>
    /// the call back end emit func.
    /// </summary>
    /// <param name="function"></param>
    protected abstract void EndEmitFunction(Schedule.SchedFunctionResult function);

    /// <summary>
    /// the emit.
    /// </summary>
    /// <param name="node"></param>
    protected abstract void Emit(IR.Function node);

    /// <summary>
    /// the call back end emit module.
    /// </summary>
    protected abstract void EndEmitModule();

    /// <summary>
    /// get the code section writer.
    /// </summary>
    protected abstract SectionWriter TextWriter { get; }

    /// <summary>
    /// the dict contains the expr type which can not emit to binary.
    /// </summary>
    protected static HashSet<RuntimeTypeHandle> s_nonRuntimeOps = new() { typeof(IR.Var).TypeHandle };

    private List<IR.Expr> GenerateCurrentRuntimeOps()
    {
        List<IR.Expr> runtime_ops = new();
        foreach (var item in _currentFunction.ComputeSequence)
        {
            if (!s_nonRuntimeOps.Contains(item.GetType().TypeHandle))
            {
                runtime_ops.Add(item);
            }
        }

        return runtime_ops;
    }

    private void Compile()
    {
        WriteConstants();
        BeginEmitModule();
        foreach (var func_sched in _moduleResult.Functions)
        {
            _currentFunction = func_sched;
            BeginEmitFunction(_currentFunction);
            Emit(_currentFunction.Function);
            EndEmitFunction(_currentFunction);

            if (!_entryPoints.ContainsKey(_currentFunction))
            {
                throw new InvalidProgramException($"Entry point is not set");
            }
        }

        EndEmitModule();

        // if (dump_asm_)
        // {
        //     for (auto &section : section_writer_)
        //         section.second.body = read_stream(section.second.stream);

        //     for (auto &section : section_writer_)
        //         decompile("compile", section.first, section.second.body, section.second.writer.symbols());
        // }
    }

    private void Decompile(string stage, string section_name, ReadOnlySpan<byte> input, ReadOnlySpan<Symbol> symbols)
    {
        if (GetDecompiler(section_name) is var decompiler && decompiler is not null)
        {
            var ostream = new MemoryStream();
            decompiler.Decompile(input, symbols, ostream);
        }
        else
        {
            Console.WriteLine($"WARN: Cannot Find a Decompiler For Section {section_name}!");
        }
    }

    private void WriteConstants()
    {
        if (_moduleResult.MaxUsages.TryGetValue(Schedule.MemoryLocation.Rdata, out var useage))
        {
            var constants = new byte[useage];
            foreach (var func_sched in _moduleResult.Functions)
            {
                foreach (var item in func_sched.ComputeSequence)
                {
                    // TODO: TupleConst
                    if (item is IR.TensorConst con)
                    {
                        var alloc = Allocation(con);
                        con.Value.BytesBuffer.CopyTo(constants.AsSpan((int)alloc.Start));
                    }
                }
            }

            Writer(".rdata").Write(constants);
        }
    }

    private void GenerateMergeInfo()
    {
        if (_rdataSectionMerges.Any())
        {
            var rdata_writer = Writer(".rdata");
            foreach (var merge_p in _rdataSectionMerges)
            {
                if (_sectionWriters.TryGetValue(merge_p.Key, out var section))
                {
                    rdata_writer.AlignPosition(Alignment);
                    var start = rdata_writer.BaseStream.Position;
                    rdata_writer.Write(section.Output.ToArray());
                    var size = rdata_writer.BaseStream.Position - start;
                    _rdataSectionMerges[merge_p.Key] = new RdataMergeInfo
                    {
                        Start = (ulong)start,
                        Size = (ulong)size,
                    };
                }
            }
        }

        foreach (var section in _sectionWriters)
        {
            if (!_rdataSectionMerges.ContainsKey(section.Key))
            {
                section.Value.Body = section.Value.Output.ToArray();
            }
        }

        // if (dump_asm_)
        // {
        //     std::ofstream file(dump_dir_ / "section-merge.txt");
        //     for (auto &off : rdata_section_merges_)
        //         file << off.first << " = " << off.second.start << "@.rdata" << std::endl;
        // }
    }

    private void GenerateSymbolOffsets()
    {
        foreach (var section in _sectionWriters)
        {
            if (_rdataSectionMerges.TryGetValue(section.Key, out var info))
            {
                var section_start = info.Start;
                foreach (var symbol in section.Value.Writer.Symbols)
                {
                    _symbolOffsets.Add(symbol.Name, (section_start + (ulong)symbol.Streampos, ".rdata"));
                }
            }
            else
            {
                foreach (var symbol in section.Value.Writer.Symbols)
                {
                    _symbolOffsets.Add(symbol.Name, ((ulong)symbol.Streampos, section.Key));
                }
            }
        }

        // if (dump_asm_)
        // {
        //     std::ofstream file(dump_dir_ / "symbol-addr.txt");
        //     for (auto &off : symbol_offsets_)
        //         file << off.first << " = " << off.second.first << "@" << off.second.second << std::endl;
        // }
    }

    private void WriteSymbolRefs()
    {
        if (_sectionWriters.TryGetValue(".rdata", out var rdata_writer))
        {
            foreach (var section in _sectionWriters)
            {
                foreach (var refs in section.Value.Writer.SymbolRefs)
                {
                    Span<byte> srcSpan;
                    if (_rdataSectionMerges.TryGetValue(section.Key, out var info))
                    {
                        srcSpan = rdata_writer.Body.AsSpan((int)info.Start, (int)info.Size);
                    }
                    else
                    {
                        srcSpan = section.Value.Body;
                    }

                    var subSpan = srcSpan.Slice((int)refs.Streampos);
                    var bw = new BitWriter(subSpan, refs.Bitoffset);
                    bw.Write(_symbolOffsets[refs.Name].Offset, (int)refs.Length);
                }
            }
        }
    }

    private void Link()
    {
        GenerateMergeInfo();
        GenerateSymbolOffsets();
        WriteSymbolRefs();

        // if (dump_asm_)
        // {
        //     for (auto &section : section_writer_)
        //     {
        //         if (rdata_section_merges_.contains(section.first))
        //             decompile("link", section.first, section.second.body, section.second.writer.symbols());
        //     }
        // }
    }

    private void WriteBinary(BinaryWriter writer)
    {
        // Step 1. skip the module header
        var header_pos = writer.BaseStream.Position;
        writer.Seek(Marshal.SizeOf(typeof(ModuleHeader)), SeekOrigin.Current);

        // mempools
        foreach (var mem in _moduleResult.MaxUsages)
        {
            var desc = new MemPoolDesc { Location = mem.Key, Size = (uint)mem.Value };
            writer.Write(CodeGenUtil.StructToBytes<MemPoolDesc>(desc));
        }

        // functions
        foreach (var func_sched in _moduleResult.Functions)
        {
            WriteFunctionBinary(writer, func_sched);
        }

        // sections
        foreach (var section in _sectionWriters)
        {
            var sec_header = new SectionHeader();
            section.Key.ToArray().CopyTo(sec_header.Name.AsSpan());

            if (_rdataSectionMerges.TryGetValue(section.Key, out var merge_it) is var finded && finded == false)
            {
                sec_header.Flags = 0;
                sec_header.BodyStart = 0;
                sec_header.BodySize = (uint)section.Value.Body.Length;
            }
            else
            {
                sec_header.Flags = ModelInfo.SECTION_MERGED_INTO_RDATA;
                sec_header.BodyStart = (uint)merge_it.Start;
                sec_header.BodySize = (uint)merge_it.Size;
            }

            // Skip section sec_header
            var sec_header_pos = writer.BaseStream.Position;
            writer.Seek(Marshal.SizeOf<SectionHeader>(), SeekOrigin.Current);

            if (finded is false)
            {
                sec_header.BodyStart = (uint)writer.AlignPosition(Alignment);
                writer.Write(section.Value.Body);// write content
            }

            // write section sec_header
            var sec_end_pos = writer.BaseStream.Position;
            writer.Seek((int)sec_header_pos, SeekOrigin.Begin);
            writer.Write(CodeGenUtil.StructToBytes<SectionHeader>(sec_header));
            writer.Seek((int)sec_end_pos, SeekOrigin.Begin);
        }

        writer.AlignPosition(8);
        var end_pos = writer.Position();

        // defin module_header
        var header = new ModuleHeader { };
        header.Type = ModuleType;
        header.Version = (uint)ModuleVersion;
        header.HeaderSize = (uint)Marshal.SizeOf<ModuleHeader>();
        header.Size = (uint)(end_pos - header_pos);
        header.Mempools = (uint)_moduleResult.MaxUsages.Count;
        header.SharedMempools = (uint)_moduleResult.SharedMaxUsages.Count;
        header.Functions = (uint)_moduleResult.Functions.Count;
        header.Sections = (uint)_sectionWriters.Count;
        header.Reserved0 = 0;
        writer.Position(header_pos);
        writer.Write(CodeGenUtil.StructToBytes<ModuleHeader>(header));
        writer.Position(end_pos);
    }

    private void WriteFunctionBinary(BinaryWriter writer, Schedule.SchedFunctionResult function_sched)
    {
        void writeShape(IR.Shape shape)
        {
            writer.Write((uint)shape.Count);
            foreach (var dim in shape)
            {
                writer.Write((uint)dim.FixedValue);
            }
        }
        if (!function_sched.Inputs.Any() &&
            !function_sched.InputShapes.Any() &&
            !function_sched.Outputs.Any() &&
            !function_sched.OutputShapes.Any())
        {
            foreach (var node in function_sched.ComputeSequence)
            {
                if (function_sched.Function.Parameters.Contains(node,
                                new IR.RecordRefComparer<IR.Expr>()))
                {
                    var alloc = Allocation(node);
                    function_sched.Inputs.Add(alloc.RuntimeType);
                    function_sched.InputShapes.Add(alloc.Shape);
                }
                else if (object.ReferenceEquals(function_sched.Function.Body, node))
                {
                    var alloc = Allocation(node);
                    function_sched.Outputs.Add(alloc.RuntimeType);
                    function_sched.OutputShapes.Add(alloc.Shape);
                }
            }
        }
        // Skip function header
        var header_pos = writer.Position();
        writer.Skip((ulong)Marshal.SizeOf<FunctionHeader>());

        // inputs
<<<<<<< HEAD
        foreach (var input in function_sched.Inputs) { writer.Write(CodeGenUtil.StructToBytes<Schedule.MemoryRange>(input)); }
        foreach (var shape in function_sched.InputShapes)
=======
        writer.Write(CodeGenUtil.StructToBytes(inputs));
        foreach (var shape in input_shapes)
        {
>>>>>>> 1af0f466
            writeShape(shape);
        }

        // outputs
<<<<<<< HEAD
        foreach (var output in function_sched.Outputs) { writer.Write(CodeGenUtil.StructToBytes<Schedule.MemoryRange>(output)); }
        foreach (var shape in function_sched.OutputShapes)
=======
        writer.Write(CodeGenUtil.StructToBytes(outputs));
        foreach (var shape in output_shapes)
        {
>>>>>>> 1af0f466
            writeShape(shape);
        }

        writer.AlignPosition(8);
        var end_pos = writer.Position();

        // header
        var header = new FunctionHeader
        {
            HeaderSize = (uint)Marshal.SizeOf<FunctionHeader>(),
            Size = (uint)(end_pos - header_pos),
            InputPoolSize = (uint)function_sched.InputPoolSize,
            OutputPoolSize = (uint)function_sched.OutputPoolSize,
            Inputs = (uint)function_sched.Inputs.Count,
            Outputs = (uint)function_sched.Outputs.Count,
            Entrypoint = (uint)_entryPoints[function_sched],
            TextSize = (uint)(_functionTextEnd[function_sched] - _entryPoints[function_sched]),
        };
        writer.Position(header_pos);
        writer.Write(CodeGenUtil.StructToBytes<FunctionHeader>(header));
        writer.Position(end_pos);
    }

    /// <inheritdoc/>
    public void Dump(string name, string dumpDirPath)
    {
<<<<<<< HEAD
        if (!IsSerialized) Serialize();
=======
        if (!_isSerialized)
        {
            Serialize();
        }

>>>>>>> 1af0f466
        File.Copy(_sourcePath, Path.Join(dumpDirPath, name + '.' + SourceExt));
    }

    /// <inheritdoc/>
    public ISerializeResult Serialize()
    {
        if (!IsSerialized)
        {
            _sourcePath = CodeGenUtil.GetTempFileName(SourceExt);
            using var f = new FileStream(_sourcePath, FileMode.OpenOrCreate, FileAccess.ReadWrite);
            using var bw = new BinaryWriter(f, Encoding.Default, true);
            Compile();
            Link();
            WriteBinary(bw);
            IsSerialized = true;
        }

        return new KModuleSerializeResult(Alignment);
    }

    private string _sourcePath = string.Empty;
    private readonly Schedule.SchedModelResult _modelResult;
    private readonly Schedule.SchedModuleResult _moduleResult;
    private Schedule.SchedFunctionResult _currentFunction;
    private readonly SortedDictionary<string, Section> _sectionWriters = new(StringComparer.CurrentCulture);
    private readonly SortedDictionary<string, RdataMergeInfo> _rdataSectionMerges = new(StringComparer.CurrentCulture);
    private readonly Dictionary<string, (ulong Offset, string Name)> _symbolOffsets;
    private readonly Dictionary<Schedule.SchedFunctionResult, ulong> _entryPoints;
    private readonly Dictionary<Schedule.SchedFunctionResult, ulong> _functionTextEnd;
}<|MERGE_RESOLUTION|>--- conflicted
+++ resolved
@@ -592,28 +592,12 @@
         writer.Skip((ulong)Marshal.SizeOf<FunctionHeader>());
 
         // inputs
-<<<<<<< HEAD
         foreach (var input in function_sched.Inputs) { writer.Write(CodeGenUtil.StructToBytes<Schedule.MemoryRange>(input)); }
-        foreach (var shape in function_sched.InputShapes)
-=======
-        writer.Write(CodeGenUtil.StructToBytes(inputs));
-        foreach (var shape in input_shapes)
-        {
->>>>>>> 1af0f466
-            writeShape(shape);
-        }
+        foreach (var shape in function_sched.InputShapes) { writeShape(shape); }
 
         // outputs
-<<<<<<< HEAD
         foreach (var output in function_sched.Outputs) { writer.Write(CodeGenUtil.StructToBytes<Schedule.MemoryRange>(output)); }
-        foreach (var shape in function_sched.OutputShapes)
-=======
-        writer.Write(CodeGenUtil.StructToBytes(outputs));
-        foreach (var shape in output_shapes)
-        {
->>>>>>> 1af0f466
-            writeShape(shape);
-        }
+        foreach (var shape in function_sched.OutputShapes) { writeShape(shape); }
 
         writer.AlignPosition(8);
         var end_pos = writer.Position();
@@ -638,15 +622,7 @@
     /// <inheritdoc/>
     public void Dump(string name, string dumpDirPath)
     {
-<<<<<<< HEAD
         if (!IsSerialized) Serialize();
-=======
-        if (!_isSerialized)
-        {
-            Serialize();
-        }
-
->>>>>>> 1af0f466
         File.Copy(_sourcePath, Path.Join(dumpDirPath, name + '.' + SourceExt));
     }
 
