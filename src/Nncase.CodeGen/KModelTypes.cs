// Copyright (c) Canaan Inc. All rights reserved.
// Licensed under the Apache license. See LICENSE file in the project root for full license information.

using System;
using System.Collections;
using System.Collections.Generic;
using System.IO;
using System.Linq;
using System.Runtime.InteropServices;
using System.Text;
using Nncase.IR;
using Nncase.TIR;

namespace Nncase.CodeGen;

[StructLayout(LayoutKind.Sequential)]
public struct ModelHeader
{
    public uint Identifier;
    public uint Version;
    public uint HeaderSize;
    public uint Flags;
    public uint Alignment;
    public uint Modules;
    public uint EntryModule;
    public uint EntryFunction;
}

;

[StructLayout(LayoutKind.Sequential)]
public struct FunctionHeader
{
    public uint HeaderSize;
    public uint Size;
    public uint InputPoolSize;
    public uint OutputPoolSize;
    public uint Inputs;
    public uint Outputs;
    public uint Entrypoint;
    public uint TextSize;
}

;

[StructLayout(LayoutKind.Sequential)]
public struct ModuleHeader
{
    public ModuleType Type;
    public uint Version;
    public uint HeaderSize;
    public uint Size;
    public uint Mempools;
    public uint SharedMempools;
    public uint Sections;
    public uint Functions;
    public uint Reserved0;
}

;

[StructLayout(LayoutKind.Sequential)]
public struct MemPoolDesc
{
    public Schedule.MemoryLocation Location;
    public byte[] Reserved0 = new byte[3];
    public uint Size;
}

;

[StructLayout(LayoutKind.Sequential)]
public struct SharedMempoolDesc
{
    public uint Module;
    public uint Size;
}

;

[StructLayout(LayoutKind.Sequential)]
public struct SectionHeader
{
<<<<<<< HEAD
    [MarshalAs(UnmanagedType.ByValArray, SizeConst = (int)ModelInfo.MAX_SECTION_NAME_LENGTH)]
    public char[] Name = new char[ModelInfo.MAX_SECTION_NAME_LENGTH];
=======
    public char[] Name = new char[ModelInfo.MaxSectionNameLength];
>>>>>>> d7371ca2
    public uint Flags;
    public uint BodyStart;
    public uint BodySize;
    public uint Reserved0;
}

;

[StructLayout(LayoutKind.Sequential)]
public struct shape_header
{
    public uint Size;

    //     const uint* begin() const noexcept
    //     {
    //     return reinterpret_cast<const uint*>(reinterpret_cast<uintptr_t>(this) + sizeof(shape_header));
    // }

    // const uint* end() const noexcept
    // {
    //     return begin() + size;
    // }

    //         uint operator[](size_t index) const
    //             {
    //         assert(index<size);
    // return begin()[index];
    //     }
}<|MERGE_RESOLUTION|>--- conflicted
+++ resolved
@@ -81,12 +81,8 @@
 [StructLayout(LayoutKind.Sequential)]
 public struct SectionHeader
 {
-<<<<<<< HEAD
     [MarshalAs(UnmanagedType.ByValArray, SizeConst = (int)ModelInfo.MAX_SECTION_NAME_LENGTH)]
     public char[] Name = new char[ModelInfo.MAX_SECTION_NAME_LENGTH];
-=======
-    public char[] Name = new char[ModelInfo.MaxSectionNameLength];
->>>>>>> d7371ca2
     public uint Flags;
     public uint BodyStart;
     public uint BodySize;
