/* Copyright 2019-2021 Canaan Inc.
 *
 * Licensed under the Apache License, Version 2.0 (the "License");
 * you may not use this file except in compliance with the License.
 * You may obtain a copy of the License at
 *
 *     http://www.apache.org/licenses/LICENSE-2.0
 *
 * Unless required by applicable law or agreed to in writing, software
 * distributed under the License is distributed on an "AS IS" BASIS,
 * WITHOUT WARRANTIES OR CONDITIONS OF ANY KIND, either express or implied.
 * See the License for the specific language governing permissions and
 * limitations under the License.
 */
#pragma once
#include <lyra/lyra.hpp>
#include <string>

namespace nncase::cli
{
class compile_command
{
public:
    compile_command(lyra::cli &cli);

private:
    void run();

private:
    std::string input_filename_;
    std::string output_filename_;
    std::string input_prototxt_;
    std::string input_format_;
    std::string target_name_;
    std::string output_arrays_;
    std::string dump_dir_;
    std::string dataset_;
    std::string dataset_format_ = "image";
    std::string calibrate_method_ = "no_clip";
    std::string input_type_ = "default";
    std::string output_type_ = "float32";
    std::string quant_type_ = "uint8";
    std::string w_quant_type_ = "uint8";
    std::string input_layout_ = "NCHW";
    std::string output_layout_ = "NCHW";
<<<<<<< HEAD
    std::string image_format_ = "RGB";
    bool use_mse_quant_w_ = false;
=======
>>>>>>> 104fef6e

    std::vector<float> mean_;
    std::vector<float> std_;
    std::vector<float> input_range_;
    float letterbox_value_;
    std::vector<int32_t> input_shape_;

    bool swapRB_ = false;
    bool dump_ir_ = false;
    bool dump_asm_ = false;
    bool dump_quant_error_ = false;
    bool is_fpga_ = false;
    bool benchmark_only_ = false;
    bool preprocess_ = false;
};
}<|MERGE_RESOLUTION|>--- conflicted
+++ resolved
@@ -43,11 +43,8 @@
     std::string w_quant_type_ = "uint8";
     std::string input_layout_ = "NCHW";
     std::string output_layout_ = "NCHW";
-<<<<<<< HEAD
     std::string image_format_ = "RGB";
     bool use_mse_quant_w_ = false;
-=======
->>>>>>> 104fef6e
 
     std::vector<float> mean_;
     std::vector<float> std_;
