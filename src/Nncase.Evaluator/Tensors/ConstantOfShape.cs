﻿// Copyright (c) Canaan Inc. All rights reserved.
// Licensed under the Apache license. See LICENSE file in the project root for full license information.

using System.Linq;
using NetFabric.Hyperlinq;
using Nncase.CostModel;
using Nncase.IR;
using Nncase.IR.Tensors;
using OrtKISharp;

namespace Nncase.Evaluator.Tensors;

/// <summary>
/// Evaluator for <see cref="ConstantOfShape"/>.
/// </summary>
public class ConstantOfShapeEvaluator : IEvaluator<ConstantOfShape>, ITypeInferencer<ConstantOfShape>, ICostEvaluator<ConstantOfShape>, IMetricEvaluator<ConstantOfShape>
{
    /// <inheritdoc/>
    public IValue Visit(IEvaluateContext context, ConstantOfShape target)
    {
        var shape = context.GetArgumentValueAsArray<long>(target, ConstantOfShape.Shape);
        var value = context.GetArgumentValueAsTensor(target, ConstantOfShape.Value);
        var result = Enumerable.Repeat(value.Cast<float>()[0], shape.Aggregate(1, (i, i1) => i * (int)i1)).ToArray();
        return OrtKI.Cast(Tensor.From<float>(result, shape).ToOrtTensor(), (int)value.ElementType.ToOrtType()).ToValue();
    }

    /// <inheritdoc/>
    public IRType Visit(ITypeInferenceContext context, ConstantOfShape target)
    {
<<<<<<< HEAD
        var value = context.CheckArgumentType<IRType>(target, ConstantOfShape.Value);
        var shape = context.CheckArgumentType<IRType>(target, ConstantOfShape.Shape);

        return (value, shape) switch
        {
            (TensorType v, TensorType s) => Visit(context, target, v, s),
            (DistributedType v, DistributedType s) => Visit(context, target, v, s),
            _ => new InvalidType($"ConstantOfShape with {value} and {shape}"),
        };
=======
        var value = context.CheckArgumentType<TensorType>(target, ConstantOfShape.Value);
        var shape = (Shape)context.GetArgument(target, ConstantOfShape.Shape);
        var type = value.DType;
        return new TensorType(type, shape);
>>>>>>> 9e397722
    }

    public Cost Visit(ICostEvaluateContext context, ConstantOfShape target)
    {
<<<<<<< HEAD
        _ = context.GetArgumentType<IRType>(target, ConstantOfShape.Shape);
        var ret = context.GetReturnType<IRType>();
=======
        var ret = context.GetReturnType<TensorType>();
>>>>>>> 9e397722
        return new()
        {
            [CostFactorNames.MemoryLoad] = CostUtility.GetMemoryAccess(ret),
            [CostFactorNames.MemoryStore] = CostUtility.GetMemoryAccess(ret),
        };
    }

    public Metric Visit(IMetricEvaluateContext context, ConstantOfShape target)
    {
        var ret = context.GetReturnType<TensorType>();
        return new()
        {
            [MetricFactorNames.OffChipMemoryTraffic] = CostUtility.GetMemoryAccess(ret),
        };
    }

    private IRType Visit(ITypeInferenceContext context, ConstantOfShape target, TensorType value, TensorType shape)
    {
        var shapeExpr = context.GetArgument(target, ConstantOfShape.Shape);
        return new TensorType(value.DType, Shape.FromExpr(shapeExpr));
    }

    private IRType Visit(ITypeInferenceContext context, ConstantOfShape target, DistributedType value, DistributedType shape)
    {
        var shapeExpr = context.GetArgument(target, ConstantOfShape.Shape);
        var outShape = Shape.FromExpr(shapeExpr);
        var ndsbp = Enumerable.Repeat(SBP.B, outShape.Rank).ToArray();
        return new DistributedType(new TensorType(value.TensorType.DType, outShape), ndsbp, shape.Placement);
    }
}<|MERGE_RESOLUTION|>--- conflicted
+++ resolved
@@ -27,32 +27,15 @@
     /// <inheritdoc/>
     public IRType Visit(ITypeInferenceContext context, ConstantOfShape target)
     {
-<<<<<<< HEAD
-        var value = context.CheckArgumentType<IRType>(target, ConstantOfShape.Value);
-        var shape = context.CheckArgumentType<IRType>(target, ConstantOfShape.Shape);
-
-        return (value, shape) switch
-        {
-            (TensorType v, TensorType s) => Visit(context, target, v, s),
-            (DistributedType v, DistributedType s) => Visit(context, target, v, s),
-            _ => new InvalidType($"ConstantOfShape with {value} and {shape}"),
-        };
-=======
         var value = context.CheckArgumentType<TensorType>(target, ConstantOfShape.Value);
         var shape = (Shape)context.GetArgument(target, ConstantOfShape.Shape);
         var type = value.DType;
         return new TensorType(type, shape);
->>>>>>> 9e397722
     }
 
     public Cost Visit(ICostEvaluateContext context, ConstantOfShape target)
     {
-<<<<<<< HEAD
-        _ = context.GetArgumentType<IRType>(target, ConstantOfShape.Shape);
-        var ret = context.GetReturnType<IRType>();
-=======
         var ret = context.GetReturnType<TensorType>();
->>>>>>> 9e397722
         return new()
         {
             [CostFactorNames.MemoryLoad] = CostUtility.GetMemoryAccess(ret),
@@ -68,18 +51,4 @@
             [MetricFactorNames.OffChipMemoryTraffic] = CostUtility.GetMemoryAccess(ret),
         };
     }
-
-    private IRType Visit(ITypeInferenceContext context, ConstantOfShape target, TensorType value, TensorType shape)
-    {
-        var shapeExpr = context.GetArgument(target, ConstantOfShape.Shape);
-        return new TensorType(value.DType, Shape.FromExpr(shapeExpr));
-    }
-
-    private IRType Visit(ITypeInferenceContext context, ConstantOfShape target, DistributedType value, DistributedType shape)
-    {
-        var shapeExpr = context.GetArgument(target, ConstantOfShape.Shape);
-        var outShape = Shape.FromExpr(shapeExpr);
-        var ndsbp = Enumerable.Repeat(SBP.B, outShape.Rank).ToArray();
-        return new DistributedType(new TensorType(value.TensorType.DType, outShape), ndsbp, shape.Placement);
-    }
 }