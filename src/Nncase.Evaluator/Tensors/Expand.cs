﻿// Copyright (c) Canaan Inc. All rights reserved.
// Licensed under the Apache license. See LICENSE file in the project root for full license information.

using System;
using System.IO;
using System.Linq;
using NetFabric.Hyperlinq;
using Nncase.CostModel;
using Nncase.IR;
using Nncase.IR.Math;
using Nncase.IR.Tensors;
using OrtKISharp;
using Shape = Nncase.IR.Shape;

namespace Nncase.Evaluator.Tensors;

/// <summary>
/// Evaluator for <see cref="Expand"/>.
/// </summary>
[TypeInferGenerator]
public sealed partial class ExpandEvaluator : IEvaluator<Expand>, ITypeInferencer<Expand>, ICostEvaluator<Expand>, IMetricEvaluator<Expand>
{
    /// <inheritdoc/>
    public IValue Visit(IEvaluateContext context, Expand expand)
    {
        var input = context.GetOrtArgumentValue(expand, Expand.Input);
        var shape = context.GetInt64OrtTensorArgumentValue(expand, Expand.Shape);
        return OrtKI.Expand(input, shape).ToValue();
    }

    public Cost Visit(ICostEvaluateContext context, Expand target)
    {
        var input = context.GetArgumentType<IRType>(target, Expand.Input);
        var ret = context.GetReturnType<IRType>();

        return CostUtility.GetBroadcastCost(input, ret);
    }

    public Metric Visit(IMetricEvaluateContext context, Expand target)
    {
        var input = context.GetArgumentType<TensorType>(target, Expand.Input);
        var ret = context.GetReturnType<TensorType>();

        return new()
        {
            [MetricFactorNames.OffChipMemoryTraffic] = CostUtility.GetMemoryAccess(input) + CostUtility.GetMemoryAccess(ret),
        };
    }

    public IRType Visit(ITypeInferenceContext context, Expand target)
    {
        var input = context.CheckArgumentType<IRType>(target, Expand.Input);
        var shape = context.CheckArgumentTensorTypeOrBroadcast(target, Expand.Shape);
        return input switch
        {
            TensorType t => Visit(context, target, t, shape),
            DistributedType d => Visit(context, target, d, shape),
            _ => new InvalidType(input.GetType().ToString()),
        };
    }

    private IRType Visit(ITypeInferenceContext context, Expand target, TensorType input, TensorType shape)
    {
        var shapeExpr = context.GetArgument(target, Expand.Shape);
        var newShape = TypeInference.ExpandShape(input.Shape, Shape.FromExpr(shapeExpr));
        return input with { Shape = newShape };
    }

    private IRType Visit(ITypeInferenceContext context, Expand target, DistributedType input, TensorType shape)
    {
        var invalid = new InvalidType(input.ToString());
        var shapeExpr = Shape.FromExpr(context.GetArgument(target, Expand.Shape));
        if (input.TensorType.Shape.IsRanked && shapeExpr.IsRanked)
        {
<<<<<<< HEAD
            var newShape = constShape.Value.ToArray<int>();
            var ndsbp = new SBP[newShape.Length];

            for (int i = 0; i < ndsbp.Length; i++)
=======
            var newShape = TypeInference.ExpandShape(input.TensorType.Shape, shapeExpr);
            var ndsbp = new SBP[input.Placement.Rank];
            for (int i = 0; i < input.Placement.Rank; i++)
>>>>>>> 46b800b2
            {
                if (input.AxisPolices[i] is SBPSplit && newShape[i] != input.TensorType.Shape[i])
                {
                    return invalid;
                }

                ndsbp[i] = input.AxisPolices[i];
            }

            return new DistributedType(new TensorType(input.TensorType.DType, newShape), ndsbp, input.Placement);
        }

        return invalid;
    }
}<|MERGE_RESOLUTION|>--- conflicted
+++ resolved
@@ -72,16 +72,9 @@
         var shapeExpr = Shape.FromExpr(context.GetArgument(target, Expand.Shape));
         if (input.TensorType.Shape.IsRanked && shapeExpr.IsRanked)
         {
-<<<<<<< HEAD
-            var newShape = constShape.Value.ToArray<int>();
+            var newShape = TypeInference.ExpandShape(input.TensorType.Shape, shapeExpr);
             var ndsbp = new SBP[newShape.Length];
-
             for (int i = 0; i < ndsbp.Length; i++)
-=======
-            var newShape = TypeInference.ExpandShape(input.TensorType.Shape, shapeExpr);
-            var ndsbp = new SBP[input.Placement.Rank];
-            for (int i = 0; i < input.Placement.Rank; i++)
->>>>>>> 46b800b2
             {
                 if (input.AxisPolices[i] is SBPSplit && newShape[i] != input.TensorType.Shape[i])
                 {
