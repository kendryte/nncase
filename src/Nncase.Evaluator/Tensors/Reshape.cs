﻿// Copyright (c) Canaan Inc. All rights reserved.
// Licensed under the Apache license. See LICENSE file in the project root for full license information.

using System;
using System.Collections.Generic;
using System.Linq;
using NetFabric.Hyperlinq;
using Nncase.CostModel;
using Nncase.IR;
using Nncase.IR.Tensors;
using Nncase.Utilities;
using OrtKISharp;
using Range = Nncase.IR.Tensors.Range;
using Reshape = Nncase.IR.Tensors.Reshape;

namespace Nncase.Evaluator.Tensors;

/// <summary>
/// Evaluator for <see cref="Range"/>.
/// </summary>
public class ReshapeEvaluator : IEvaluator<Reshape>, ITypeInferencer<Reshape>, ICostEvaluator<Reshape>, IMetricEvaluator<Reshape>
{
    public static IRType VisitDistributedType(DistributedType inType, RankedShape newShape)
    {
        var invalidType = new InvalidType($"not supported reshape {inType} to {newShape}");
        var inShape = (RankedShape)inType.TensorType.Shape;
        var maxInShape = CompilerServices.GetMaxShape(inShape);
        var maxNewShape = CompilerServices.GetMaxShape(newShape);
        if (!IRUtility.TryGetShapeMapMatrix(maxInShape, maxNewShape, out var mat))
        {
            if (inType.AxisPolicies.All(x => x is SBPBroadCast))
            {
                // If all axes are broadcast, we can still reshape.
                return inType with
                {
                    TensorType = inType.TensorType with { Shape = newShape },
                    AxisPolicies = Enumerable.Repeat(SBP.B, newShape.Rank).ToArray(),
                };
            }

<<<<<<< HEAD
            var (forwardDict, backwardDict) = IRUtility.ShapeMapMatrixAsDict(mat);
            var ndsbpIn = DistributedUtility.AxisPolicesToNDSBP(inType.AxisPolicies, inType.Placement.Rank);
            var ndsbp = new SBP[ndsbpIn.Count];
            for (int meshAxis = 0; meshAxis < ndsbp.Length; meshAxis++)
            {
                var inSBP = ndsbpIn[meshAxis];
                switch (inSBP)
                {
                    case SBPSplit si:
                        {
                            var mapedOutAxes = forwardDict[si.Axes[0]];
=======
            return invalidType;
        }
>>>>>>> 7550ed5f

        var (forwardDict, backwardDict) = IRUtility.ShapeMapMatrixAsCompleteDict(mat);
        var newAxisPolicies = new SBP[newShape.Rank];

        // 1. [1024@t] -> [8@t, 128]
        foreach ((var inAxis, var newAxes) in forwardDict)
        {
            var inPolicy = inType.AxisPolicies[inAxis];
            if (inPolicy is SBPSplit split)
            {
                var newAxesOffset = newAxes[0];
                var newDims = newAxes.Select(newAxis => newShape[newAxis]).ToArray().AsReadOnlySpan();
                var newSplitAxis = newDims.FirstIndexOfNotEqual(1);
                newSplitAxis = newSplitAxis < 0 ? 0 : newSplitAxis;
                if (newDims[newSplitAxis] != inShape[inAxis]
                    && !Dimension.TryDivExactly(newDims[newSplitAxis], DistributedUtility.GetDivisor(split, inType.Placement), out _))
                {
                    return invalidType;
                }

                foreach (var newAxis in newAxes)
                {
                    newAxisPolicies[newAxis] = newAxis == (newAxesOffset + newSplitAxis) ? split : SBP.B;
                }
            }
            else
            {
                foreach (var newAxis in newAxes)
                {
                    newAxisPolicies[newAxis] = inPolicy;
                }
            }
        }

        // 2. [8@t, 128] -> [1024@t]
        foreach ((var newAxis, var inAxes) in backwardDict)
        {
            if (newAxisPolicies[newAxis] is not null)
            {
                continue; // already set
            }

            var splitAxes = from inAxis in inAxes
                            let inPolicy = inType.AxisPolicies[inAxis]
                            where inPolicy is SBPSplit
                            select (int?)inAxis;
            if (splitAxes.Count() > 1)
            {
                return invalidType; // more than one split axis, cannot reshape
            }

            var firstSplitAxis = splitAxes.FirstOrDefault();
            if (firstSplitAxis is not null)
            {
                // Either the axis is the first axis or all of the dimensions before it are 1.
                if (firstSplitAxis != inAxes[0]
                    && inAxes.TakeWhile(a => a < firstSplitAxis).Any(a => inShape[a] != 1))
                {
<<<<<<< HEAD
                    var axis = 0;
                    var axisMap = new Dictionary<int, int>();
                    if (!inShape.IsScalar)
                    {
                        for (var n = 0; n < rankedNewSymbolShape.Count; n++)
                        {
                            if (newSymbolShape[n] == inShape[axis])
                            {
                                axisMap.Add(axis++, n);
                                if (axis >= inShape.Count)
                                {
                                    break;
                                }
                            }
                        }
                    }

                    var ndsbpIn = DistributedUtility.AxisPolicesToNDSBP(inType.AxisPolicies, inType.Placement.Rank);
                    var ndsbp = new SBP[ndsbpIn.Count];
                    for (int i = 0; i < inType.Placement.Rank; i++)
                    {
                        ndsbp[i] = ndsbpIn[i] switch
                        {
                            SBPSplit { Axes: var sx } => SBPSplit.S(new[] { axisMap[sx[0]] }),
                            SBP sbp => sbp,
                        };
                    }

                    return inType with { TensorType = new TensorType(inType.TensorType.DType, newSymbolShape), AxisPolicies = DistributedUtility.NDSBPToAxisPolices(ndsbp, newSymbolShape.Rank) };
                }
                else if (inShape.Count > rankedNewSymbolShape.Count)
                {
                    var axis = 0;
                    var axisMap = new Dictionary<int, int>();
                    for (var o = 0; o < inShape.Count; o++)
                    {
                        if (axis < rankedNewSymbolShape.Count && inShape[o] == newSymbolShape[axis])
                        {
                            axisMap.Add(o, axis++);
                            if (axis >= rankedNewSymbolShape.Count)
                            {
                                break;
                            }
                        }
                    }

                    var ndsbpIn = DistributedUtility.AxisPolicesToNDSBP(inType.AxisPolicies, inType.Placement.Rank);
                    var ndsbp = new SBP[ndsbpIn.Count];
                    for (int i = 0; i < inType.Placement.Rank; i++)
                    {
                        ndsbp[i] = ndsbpIn[i] switch
                        {
                            SBPSplit { Axes: var sx } => SBPSplit.S(new[] { axisMap[sx[0]] }),
                            SBP sbp => sbp,
                        };
                    }

                    return inType with { TensorType = new TensorType(inType.TensorType.DType, newSymbolShape), AxisPolicies = DistributedUtility.NDSBPToAxisPolices(ndsbp, newSymbolShape.Rank) };
                }
            }

            // not the squeeze or unsqueeze
            if (!inType.AxisPolicies.Any(sbp => sbp is SBPSplit))
            {
                return inType with { TensorType = new TensorType(inType.TensorType.DType, newSymbolShape), AxisPolicies = Enumerable.Repeat(SBP.B, newSymbolShape.Rank).ToArray() };
=======
                    return invalidType;
                }

                newAxisPolicies[newAxis] = inType.AxisPolicies[firstSplitAxis.Value];
            }
            else
            {
                newAxisPolicies[newAxis] = SBP.B; // no split axis, use B
>>>>>>> 7550ed5f
            }
        }

        if (newAxisPolicies.Any(a => a is null))
        {
            if (inType.AxisPolicies.Select((x, i) => (x, i)).Where(x => !forwardDict.ContainsKey(x.i)).All(x => x.x is SBPBroadCast))
            {
                // If all axes that are not in the forward mapping are broadcast, we can still reshape.
                for (int i = 0; i < newAxisPolicies.Length; i++)
                {
                    if (newAxisPolicies[i] is null)
                    {
                        newAxisPolicies[i] = SBP.B;
                    }
                }
            }
            else
            {
                // If there are axes that are not in the forward mapping and they are not broadcast, we cannot reshape.
                return invalidType;
            }
        }

        return new DistributedType(inType.TensorType with { Shape = newShape }, newAxisPolicies, inType.Placement);
    }

    /// <inheritdoc/>
    public IValue Visit(IEvaluateContext context, Reshape reshape)
    {
        OrtKISharp.Tensor input;

        var inputOrg = context.GetArgumentValue(reshape, Reshape.Input).AsTensor();
        var dataType = inputOrg.ElementType;
        if (dataType is VectorType { ElemType: DataType dataTypes } vType && dataTypes != DataTypes.Float32)
        {
            var interType = new VectorType(DataTypes.Float32, vType.Lanes);
            input = Nncase.IR.F.Tensors.Cast(inputOrg, interType).Evaluate().AsTensor().ToOrtTensor();
        }
        else if (dataType is not VectorType && dataType.IsFloat() && dataType != DataTypes.Float32)
        {
            input = Nncase.IR.F.Tensors.Cast(inputOrg, DataTypes.Float32).Evaluate().AsTensor().ToOrtTensor();
        }
        else
        {
            input = context.GetOrtArgumentValue(reshape, Reshape.Input);
        }

        var shape = context.GetArgumentValueAsArray<long>(reshape, Reshape.Shape);
        if (context.CurrentCall.CheckedType is AnyType)
        {
            return Value.FromTensor(OrtKI.Reshape(input, shape, 0).ToTensor());
        }

        var tensorType = context.CurrentCall.CheckedTensorType;
        var allowzero = tensorType.Shape is RankedShape rankedShape && rankedShape.Contains(0) ? 1L : 0L;
        if (tensorType.DType is VectorType vtype)
        {
            shape = shape.Concat(vtype.Lanes.Select(i => (long)i)).ToArray();
        }

        var reshaped = OrtKI.Reshape(input, shape, allowzero);
        if (dataType is not VectorType && dataType != DataTypes.Float32)
        {
            reshaped = OrtKI.Cast(OrtKI.Reshape(input, shape, allowzero), (int)dataType.ToOrtType());
        }

        return reshaped.ToValue(dataType);
    }

    /// <inheritdoc/>
    public IRType Visit(ITypeInferenceContext context, Reshape target)
    {
        var input = context.CheckArgumentType<IRType>(target, Reshape.Input);
        return input switch
        {
            TensorType tensorType => Visit(context, target, tensorType),
            DistributedType distributedType => Visit(context, target, distributedType),
            AnyType => AnyType.Default,
            InvalidType => input,
            _ => new InvalidType($"Not Support Input Type {input.GetType().Name}"),
        };
    }

    public Cost Visit(ICostEvaluateContext context, Reshape target)
    {
        return CostUtility.GetReshapeCost();
    }

    Cost ICostEvaluator<Reshape>.Visit(ICostEvaluateContext context, Reshape target)
    {
        return new()
        {
            [CostFactorNames.CPUCycles] = 1,
        };
    }

    public Metric Visit(IMetricEvaluateContext context, Reshape target)
    {
        return Metric.Zero;
    }

    private IRType Visit(ITypeInferenceContext context, Reshape target, TensorType input)
    {
        var shape = (Shape)context.GetArgument(target, Reshape.Shape);
        var outShape = TypeInference.ReshapeShape(input.Shape, shape);
        return input with { Shape = outShape };
    }

    private IRType Visit(ITypeInferenceContext context, Reshape target, DistributedType inputType)
    {
        var outType = Visit(context, target, inputType.TensorType);
        if (outType is not TensorType outTensorType)
        {
            return outType;
        }

        var invalid = new InvalidType(inputType.ToString());
        if (outTensorType.Shape.IsUnranked)
        {
            return invalid;
        }

        return VisitDistributedType(inputType, (RankedShape)outTensorType.Shape);
    }
}<|MERGE_RESOLUTION|>--- conflicted
+++ resolved
@@ -38,22 +38,8 @@
                 };
             }
 
-<<<<<<< HEAD
-            var (forwardDict, backwardDict) = IRUtility.ShapeMapMatrixAsDict(mat);
-            var ndsbpIn = DistributedUtility.AxisPolicesToNDSBP(inType.AxisPolicies, inType.Placement.Rank);
-            var ndsbp = new SBP[ndsbpIn.Count];
-            for (int meshAxis = 0; meshAxis < ndsbp.Length; meshAxis++)
-            {
-                var inSBP = ndsbpIn[meshAxis];
-                switch (inSBP)
-                {
-                    case SBPSplit si:
-                        {
-                            var mapedOutAxes = forwardDict[si.Axes[0]];
-=======
             return invalidType;
         }
->>>>>>> 7550ed5f
 
         var (forwardDict, backwardDict) = IRUtility.ShapeMapMatrixAsCompleteDict(mat);
         var newAxisPolicies = new SBP[newShape.Rank];
@@ -112,73 +98,6 @@
                 if (firstSplitAxis != inAxes[0]
                     && inAxes.TakeWhile(a => a < firstSplitAxis).Any(a => inShape[a] != 1))
                 {
-<<<<<<< HEAD
-                    var axis = 0;
-                    var axisMap = new Dictionary<int, int>();
-                    if (!inShape.IsScalar)
-                    {
-                        for (var n = 0; n < rankedNewSymbolShape.Count; n++)
-                        {
-                            if (newSymbolShape[n] == inShape[axis])
-                            {
-                                axisMap.Add(axis++, n);
-                                if (axis >= inShape.Count)
-                                {
-                                    break;
-                                }
-                            }
-                        }
-                    }
-
-                    var ndsbpIn = DistributedUtility.AxisPolicesToNDSBP(inType.AxisPolicies, inType.Placement.Rank);
-                    var ndsbp = new SBP[ndsbpIn.Count];
-                    for (int i = 0; i < inType.Placement.Rank; i++)
-                    {
-                        ndsbp[i] = ndsbpIn[i] switch
-                        {
-                            SBPSplit { Axes: var sx } => SBPSplit.S(new[] { axisMap[sx[0]] }),
-                            SBP sbp => sbp,
-                        };
-                    }
-
-                    return inType with { TensorType = new TensorType(inType.TensorType.DType, newSymbolShape), AxisPolicies = DistributedUtility.NDSBPToAxisPolices(ndsbp, newSymbolShape.Rank) };
-                }
-                else if (inShape.Count > rankedNewSymbolShape.Count)
-                {
-                    var axis = 0;
-                    var axisMap = new Dictionary<int, int>();
-                    for (var o = 0; o < inShape.Count; o++)
-                    {
-                        if (axis < rankedNewSymbolShape.Count && inShape[o] == newSymbolShape[axis])
-                        {
-                            axisMap.Add(o, axis++);
-                            if (axis >= rankedNewSymbolShape.Count)
-                            {
-                                break;
-                            }
-                        }
-                    }
-
-                    var ndsbpIn = DistributedUtility.AxisPolicesToNDSBP(inType.AxisPolicies, inType.Placement.Rank);
-                    var ndsbp = new SBP[ndsbpIn.Count];
-                    for (int i = 0; i < inType.Placement.Rank; i++)
-                    {
-                        ndsbp[i] = ndsbpIn[i] switch
-                        {
-                            SBPSplit { Axes: var sx } => SBPSplit.S(new[] { axisMap[sx[0]] }),
-                            SBP sbp => sbp,
-                        };
-                    }
-
-                    return inType with { TensorType = new TensorType(inType.TensorType.DType, newSymbolShape), AxisPolicies = DistributedUtility.NDSBPToAxisPolices(ndsbp, newSymbolShape.Rank) };
-                }
-            }
-
-            // not the squeeze or unsqueeze
-            if (!inType.AxisPolicies.Any(sbp => sbp is SBPSplit))
-            {
-                return inType with { TensorType = new TensorType(inType.TensorType.DType, newSymbolShape), AxisPolicies = Enumerable.Repeat(SBP.B, newSymbolShape.Rank).ToArray() };
-=======
                     return invalidType;
                 }
 
@@ -187,7 +106,6 @@
             else
             {
                 newAxisPolicies[newAxis] = SBP.B; // no split axis, use B
->>>>>>> 7550ed5f
             }
         }
 
