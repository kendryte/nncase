﻿// Copyright (c) Canaan Inc. All rights reserved.
// Licensed under the Apache license. See LICENSE file in the project root for full license information.

using System;
using System.Collections.Generic;
using System.Linq;
using NetFabric.Hyperlinq;
using Nncase.CostModel;
using Nncase.IR;
using Nncase.IR.Tensors;
using Nncase.Utilities;
using OrtKISharp;
using static Nncase.Evaluator.TypeInference;
using static Nncase.IR.F.Math;
using static Nncase.IR.F.Tensors;
using Range = Nncase.IR.Tensors.Range;
using Reshape = Nncase.IR.Tensors.Reshape;

namespace Nncase.Evaluator.Tensors;

/// <summary>
/// Evaluator for <see cref="Range"/>.
/// </summary>
public class ReshapeEvaluator : IEvaluator<Reshape>, ITypeInferencer<Reshape>, ICostEvaluator<Reshape>, IMetricEvaluator<Reshape>
{
    public static IRType VisitDistributedType(DistributedType inType, Shape newSymbolShape)
    {
        IRType invalidType = new InvalidType($"not supported reshape {inType} to {newSymbolShape}");
        if (inType.TensorType.Shape.IsFixed && newSymbolShape.IsFixed)
        {
<<<<<<< HEAD
            return invalidType;
        }

        var (forwardDict, backwardDict) = IRUtility.ShapeMapMatrixAsDict(mat);
        var ndsbpIn = DistributedUtility.AxisPolicesToNDSBP(inType.AxisPolices, inType.Placement.Rank);
        var ndsbp = new SBP[ndsbpIn.Count];
        for (int meshAxis = 0; meshAxis < ndsbp.Length; meshAxis++)
        {
            var inSBP = ndsbpIn[meshAxis];
            switch (inSBP)
            {
                case SBPSplit si:
                    {
                        var mapedOutAxes = forwardDict[si.Axes[0]];
=======
            var newShape = newSymbolShape.ToValueArray();
            var inShape = inType.TensorType.Shape.ToValueArray();
            if (!IRUtility.TryGetShapeMapMatrix(inShape, newShape, out var mat))
            {
                return invalidType;
            }
>>>>>>> 46b800b2

            var (forwardDict, backwardDict) = IRUtility.ShapeMapMatrixAsDict(mat);
            var ndsbp = new SBP[inType.NdSBP.Count];
            for (int meshAxis = 0; meshAxis < inType.NdSBP.Count; meshAxis++)
            {
                var inSBP = inType.NdSBP[meshAxis];
                switch (inSBP)
                {
                    case SBPSplit si:
                        {
<<<<<<< HEAD
                            var firstValidAxis = mapedOutAxes.Where(axis => newShape[axis] > 1).First();
                            var restAxes = mapedOutAxes.Skip(mapedOutAxes.IndexOf(firstValidAxis) + 1).ToArray();
                            var restSize = restAxes.Aggregate(1, (x, i) => x * newShape[i]);
                            if (restSize < (inShape[si.Axes[0]] / inType.Placement.Hierarchy[meshAxis]))
                            {
                                ndsbp[meshAxis] = SBP.S(new[] { firstValidAxis });
=======
                            var mapedOutAxes = forwardDict[si.Axis];

                            // when input axis is splited-by-reshape, we can direct obtain the tensor which splited-by-sbp on the first maped axis.
                            if (mapedOutAxes.Count > 1)
                            {
                                var firstValidAxis = mapedOutAxes.Where(axis => newShape[axis] > 1).First();
                                var restAxes = mapedOutAxes.Skip(mapedOutAxes.IndexOf(firstValidAxis) + 1).ToArray();
                                var restSize = restAxes.Aggregate(1L, (x, i) => x * newShape[i]);
                                if (restSize < (inShape[si.Axis] / inType.Placement.Hierarchy[meshAxis]))
                                {
                                    ndsbp[meshAxis] = SBP.S(firstValidAxis);
                                }
                                else
                                {
                                    return invalidType;
                                }
>>>>>>> 46b800b2
                            }
                            else
                            {
                                // when input axis is merged-by-reshape, we can direct obtain the tensor which splited-by-sbp on the first maped axis.
                                var outAxis = mapedOutAxes.First();

                                // when the outAxis is merged dim, only support no transpose order and no pad.
                                var inAxes = backwardDict[outAxis];
                                if (inAxes.Where(inAxis => inShape[inAxis] != 1).First() == si.Axis)
                                {
                                    ndsbp[meshAxis] = SBP.S(outAxis);
                                }
                                else
                                {
                                    return invalidType;
                                }
                            }
                        }

<<<<<<< HEAD
                            // when the outAxis is merged dim, only support no transpose order and no pad.
                            var inAxes = backwardDict[outAxis];
                            if (inAxes.Where(inAxis => inShape[inAxis] != 1).First() == si.Axes[0])
                            {
                                ndsbp[meshAxis] = SBP.S(new[] { outAxis });
=======
                        break;
                    default:
                        ndsbp[meshAxis] = inSBP;
                        break;
                }
            }

            return new DistributedType(new TensorType(inType.TensorType.DType, newSymbolShape), ndsbp, inType.Placement);
        }
        else
        {
            var inShape = inType.TensorType.Shape;

            // check is unsequeeze/sequeeze
            if (Enumerable.SequenceEqual(inShape.Where(i => i != 1).ToArray(), newSymbolShape.Where(i => i != 1).ToArray()))
            {
                if (inShape.Count < newSymbolShape.Count)
                {
                    var axis = 0;
                    var axisMap = new Dictionary<int, int>();
                    if (!inShape.IsScalar)
                    {
                        for (var n = 0; n < newSymbolShape.Count; n++)
                        {
                            if (newSymbolShape[n] == inShape[axis])
                            {
                                axisMap.Add(axis++, n);
                                if (axis >= inShape.Count)
                                {
                                    break;
                                }
>>>>>>> 46b800b2
                            }
                        }
                    }

                    var ndsbp = new SBP[inType.Placement.Rank];
                    for (int i = 0; i < inType.Placement.Rank; i++)
                    {
                        ndsbp[i] = inType.NdSBP[i] switch
                        {
                            SBPSplit { Axis: int sx } => SBPSplit.S(axisMap[sx]),
                            SBP sbp => sbp,
                        };
                    }

                    return inType with { TensorType = new TensorType(inType.TensorType.DType, newSymbolShape), NdSBP = new(ndsbp) };
                }
                else if (inShape.Count > newSymbolShape.Count)
                {
                    var axis = 0;
                    var axisMap = new Dictionary<int, int>();
                    for (var o = 0; o < inShape.Count; o++)
                    {
                        if (axis < newSymbolShape.Count && inShape[o] == newSymbolShape[axis])
                        {
                            axisMap.Add(o, axis++);
                            if (axis >= newSymbolShape.Count)
                            {
                                break;
                            }
                        }
                    }

                    var ndsbp = new SBP[inType.Placement.Rank];
                    for (int i = 0; i < inType.Placement.Rank; i++)
                    {
                        ndsbp[i] = inType.NdSBP[i] switch
                        {
                            SBPSplit { Axis: int sx } => SBPSplit.S(axisMap[sx]),
                            SBP sbp => sbp,
                        };
                    }

                    return inType with { TensorType = new TensorType(inType.TensorType.DType, newSymbolShape), NdSBP = new(ndsbp) };
                }
            }

            // not the squeeze or unsqueeze
            if (!inType.NdSBP.Any(sbp => sbp is SBPSplit))
            {
                return inType with { TensorType = new TensorType(inType.TensorType.DType, newSymbolShape), NdSBP = inType.NdSBP };
            }
        }

<<<<<<< HEAD
        // TODO: type infer using nttd.
#if false
        var ndsbp = new SBP[newShape.Length];

        for (int dimAxis = 0; dimAxis < inType.AxisPolices.Count; dimAxis++)
        {
            var inSBP = inType.AxisPolices[dimAxis];
            var mapedOutAxes = forwardDict[dimAxis];
            if (mapedOutAxes.Count == 1)
            {
                var outAxis = mapedOutAxes.First();
                var inAxes = backwardDict[outAxis];
                if (inAxes.Count == 1)
                {
                    ndsbp[outAxis] = inSBP;
                }
                else
                {
                    if (inAxes.All(i => forwardDict[i].Count == 1 && forwardDict[i].First() == outAxis))
                    {
                        var splitAxes = inAxes.Where(i => inType.AxisPolices[i] is SBPSplit);
                        if (splitAxes.Any())
                        {
                            ndsbp[outAxis] = new SBPSplit(splitAxes.ToArray());
                        }
                        else
                        {
                            ndsbp[outAxis] = SBP.B;
                        }
                    }
                }
            }
            else
            {
                if (mapedOutAxes.All(o => backwardDict[o].Count == 1))
                {
                    if (inSBP is SBPSplit split)
                    {
                        // TODO: may split to other axis
                        var firstValidAxis = mapedOutAxes.Where(axis => newShape[axis] > 1).First();
                        if (newShape[firstValidAxis] % split.Axes.Select(a => inType.Placement.Hierarchy[a]).Aggregate(1, (x, y) => x * y) == 0)
                        {
                            foreach (var oa in mapedOutAxes)
                            {
                                ndsbp[oa] = oa == firstValidAxis ? inSBP : SBP.B;
                            }
                        }
                        else
                        {
                            return invalidType;
                        }
                    }
                    else
                    {
                        foreach (var oa in mapedOutAxes)
                        {
                            ndsbp[oa] = SBP.B;
                        }
                    }
                }
                else
                {
                    return invalidType;
                }
            }

            // TODO: may add other complex reshape.
        }
#endif

        return new DistributedType(new TensorType(inType.TensorType.DType, newShape), DistributedUtility.NDSBPToAxisPolices(ndsbp, newShape.Length), inType.Placement);
=======
        return invalidType;
>>>>>>> 46b800b2
    }

    /// <inheritdoc/>
    public IValue Visit(IEvaluateContext context, Reshape reshape)
    {
        var input = context.GetOrtArgumentValue(reshape, Reshape.Input);
        var shape = context.GetArgumentValueAsArray<long>(reshape, Reshape.Shape);
        if (context.CurrentCall.CheckedType is AnyType)
        {
            return Value.FromTensor(OrtKI.Reshape(input, shape, 0).ToTensor());
        }

        var tensorType = context.CurrentCall.CheckedTensorType;
        var allowzero = tensorType.Shape.Contains(0) ? 1L : 0L;
        if (tensorType.DType is VectorType vtype)
        {
            shape = shape.Concat(vtype.Lanes.Select(i => (long)i)).ToArray();
        }

        var reshaped = OrtKI.Reshape(input, shape, allowzero);

        return Value.FromTensor(reshaped.ToTensor(tensorType));
    }

    /// <inheritdoc/>
    public IRType Visit(ITypeInferenceContext context, Reshape target)
    {
        var input = context.CheckArgumentType<IRType>(target, Reshape.Input);
        return input switch
        {
            TensorType tensorType => Visit(context, target, tensorType),
            DistributedType distributedType => Visit(context, target, distributedType),
            AnyType => AnyType.Default,
            InvalidType => input,
            _ => new InvalidType($"Not Support Input Type {input.GetType().Name}"),
        };
    }

    public Cost Visit(ICostEvaluateContext context, Reshape target)
    {
        return CostUtility.GetReshapeCost();
    }

    Cost ICostEvaluator<Reshape>.Visit(ICostEvaluateContext context, Reshape target)
    {
        return new()
        {
            [CostFactorNames.CPUCycles] = 1,
        };
    }

    public Metric Visit(IMetricEvaluateContext context, Reshape target)
    {
        return Metric.Zero;
    }

    private IRType Visit(ITypeInferenceContext context, Reshape target, TensorType input)
    {
        var shape = context.GetDimensionArgument(target, Reshape.Shape);
        var shapeType = context.CheckArgumentTensorTypeOrBroadcast(target, Reshape.Shape);
        if (shapeType.Shape.IsUnranked || !shapeType.Shape[0].IsFixed)
        {
            return input with { Shape = Shape.Unranked };
        }

        var rank = (int)shapeType.Shape[0].FixedValue;
        var shapeDims = new Shape((from i in Enumerable.Range(0, rank)
                                   let dim = shape[i]
                                   select i < input.Shape.Rank ? Dimension.Select(dim, 0, input.Shape[i], dim) : dim).ToArray());
        var minus1DimCount = shapeDims.Count(x => x.IsFixed && x.FixedValue == -1);
        var outputShape = new Dimension[rank];

        if (minus1DimCount > 1)
        {
            return new InvalidType($"More than one -1 in the shape is not supported");
        }

        var minus1DimValue = FixedAndDynamicDimension.TryDivExactly(input.Shape.ProdFixedAndDynamic(), shapeDims.ProdFixedAndDynamic());
        if (!minus1DimValue.HasValue || (minus1DimValue.Value.Dynamic is null && minus1DimValue.Value.Fixed > 1))
        {
            return new InvalidType($"Cannot reshape {input.Shape} to {shapeDims}");
        }

        var minus1Dim = FixedAndDynamicDimension.Abs(minus1DimValue.Value);
        for (var i = 0; i < rank; i++)
        {
            var shapeDim = shapeDims[i];
            if (shapeDim.IsFixed)
            {
                outputShape[i] = shapeDim.FixedValue == -1 ? minus1Dim.ToDimension() : shapeDim;
            }
            else
            {
                switch (shapeDim)
                {
                    case Dimension { Value: Var }:
                        outputShape[i] = shapeDim;
                        break;
                    default:
                        outputShape[i] = Dimension.Select(shapeDim, -1L, minus1Dim.ToDimension(), shapeDim);
                        break;
                }
            }
        }

        return input with { Shape = outputShape };
    }

    private IRType Visit(ITypeInferenceContext context, Reshape target, DistributedType inputType)
    {
        var outType = Visit(context, target, inputType.TensorType);
        if (outType is not TensorType outTensorType)
        {
            return outType;
        }

        var invalid = new InvalidType(inputType.ToString());
        if (outTensorType.Shape.IsUnranked)
        {
            return invalid;
        }

        return VisitDistributedType(inputType, outTensorType.Shape);
    }
}<|MERGE_RESOLUTION|>--- conflicted
+++ resolved
@@ -28,47 +28,23 @@
         IRType invalidType = new InvalidType($"not supported reshape {inType} to {newSymbolShape}");
         if (inType.TensorType.Shape.IsFixed && newSymbolShape.IsFixed)
         {
-<<<<<<< HEAD
-            return invalidType;
-        }
-
-        var (forwardDict, backwardDict) = IRUtility.ShapeMapMatrixAsDict(mat);
-        var ndsbpIn = DistributedUtility.AxisPolicesToNDSBP(inType.AxisPolices, inType.Placement.Rank);
-        var ndsbp = new SBP[ndsbpIn.Count];
-        for (int meshAxis = 0; meshAxis < ndsbp.Length; meshAxis++)
-        {
-            var inSBP = ndsbpIn[meshAxis];
-            switch (inSBP)
-            {
-                case SBPSplit si:
-                    {
-                        var mapedOutAxes = forwardDict[si.Axes[0]];
-=======
             var newShape = newSymbolShape.ToValueArray();
             var inShape = inType.TensorType.Shape.ToValueArray();
             if (!IRUtility.TryGetShapeMapMatrix(inShape, newShape, out var mat))
             {
                 return invalidType;
             }
->>>>>>> 46b800b2
 
             var (forwardDict, backwardDict) = IRUtility.ShapeMapMatrixAsDict(mat);
-            var ndsbp = new SBP[inType.NdSBP.Count];
-            for (int meshAxis = 0; meshAxis < inType.NdSBP.Count; meshAxis++)
-            {
-                var inSBP = inType.NdSBP[meshAxis];
+            var ndsbpIn = DistributedUtility.AxisPolicesToNDSBP(inType.AxisPolices, inType.Placement.Rank);
+            var ndsbp = new SBP[ndsbpIn.Count];
+            for (int meshAxis = 0; meshAxis < ndsbp.Length; meshAxis++)
+            {
+                var inSBP = ndsbpIn[meshAxis];
                 switch (inSBP)
                 {
                     case SBPSplit si:
                         {
-<<<<<<< HEAD
-                            var firstValidAxis = mapedOutAxes.Where(axis => newShape[axis] > 1).First();
-                            var restAxes = mapedOutAxes.Skip(mapedOutAxes.IndexOf(firstValidAxis) + 1).ToArray();
-                            var restSize = restAxes.Aggregate(1, (x, i) => x * newShape[i]);
-                            if (restSize < (inShape[si.Axes[0]] / inType.Placement.Hierarchy[meshAxis]))
-                            {
-                                ndsbp[meshAxis] = SBP.S(new[] { firstValidAxis });
-=======
                             var mapedOutAxes = forwardDict[si.Axis];
 
                             // when input axis is splited-by-reshape, we can direct obtain the tensor which splited-by-sbp on the first maped axis.
@@ -85,7 +61,6 @@
                                 {
                                     return invalidType;
                                 }
->>>>>>> 46b800b2
                             }
                             else
                             {
@@ -105,13 +80,6 @@
                             }
                         }
 
-<<<<<<< HEAD
-                            // when the outAxis is merged dim, only support no transpose order and no pad.
-                            var inAxes = backwardDict[outAxis];
-                            if (inAxes.Where(inAxis => inShape[inAxis] != 1).First() == si.Axes[0])
-                            {
-                                ndsbp[meshAxis] = SBP.S(new[] { outAxis });
-=======
                         break;
                     default:
                         ndsbp[meshAxis] = inSBP;
@@ -119,7 +87,7 @@
                 }
             }
 
-            return new DistributedType(new TensorType(inType.TensorType.DType, newSymbolShape), ndsbp, inType.Placement);
+            return new DistributedType(new TensorType(inType.TensorType.DType, newSymbolShape), DistributedUtility.NDSBPToAxisPolices(ndsbp, newShape.Length), inType.Placement);
         }
         else
         {
@@ -143,7 +111,6 @@
                                 {
                                     break;
                                 }
->>>>>>> 46b800b2
                             }
                         }
                     }
@@ -197,7 +164,6 @@
             }
         }
 
-<<<<<<< HEAD
         // TODO: type infer using nttd.
 #if false
         var ndsbp = new SBP[newShape.Length];
@@ -267,11 +233,6 @@
             // TODO: may add other complex reshape.
         }
 #endif
-
-        return new DistributedType(new TensorType(inType.TensorType.DType, newShape), DistributedUtility.NDSBPToAxisPolices(ndsbp, newShape.Length), inType.Placement);
-=======
-        return invalidType;
->>>>>>> 46b800b2
     }
 
     /// <inheritdoc/>
