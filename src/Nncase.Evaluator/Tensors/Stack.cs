--- conflicted
+++ resolved
@@ -101,10 +101,6 @@
                     return new InvalidType("Axis must be zero when stack scalar");
                 }
 
-<<<<<<< HEAD
-                tensorType = tensorType with { Shape = new Shape(inputs.Count) };
-                axisPolices = new SBP[] { SBP.B };
-=======
                 tensorType = tensorType with { Shape = new RankedShape(inputs.Count) };
             }
             else if (tensorType.Shape is RankedShape inShape)
@@ -112,7 +108,6 @@
                 var outshape = inShape.ToList();
                 outshape.Insert((int)axis_v, inputs.Count);
                 tensorType = tensorType with { Shape = new RankedShape(outshape) };
->>>>>>> 9e397722
             }
             else
             {
