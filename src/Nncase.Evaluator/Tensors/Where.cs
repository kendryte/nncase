--- conflicted
+++ resolved
@@ -116,17 +116,7 @@
             return new TensorType(DataTypes.Int64, Shape.Unknown(cond.Shape.Rank));
         }
 
-<<<<<<< HEAD
-        // FIXME: remove this when ntt::where is ready
-        if (cond.DType is VectorType)
-        {
-            return new InvalidType("cond can't be vector type");
-        }
-
-        return TypeInference.BroadcastType(x.DType, cond, x, y);
-=======
         return TypeInference.WhereType(cond, x, y);
->>>>>>> 7550ed5f
     }
 
     public IRType Visit(DistributedType cond, DistributedType x, DistributedType y, Where target)
