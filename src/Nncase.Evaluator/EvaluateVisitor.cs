﻿// Copyright (c) Canaan Inc. All rights reserved.
// Licensed under the Apache license. See LICENSE file in the project root for full license information.

using System;
using System.Collections.Generic;
using System.IO;
using System.Linq;
using System.Reactive;
using DryIoc.ImTools;
using Microsoft.Extensions.DependencyInjection;
using NetFabric.Hyperlinq;
using Nncase.Diagnostics;
using Nncase.IR;
using Nncase.TIR;
using Tensorflow.Contexts;

namespace Nncase.Evaluator;

internal sealed class EvaluateVisitor : ExprVisitor<IValue, Unit>, IDisposable
{
    private readonly EvaluateContext _context;
    private readonly IReadOnlyDictionary<Var, IValue> _varsValues;
    private readonly EvaluatorDumpManager _dumpManager;
    private readonly Dictionary<Type, IEvaluator> _evaluator_cache;

    public EvaluateVisitor(IReadOnlyDictionary<Var, IValue> varsValues, Dictionary<Type, IEvaluator> evaluator_cache)
    {
        _context = new EvaluateContext(ExprMemo);
        _evaluator_cache = evaluator_cache;
        _varsValues = varsValues;
        _dumpManager = new EvaluatorDumpManager(DumpScope.Current.CreateSubDummper("Evaluate", null), expr => _context.GetValue(expr).AsTensors());
        _dumpManager.RegisterDumpCallbacks(RegisterBeforeCallback, RegisterAfterCallback);
    }

    private event Action<Expr>? BeforeCallAction;

<<<<<<< HEAD
    private event Action<Expr>? AfterCallAction;
=======
    public override IValue VisitLeaf(If @if)
    {
        bool cond = @if.Condition.Evaluate(_varsValues, _evaluator_cache).AsTensor().ToScalar<bool>();
        return (cond ? @if.Then : @if.Else).Evaluate(_varsValues, _evaluator_cache);
    }

    public override IValue VisitLeaf(Const expr)
    {
        return Value.FromConst(expr);
    }
>>>>>>> 0ca9b0ba

    public void Dispose()
    {
        _dumpManager.Dispose();
    }

    /// <inheritdoc/>
    protected override IValue VisitLeafBaseFunction(BaseFunction expr) => NoneValue.Default;

    /// <inheritdoc/>
    protected override IValue VisitLeafConst(Const expr) => Value.FromConst(expr);

    /// <inheritdoc/>
    protected override IValue VisitLeafMarker(Marker expr) => ExprMemo[expr.Target];

    /// <inheritdoc/>
    protected override IValue VisitLeafNone(None expr) => NoneValue.Default;

    /// <inheritdoc/>
    protected override IValue VisitLeafTuple(IR.Tuple expr)
    {
        var fields = expr.Fields.AsValueEnumerable().Select(x => ExprMemo[x]);
        var value = new TupleValue(fields.ToArray());
        return value;
    }

    /// <inheritdoc/>
    protected override IValue VisitLeafVar(Var expr)
    {
        if (!_varsValues.TryGetValue(expr, out var value))
        {
            throw new ArgumentException($"Must Set Input For Var {expr.Name}!");
        }

        if (expr.CheckedType is not AnyType)
        {
            if (value.Type is TensorType resultType)
            {
                if (expr.CheckedShape.IsRanked)
                {
                    if (expr.CheckedDataType != resultType.DType)
                    {
                        throw new ArgumentException($"DataType mismatch. The Var {expr.Name} Require {expr.CheckedDataType} But Give {resultType.DType}");
                    }

                    var s = expr.CheckedShape.Zip(resultType.Shape).ToArray();
                    var matchedShape = s.Aggregate(true, (b, dims) => b && (dims.First.IsUnknown || dims.Second.IsUnknown || dims.First == dims.Second));
                    if (!matchedShape)
                    {
                        throw new ArgumentException(
                            $"Shape mismatch. The Var {expr.Name} Require {expr.CheckedShape} But Give {resultType.Shape}");
                    }
                }
            }
        }

        return value;
    }

    /// <inheritdoc/>
    protected override IValue VisitCall(Call expr)
    {
        if (HasVisited(expr, out var result))
        {
            return result;
        }

        foreach (var param in expr.Arguments)
        {
            Visit(param);
        }

        _context.CurrentCall = expr;
        BeforeCallAction?.Invoke(expr);
        var value = MarkVisited(expr, VisitLeafCall(expr));
        AfterCallAction?.Invoke(expr);
        return value;
    }

    protected override IValue VisitLeafCall(Call expr)
    {
        return expr.Target switch
        {
            Op op => CompilerServices.EvaluateOp(op, _context, _evaluator_cache),
            Function func => CompilerServices.Evaluate(func.Body, CreateFunctionEvaluateArguments(func.Parameters, expr.Arguments), _evaluator_cache),
            Fusion { ModuleKind: "stackvm" } fusion => CompilerServices.Evaluate(fusion.Body, CreateFunctionEvaluateArguments(fusion.Parameters, expr.Arguments), _evaluator_cache),
            _ => throw new NotImplementedException(expr.Target.ToString()),
        };
    }

    private IReadOnlyDictionary<Var, IValue> CreateFunctionEvaluateArguments(ReadOnlySpan<Var> parameters, ReadOnlySpan<Expr> arguments)
    {
        var values = new Dictionary<Var, IValue>();
        for (int i = 0; i < parameters.Length; i++)
        {
            values.Add(parameters[i], ExprMemo[arguments[i]]);
        }

        return values;
    }

    private void RegisterBeforeCallback(string name, Action<Expr> action)
    {
        BeforeCallAction += action;
    }

    private void RegisterAfterCallback(string name, Action<Expr> action)
    {
        AfterCallAction += action;
    }
}<|MERGE_RESOLUTION|>--- conflicted
+++ resolved
@@ -34,9 +34,6 @@
 
     private event Action<Expr>? BeforeCallAction;
 
-<<<<<<< HEAD
-    private event Action<Expr>? AfterCallAction;
-=======
     public override IValue VisitLeaf(If @if)
     {
         bool cond = @if.Condition.Evaluate(_varsValues, _evaluator_cache).AsTensor().ToScalar<bool>();
@@ -47,7 +44,6 @@
     {
         return Value.FromConst(expr);
     }
->>>>>>> 0ca9b0ba
 
     public void Dispose()
     {
