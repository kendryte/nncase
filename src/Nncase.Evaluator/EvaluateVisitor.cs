--- conflicted
+++ resolved
@@ -34,7 +34,34 @@
 
     private event Action<Expr>? BeforeCallAction;
 
-<<<<<<< HEAD
+    private event Action<Expr>? AfterCallAction;
+
+    public void Dispose()
+    {
+        _dumpManager.Dispose();
+    }
+
+    protected override IValue VisitIf(If @if)
+    {
+        bool cond = Visit(@if.Condition).AsTensor().ToScalar<bool>();
+        return cond ? Visit(@if.Then) : Visit(@if.Else);
+    }
+
+    protected override IValue VisitLeafBaseFunction(BaseFunction expr) => NoneValue.Default;
+
+    /// <inheritdoc/>
+    public override IValue VisitLeaf(Call expr)
+    {
+        _context.CurrentCall = expr;
+        return expr.Target switch
+        {
+            Op op => CompilerServices.EvaluateOp(op, _context, _evaluator_cache),
+            Function func => CompilerServices.Evaluate(func.Body, func.Parameters.Zip(expr.Parameters).ToDictionary(kv => kv.First, kv => Visit(kv.Second), (IEqualityComparer<Var>)ReferenceEqualityComparer.Instance), _evaluator_cache),
+            Fusion { ModuleKind: "stackvm" } fusion => CompilerServices.Evaluate(fusion.Body, fusion.Parameters.Zip(expr.Parameters).ToDictionary(kv => kv.First, kv => Visit(kv.Second), (IEqualityComparer<Var>)ReferenceEqualityComparer.Instance), _evaluator_cache),
+            _ => throw new NotImplementedException(expr.Target.ToString()),
+        };
+    }
+
     public override IValue Visit(If @if)
     {
         if (!ExpressionMemo.TryGetValue(@if, out var result))
@@ -51,23 +78,21 @@
         bool cond = @if.Condition.Evaluate(_varsValues, _evaluator_cache).AsTensor().ToScalar<bool>();
         return (cond ? @if.Then : @if.Else).Evaluate(_varsValues, _evaluator_cache);
     }
-=======
-    private event Action<Expr>? AfterCallAction;
->>>>>>> 760826c7
 
-    public void Dispose()
+    public override IValue VisitLeaf(Const expr)
     {
-        _dumpManager.Dispose();
+        return Value.FromConst(expr);
     }
 
-    protected override IValue VisitIf(If @if)
+    public override IValue VisitLeaf(None expr)
     {
-        bool cond = Visit(@if.Condition).AsTensor().ToScalar<bool>();
-        return cond ? Visit(@if.Then) : Visit(@if.Else);
+        return Value.None;
     }
 
-    /// <inheritdoc/>
-    protected override IValue VisitLeafBaseFunction(BaseFunction expr) => NoneValue.Default;
+    public override IValue VisitLeaf(Marker expr)
+    {
+        return Visit(expr.Target);
+    }
 
     /// <inheritdoc/>
     protected override IValue VisitLeafConst(Const expr) => Value.FromConst(expr);
