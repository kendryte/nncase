--- conflicted
+++ resolved
@@ -45,12 +45,7 @@
             var dtype = expr.ValueType.DType;
             var shape = expr.ValueType.IsScalar
                 ? new long[] { }
-<<<<<<< HEAD
                 : expr.ValueType.Shape.ToList().Select(x => (long)x.FixedValue).ToArray();
-=======
-                : expr.CheckedShape.ToList().Select(x => (long)x.FixedValue).ToArray();
-            
->>>>>>> 2b4828f5
             return dtype switch
             {
                 { ElemType: ElemType.Int8, Lanes: 1 } => torch.tensor(expr.ToTensor<sbyte>(), shape, ToTorchType(dtype)),
@@ -61,19 +56,11 @@
                 // DataType.UInt16 => torch.tensor(expr.ToTensor<ushort>(), shape, ToTorchType(dtype)),
                 // DataType.UInt32 => torch.tensor(expr.ToTensor<uint>(), shape, ToTorchType(dtype)),
                 // DataType.UInt64 => torch.tensor(expr.ToTensor<ulong>(), shape, ToTorchType(dtype)),
-<<<<<<< HEAD
                 // DataType.Float16 => torch.tensor(expr.ToTensor<Float16>(), shape, ToTorchType(dtype)),
                 { ElemType: ElemType.Float32, Lanes: 1 } => torch.tensor(expr.ToTensor<float>(), shape, ToTorchType(dtype)),
                 { ElemType: ElemType.Float64, Lanes: 1 } => torch.tensor(expr.ToTensor<double>(), shape, ToTorchType(dtype)),
                 // {ElemType:ElemType.BFloat16,Lanes:1} => torch.tensor(expr.ToTensor<BFloat16>(), shape, ToTorchType(dtype)),
                 { ElemType: ElemType.Bool, Lanes: 1 } => torch.tensor(expr.ToTensor<bool>(), shape, ToTorchType(dtype)),
-=======
-                DataType.Float16 => torch.tensor(expr.HalfToFloat(), shape, ToTorchType(dtype)),
-                DataType.Float32 => torch.tensor(expr.ToTensor<float>(), shape, ToTorchType(dtype)),
-                DataType.Float64 => torch.tensor(expr.ToTensor<double>(), shape, ToTorchType(dtype)),
-                // DataType.BFloat16 => torch.tensor(expr.ToTensor<BFloat16>(), shape, ToTorchType(dtype)),
-                DataType.Bool => torch.tensor(expr.ToTensor<bool>(), shape, ToTorchType(dtype)),
->>>>>>> 2b4828f5
                 // DataType.String => torch.tensor(expr.ToTensor<>(), shape, ToTorchType(dtype)),
                 _ => throw new ArgumentOutOfRangeException("Unsupported conversion for datatype to torch.ScalarType")
             };
