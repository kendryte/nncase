--- conflicted
+++ resolved
@@ -18,11 +18,7 @@
             throw new InvalidOperationException($"Pad's rank must be 2, but get {pads.Rank}");
         }
 
-<<<<<<< HEAD
-        return OrtKI.Transpose(pads, new long[] { 1, 0 }).ToArray<long>();
-=======
         // note the pads will be int or long, need cast to long
         return OrtKI.Transpose(pads.Cast(OrtDataType.Int64), new long[] { 1, 0 }).ToArray<long>();
->>>>>>> d4b7779b
     }
 }