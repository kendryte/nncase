﻿// Copyright (c) Canaan Inc. All rights reserved.
// Licensed under the Apache license. See LICENSE file in the project root for full license information.

using System;
using System.Linq;
using System.Runtime.CompilerServices;
using DryIoc.ImTools;
using Google.OrTools.ConstraintSolver;
using NetFabric.Hyperlinq;
using Nncase.CostModel;
using Nncase.Diagnostics;
using Nncase.IR;
using Nncase.IR.Distributed;
using Nncase.IR.Math;
using Nncase.Utilities;
using OrtKISharp;
using static Nncase.IR.F.Tensors;
using MatMul = Nncase.IR.Math.MatMul;

namespace Nncase.Evaluator.Math;

/// <summary>
/// Evaluator for <see cref="MatMul"/>.
/// </summary>
public class MatMulEvaluator : IEvaluator<MatMul>, ITypeInferencer<MatMul>, ICostEvaluator<MatMul>, IMetricEvaluator<MatMul>
{
    public static IRType VisitDistributedType(DistributedType a, DistributedType b, bool packingK = false, DimInfo? dimInfo = null, bool transB = false)
    {
        if (VisitTensorType(a.TensorType, b.TensorType, packingK, dimInfo) is not TensorType outType)
        {
            return new InvalidType($"{a.TensorType} {b.TensorType} not support");
        }

        if (a.Placement != b.Placement)
        {
            return new InvalidType("placement not equal");
        }

        var aRank = a.TensorType.Shape.Rank;
        var bRank = b.TensorType.Shape.Rank;
        var oRank = outType.Shape.Rank;
        var aPad = oRank - aRank;
        var bPad = oRank - bRank;
        var (lm, lk, rk, rn) = dimInfo ?? new(aRank - 2, aRank - 1, bRank - 2, bRank - 1);
#if false
        var ndsbp = new SBP[oRank];
        if (a.Placement.Rank == 1)
        {
            // not support split on k.
            if (a.AxisPolices[lk] is SBPSplit || b.AxisPolices[rk] is SBPSplit)
            {
                return new InvalidType("not support split on k for 1d mesh.");
            }

<<<<<<< HEAD
            ndsbp[oRank - 2] = a.AxisPolices[lm];
            ndsbp[oRank - 1] = b.AxisPolices[rn];
        }
        else
        {
            if (a.AxisPolices[lk] is SBPSplit || b.AxisPolices[rk] is SBPSplit)
            {
                var (lmMeshAxis, lkMeshAxis) = (a.Placement.Rank - 2, a.Placement.Rank - 1);
                if (a.Placement.HierarchyKind == HierarchyKind.SMT)
                {
                    (lmMeshAxis, lkMeshAxis) = (a.Placement.Rank - 3, a.Placement.Rank - 2);
                }

                // TODO: support split on multi-meshes.
                if (a.AxisPolices[lm] is SBPSplit slm && a.AxisPolices[lk] is SBPSplit slk
                && b.AxisPolices[rk] is SBPSplit srk && b.AxisPolices[rn] is SBPSplit srn
                && slm.Axes.Count == 1 && slk.Axes.Count == 1 && srk.Axes.Count == 1 && srn.Axes.Count == 1
                && slm.Axes[0] == srk.Axes[0] && slk.Axes[0] == srn.Axes[0]
                && slm.Axes[0] == lmMeshAxis && slk.Axes[0] == lkMeshAxis)
                {
                    ndsbp[oRank - 2] = a.AxisPolices[lm];
                    ndsbp[oRank - 1] = b.AxisPolices[rn];
                }
                else
                {
                    return new InvalidType("only support specific split for summa.");
                }
            }
            else
            {
                ndsbp[oRank - 2] = a.AxisPolices[lm];
                ndsbp[oRank - 1] = b.AxisPolices[rn];
            }
        }

        for (int i = 0; i < ndsbp.Length - 2; i++)
        {
            var policyA = i < aPad ? null : a.AxisPolices[i - aPad];
            var policyB = i < bPad ? null : b.AxisPolices[i - bPad];
            switch (policyA, policyB)
            {
                case (null, _):
                    ndsbp[i] = policyB!;
                    break;
                case (_, null):
                    ndsbp[i] = policyA!;
                    break;
                case (SBPSplit sa, SBPSplit sb):
                    if (sa.Axes != sb.Axes)
                    {
                        return new InvalidType($"lhs rhs sbp at {i} not equal");
                    }

                    ndsbp[i] = sa;
                    break;
                case (SBPSplit sa, SBPBroadCast):
                    // invalid (S, B) if B is not broacast
                    if (b.TensorType.Shape[i - bPad] != 1)
                    {
                        return new InvalidType($"lhs rhs sbp at {i} not broadcast");
                    }

                    ndsbp[i] = sa;
                    break;
                case (SBPBroadCast, SBPSplit sb):
                    // invalid (B, S) if A is not broacast
                    if (a.TensorType.Shape[i - aPad] != 1)
                    {
                        return new InvalidType($"lhs rhs sbp at {i} not broadcast");
                    }

                    ndsbp[i] = sb;
                    break;
                case (SBPBroadCast, SBPBroadCast):
                    ndsbp[i] = SBP.B;
                    break;
                default:
                    return new InvalidType("not support binary sbp.");
            }
        }

        if (DistributedUtility.IsDistributable(ndsbp))
        {
            return new DistributedType(outType, ndsbp, a.Placement);
        }

        return new InvalidType("no valid sbp.");

#else
        var ndsbpsA = DistributedUtility.AxisPolicesToNDSBP(a.AxisPolices, a.Placement.Rank);
        var ndsbpsB = DistributedUtility.AxisPolicesToNDSBP(b.AxisPolices, b.Placement.Rank);

        var ndsbp = new SBP[ndsbpsA.Count];
        for (int i = 0; i < ndsbp.Length; i++)
        {
            var invalid = new InvalidType($"({ndsbpsA[i]}, {ndsbpsB[i]}) not support");
            switch (ndsbpsA[i], ndsbpsB[i])
            {
                case (SBPSplit sa, SBPSplit sb):
                    if (sa.Axes[0] == lk && sb.Axes[0] == rk)
                    {
                        return invalid;

                        // // split on k
                        // if (a.Placement.HierarchyKind == HierarchyKind.SMT && i == a.Placement.Rank - 1)
                        // {
                        //     // not split k on threads
                        //     return invalid;
                        // }
                        // ndsbp[i] = SBP.P(ReduceOp.Sum);
                    }
                    else if ((sa.Axes[0] == lk && sb.Axes[0] != rk) || (sa.Axes[0] != lk && sb.Axes[0] == rk) || (sa.Axes[0] == lm && sb.Axes[0] == rn))
                    {
                        // not support (k, not k), (not k, k), (m, n)
                        return invalid;
                    }
                    else
                    {
                        if ((sa.Axes[0] + aPad) == (sb.Axes[0] + bPad))
                        {
                            ndsbp[i] = SBP.S(new[] { sa.Axes[0] + aPad });
=======
        // TODO: keep summa only
        if (transB || (a.Placement.HierarchyKind == HierarchyKind.SMT && a.TensorType.DType is VectorType vt && vt.ElemType == DataTypes.Float8E4M3))
        {
            var ndsbpsA = DistributedUtility.AxisPolicesToNDSBP(a.AxisPolices, a.Placement.Rank);
            var ndsbpsB = DistributedUtility.AxisPolicesToNDSBP(b.AxisPolices, b.Placement.Rank);

            var ndsbp = new SBP[ndsbpsA.Count];
            for (int i = 0; i < ndsbp.Length; i++)
            {
                var invalid = new InvalidType($"({ndsbpsA[i]}, {ndsbpsB[i]}) not support");
                switch (ndsbpsA[i], ndsbpsB[i])
                {
                    case (SBPSplit sa, SBPSplit sb):
                        if (sa.Axes[0] == lk && sb.Axes[0] == rk)
                        {
                            return invalid;

                            // // split on k
                            // if (a.Placement.HierarchyKind == HierarchyKind.SMT && i == a.Placement.Rank - 1)
                            // {
                            //     // not split k on threads
                            //     return invalid;
                            // }
                            // ndsbp[i] = SBP.P(ReduceOp.Sum);
                        }
                        else if ((sa.Axes[0] == lk && sb.Axes[0] != rk) || (sa.Axes[0] != lk && sb.Axes[0] == rk) || (sa.Axes[0] == lm && sb.Axes[0] == rn))
                        {
                            // not support (k, not k), (not k, k), (m, n)
                            return invalid;
>>>>>>> ded837f1
                        }
                        else
                        {
                            if ((sa.Axes[0] + aPad) == (sb.Axes[0] + bPad))
                            {
                                ndsbp[i] = SBP.S(new[] { sa.Axes[0] + aPad });
                            }
                            else
                            {
                                return invalid;
                            }
                        }

                        break;
                    case (SBPSplit sa, SBPBroadCast):
                        if (sa.Axes[0] == lk)
                        {
                            return invalid;
                        }

<<<<<<< HEAD
                    break;
                case (SBPSplit sa, SBPBroadCast):
                    if (sa.Axes[0] == lk)
                    {
                        return invalid;
                    }

                    // invalid (S, B) if B is not broacast matmul
                    if (sa.Axes[0] < lm && !(bRank <= 2 || (sa.Axes[0] + aPad - bPad >= 0 && b.TensorType.Shape[sa.Axes[0] + aPad - bPad] == 1)))
                    {
                        return invalid;
                    }

                    ndsbp[i] = SBP.S(new[] { sa.Axes[0] + aPad });
                    break;
                case (SBPBroadCast, SBPSplit sb):
                    if (sb.Axes[0] == rk)
                    {
                        return invalid;
                    }

                    // invalid (B, S) if A is not broacast matmul
                    if (sb.Axes[0] < (bRank - 2) && !(aRank <= 2 || (sb.Axes[0] + bPad - aPad >= 0 && a.TensorType.Shape[sb.Axes[0] + bPad - aPad] == 1)))
                    {
=======
                        // invalid (S, B) if B is not broacast matmul
                        if (sa.Axes[0] < lm && !(bRank <= 2 || (sa.Axes[0] + aPad - bPad >= 0 && b.TensorType.Shape[sa.Axes[0] + aPad - bPad] == 1)))
                        {
                            return invalid;
                        }

                        ndsbp[i] = SBP.S(new[] { sa.Axes[0] + aPad });
                        break;
                    case (SBPBroadCast, SBPSplit sb):
                        if (sb.Axes[0] == rk)
                        {
                            return invalid;
                        }

                        // invalid (B, S) if A is not broacast matmul
                        if (sb.Axes[0] < (bRank - 2) && !(aRank <= 2 || (sb.Axes[0] + bPad - aPad >= 0 && a.TensorType.Shape[sb.Axes[0] + bPad - aPad] == 1)))
                        {
                            return invalid;
                        }

                        // bx can be lm,rn,or any broadcast axis.
                        if (sb.Axes[0] == rn)
                        {
                            ndsbp[i] = SBP.S(new[] { oRank - 1 });
                        }
                        else if (sb.Axes[0] == lm)
                        {
                            ndsbp[i] = SBP.S(new[] { oRank - 2 });
                        }
                        else
                        {
                            ndsbp[i] = SBP.S(new[] { sb.Axes[0] + bPad });
                        }

                        break;
                    case (SBPBroadCast, SBPBroadCast):
                        ndsbp[i] = SBP.B;
                        break;
                    default:
>>>>>>> ded837f1
                        return invalid;
                }
            }

<<<<<<< HEAD
                    // bx can be lm,rn,or any broadcast axis.
                    if (sb.Axes[0] == rn)
                    {
                        ndsbp[i] = SBP.S(new[] { oRank - 1 });
                    }
                    else if (sb.Axes[0] == lm)
                    {
                        ndsbp[i] = SBP.S(new[] { oRank - 2 });
                    }
                    else
                    {
                        ndsbp[i] = SBP.S(new[] { sb.Axes[0] + bPad });
=======
            var polices = DistributedUtility.NDSBPToAxisPolices(ndsbp, oRank);

            return new DistributedType(outType, polices, a.Placement);
        }
        else
        {
            var ndsbp = new SBP[oRank];
            if (a.Placement.Rank == 1)
            {
                // not support split on k.
                if (a.AxisPolices[lk] is SBPSplit || b.AxisPolices[rk] is SBPSplit)
                {
                    return new InvalidType("not support split on k for 1d mesh.");
                }

                ndsbp[oRank - 2] = a.AxisPolices[lm];
                ndsbp[oRank - 1] = b.AxisPolices[rn];
            }
            else
            {
                if (a.AxisPolices[lk] is SBPSplit || b.AxisPolices[rk] is SBPSplit)
                {
                    var (lmMeshAxis, lkMeshAxis) = (a.Placement.Rank - 2, a.Placement.Rank - 1);

                    // TODO: support split on multi-meshes.
                    if (a.AxisPolices[lm] is SBPSplit slm && a.AxisPolices[lk] is SBPSplit slk
                    && b.AxisPolices[rk] is SBPSplit srk && b.AxisPolices[rn] is SBPSplit srn
                    && slm.Axes.Count == 1 && slk.Axes.Count == 1 && srk.Axes.Count == 1 && srn.Axes.Count == 1
                    && slm.Axes[0] == srk.Axes[0] && slk.Axes[0] == srn.Axes[0]
                    && slm.Axes[0] == lmMeshAxis && slk.Axes[0] == lkMeshAxis)
                    {
                        ndsbp[oRank - 2] = a.AxisPolices[lm];
                        ndsbp[oRank - 1] = b.AxisPolices[rn];
                    }
                    else
                    {
                        return new InvalidType("only support specific split for summa.");
>>>>>>> ded837f1
                    }
                }
                else
                {
                    ndsbp[oRank - 2] = a.AxisPolices[lm];
                    ndsbp[oRank - 1] = b.AxisPolices[rn];
                }
            }

            for (int i = 0; i < ndsbp.Length - 2; i++)
            {
                var policyA = i < aPad ? null : a.AxisPolices[i - aPad];
                var policyB = i < bPad ? null : b.AxisPolices[i - bPad];
                switch (policyA, policyB)
                {
                    case (null, _):
                        ndsbp[i] = policyB!;
                        break;
                    case (_, null):
                        ndsbp[i] = policyA!;
                        break;
                    case (SBPSplit sa, SBPSplit sb):
                        if (sa.Axes != sb.Axes)
                        {
                            return new InvalidType($"lhs rhs sbp at {i} not equal");
                        }

                        ndsbp[i] = sa;
                        break;
                    case (SBPSplit sa, SBPBroadCast):
                        // invalid (S, B) if B is not broacast
                        if (b.TensorType.Shape[i - bPad] != 1)
                        {
                            return new InvalidType($"lhs rhs sbp at {i} not broadcast");
                        }

                        ndsbp[i] = sa;
                        break;
                    case (SBPBroadCast, SBPSplit sb):
                        // invalid (B, S) if A is not broacast
                        if (a.TensorType.Shape[i - aPad] != 1)
                        {
                            return new InvalidType($"lhs rhs sbp at {i} not broadcast");
                        }

                        ndsbp[i] = sb;
                        break;
                    case (SBPBroadCast, SBPBroadCast):
                        ndsbp[i] = SBP.B;
                        break;
                    default:
                        return new InvalidType("not support binary sbp.");
                }
            }

<<<<<<< HEAD
        var polices = DistributedUtility.NDSBPToAxisPolices(ndsbp, oRank);

        return new DistributedType(outType, polices, a.Placement);
#endif
=======
            if (DistributedUtility.IsDistributable(ndsbp))
            {
                return new DistributedType(outType, ndsbp, a.Placement);
            }

            return new InvalidType("no valid sbp.");
        }
>>>>>>> ded837f1
    }

    public static IRType ConvertPartialToBroadcast(DistributedType a)
    {
        var ndsbp = a.AxisPolices.Select(x => x is SBPPartial ? SBP.B : x).ToArray();
        return new DistributedType(a.TensorType, ndsbp, a.Placement);
    }

    public static IRType VisitTensorType(TensorType lhs, TensorType rhs, bool packingK = false, DimInfo? dimInfo = null)
    {
        if (lhs.Shape.IsUnranked || rhs.Shape.IsUnranked)
        {
            return new TensorType(lhs.DType, Shape.Unranked);
        }

        var (lm, lk, rk, rn) = dimInfo ?? new(lhs.Shape.Rank - 2, lhs.Shape.Rank - 1, rhs.Shape.Rank - 2, rhs.Shape.Rank - 1);
        DataType dtype = lhs.DType;
        DataType lhsDType = lhs.DType is VectorType l ? l.ElemType : lhs.DType;
        DataType rhsDType = rhs.DType is VectorType r ? r.ElemType : rhs.DType;
        if (lhsDType != rhsDType)
        {
            return new InvalidType("MatMul lhs and rhs have different DType");
        }

        if (lhs.Shape[lk] != rhs.Shape[rk] && lhs.Shape[lk].IsFixed && rhs.Shape[rk].IsFixed)
        {
            return new InvalidType("MatMul lhs and rhs have not compatiable shape");
        }

        if (lhsDType == DataTypes.Float8E4M3 || lhsDType == DataTypes.Float8E5M2 || lhsDType == DataTypes.Int8)
        {
            dtype = DataTypes.Float32;
        }

        if (lhs.DType is VectorType vl1 && rhs.DType is not VectorType)
        {
            if (vl1.Lanes.Count != 1)
            {
                return new InvalidType("Only packing m is supported when rhs is not vector type.");
            }

            dtype = vl1;
        }
        else if (lhs.DType is not VectorType && rhs.DType is VectorType vr1)
        {
            if (vr1.Lanes.Count != 1)
            {
                return new InvalidType("Only packing n is supported when lhs is not vector type.");
            }

            dtype = vr1;
        }
        else if (lhs.DType is VectorType vl && rhs.DType is VectorType vr)
        {
            // pack k or m&n
            var elemType = vl.ElemType;
            if (elemType == DataTypes.Float8E4M3 || elemType == DataTypes.Float8E5M2)
            {
                elemType = DataTypes.Float32;
            }

            if (vl.Lanes.Count == 1 && vr.Lanes.Count == 1)
            {
                dtype = packingK ? elemType : new VectorType(elemType, vl.Lanes[0], vr.Lanes[0]);
            }
            else if (vl.Lanes.Count == 1 && vr.Lanes.Count == 2)
            {
                dtype = new VectorType(elemType, vr.Lanes[1]);
            }
            else if (vl.Lanes.Count == 2 && vr.Lanes.Count == 1)
            {
                dtype = new VectorType(elemType, vl.Lanes[0]);
            }
            else if (vl.Lanes.Count == 2 && vr.Lanes.Count == 2)
            {
                // TODO: only support transpose vector B for now
                dtype = new VectorType(elemType, vl.Lanes[0], vl.Lanes[1] == vr.Lanes[0] ? vr.Lanes[1] : vr.Lanes[0]);
            }
            else
            {
                return new InvalidType("Not supported packing.");
            }
        }

        var lhsShape = lhs.Shape.Rank >= rhs.Shape.Rank ? lhs.Shape.ToArray() : Enumerable.Repeat((Dimension)1, rhs.Shape.Rank - lhs.Shape.Rank).Concat(lhs.Shape).ToArray();
        var rhsShape = lhs.Shape.Rank <= rhs.Shape.Rank ? rhs.Shape.ToArray() : Enumerable.Repeat((Dimension)1, lhs.Shape.Rank - rhs.Shape.Rank).Concat(rhs.Shape).ToArray();

        var bigShape = Enumerable.Zip(lhsShape, rhsShape).SkipLast(2).Select(t =>
            t.First.IsDynamic || t.Second.IsDynamic
                ? (Dimension)IR.F.Math.Max(t.First.Value, t.Second.Value)
                : System.Math.Max(t.First.FixedValue, t.Second.FixedValue)).ToArray();

        // batch and channel
        var front = bigShape;

        // currently the output keep the m,n.
        var end = new[] { lhs.Shape[lm], rhs.Shape[rn] };
        return new TensorType(dtype, front.Concat(end).ToArray());
    }

    public static IValue InferValue(DataType dataType, Tensor lhs, Tensor rhs)
    {
        if (dataType.IsFloat() && dataType != DataTypes.Float32)
        {
            var lhsOrt = Cast(lhs, DataTypes.Float32).Evaluate().AsTensor().ToOrtTensor();
            var rhsOrt = Cast(rhs, DataTypes.Float32).Evaluate().AsTensor().ToOrtTensor();
            var ret = OrtKI.MatMul(lhsOrt, rhsOrt).ToTensor().CastTo(dataType);
            return Value.FromTensor(ret);
        }
        else
        {
            var input = lhs.ToOrtTensor();
            var other = rhs.ToOrtTensor();
            return OrtKI.MatMul(input, other).ToValue();
        }
    }

    /// <inheritdoc/>
    public IValue Visit(IEvaluateContext context, MatMul matMul)
    {
        var dataType = context.CurrentCall.Arguments[MatMul.Lhs.Index].CheckedDataType;
        var lhs = context.GetArgumentValue(matMul, MatMul.Lhs).AsTensor();
        var rhs = context.GetArgumentValue(matMul, MatMul.Rhs).AsTensor();
        return InferValue(dataType, lhs, rhs);
    }

    /// <inheritdoc/>
    public IRType Visit(ITypeInferenceContext context, MatMul target)
    {
        var lhs = context.CheckArgumentType<IRType>(target, MatMul.Lhs);
        var rhs = context.CheckArgumentType<IRType>(target, MatMul.Rhs);
        return (lhs, rhs) switch
        {
            (DistributedType a, DistributedType b) => VisitDistributedType(a, b),
            (TensorType a, TensorType b) => VisitTensorType(a, b),
            _ => new InvalidType($"{lhs} {rhs} not support"),
        };
    }

    /// <inheritdoc/>
    public Cost Visit(ICostEvaluateContext context, MatMul target)
    {
        var lhs = context.GetArgumentType<IRType>(target, MatMul.Lhs);
        var rhs = context.GetArgumentType<IRType>(target, MatMul.Rhs);
        var outputType = context.GetReturnType<IRType>();

        uint macPerElement = 1;
        if (lhs is TensorType { Shape: Shape lhsShape })
        {
            macPerElement = lhsShape[^1].IsFixed ? (uint)lhsShape[^1].FixedValue : 1U;
        }
        else if (lhs is DistributedType distributedType)
        {
            var lhsType = DistributedUtility.GetDividedTensorType(distributedType);
            macPerElement = lhsType.Shape[^1].IsFixed ? (uint)lhsType.Shape[^1].FixedValue : 1U;
        }

        return new()
        {
            [CostFactorNames.MemoryLoad] = CostUtility.GetMemoryAccess(lhs) + CostUtility.GetMemoryAccess(rhs),
            [CostFactorNames.MemoryStore] = CostUtility.GetMemoryAccess(outputType),
            [CostFactorNames.CPUCycles] = CostUtility.GetCPUCycles(outputType, macPerElement),
        };
    }

    public Metric Visit(IMetricEvaluateContext context, MatMul target)
    {
        var lhs = context.GetArgumentType<TensorType>(target, MatMul.Lhs);
        var rhs = context.GetArgumentType<TensorType>(target, MatMul.Rhs);
        var outputType = context.GetReturnType<TensorType>();
        var k = (UInt128)lhs.Shape[^1].FixedValue;
        var m = MetricUtility.GetFLOPs(lhs) / k;
        var n = MetricUtility.GetFLOPs(rhs) / k;
        return new()
        {
            [MetricFactorNames.OffChipMemoryTraffic] = CostUtility.GetMemoryAccess(lhs) + CostUtility.GetMemoryAccess(rhs) + CostUtility.GetMemoryAccess(outputType),
            [MetricFactorNames.FLOPs] = m * n * ((2 * k) - 1),
            [MetricFactorNames.Parallel] = 4,
        };
    }

    public record DimInfo(int Lm, int Lk, int Rk, int Rn)
    {
    }
}<|MERGE_RESOLUTION|>--- conflicted
+++ resolved
@@ -42,139 +42,7 @@
         var aPad = oRank - aRank;
         var bPad = oRank - bRank;
         var (lm, lk, rk, rn) = dimInfo ?? new(aRank - 2, aRank - 1, bRank - 2, bRank - 1);
-#if false
-        var ndsbp = new SBP[oRank];
-        if (a.Placement.Rank == 1)
-        {
-            // not support split on k.
-            if (a.AxisPolices[lk] is SBPSplit || b.AxisPolices[rk] is SBPSplit)
-            {
-                return new InvalidType("not support split on k for 1d mesh.");
-            }
-
-<<<<<<< HEAD
-            ndsbp[oRank - 2] = a.AxisPolices[lm];
-            ndsbp[oRank - 1] = b.AxisPolices[rn];
-        }
-        else
-        {
-            if (a.AxisPolices[lk] is SBPSplit || b.AxisPolices[rk] is SBPSplit)
-            {
-                var (lmMeshAxis, lkMeshAxis) = (a.Placement.Rank - 2, a.Placement.Rank - 1);
-                if (a.Placement.HierarchyKind == HierarchyKind.SMT)
-                {
-                    (lmMeshAxis, lkMeshAxis) = (a.Placement.Rank - 3, a.Placement.Rank - 2);
-                }
-
-                // TODO: support split on multi-meshes.
-                if (a.AxisPolices[lm] is SBPSplit slm && a.AxisPolices[lk] is SBPSplit slk
-                && b.AxisPolices[rk] is SBPSplit srk && b.AxisPolices[rn] is SBPSplit srn
-                && slm.Axes.Count == 1 && slk.Axes.Count == 1 && srk.Axes.Count == 1 && srn.Axes.Count == 1
-                && slm.Axes[0] == srk.Axes[0] && slk.Axes[0] == srn.Axes[0]
-                && slm.Axes[0] == lmMeshAxis && slk.Axes[0] == lkMeshAxis)
-                {
-                    ndsbp[oRank - 2] = a.AxisPolices[lm];
-                    ndsbp[oRank - 1] = b.AxisPolices[rn];
-                }
-                else
-                {
-                    return new InvalidType("only support specific split for summa.");
-                }
-            }
-            else
-            {
-                ndsbp[oRank - 2] = a.AxisPolices[lm];
-                ndsbp[oRank - 1] = b.AxisPolices[rn];
-            }
-        }
-
-        for (int i = 0; i < ndsbp.Length - 2; i++)
-        {
-            var policyA = i < aPad ? null : a.AxisPolices[i - aPad];
-            var policyB = i < bPad ? null : b.AxisPolices[i - bPad];
-            switch (policyA, policyB)
-            {
-                case (null, _):
-                    ndsbp[i] = policyB!;
-                    break;
-                case (_, null):
-                    ndsbp[i] = policyA!;
-                    break;
-                case (SBPSplit sa, SBPSplit sb):
-                    if (sa.Axes != sb.Axes)
-                    {
-                        return new InvalidType($"lhs rhs sbp at {i} not equal");
-                    }
-
-                    ndsbp[i] = sa;
-                    break;
-                case (SBPSplit sa, SBPBroadCast):
-                    // invalid (S, B) if B is not broacast
-                    if (b.TensorType.Shape[i - bPad] != 1)
-                    {
-                        return new InvalidType($"lhs rhs sbp at {i} not broadcast");
-                    }
-
-                    ndsbp[i] = sa;
-                    break;
-                case (SBPBroadCast, SBPSplit sb):
-                    // invalid (B, S) if A is not broacast
-                    if (a.TensorType.Shape[i - aPad] != 1)
-                    {
-                        return new InvalidType($"lhs rhs sbp at {i} not broadcast");
-                    }
-
-                    ndsbp[i] = sb;
-                    break;
-                case (SBPBroadCast, SBPBroadCast):
-                    ndsbp[i] = SBP.B;
-                    break;
-                default:
-                    return new InvalidType("not support binary sbp.");
-            }
-        }
-
-        if (DistributedUtility.IsDistributable(ndsbp))
-        {
-            return new DistributedType(outType, ndsbp, a.Placement);
-        }
-
-        return new InvalidType("no valid sbp.");
-
-#else
-        var ndsbpsA = DistributedUtility.AxisPolicesToNDSBP(a.AxisPolices, a.Placement.Rank);
-        var ndsbpsB = DistributedUtility.AxisPolicesToNDSBP(b.AxisPolices, b.Placement.Rank);
-
-        var ndsbp = new SBP[ndsbpsA.Count];
-        for (int i = 0; i < ndsbp.Length; i++)
-        {
-            var invalid = new InvalidType($"({ndsbpsA[i]}, {ndsbpsB[i]}) not support");
-            switch (ndsbpsA[i], ndsbpsB[i])
-            {
-                case (SBPSplit sa, SBPSplit sb):
-                    if (sa.Axes[0] == lk && sb.Axes[0] == rk)
-                    {
-                        return invalid;
-
-                        // // split on k
-                        // if (a.Placement.HierarchyKind == HierarchyKind.SMT && i == a.Placement.Rank - 1)
-                        // {
-                        //     // not split k on threads
-                        //     return invalid;
-                        // }
-                        // ndsbp[i] = SBP.P(ReduceOp.Sum);
-                    }
-                    else if ((sa.Axes[0] == lk && sb.Axes[0] != rk) || (sa.Axes[0] != lk && sb.Axes[0] == rk) || (sa.Axes[0] == lm && sb.Axes[0] == rn))
-                    {
-                        // not support (k, not k), (not k, k), (m, n)
-                        return invalid;
-                    }
-                    else
-                    {
-                        if ((sa.Axes[0] + aPad) == (sb.Axes[0] + bPad))
-                        {
-                            ndsbp[i] = SBP.S(new[] { sa.Axes[0] + aPad });
-=======
+
         // TODO: keep summa only
         if (transB || (a.Placement.HierarchyKind == HierarchyKind.SMT && a.TensorType.DType is VectorType vt && vt.ElemType == DataTypes.Float8E4M3))
         {
@@ -204,7 +72,6 @@
                         {
                             // not support (k, not k), (not k, k), (m, n)
                             return invalid;
->>>>>>> ded837f1
                         }
                         else
                         {
@@ -225,32 +92,6 @@
                             return invalid;
                         }
 
-<<<<<<< HEAD
-                    break;
-                case (SBPSplit sa, SBPBroadCast):
-                    if (sa.Axes[0] == lk)
-                    {
-                        return invalid;
-                    }
-
-                    // invalid (S, B) if B is not broacast matmul
-                    if (sa.Axes[0] < lm && !(bRank <= 2 || (sa.Axes[0] + aPad - bPad >= 0 && b.TensorType.Shape[sa.Axes[0] + aPad - bPad] == 1)))
-                    {
-                        return invalid;
-                    }
-
-                    ndsbp[i] = SBP.S(new[] { sa.Axes[0] + aPad });
-                    break;
-                case (SBPBroadCast, SBPSplit sb):
-                    if (sb.Axes[0] == rk)
-                    {
-                        return invalid;
-                    }
-
-                    // invalid (B, S) if A is not broacast matmul
-                    if (sb.Axes[0] < (bRank - 2) && !(aRank <= 2 || (sb.Axes[0] + bPad - aPad >= 0 && a.TensorType.Shape[sb.Axes[0] + bPad - aPad] == 1)))
-                    {
-=======
                         // invalid (S, B) if B is not broacast matmul
                         if (sa.Axes[0] < lm && !(bRank <= 2 || (sa.Axes[0] + aPad - bPad >= 0 && b.TensorType.Shape[sa.Axes[0] + aPad - bPad] == 1)))
                         {
@@ -290,25 +131,10 @@
                         ndsbp[i] = SBP.B;
                         break;
                     default:
->>>>>>> ded837f1
                         return invalid;
                 }
             }
 
-<<<<<<< HEAD
-                    // bx can be lm,rn,or any broadcast axis.
-                    if (sb.Axes[0] == rn)
-                    {
-                        ndsbp[i] = SBP.S(new[] { oRank - 1 });
-                    }
-                    else if (sb.Axes[0] == lm)
-                    {
-                        ndsbp[i] = SBP.S(new[] { oRank - 2 });
-                    }
-                    else
-                    {
-                        ndsbp[i] = SBP.S(new[] { sb.Axes[0] + bPad });
-=======
             var polices = DistributedUtility.NDSBPToAxisPolices(ndsbp, oRank);
 
             return new DistributedType(outType, polices, a.Placement);
@@ -346,7 +172,6 @@
                     else
                     {
                         return new InvalidType("only support specific split for summa.");
->>>>>>> ded837f1
                     }
                 }
                 else
@@ -402,12 +227,6 @@
                 }
             }
 
-<<<<<<< HEAD
-        var polices = DistributedUtility.NDSBPToAxisPolices(ndsbp, oRank);
-
-        return new DistributedType(outType, polices, a.Placement);
-#endif
-=======
             if (DistributedUtility.IsDistributable(ndsbp))
             {
                 return new DistributedType(outType, ndsbp, a.Placement);
@@ -415,7 +234,6 @@
 
             return new InvalidType("no valid sbp.");
         }
->>>>>>> ded837f1
     }
 
     public static IRType ConvertPartialToBroadcast(DistributedType a)
