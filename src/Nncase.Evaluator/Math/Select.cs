--- conflicted
+++ resolved
@@ -40,21 +40,6 @@
         return TypeInference.CommonType(lhs, rhs);
     }
 
-<<<<<<< HEAD
-    /// <inheritdoc/>
-    public Cost Visit(ICostEvaluateContext context, Select target)
-    {
-        var predicateType = context.GetArgumentType<IRType>(target, Select.Predicate);
-        var trueType = context.GetArgumentType<IRType>(target, Select.TrueValue);
-        var falseType = context.GetArgumentType<IRType>(target, Select.FalseValue);
-        var outputType = context.GetReturnType<IRType>();
-
-        return new()
-        {
-            [CostFactorNames.MemoryLoad] = CostUtility.GetMemoryAccess(predicateType) + CostUtility.GetMemoryAccess(trueType) + CostUtility.GetMemoryAccess(falseType),
-            [CostFactorNames.MemoryStore] = CostUtility.GetMemoryAccess(outputType),
-            [CostFactorNames.CPUCycles] = CostUtility.GetCPUCycles(outputType, 2),
-=======
     public Cost Visit(ICostEvaluateContext context, Select target)
     {
         var condition = context.GetArgumentType<IRType>(target, Select.Predicate);
@@ -67,7 +52,6 @@
             [CostFactorNames.MemoryLoad] = CostUtility.GetMemoryAccess(condition, true_value, false_value),
             [CostFactorNames.MemoryStore] = CostUtility.GetMemoryAccess(ret),
             [CostFactorNames.CPUCycles] = CostUtility.GetCPUCycles(condition, CostUtility.GetCPUCyclesOfCompare()),
->>>>>>> 011c2f73
         };
     }
 
