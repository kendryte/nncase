--- conflicted
+++ resolved
@@ -15,11 +15,7 @@
 [PatternMatch.PatternFunctionalGenerator]
 [TypeInferGenerator]
 [EvaluatorGenerator]
-<<<<<<< HEAD
-public partial class RequireEvaluator : IEvaluator<Require>, ITypeInferencer<Require>, IOpPrinter<Require>, ICostEvaluator<Require>
-=======
-public partial class RequireEvaluator : IEvaluator<Require>, ITypeInferencer<Require>, IOpPrinter<Require>, IShapeEvaluator<Require>
->>>>>>> 92620bae
+public partial class RequireEvaluator : IEvaluator<Require>, ITypeInferencer<Require>, IOpPrinter<Require>, ICostEvaluator<Require>, IShapeEvaluator<Require>
 {
     /// <inheritdoc/>
     public string Visit(IIRPrinterContext context, Require target, bool iLmode)
@@ -44,7 +40,6 @@
         return value;
     }
 
-<<<<<<< HEAD
     public Cost? Visit(ICostEvaluateContext context, Require target)
     {
         return new()
@@ -52,8 +47,7 @@
             [CostFactorNames.CPUCycles] = 1,
         };
     }
-=======
+
     public Expr Visit(IShapeEvaluateContext context, Require target) =>
         context.GetArgumentShape(target, Require.Value);
->>>>>>> 92620bae
 }