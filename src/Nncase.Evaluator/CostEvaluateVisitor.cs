﻿// Copyright (c) Canaan Inc. All rights reserved.
// Licensed under the Apache license. See LICENSE file in the project root for full license information.

using System;
using System.Collections.Generic;
using System.Linq;
using System.Reactive;
using NetFabric.Hyperlinq;
using Nncase.CostModel;
using Nncase.IR;

namespace Nncase.Evaluator;

internal sealed class CostEvaluateVisitor : ExprVisitor<Cost, Unit>
{
    private readonly CostEvaluateContext _context;

    public CostEvaluateVisitor()
    {
        _context = new CostEvaluateContext(ExprMemo);
    }

    /// <inheritdoc/>
    protected override Cost VisitLeafBaseFunction(BaseFunction expr) => Cost.Zero;

    /// <inheritdoc/>
    protected override Cost VisitLeafConst(Const expr) => Cost.Zero;

    /// <inheritdoc/>
    protected override Cost VisitLeafMarker(Marker expr) => ExprMemo[expr.Target];

    /// <inheritdoc/>
    protected override Cost VisitLeafNone(None expr) => Cost.Zero;

    /// <inheritdoc/>
    protected override Cost VisitLeafCall(Call expr)
    {
        var argumentsCost = expr.Arguments.AsValueEnumerable().Select(x => ExprMemo[x]).Sum();
        _context.CurrentCall = expr;

<<<<<<< HEAD
        var targetCost = expr.Target switch
        {
            Op op => CompilerServices.EvaluateOpCost(op, _context),
            Function func => CompilerServices.EvaluateCost(func.Body),
            _ => throw new NotImplementedException(expr.Target.ToString()),
        };
        return argumentsCost + targetCost;
=======
    public override Cost VisitLeaf(Marker expr)
    {
        return ExpressionMemo[expr.Target] ?? Cost.Zero;
>>>>>>> 0ca9b0ba
    }

    /// <inheritdoc/>
    protected override Cost VisitLeafOp(Op expr) => Cost.Zero;

    /// <inheritdoc/>
    protected override Cost VisitLeafTuple(IR.Tuple expr)
    {
        return expr.Fields.AsValueEnumerable().Select(x => ExprMemo[x]).Sum();
    }

    /// <inheritdoc/>
    protected override Cost VisitLeafVar(Var expr) => Cost.Zero;
}<|MERGE_RESOLUTION|>--- conflicted
+++ resolved
@@ -38,7 +38,6 @@
         var argumentsCost = expr.Arguments.AsValueEnumerable().Select(x => ExprMemo[x]).Sum();
         _context.CurrentCall = expr;
 
-<<<<<<< HEAD
         var targetCost = expr.Target switch
         {
             Op op => CompilerServices.EvaluateOpCost(op, _context),
@@ -46,11 +45,11 @@
             _ => throw new NotImplementedException(expr.Target.ToString()),
         };
         return argumentsCost + targetCost;
-=======
+    }
+
     public override Cost VisitLeaf(Marker expr)
     {
         return ExpressionMemo[expr.Target] ?? Cost.Zero;
->>>>>>> 0ca9b0ba
     }
 
     /// <inheritdoc/>
