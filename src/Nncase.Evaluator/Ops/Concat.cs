using System;
using System.Linq;
using NetFabric.Hyperlinq;
using Nncase.IR.Math;
using Nncase.IR.Tensors;
using TorchSharp;

using torchF = TorchSharp.torch.nn.functional;
namespace Nncase.Evaluator.Ops
{
    public sealed partial class EvaluatorVisitor
    {
        private torch.Tensor VisitConcat(Concat cat)
        {
            var inputs = _context.GetArgumentExpr(cat, Concat.Input);
            var axis = _context.GetArgumentConst(cat, Concat.Axis).ToScalar<int>();
<<<<<<< HEAD
            var inputTensors = ((IR.Tuple)inputs).Select(x => expandDim(_context.GetArgument(x))).ToArray();
=======
            var inputTensors = (inputs as IR.Tuple).Select(x => expandDim(_context.GetTorchArgument(x))).ToArray();
>>>>>>> 2b4828f5
            return torch.cat(inputTensors, axis);
        }

        internal torch.Tensor expandDim(torch.Tensor tensor)
        {
            if (!tensor.shape.Any())
                return tensor.view(new long[] { 1 });
            return tensor;
        }
    }
}<|MERGE_RESOLUTION|>--- conflicted
+++ resolved
@@ -14,11 +14,7 @@
         {
             var inputs = _context.GetArgumentExpr(cat, Concat.Input);
             var axis = _context.GetArgumentConst(cat, Concat.Axis).ToScalar<int>();
-<<<<<<< HEAD
-            var inputTensors = ((IR.Tuple)inputs).Select(x => expandDim(_context.GetArgument(x))).ToArray();
-=======
             var inputTensors = (inputs as IR.Tuple).Select(x => expandDim(_context.GetTorchArgument(x))).ToArray();
->>>>>>> 2b4828f5
             return torch.cat(inputTensors, axis);
         }
 
