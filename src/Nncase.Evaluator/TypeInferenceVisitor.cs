--- conflicted
+++ resolved
@@ -38,9 +38,6 @@
     }
 
     /// <inheritdoc/>
-<<<<<<< HEAD
-    protected override IRType VisitLeafBlock(Block expr)
-=======
     public override IRType VisitLeaf(If expr)
     {
         Visit(expr.Condition);
@@ -53,7 +50,6 @@
 
     /// <inheritdoc/>
     public override IRType VisitLeaf(Const expr)
->>>>>>> 0ca9b0ba
     {
         for (int i = 0; i < expr.IterVars.Length; i++)
         {
