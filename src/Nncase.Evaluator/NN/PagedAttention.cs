--- conflicted
+++ resolved
@@ -330,11 +330,7 @@
                 return q;
             }
         }
-<<<<<<< HEAD
-        else if (q.Placement.Hierarchy.SequenceEqual([1]) && q.AxisPolicies.All(x => x is SBPBroadCast))
-=======
         else
->>>>>>> 7550ed5f
         {
             // seq broadcast, head broadcast or split.
             var seqAxis = target.Layout.IndexOf(AttentionDimKind.Seq);
