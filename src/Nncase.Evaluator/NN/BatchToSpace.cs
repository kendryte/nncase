﻿// Copyright (c) Canaan Inc. All rights reserved.
// Licensed under the Apache license. See LICENSE file in the project root for full license information.

using System;
using System.Collections.Generic;
using System.Diagnostics;
using System.Drawing;
using System.Linq;
using Nncase.CostModel;
using Nncase.IR;
using Nncase.IR.NN;
using Nncase.IR.Tensors;
using Nncase.Utilities;
using OrtKISharp;
using static Nncase.IR.F.Tensors;

namespace Nncase.Evaluator.NN;

/// <summary>
/// Evaluator for <see cref="BatchToSpace"/>.
/// </summary>
public class BatchToSpaceEvaluator : IEvaluator<BatchToSpace>, ITypeInferencer<BatchToSpace>, ICostEvaluator<BatchToSpace>, IMetricEvaluator<BatchToSpace>, IShapeEvaluator<BatchToSpace>
{
    /// <inheritdoc/>
    public IValue Visit(IEvaluateContext context, BatchToSpace s)
    {
        var input = context.GetArgumentValue(s, BatchToSpace.Input);

        // to nhwc
        var input0 = NCHWToNHWC(input.AsTensor()).Evaluate().AsTensor().ToOrtTensor();
        var blockShape = context.GetArgumentValueAsArray<int>(s, BatchToSpace.BlockShape);
        var crop = context.GetOrtArgumentValue(s, BatchToSpace.Crops).Cast(OrtDataType.Int32);

        var blockLen = blockShape.Length;
        var xLen = input0.Rank;
        var xShape = input0.Shape.ToInts();
        var spatial = xShape[1..(blockLen + 1)];
        var depth = xShape[(blockLen + 1)..xLen];
        var targetSpatial = ZipExec(spatial, blockShape, (x, y) => x * y);

        var ccat1 = spatial.Concat(blockShape).ToArray();
        var re1 = Tensor.From(ccat1, new[] { ccat1.Length / blockLen, blockLen });
        var interLeave = OrtKI.Transpose(re1.ToOrtTensor(), new long[] { 1, 0 }).ToArray<int>();
        var shape1 = new int[] { -1 }.Concat(interLeave).Concat(depth).ToArray();

        var g1 = BoostRange(2, (2 * blockLen) + 1, 2);
        var g2 = BoostRange(1, (2 * blockLen) + 1, 2);
        var g3 = BoostRange(0, xLen + blockLen).ToArray()[1 + (2 * blockLen)];
        var indices = g1.Append(0).Concat(g2).Append(g3);

        var perm = GetPerm(xLen, blockLen);

        var newShape = indices.Select(i => (long)shape1[i]).ToArray();
        var x2 = OrtKI.Reshape(input0, newShape, 0);
        var tr2 = OrtKI.Transpose(x2, perm);
        var shape2 = new[] { -1 }.Concat(targetSpatial).Concat(depth).Select(x => (long)x).ToArray();
        var x3 = OrtKI.Reshape(tr2, shape2, 0);

        var cropTransposed = OrtKI.Transpose(crop, new long[] { 1, 0 });
        var cropArray = cropTransposed.ToArray<int>();
        var w = (int)cropTransposed.Shape[1];
        var cropStart = cropArray[..w];
        var cropEnd = cropArray[w..(w + w)];
        var endRange = ZipExec(targetSpatial, cropEnd, (x, y) => x - y);
        var axesConst = BoostRange(1, blockLen + 1).ToArray();
        var strideConst = Enumerable.Repeat(1, axesConst.Length).ToArray();
        var result = OrtKI.Slice(x3, cropStart, endRange, axesConst, strideConst);

        // to nchw
        var transposeResult = NHWCToNCHW(result.ToTensor()).Evaluate();
        return transposeResult;
    }

    /// <inheritdoc/>
    public IRType Visit(ITypeInferenceContext context, BatchToSpace target)
    {
        var input = context.CheckArgumentType<TensorType>(target, BatchToSpace.Input);
        var blockShape = context.CheckArgumentType<TensorType>(target, BatchToSpace.BlockShape);
        var crops = context.CheckArgumentType<TensorType>(target, BatchToSpace.Crops);
        return Visit(context, target, input, blockShape, crops);
    }

    public Cost Visit(ICostEvaluateContext context, BatchToSpace target)
    {
        var inputType = context.GetArgumentType<TensorType>(target, BatchToSpace.Input);
        var returnType = context.GetReturnType<TensorType>();
        return new()
        {
            [CostFactorNames.MemoryLoad] = CostUtility.GetMemoryAccess(inputType),
            [CostFactorNames.MemoryStore] = CostUtility.GetMemoryAccess(returnType),
        };
    }

    public Metric Visit(IMetricEvaluateContext context, BatchToSpace target)
    {
        var inputType = context.GetArgumentType<TensorType>(target, BatchToSpace.Input);
        var returnType = context.GetReturnType<TensorType>();
        return new()
        {
            [MetricFactorNames.OffChipMemoryTraffic] = CostUtility.GetMemoryAccess(inputType) + CostUtility.GetMemoryAccess(returnType),
        };
    }

    public Expr Visit(IShapeEvaluateContext context, BatchToSpace target)
    {
        var inShape = context.GetArgumentShape(target, BatchToSpace.Input);
        var input = context.GetArgument(target, BatchToSpace.Input);
        if (input.CheckedShape.Rank == 4)
        {
            inShape = Stack(new IR.Tuple(inShape[0], inShape[2], inShape[3], inShape[1]), 0);
        }

        if (input.CheckedShape.Rank == 3)
        {
<<<<<<< HEAD
            inShape = Stack(new IR.Tuple(inShape[1], inShape[2], inShape[0]), 0);
=======
            inShape = Stack(new IR.Tuple(inShape[0], inShape[2], inShape[1]), 0);
>>>>>>> 2f10458b
        }

        var blockShape = context.GetArgument(target, BatchToSpace.BlockShape);
        if (!blockShape.CheckedShape.IsFixed)
        {
            throw new NotImplementedException();
        }

        var crops = context.GetArgument(target, BatchToSpace.Crops);
        var blockSize = Prod(blockShape);
        var batch = inShape[0];
        var d0 = batch / blockSize;
        var m = blockShape.CheckedShape[0].FixedValue;
        var cropSection = Enumerable.Range(0, m).Select(
            i => (inShape[i + 1] * blockShape[0]) - crops[i, 0] - crops[i, 1]).ToArray();

        var inRank = Cast(ShapeOf(inShape)[0], DataTypes.Int32);
        var remainSize = inRank - 1 - m;
        var remainShape = new If(remainSize > 0, ShapeExprUtility.Slice(inShape, 1 + m, int.MaxValue), Array.Empty<int>());

        var outShapeList = Concat(new IR.Tuple(Stack(new IR.Tuple(new[] { d0 }), 0), Stack(new IR.Tuple(cropSection), 0), remainShape), 0);

        if (input.CheckedShape.Rank == 4)
        {
            return Stack(new IR.Tuple(outShapeList[0], outShapeList[3], outShapeList[1], outShapeList[2]), 0);
        }

        if (input.CheckedShape.Rank == 3)
        {
<<<<<<< HEAD
            return Stack(new IR.Tuple(outShapeList[2], outShapeList[0], outShapeList[1]), 0);
=======
            return Stack(new IR.Tuple(outShapeList[0], outShapeList[2], outShapeList[1]), 0);
>>>>>>> 2f10458b
        }

        throw new NotImplementedException();
    }

    private static IEnumerable<int> BoostRange(int start, int end, int step = 1)
    {
        int x = start;
        do
        {
            yield return x;
            x += step;
            if ((step < 0 && x <= end) || (step > 0 && end <= x))
            {
                break;
            }
        }
        while (true);
    }

    private T[] ZipExec<T>(T[] a, T[] b, Func<T, T, T> f)
    {
        return a.Zip(b).Select(x => f(x.First, x.Second)).ToArray();
    }

    private long[] GetPerm(int xLen, int blockLen)
    {
        var perm = Enumerable.Range(0, xLen + blockLen).ToArray();
        perm[0] = blockLen;
        perm[1] = blockLen + 1;
        perm[2] = 0;
        foreach (var i in BoostRange(3, (blockLen * 2) + 1))
        {
            perm[i] = perm[i - 2] + 1;
        }

        return perm.Select(x => (long)x).ToArray();
    }

    private IRType Visit(ITypeInferenceContext context, BatchToSpace target, TensorType input, TensorType blockShape, TensorType crops)
    {
        var inShape = input.Shape.Rank == 4
            ? TypeInference.ApplyPerm(input.Shape, new[] { 0, 2, 3, 1 })
<<<<<<< HEAD
            : TypeInference.ApplyPerm(input.Shape, new[] { 1, 2, 0 });
=======
            : TypeInference.ApplyPerm(input.Shape, new[] { 0, 2, 1 });
>>>>>>> 2f10458b
        var batch = inShape[0];
        if (context.GetArgument(target, BatchToSpace.BlockShape) is TensorConst blockShapeValue &&
            context.GetArgument(target, BatchToSpace.Crops) is TensorConst cropsValue)
        {
            if (crops.Shape.Rank != 2)
            {
                return new InvalidType("BatchToSpace crops rank must be 2");
            }

            var blockShapeArr = blockShapeValue.Value.ToArray<int>();
            var blockSize = blockShapeArr.Aggregate(1, (a, b) => a * b);
            var d0 = batch / blockSize;
            Trace.Assert(blockShape.Shape[0] == crops.Shape[0]);
            var m = blockShape.Shape[0].FixedValue;
            var cropsV = cropsValue.Value.Cast<int>();
            var cropSection = Enumerable.Range(0, m).Select(
                i => (inShape[i + 1] * blockShapeArr[0]) - cropsV[i, 0] - cropsV[i, 1]);

            var remainSize = inShape.Rank - 1 - m;
            var remainShape = remainSize > 0 ? inShape.Skip(1 + m) : Array.Empty<Dimension>();
            var outShapeList = new[] { d0 }.Concat(cropSection).Concat(remainShape).ToArray();
            var outShape =
                outShapeList.Length == 4
                ? TypeInference.ApplyPerm(outShapeList, new[] { 0, 3, 1, 2 })
<<<<<<< HEAD
                : TypeInference.ApplyPerm(outShapeList, new[] { 2, 0, 1 });
=======
                : TypeInference.ApplyPerm(outShapeList, new[] { 0, 2, 1 });
>>>>>>> 2f10458b
            return input with { Shape = outShape };
        }
        else
        {
            return new TensorType(input.DType, Enumerable.Repeat(Dimension.Unknown, input.Shape.Count).ToArray());
        }
    }
}<|MERGE_RESOLUTION|>--- conflicted
+++ resolved
@@ -112,11 +112,7 @@
 
         if (input.CheckedShape.Rank == 3)
         {
-<<<<<<< HEAD
-            inShape = Stack(new IR.Tuple(inShape[1], inShape[2], inShape[0]), 0);
-=======
             inShape = Stack(new IR.Tuple(inShape[0], inShape[2], inShape[1]), 0);
->>>>>>> 2f10458b
         }
 
         var blockShape = context.GetArgument(target, BatchToSpace.BlockShape);
@@ -146,11 +142,7 @@
 
         if (input.CheckedShape.Rank == 3)
         {
-<<<<<<< HEAD
-            return Stack(new IR.Tuple(outShapeList[2], outShapeList[0], outShapeList[1]), 0);
-=======
             return Stack(new IR.Tuple(outShapeList[0], outShapeList[2], outShapeList[1]), 0);
->>>>>>> 2f10458b
         }
 
         throw new NotImplementedException();
@@ -194,11 +186,7 @@
     {
         var inShape = input.Shape.Rank == 4
             ? TypeInference.ApplyPerm(input.Shape, new[] { 0, 2, 3, 1 })
-<<<<<<< HEAD
-            : TypeInference.ApplyPerm(input.Shape, new[] { 1, 2, 0 });
-=======
             : TypeInference.ApplyPerm(input.Shape, new[] { 0, 2, 1 });
->>>>>>> 2f10458b
         var batch = inShape[0];
         if (context.GetArgument(target, BatchToSpace.BlockShape) is TensorConst blockShapeValue &&
             context.GetArgument(target, BatchToSpace.Crops) is TensorConst cropsValue)
@@ -223,11 +211,7 @@
             var outShape =
                 outShapeList.Length == 4
                 ? TypeInference.ApplyPerm(outShapeList, new[] { 0, 3, 1, 2 })
-<<<<<<< HEAD
-                : TypeInference.ApplyPerm(outShapeList, new[] { 2, 0, 1 });
-=======
                 : TypeInference.ApplyPerm(outShapeList, new[] { 0, 2, 1 });
->>>>>>> 2f10458b
             return input with { Shape = outShape };
         }
         else
