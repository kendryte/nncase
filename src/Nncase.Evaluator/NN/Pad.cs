﻿// Copyright (c) Canaan Inc. All rights reserved.
// Licensed under the Apache license. See LICENSE file in the project root for full license information.

using System;
using System.Collections.Generic;
using System.Diagnostics;
using System.Linq;
using Nncase.CostModel;
using Nncase.Diagnostics;
using Nncase.IR;
using Nncase.IR.NN;
using Nncase.Utilities;
using OrtKISharp;
using static Nncase.Evaluator.EvaluatorUtil;
using static Nncase.PatternMatch.F.Math;
using static Nncase.PatternMatch.Utility;
<<<<<<< HEAD
using static Tensorflow.Binding;
using static Nncase.IR.F.Tensors;
=======
>>>>>>> 679bfb8b

namespace Nncase.Evaluator.NN;

/// <summary>
/// Evaluator for <see cref="Pad"/>.
/// </summary>
public class PadEvaluator : IEvaluator<Pad>, ITypeInferencer<Pad>, ICostEvaluator<Pad>, IShapeEvaluator<Pad>
{
    /// <inheritdoc/>
    public IValue Visit(IEvaluateContext context, Pad pad)
    {
        var input = context.GetOrtArgumentValue(pad, Pad.Input);
        var pads = context.GetInt64OrtTensorArgumentValue(pad, Pad.Pads);
        var constValue = context.GetOrtArgumentValue(pad, Pad.Value);

        var mode = pad.PadMode switch
        {
            PadMode.Constant => "constant",
            PadMode.Reflect => "reflect",
            PadMode.Symmetric => "reflect",
            PadMode.Edge => "edge",
            _ => throw new ArgumentOutOfRangeException(nameof(pad)),
        };

        // when HasBindedMixQuantInfo is true, eval will do simulation of quant/dequant for some inputs, this is used for evaluate accumulated quant error for layers.
        if (context.CurrentCall.EnodeBestQuantConfigWithCosine != null)
        {
            var pattern = IsRangeOfMarker(IsWildcard(), IsWildcard());
            if (pattern.MatchLeaf(context.CurrentCall.Arguments.ToArray()[0]) && ((Nncase.IR.Marker)context.CurrentCall.Arguments.ToArray()[0]).MixQuantInfo?.HasBindedMixQuantInfo == true)
            {
                var quantParam = ((Nncase.IR.Marker)context.CurrentCall.Arguments.ToArray()[0]).MixQuantInfo!.QuantParameter;

                // input feature map quantParam count should be 1 since input feature map quant is by tensor.
                Trace.Assert(quantParam.Count == 1);
                var inputFloat = input.ToArray<float>();
                for (var i = 0; i < inputFloat.Length; i++)
                {
                    var inputBufQuant = (double)((inputFloat[i] / (double)quantParam[0].Scale) + quantParam[0].ZeroPoint);
                    if (!(quantParam[0].Scale == 1.0f && quantParam[0].ZeroPoint == 0))
                    {
                        inputBufQuant = System.Math.Round((double)(float)inputBufQuant);
                    }

                    var inputBufDeQuant = (float)((inputBufQuant - quantParam[0].ZeroPoint) * (double)quantParam[0].Scale);
                    inputFloat[i] = (float)inputBufDeQuant;
                }

                input = OrtKISharp.Tensor.MakeTensor(inputFloat, input.Shape);
            }
        }

        if (pad.PadMode == PadMode.Symmetric)
        {
            return SymmetricPad(input, ToOnnxPadFormat(pads), constValue).ToValue();
        }
        else
        {
            return OrtKI.Pad(input, ToOnnxPadFormat(pads), constValue, mode).ToValue();
        }
    }

    /// <inheritdoc/>
    public IRType Visit(ITypeInferenceContext context, Pad target)
    {
        var input = context.CheckArgumentType<TensorType>(target, Pad.Input);
        var paddings = context.GetArgument(target, Pad.Pads);
        var padValue = context.GetArgument(target, Pad.Value);
        return TypeInference.PadType(input, paddings, padValue);
    }

    /// <inheritdoc/>
    public Cost Visit(ICostEvaluateContext context, Pad target)
    {
        var inputType = context.GetArgumentType<TensorType>(target, Pad.Input);
        var outputType = context.GetReturnType<IRType>();

        return new()
        {
            [CostFactorNames.MemoryLoad] = CostUtility.GetMemoryAccess(inputType),
            [CostFactorNames.MemoryStore] = outputType is TensorType outT ? CostUtility.GetMemoryAccess(outT) : CostUtility.GetMemoryAccess(inputType),
        };
    }

<<<<<<< HEAD
    public Expr Visit(IShapeEvaluateContext context, Pad target)
    {
        var inShape = context.GetArgumentShape(target, Pad.Input);
        var rank = context.GetArgumentRank(target, Pad.Input);
        var pads = context.GetArgument(target, Pad.Pads);
        var front = Slice(pads, new[] {0}, new[] { 1 }, new[] {1}, new[] {1});
        var end = Slice(pads, new[] {1}, new[] { 2 }, new[] {1}, new[] {1});
        // paddings = [4, 2] -> [4, 1] + [4, 1]
        var paddings = front + end;
        // outShape = inShape + paddings
        var outShape = inShape + Reshape(paddings, rank);
        DumpScope.Current.DumpIR(outShape, "paddings");
        return outShape;
=======
    private OrtKISharp.Tensor SymmetricPad(OrtKISharp.Tensor input, long[] pads, OrtKISharp.Tensor constValue)
    {
        // Currently there isn't a symmetric padding mode in ONNX so we add a dummy row then use the reflect mode
        // and remove the dummy row with compress.Ex: 1234-> 012340-> 2101234043-> 21123443.Only do this to
        // dims with non - zero pads(if pads are constant)
        var rank = input.Rank;
        var nonZeroAxes = new List<int>();
        var incPads = new long[rank * 2];
        for (int i = 0; i < rank; i++)
        {
            if (pads[i] != 0 || pads[i + rank] != 0)
            {
                nonZeroAxes.Add(i);
                incPads[i] = 1;
                incPads[i + rank] = 1;
            }
        }

        var paddedInput = OrtKI.Pad(input, incPads, constValue, "constant");
        var output = OrtKI.Pad(paddedInput, pads, constValue, "reflect");
        foreach (var axis in nonZeroAxes)
        {
            var originLen = (int)input.Shape[axis];
            var leftPad = (int)pads[axis];
            var indices = Enumerable.Range(0, leftPad).Concat(Enumerable.Range(leftPad + 1, originLen)).Concat(Enumerable.Range(leftPad + originLen + 2, (int)pads[axis + rank])).ToArray();
            output = OrtKI.Gather(output, indices, axis);
        }

        return output;
>>>>>>> 679bfb8b
    }
}<|MERGE_RESOLUTION|>--- conflicted
+++ resolved
@@ -14,12 +14,7 @@
 using static Nncase.Evaluator.EvaluatorUtil;
 using static Nncase.PatternMatch.F.Math;
 using static Nncase.PatternMatch.Utility;
-<<<<<<< HEAD
-using static Tensorflow.Binding;
 using static Nncase.IR.F.Tensors;
-=======
->>>>>>> 679bfb8b
-
 namespace Nncase.Evaluator.NN;
 
 /// <summary>
@@ -102,21 +97,6 @@
         };
     }
 
-<<<<<<< HEAD
-    public Expr Visit(IShapeEvaluateContext context, Pad target)
-    {
-        var inShape = context.GetArgumentShape(target, Pad.Input);
-        var rank = context.GetArgumentRank(target, Pad.Input);
-        var pads = context.GetArgument(target, Pad.Pads);
-        var front = Slice(pads, new[] {0}, new[] { 1 }, new[] {1}, new[] {1});
-        var end = Slice(pads, new[] {1}, new[] { 2 }, new[] {1}, new[] {1});
-        // paddings = [4, 2] -> [4, 1] + [4, 1]
-        var paddings = front + end;
-        // outShape = inShape + paddings
-        var outShape = inShape + Reshape(paddings, rank);
-        DumpScope.Current.DumpIR(outShape, "paddings");
-        return outShape;
-=======
     private OrtKISharp.Tensor SymmetricPad(OrtKISharp.Tensor input, long[] pads, OrtKISharp.Tensor constValue)
     {
         // Currently there isn't a symmetric padding mode in ONNX so we add a dummy row then use the reflect mode
@@ -146,6 +126,20 @@
         }
 
         return output;
->>>>>>> 679bfb8b
+    }
+
+    public Expr Visit(IShapeEvaluateContext context, Pad target)
+    {
+        var inShape = context.GetArgumentShape(target, Pad.Input);
+        var rank = context.GetArgumentRank(target, Pad.Input);
+        var pads = context.GetArgument(target, Pad.Pads);
+        var front = Slice(pads, new[] {0}, new[] { 1 }, new[] {1}, new[] {1});
+        var end = Slice(pads, new[] {1}, new[] { 2 }, new[] {1}, new[] {1});
+        // paddings = [4, 2] -> [4, 1] + [4, 1]
+        var paddings = front + end;
+        // outShape = inShape + paddings
+        var outShape = inShape + Reshape(paddings, rank);
+        DumpScope.Current.DumpIR(outShape, "paddings");
+        return outShape;
     }
 }