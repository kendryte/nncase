--- conflicted
+++ resolved
@@ -146,11 +146,7 @@
         {
             for (var i = 0; i < input.AxisPolicies.Count; i++)
             {
-<<<<<<< HEAD
-                if (input.AxisPolicies[i] is SBPSplit)
-=======
                 if (input.AxisPolicies[i] is SBPSplit && (!paddings[i].IsFixed || paddings[i].Sum().FixedValue != 0))
->>>>>>> 847b4006
                 {
                     return new InvalidType("dynamic pad not support split on axes for now.");
                 }
