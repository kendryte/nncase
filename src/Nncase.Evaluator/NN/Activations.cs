// Copyright (c) Canaan Inc. All rights reserved.
// Licensed under the Apache license. See LICENSE file in the project root for full license information.

using Nncase.IR;
using Nncase.IR.NN;
using torchF = TorchSharp.torch.nn.functional;

namespace Nncase.Evaluator.NN;

/// <summary>
/// Evaluator for <see cref="Celu"/>.
/// </summary>
public partial class CeluEvaluator : IEvaluator<Celu>, ITypeInferencer<Celu>
{
<<<<<<< HEAD
    private Const Visit(TorchSharp.torch.Tensor input, int alpha)
    {
        return input.celu().ToConst();
=======
    /// <inheritdoc/>
    public IValue Visit(IEvaluateContext context, Celu celu)
    {
        var input = context.GetTorchArgumentValue(celu, Celu.Input);
        return input.celu().ToValue();
>>>>>>> 1af0f466
    }

    private IRType Visit(TensorType input)
    {
        return input;
    }
}

/// <summary>
/// Evaluator for <see cref="Elu"/>.
/// </summary>
public class EluEvaluator : IEvaluator<Elu>, ITypeInferencer<Elu>
{
    /// <inheritdoc/>
    public IValue Visit(IEvaluateContext context, Elu elu)
    {
        var input = context.GetTorchArgumentValue(elu, Elu.Input);
        var alpha = context.GetArgumentValueAsScalar<double>(elu, Elu.Alpha);
        return torchF.elu(input, alpha).ToValue();
    }

    /// <inheritdoc/>
    public IRType Visit(ITypeInferenceContext context, Elu target)
    {
        var input = context.CheckArgumentType<TensorType>(target, Elu.Input);
        return Visit(input);
    }

    private IRType Visit(TensorType input)
    {
        return input;
    }
}

/// <summary>
/// Evaluator for <see cref="Elu"/>.
/// </summary>
public class HardSwishEvaluator : IEvaluator<HardSwish>, ITypeInferencer<HardSwish>
{
    /// <inheritdoc/>
    public IValue Visit(IEvaluateContext context, HardSwish hardSwish)
    {
        var input = context.GetTorchArgumentValue(hardSwish, HardSwish.Input);
        return input.hardswish().ToValue();
    }

    /// <inheritdoc/>
    public IRType Visit(ITypeInferenceContext context, HardSwish target)
    {
        var input = context.CheckArgumentType<TensorType>(target, HardSwish.Input);
        return Visit(input);
    }

    private IRType Visit(TensorType input)
    {
        return input;
    }
}

/// <summary>
/// Evaluator for <see cref="LeakyRelu"/>.
/// </summary>
public class LeakyReluEvaluator : IEvaluator<LeakyRelu>, ITypeInferencer<LeakyRelu>
{
    /// <inheritdoc/>
    public IValue Visit(IEvaluateContext context, LeakyRelu leakyRelu)
    {
        var input = context.GetTorchArgumentValue(leakyRelu, LeakyRelu.Input);
        return input.leaky_relu(0.01).ToValue();
    }

    /// <inheritdoc/>
    public IRType Visit(ITypeInferenceContext context, LeakyRelu target)
    {
        var input = context.CheckArgumentType<TensorType>(target, LeakyRelu.Input);
        return Visit(input);
    }

    private IRType Visit(TensorType input)
    {
        return input;
    }
}

/// <summary>
/// Evaluator for <see cref="Relu"/>.
/// </summary>
public class ReluEvaluator : IEvaluator<Relu>, ITypeInferencer<Relu>
{
    /// <inheritdoc/>
    public IValue Visit(IEvaluateContext context, Relu relu)
    {
        var input = context.GetTorchArgumentValue(relu, Relu.Input);
        return input.relu().ToValue();
    }

    /// <inheritdoc/>
    public IRType Visit(ITypeInferenceContext context, Relu target)
    {
        var input = context.CheckArgumentType<TensorType>(target, Relu.Input);
        return Visit(input);
    }

    private IRType Visit(TensorType input)
    {
        return input;
    }
}

/// <summary>
/// Evaluator for <see cref="Selu"/>.
/// </summary>
public class SeluEvaluator : IEvaluator<Selu>, ITypeInferencer<Selu>
{
    /// <inheritdoc/>
    public IValue Visit(IEvaluateContext context, Selu selu)
    {
        var input = context.GetTorchArgumentValue(selu, Selu.Input);
        return input.selu().ToValue();
    }

    /// <inheritdoc/>
    public IRType Visit(ITypeInferenceContext context, Selu target)
    {
        var input = context.CheckArgumentType<TensorType>(target, Selu.Input);
        return Visit(input);
    }

    private IRType Visit(TensorType input)
    {
        return input;
    }
}

/// <summary>
/// Evaluator for <see cref="Sigmoid"/>.
/// </summary>
public class SigmoidEvaluator : IEvaluator<Sigmoid>, ITypeInferencer<Sigmoid>
{
    /// <inheritdoc/>
    public IValue Visit(IEvaluateContext context, Sigmoid sigmoid)
    {
        var input = context.GetTorchArgumentValue(sigmoid, Sigmoid.Input);
        return input.sigmoid().ToValue();
    }

    /// <inheritdoc/>
    public IRType Visit(ITypeInferenceContext context, Sigmoid target)
    {
        var input = context.CheckArgumentType<TensorType>(target, Sigmoid.Input);
        return Visit(input);
    }

    private IRType Visit(TensorType input)
    {
        return input;
    }
}<|MERGE_RESOLUTION|>--- conflicted
+++ resolved
@@ -12,17 +12,9 @@
 /// </summary>
 public partial class CeluEvaluator : IEvaluator<Celu>, ITypeInferencer<Celu>
 {
-<<<<<<< HEAD
     private Const Visit(TorchSharp.torch.Tensor input, int alpha)
     {
         return input.celu().ToConst();
-=======
-    /// <inheritdoc/>
-    public IValue Visit(IEvaluateContext context, Celu celu)
-    {
-        var input = context.GetTorchArgumentValue(celu, Celu.Input);
-        return input.celu().ToValue();
->>>>>>> 1af0f466
     }
 
     private IRType Visit(TensorType input)
