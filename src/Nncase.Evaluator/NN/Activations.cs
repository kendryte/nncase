﻿// Copyright (c) Canaan Inc. All rights reserved.
// Licensed under the Apache license. See LICENSE file in the project root for full license information.

using Nncase.CostModel;
using Nncase.IR;
using Nncase.IR.NN;
using OrtKISharp;

namespace Nncase.Evaluator.NN;

/// <summary>
/// Evaluator for <see cref="Celu"/>.
/// </summary>
[EvaluatorGenerator]
[TypeInferGenerator]
public partial class CeluEvaluator : IEvaluator<Celu>, ITypeInferencer<Celu>, ICostEvaluator<Celu>
{
    /// <inheritdoc/>
    public Cost Visit(ICostEvaluateContext context, Celu target)
    {
        var outputType = context.GetReturnType<TensorType>();
        return new()
        {
            [CostFactorNames.MemoryLoad] = CostUtility.GetMemoryAccess(outputType),
            [CostFactorNames.CPUCycles] = CostUtility.GetCPUCycles(outputType),
            [CostFactorNames.MemoryStore] = CostUtility.GetMemoryAccess(outputType),
        };
    }

    public IValue Visit(IEvaluateContext context, Celu target)
    {
        var input = context.GetOrtArgumentValue(target, Celu.Input);
        var alpha = context.GetArgumentValueAsScalar<float>(target, Celu.Alpha);
        return Visit(input, alpha);
    }

    private IValue Visit(OrtKISharp.Tensor input, float alpha)
    {
        return OrtKI.Celu(input, alpha).ToValue();
    }

    private TensorType Visit(TensorType input)
    {
        return input;
    }
}

/// <summary>
/// Evaluator for <see cref="Elu"/>.
/// </summary>
[EvaluatorGenerator]
[TypeInferGenerator]
public partial class EluEvaluator : IEvaluator<Elu>, ITypeInferencer<Elu>, ICostEvaluator<Elu>
{
    /// <inheritdoc/>
    public Cost Visit(ICostEvaluateContext context, Elu target)
    {
        var outputType = context.GetReturnType<TensorType>();
        return new()
        {
            [CostFactorNames.MemoryLoad] = CostUtility.GetMemoryAccess(outputType),
            [CostFactorNames.CPUCycles] = CostUtility.GetCPUCycles(outputType),
            [CostFactorNames.MemoryStore] = CostUtility.GetMemoryAccess(outputType),
        };
    }

    private IValue Visit(OrtKISharp.Tensor input, float alpha)
    {
        return OrtKI.Elu(input, alpha).ToValue();
    }

    private IRType Visit(TensorType input)
    {
        return input;
    }
}

/// <summary>
/// Evaluator for <see cref="Elu"/>.
/// </summary>
public class HardSwishEvaluator : IEvaluator<HardSwish>, ITypeInferencer<HardSwish>, ICostEvaluator<HardSwish>
{
    /// <inheritdoc/>
    public IValue Visit(IEvaluateContext context, HardSwish hardSwish)
    {
        // onnxruntime no hardswish impl
        var input = context.GetOrtArgumentValue(hardSwish, HardSwish.Input);
        return (input * OrtKI.HardSigmoid(input, 1 / 6f, 0.5f)).ToValue();
    }

    /// <inheritdoc/>
    public IRType Visit(ITypeInferenceContext context, HardSwish target)
    {
        var input = context.CheckArgumentType<TensorType>(target, HardSwish.Input);
        return Visit(input);
    }

    /// <inheritdoc/>
    public Cost Visit(ICostEvaluateContext context, HardSwish target)
    {
        var outputType = context.GetReturnType<TensorType>();
        return new()
        {
            [CostFactorNames.MemoryLoad] = CostUtility.GetMemoryAccess(outputType),
            [CostFactorNames.CPUCycles] = CostUtility.GetCPUCycles(outputType),
            [CostFactorNames.MemoryStore] = CostUtility.GetMemoryAccess(outputType),
        };
    }

    private IRType Visit(TensorType input)
    {
        return input;
    }
}

/// <summary>
/// Evaluator for <see cref="LeakyRelu"/>.
/// </summary>
public class LeakyReluEvaluator : IEvaluator<LeakyRelu>, ITypeInferencer<LeakyRelu>, ICostEvaluator<LeakyRelu>
{
    /// <inheritdoc/>
    public IValue Visit(IEvaluateContext context, LeakyRelu leakyRelu)
    {
        var input = context.GetOrtArgumentValue(leakyRelu, LeakyRelu.Input);
        var alpha = context.GetArgumentValueAsScalar<float>(leakyRelu, LeakyRelu.Alpha);
        return OrtKI.LeakyRelu(input, alpha).ToValue();
    }

    /// <inheritdoc/>
    public IRType Visit(ITypeInferenceContext context, LeakyRelu target)
    {
        var input = context.CheckArgumentType<TensorType>(target, LeakyRelu.Input);
        return Visit(input);
    }

    public Cost Visit(ICostEvaluateContext context, LeakyRelu target)
    {
        var outputType = context.GetReturnType<TensorType>();
        return new()
        {
            [CostFactorNames.MemoryLoad] = CostUtility.GetMemoryAccess(outputType),
            [CostFactorNames.CPUCycles] = CostUtility.GetCPUCycles(outputType),
            [CostFactorNames.MemoryStore] = CostUtility.GetMemoryAccess(outputType),
        };
    }

    private IRType Visit(TensorType input)
    {
        return input;
    }
}

/// <summary>
/// Evaluator for <see cref="Relu"/>.
/// </summary>
public class ReluEvaluator : IEvaluator<Relu>, ITypeInferencer<Relu>, ICostEvaluator<Relu>
{
    /// <inheritdoc/>
    public IValue Visit(IEvaluateContext context, Relu relu)
    {
        var input = context.GetOrtArgumentValue(relu, Relu.Input);
        return OrtKI.Relu(input).ToValue();
    }

    /// <inheritdoc/>
    public IRType Visit(ITypeInferenceContext context, Relu target)
    {
        var input = context.CheckArgumentType<TensorType>(target, Relu.Input);
        return Visit(input);
    }

    public Cost Visit(ICostEvaluateContext context, Relu target)
    {
        var inputType = context.GetArgumentType<TensorType>(target, Relu.Input);
        return CostUtility.GetActivationCost(inputType, CostUtility.GetCPUCyclesOfMax());
    }

    private IRType Visit(TensorType input)
    {
        return input;
    }
}

/// <summary>
/// Evaluator for <see cref="Relu6"/>.
/// </summary>
public class Relu6Evaluator : IEvaluator<Relu6>, ITypeInferencer<Relu6>, ICostEvaluator<Relu6>
{
    /// <inheritdoc/>
    public IValue Visit(IEvaluateContext context, Relu6 relu6)
    {
        var input = context.GetOrtArgumentValue(relu6, Relu6.Input);
        return OrtKI.Clip(input, 0.0f, 6.0f).ToValue();
    }

    /// <inheritdoc/>
    public IRType Visit(ITypeInferenceContext context, Relu6 target)
    {
        var input = context.CheckArgumentType<TensorType>(target, Relu6.Input);
        return Visit(input);
    }

    public Cost Visit(ICostEvaluateContext context, Relu6 target)
    {
        var inputType = context.GetArgumentType<TensorType>(target, Relu6.Input);
        return CostUtility.GetActivationCost(inputType, CostUtility.GetCPUCyclesOfMax());
    }

    private IRType Visit(TensorType input)
    {
        return input;
    }
}

/// <summary>
/// Evaluator for <see cref="Selu"/>.
/// </summary>
public class SeluEvaluator : IEvaluator<Selu>, ITypeInferencer<Selu>, ICostEvaluator<Selu>
{
    /// <inheritdoc/>
    public IValue Visit(IEvaluateContext context, Selu selu)
    {
        var input = context.GetOrtArgumentValue(selu, Selu.Input);
        var alpha = context.GetArgumentValueAsScalar<float>(selu, Selu.Alpha);
        var gamma = context.GetArgumentValueAsScalar<float>(selu, Selu.Gamma);
        return OrtKI.Selu(input, alpha, gamma).ToValue();
    }

    /// <inheritdoc/>
    public IRType Visit(ITypeInferenceContext context, Selu target)
    {
        var input = context.CheckArgumentType<TensorType>(target, Selu.Input);
        return Visit(input);
    }

    /// <inheritdoc/>
    public Cost Visit(ICostEvaluateContext context, Selu target)
    {
        var outputType = context.GetReturnType<TensorType>();
        return new()
        {
            [CostFactorNames.MemoryLoad] = CostUtility.GetMemoryAccess(outputType),
            [CostFactorNames.CPUCycles] = CostUtility.GetCPUCycles(outputType),
            [CostFactorNames.MemoryStore] = CostUtility.GetMemoryAccess(outputType),
        };
    }

    private IRType Visit(TensorType input)
    {
        return input;
    }
}

/// <summary>
/// Evaluator for <see cref="Sigmoid"/>.
/// </summary>
public class SigmoidEvaluator : IEvaluator<Sigmoid>, ITypeInferencer<Sigmoid>, ICostEvaluator<Sigmoid>
{
    /// <inheritdoc/>
    public IValue Visit(IEvaluateContext context, Sigmoid sigmoid)
    {
        var input = context.GetOrtArgumentValue(sigmoid, Sigmoid.Input);
        return OrtKI.Sigmoid(input).ToValue();
    }

    /// <inheritdoc/>
    public IRType Visit(ITypeInferenceContext context, Sigmoid target)
    {
        var input = context.CheckArgumentType<TensorType>(target, Sigmoid.Input);
        return Visit(input);
    }

    /// <inheritdoc/>
    public Cost Visit(ICostEvaluateContext context, Sigmoid target)
    {
        var ret = context.GetReturnType<TensorType>();
        var macPerElement = 3;
        return CostUtility.GetActivationCost(ret, macPerElement);
    }

    private IRType Visit(TensorType input)
    {
        return input;
    }
}

/// <summary>
/// Evaluator for <see cref="HardSigmoid"/>.
/// </summary>
public class HardSigmoidEvaluator : IEvaluator<HardSigmoid>, ITypeInferencer<HardSigmoid>, ICostEvaluator<HardSigmoid>
{
    /// <inheritdoc/>
    public IValue Visit(IEvaluateContext context, HardSigmoid sigmoid)
    {
        var input = context.GetOrtArgumentValue(sigmoid, HardSigmoid.Input);
        var alpha = context.GetArgumentValueAsScalar<float>(sigmoid, HardSigmoid.Alpha);
        var beta = context.GetArgumentValueAsScalar<float>(sigmoid, HardSigmoid.Beta);
        return OrtKI.HardSigmoid(input, alpha, beta).ToValue();
    }

    /// <inheritdoc/>
    public IRType Visit(ITypeInferenceContext context, HardSigmoid target)
    {
        var input = context.CheckArgumentType<TensorType>(target, HardSigmoid.Input);
        return Visit(input);
    }

    /// <inheritdoc/>
    public Cost Visit(ICostEvaluateContext context, HardSigmoid target)
    {
        var outputType = context.GetReturnType<TensorType>();
        return new()
        {
            [CostFactorNames.MemoryLoad] = CostUtility.GetMemoryAccess(outputType),
            [CostFactorNames.CPUCycles] = CostUtility.GetCPUCycles(outputType),
            [CostFactorNames.MemoryStore] = CostUtility.GetMemoryAccess(outputType),
        };
    }

    private IRType Visit(TensorType input)
    {
        return input;
    }
}

/// <summary>
/// Evaluator for <see cref="PRelu"/>.
/// </summary>
public class PReluEvaluator : IEvaluator<PRelu>, ITypeInferencer<PRelu>, ICostEvaluator<PRelu>
{
    /// <inheritdoc/>
    public IValue Visit(IEvaluateContext context, PRelu sigmoid)
    {
        var input = context.GetOrtArgumentValue(sigmoid, PRelu.Input);
        var slope = context.GetOrtArgumentValue(sigmoid, PRelu.Slope);
        return OrtKI.PRelu(input, slope).ToValue();
    }

    /// <inheritdoc/>
    public IRType Visit(ITypeInferenceContext context, PRelu target)
    {
        var input = context.CheckArgumentType<TensorType>(target, PRelu.Input);
        return Visit(input);
    }

    /// <inheritdoc/>
    public Cost Visit(ICostEvaluateContext context, PRelu target)
    {
        var outputType = context.GetReturnType<TensorType>();
        return new()
        {
            [CostFactorNames.MemoryLoad] = CostUtility.GetMemoryAccess(outputType),
            [CostFactorNames.CPUCycles] = CostUtility.GetCPUCycles(outputType),
            [CostFactorNames.MemoryStore] = CostUtility.GetMemoryAccess(outputType),
        };
    }

    private IRType Visit(TensorType input)
    {
        return input;
    }
}

/// <summary>
/// Evaluator for <see cref="Erf"/>.
/// </summary>
public class ErfEvaluator : IEvaluator<Erf>, ITypeInferencer<Erf>, ICostEvaluator<Erf>
{
    /// <inheritdoc/>
    public IValue Visit(IEvaluateContext context, Erf erf)
    {
        var input = context.GetOrtArgumentValue(erf, Erf.Input);
        return OrtKI.Erf(input).ToValue();
    }

    /// <inheritdoc/>
    public IRType Visit(ITypeInferenceContext context, Erf target)
    {
        var input = context.CheckArgumentType<TensorType>(target, Erf.Input);
        return Visit(input);
    }

    /// <inheritdoc/>
    public Cost Visit(ICostEvaluateContext context, Erf target)
    {
        var outputType = context.GetReturnType<TensorType>();
        return new()
        {
            [CostFactorNames.MemoryLoad] = CostUtility.GetMemoryAccess(outputType),
            [CostFactorNames.CPUCycles] = CostUtility.GetCPUCycles(outputType),
            [CostFactorNames.MemoryStore] = CostUtility.GetMemoryAccess(outputType),
        };
    }

    private IRType Visit(TensorType input)
    {
        return input;
    }
}

/// <summary>
<<<<<<< HEAD
/// Evaluator for <see cref="Sigmoid"/>.
/// </summary>
public class SwishEvaluator : IEvaluator<Swish>, ITypeInferencer<Swish>, ICostEvaluator<Swish>
{
    /// <inheritdoc/>
    public IValue Visit(IEvaluateContext context, Swish swish)
    {
        var input = context.GetOrtArgumentValue(swish, Swish.Input);
        return OrtKI.Mul(OrtKI.Sigmoid(input), input).ToValue();
    }

    /// <inheritdoc/>
    public IRType Visit(ITypeInferenceContext context, Swish target)
    {
        var input = context.CheckArgumentType<TensorType>(target, Swish.Input);
=======
/// Evaluator for <see cref="Gelu"/>.
/// </summary>
public class GeluEvaluator : IEvaluator<Gelu>, ITypeInferencer<Gelu>, ICostEvaluator<Gelu>
{
    /// <inheritdoc/>
    public IValue Visit(IEvaluateContext context, Gelu gelu)
    {
        var input = context.GetOrtArgumentValue(gelu, Gelu.Input);
        var alpha = context.GetArgumentValueAsScalar<float>(gelu, Gelu.Alpha);

        var scaledInput = OrtKI.Mul(alpha, input);
        return OrtKI.Mul(0.5f, OrtKI.Mul(scaledInput, OrtKI.Add(OrtKI.Erf(OrtKI.Div(scaledInput, OrtKI.Sqrt(2f))), 1f))).ToValue();
    }

    /// <inheritdoc/>
    public IRType Visit(ITypeInferenceContext context, Gelu target)
    {
        var input = context.CheckArgumentType<TensorType>(target, Gelu.Input);
>>>>>>> 4016a227
        return Visit(input);
    }

    /// <inheritdoc/>
<<<<<<< HEAD
    public Cost Visit(ICostEvaluateContext context, Swish target)
=======
    public Cost Visit(ICostEvaluateContext context, Gelu target)
>>>>>>> 4016a227
    {
        var outputType = context.GetReturnType<TensorType>();
        return new()
        {
            [CostFactorNames.MemoryLoad] = CostUtility.GetMemoryAccess(outputType),
<<<<<<< HEAD
            [CostFactorNames.CPUCycles] = CostUtility.GetCPUCycles(outputType),
=======
            [CostFactorNames.CPUCycles] = CostUtility.GetCPUCycles(outputType, (CostUtility.GetCPUCyclesOfBinary(BinaryOp.Mul) * 3) + (CostUtility.GetCPUCyclesOfBinary(BinaryOp.Div) * 2) + CostUtility.GetCPUCyclesOfBinary(BinaryOp.Add)),
>>>>>>> 4016a227
            [CostFactorNames.MemoryStore] = CostUtility.GetMemoryAccess(outputType),
        };
    }

    private IRType Visit(TensorType input)
    {
        return input;
    }
}<|MERGE_RESOLUTION|>--- conflicted
+++ resolved
@@ -399,23 +399,6 @@
 }
 
 /// <summary>
-<<<<<<< HEAD
-/// Evaluator for <see cref="Sigmoid"/>.
-/// </summary>
-public class SwishEvaluator : IEvaluator<Swish>, ITypeInferencer<Swish>, ICostEvaluator<Swish>
-{
-    /// <inheritdoc/>
-    public IValue Visit(IEvaluateContext context, Swish swish)
-    {
-        var input = context.GetOrtArgumentValue(swish, Swish.Input);
-        return OrtKI.Mul(OrtKI.Sigmoid(input), input).ToValue();
-    }
-
-    /// <inheritdoc/>
-    public IRType Visit(ITypeInferenceContext context, Swish target)
-    {
-        var input = context.CheckArgumentType<TensorType>(target, Swish.Input);
-=======
 /// Evaluator for <see cref="Gelu"/>.
 /// </summary>
 public class GeluEvaluator : IEvaluator<Gelu>, ITypeInferencer<Gelu>, ICostEvaluator<Gelu>
@@ -434,26 +417,17 @@
     public IRType Visit(ITypeInferenceContext context, Gelu target)
     {
         var input = context.CheckArgumentType<TensorType>(target, Gelu.Input);
->>>>>>> 4016a227
-        return Visit(input);
-    }
-
-    /// <inheritdoc/>
-<<<<<<< HEAD
-    public Cost Visit(ICostEvaluateContext context, Swish target)
-=======
+        return Visit(input);
+    }
+
+    /// <inheritdoc/>
     public Cost Visit(ICostEvaluateContext context, Gelu target)
->>>>>>> 4016a227
-    {
-        var outputType = context.GetReturnType<TensorType>();
-        return new()
-        {
-            [CostFactorNames.MemoryLoad] = CostUtility.GetMemoryAccess(outputType),
-<<<<<<< HEAD
-            [CostFactorNames.CPUCycles] = CostUtility.GetCPUCycles(outputType),
-=======
+    {
+        var outputType = context.GetReturnType<TensorType>();
+        return new()
+        {
+            [CostFactorNames.MemoryLoad] = CostUtility.GetMemoryAccess(outputType),
             [CostFactorNames.CPUCycles] = CostUtility.GetCPUCycles(outputType, (CostUtility.GetCPUCyclesOfBinary(BinaryOp.Mul) * 3) + (CostUtility.GetCPUCyclesOfBinary(BinaryOp.Div) * 2) + CostUtility.GetCPUCyclesOfBinary(BinaryOp.Add)),
->>>>>>> 4016a227
             [CostFactorNames.MemoryStore] = CostUtility.GetMemoryAccess(outputType),
         };
     }
