﻿// Copyright (c) Canaan Inc. All rights reserved.
// Licensed under the Apache license. See LICENSE file in the project root for full license information.

using DryIoc;
using Nncase.Hosting;

namespace Nncase.Evaluator.NN;

/// <summary>
/// NN module.
/// </summary>
internal class NNModule : IApplicationPart
{
    public void ConfigureServices(IRegistrator registrator)
    {
        // Activation
<<<<<<< HEAD
        registrator.RegisterManyInterface<CeluEvaluator>(reuse: Reuse.Singleton);
        registrator.RegisterManyInterface<EluEvaluator>(reuse: Reuse.Singleton);
        registrator.RegisterManyInterface<HardSwishEvaluator>(reuse: Reuse.Singleton);
        registrator.RegisterManyInterface<LeakyReluEvaluator>(reuse: Reuse.Singleton);
        registrator.RegisterManyInterface<PReluEvaluator>(reuse: Reuse.Singleton);
        registrator.RegisterManyInterface<ReluEvaluator>(reuse: Reuse.Singleton);
        registrator.RegisterManyInterface<SeluEvaluator>(reuse: Reuse.Singleton);
        registrator.RegisterManyInterface<SigmoidEvaluator>(reuse: Reuse.Singleton);
        registrator.RegisterManyInterface<HardSigmoidEvaluator>(reuse: Reuse.Singleton);
=======
        builder.RegisterType<CeluEvaluator>().AsImplementedInterfaces();
        builder.RegisterType<EluEvaluator>().AsImplementedInterfaces();
        builder.RegisterType<HardSwishEvaluator>().AsImplementedInterfaces();
        builder.RegisterType<LeakyReluEvaluator>().AsImplementedInterfaces();
        builder.RegisterType<PReluEvaluator>().AsImplementedInterfaces();
        builder.RegisterType<ReluEvaluator>().AsImplementedInterfaces();
        builder.RegisterType<Relu6Evaluator>().AsImplementedInterfaces();
        builder.RegisterType<SeluEvaluator>().AsImplementedInterfaces();
        builder.RegisterType<SigmoidEvaluator>().AsImplementedInterfaces();
        builder.RegisterType<HardSigmoidEvaluator>().AsImplementedInterfaces();
>>>>>>> d2a082a6

        // Convolution
        registrator.RegisterManyInterface<Conv2DEvaluator>(reuse: Reuse.Singleton);
        registrator.RegisterManyInterface<Conv2DTransposeEvaluator>(reuse: Reuse.Singleton);

        // Normalization
<<<<<<< HEAD
        registrator.RegisterManyInterface<BatchNormalizationEvaluator>(reuse: Reuse.Singleton);
        registrator.RegisterManyInterface<InstanceNormalizationEvaluator>(reuse: Reuse.Singleton);
        registrator.RegisterManyInterface<LRNEvaluator>(reuse: Reuse.Singleton);
=======
        builder.RegisterType<L2NormalizationEvaluator>().AsImplementedInterfaces();
        builder.RegisterType<BatchNormalizationEvaluator>().AsImplementedInterfaces();
        builder.RegisterType<InstanceNormalizationEvaluator>().AsImplementedInterfaces();
        builder.RegisterType<LpNormalizationEvaluator>().AsImplementedInterfaces();
        builder.RegisterType<LRNEvaluator>().AsImplementedInterfaces();
>>>>>>> d2a082a6

        // ReduceWindow
        registrator.RegisterManyInterface<ReduceWindow2DEvaluator>(reuse: Reuse.Singleton);

        // Soft*
        registrator.RegisterManyInterface<LogSoftmaxEvaluator>(reuse: Reuse.Singleton);
        registrator.RegisterManyInterface<SoftmaxEvaluator>(reuse: Reuse.Singleton);
        registrator.RegisterManyInterface<SoftplusEvaluator>(reuse: Reuse.Singleton);
        registrator.RegisterManyInterface<SoftsignEvaluator>(reuse: Reuse.Singleton);

        registrator.RegisterManyInterface<BatchToSpaceEvaluator>(reuse: Reuse.Singleton);
        registrator.RegisterManyInterface<HardmaxEvaluator>(reuse: Reuse.Singleton);
        registrator.RegisterManyInterface<OneHotEvaluator>(reuse: Reuse.Singleton);
        registrator.RegisterManyInterface<PadEvaluator>(reuse: Reuse.Singleton);
        registrator.RegisterManyInterface<SpaceToBatchEvaluator>(reuse: Reuse.Singleton);
    }
}<|MERGE_RESOLUTION|>--- conflicted
+++ resolved
@@ -14,17 +14,6 @@
     public void ConfigureServices(IRegistrator registrator)
     {
         // Activation
-<<<<<<< HEAD
-        registrator.RegisterManyInterface<CeluEvaluator>(reuse: Reuse.Singleton);
-        registrator.RegisterManyInterface<EluEvaluator>(reuse: Reuse.Singleton);
-        registrator.RegisterManyInterface<HardSwishEvaluator>(reuse: Reuse.Singleton);
-        registrator.RegisterManyInterface<LeakyReluEvaluator>(reuse: Reuse.Singleton);
-        registrator.RegisterManyInterface<PReluEvaluator>(reuse: Reuse.Singleton);
-        registrator.RegisterManyInterface<ReluEvaluator>(reuse: Reuse.Singleton);
-        registrator.RegisterManyInterface<SeluEvaluator>(reuse: Reuse.Singleton);
-        registrator.RegisterManyInterface<SigmoidEvaluator>(reuse: Reuse.Singleton);
-        registrator.RegisterManyInterface<HardSigmoidEvaluator>(reuse: Reuse.Singleton);
-=======
         builder.RegisterType<CeluEvaluator>().AsImplementedInterfaces();
         builder.RegisterType<EluEvaluator>().AsImplementedInterfaces();
         builder.RegisterType<HardSwishEvaluator>().AsImplementedInterfaces();
@@ -35,24 +24,17 @@
         builder.RegisterType<SeluEvaluator>().AsImplementedInterfaces();
         builder.RegisterType<SigmoidEvaluator>().AsImplementedInterfaces();
         builder.RegisterType<HardSigmoidEvaluator>().AsImplementedInterfaces();
->>>>>>> d2a082a6
 
         // Convolution
         registrator.RegisterManyInterface<Conv2DEvaluator>(reuse: Reuse.Singleton);
         registrator.RegisterManyInterface<Conv2DTransposeEvaluator>(reuse: Reuse.Singleton);
 
         // Normalization
-<<<<<<< HEAD
-        registrator.RegisterManyInterface<BatchNormalizationEvaluator>(reuse: Reuse.Singleton);
-        registrator.RegisterManyInterface<InstanceNormalizationEvaluator>(reuse: Reuse.Singleton);
-        registrator.RegisterManyInterface<LRNEvaluator>(reuse: Reuse.Singleton);
-=======
         builder.RegisterType<L2NormalizationEvaluator>().AsImplementedInterfaces();
         builder.RegisterType<BatchNormalizationEvaluator>().AsImplementedInterfaces();
         builder.RegisterType<InstanceNormalizationEvaluator>().AsImplementedInterfaces();
         builder.RegisterType<LpNormalizationEvaluator>().AsImplementedInterfaces();
         builder.RegisterType<LRNEvaluator>().AsImplementedInterfaces();
->>>>>>> d2a082a6
 
         // ReduceWindow
         registrator.RegisterManyInterface<ReduceWindow2DEvaluator>(reuse: Reuse.Singleton);
