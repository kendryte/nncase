using System;
using System.Collections.Generic;
using System.Collections;
using System.Linq;
using Nncase.IR;
using Nncase.IR.Math;
using Nncase.IR.NN;
using Nncase.IR.Tensors;
using TorchSharp;
#nullable enable

namespace Nncase.Evaluator.Ops
{
    public sealed class EvaluatorContext
    {
        public Call? CurrentCall;
        private readonly Dictionary<Expr, torch.Tensor> _exprMemo;

        public readonly Dictionary<Var, torch.Tensor> Inputs;

        public EvaluatorContext(Dictionary<Expr, torch.Tensor> exprMemo, Dictionary<Var, torch.Tensor> inputs)
        {
            _exprMemo = exprMemo;
            Inputs = inputs;
        }

        private Call GetCurrentCall() =>
            CurrentCall ?? throw new InvalidOperationException("Current call is not set in evaluator.");

        public torch.Tensor GetArgument(Op op, ParameterInfo parameter)
        {
            return _exprMemo[GetArgumentExpr(op, parameter)];
        }

        public torch.Tensor GetArgument(Expr expr)
        {
            return _exprMemo[expr];
        }

        public Expr GetArgumentExpr(Op op, ParameterInfo parameter)
        {
            if (op.GetType() == parameter.OwnerType)
            {
                return GetCurrentCall().Parameters[parameter.Index];
            }
            else
            {
                throw new ArgumentOutOfRangeException($"Operator {op} doesn't have parameter: {parameter.Name}.");
            }
        }

        public T GetArgumentConstScalar<T>(Op op, ParameterInfo parameter)
            where T: unmanaged
        {
            return GetArgumentConst(op, parameter).ToScalar<T>();
        }
        
        public T[] GetArgumentConstArray<T>(Op op, ParameterInfo parameter)
            where T: unmanaged
        {
            return GetArgumentConst(op, parameter).ToArray<T>();
        }
        
        public Const GetArgumentConst(Op op, ParameterInfo parameter)
        {
            var expr = GetArgumentExpr(op, parameter);
            if (expr is Const constValue)
            {
                return constValue;
            }
            else
            {
                // maybe a valid type but not const
                return GetArgument(expr).ToConst();
            }
        }

        public TensorType GetTensorType(Expr expr)
        {
            var resultType = expr.CheckedType ?? throw new InvalidOperationException($"Expr {expr} don't have CheckedType.");
            return resultType is TensorType resultTensorType ?
                resultTensorType :
                throw new InvalidOperationException($"Expr {expr} is not a TensorType.");
        }

        public TensorType CurrentCallResultTensorType() => GetTensorType(CurrentCall!);

    }

    public sealed partial class EvaluatorVisitor : ExprVisitor<torch.Tensor, IRType>
    {
        private readonly EvaluatorContext _context;

        public EvaluatorVisitor(Dictionary<Var, torch.Tensor> inputs)
        {
            _context = new EvaluatorContext(ExpressionMemo, inputs);
        }

        private torch.Tensor _fixShape(Expr expr, torch.Tensor tensor) => expr.CheckedShape.IsScalar ? tensor.view(new long[] { }) : tensor;

        public override torch.Tensor VisitLeaf(Call expr)
        {
            _context.CurrentCall = expr;
            return _fixShape(expr, expr.Target switch
            {
                // todo:reflect to visit f
                BatchNormalization b => VisitBatchNormalization(b),
                Binary bn => VisitBinary(bn),
                Broadcast b => VisitBroadcast(b),
                Cast ct => VisitCast(ct),
                Celu c => VisitCelu(c),
                Concat con => VisitConcat(con),
                Conv2D conv => VisitConv2D(conv),
                Conv2DTranspose c => VisitConv2DTranspose(c),
                CumSum c => VisitCumSum(c),
                Elu e => VisitElu(e),
                Expand e => VisitExpand(e),
                Flatten f => VisitFlatten(f),
                Gather g => VisitGather(g),
                HardSigmoid h => VisitHardSigmoid(h),
                HardSwish h => VisitHardSwish(h),
                InstanceNormalization i => VisitInstanceNormalization(i),
                LeakyRelu l => VisitLeakyRelu(l),
                LogSoftMax l => VisitLogSoftMax(l),
                LRN l => VisitLRN(l),
                MatMul m => VisitMatMul(m),
                Pad pd => VisitPad(pd),
                // Reduce r => VisitReduce(r), 
                ReduceArg r => VisitReduceArg(r),
                ReduceWindow2D r => VisitReduceWindow2D(r),
                Relu r => VisitRelu(r),
                Reshape rs => VisitReshape(rs),
                Selu s => VisitSelu(s),
                ShapeOp sp => VisitShape(sp),
                Sigmoid s => VisitSigmoid(s),
                Slice sl => VisitSlice(sl),
                SoftMax s => VisitSoftMax(s),
                SoftPlus s => VisitSoftPlus(s),
                // SoftSign s => VisitSoftSign(s),
                IR.Tensors.Stack st => VisitStack(st),
                Transpose tr => VisitTranspose(tr),
                Unary un => VisitUnary(un),
<<<<<<< HEAD
                Pad pd => VisitPad(pd),
                IR.Tensors.Stack st => VisitStack(st),
                Cast ct => VisitCast(ct),
                Conv2D conv => VisitConv2D(conv),
                Reshape re => VisitReshape(re),
                _ => throw new NotImplementedException()
=======
                _ => throw new NotImplementedException($"{expr.Target}")
>>>>>>> 2fd97910
            });
        }

        public override torch.Tensor VisitLeaf(Const expr)
        {
            return expr.ToTorchTensor();
        }

        public override torch.Tensor VisitLeaf(Op expr)
        {
            // todo:maybe a problem
            return torch.empty(1, 1);
        }

        public override torch.Tensor VisitLeaf(Function expr)
        {
            return torch.empty(1, 1);
        }

        public override torch.Tensor VisitLeaf(IR.Tuple expr)
        {
            return torch.empty(1, 1);
        }

        public override torch.Tensor VisitLeaf(Var expr)
        {
            if (!_context.Inputs.TryGetValue(expr, out var result))
            {
                throw new InvalidProgramException($"Must Set Input For Var {expr.Name}!");
            }
            if (result is null)
                throw new InvalidProgramException($"Must Set Input For Var {expr.Name}!");
            var target = new TensorType(result.dtype.ToDataType(), new Shape(result.shape));
            if (target != expr.CheckedType)
            {
                throw new InvalidProgramException(
                  $"The Var {expr.Name} Require {expr.CheckedType} But Give {target}");
            }
            return result;
        }
    }
}<|MERGE_RESOLUTION|>--- conflicted
+++ resolved
@@ -50,17 +50,17 @@
         }
 
         public T GetArgumentConstScalar<T>(Op op, ParameterInfo parameter)
-            where T: unmanaged
+            where T : unmanaged
         {
             return GetArgumentConst(op, parameter).ToScalar<T>();
         }
-        
+
         public T[] GetArgumentConstArray<T>(Op op, ParameterInfo parameter)
-            where T: unmanaged
+            where T : unmanaged
         {
             return GetArgumentConst(op, parameter).ToArray<T>();
         }
-        
+
         public Const GetArgumentConst(Op op, ParameterInfo parameter)
         {
             var expr = GetArgumentExpr(op, parameter);
@@ -140,16 +140,7 @@
                 IR.Tensors.Stack st => VisitStack(st),
                 Transpose tr => VisitTranspose(tr),
                 Unary un => VisitUnary(un),
-<<<<<<< HEAD
-                Pad pd => VisitPad(pd),
-                IR.Tensors.Stack st => VisitStack(st),
-                Cast ct => VisitCast(ct),
-                Conv2D conv => VisitConv2D(conv),
-                Reshape re => VisitReshape(re),
-                _ => throw new NotImplementedException()
-=======
                 _ => throw new NotImplementedException($"{expr.Target}")
->>>>>>> 2fd97910
             });
         }
 
