--- conflicted
+++ resolved
@@ -86,20 +86,12 @@
       "libortki-linux": {
         "type": "Transitive",
         "resolved": "0.0.2",
-<<<<<<< HEAD
-        "contentHash": "zUhCTDz1Y2Ehrdej6362oX42l58z9IuQx8QujlcD91o8ekOaFedLrPnJDIAfC41mBxpWz8HUYgLY4SVnj3up7g=="
-=======
         "contentHash": "b04LWD4lgGy60tys3hPFhnUpgWDM6dN5r1PI7GOcPj8VupXCaI70LKNQ5/5twbDE6rkowOGanVTw0S2wBGBqBQ=="
->>>>>>> 8fd3a2a6
       },
       "libortki-osx": {
         "type": "Transitive",
         "resolved": "0.0.2",
-<<<<<<< HEAD
-        "contentHash": "ZzyOdUZ+pg7ZT6rS+IYHNGzFq0qRCI1Db/UeFhCRBrL15ib4eEViwDcyDQ2bENdZ02byGamY+zRUd97idZbvWw=="
-=======
         "contentHash": "O6Q9GLULkDkZEPAZJVKLPH0ROXGVOE7BxuddgOcHNK2oiTEM7wIRnzp2OIlYgLpaOLyxJMisbGOhtWgdzt2Wng=="
->>>>>>> 8fd3a2a6
       },
       "libortki-osx-arm64": {
         "type": "Transitive",
@@ -109,11 +101,7 @@
       "libortki-win": {
         "type": "Transitive",
         "resolved": "0.0.2",
-<<<<<<< HEAD
-        "contentHash": "7g3QK0qHT9GRoEFdKGT1px0DhbxvNz0fQHqNmewYEcokvC5ozWNUyHn4ChFCykhSXIX3b7p2oNaWmj4uGPNNhw=="
-=======
         "contentHash": "HAoROgAKn8XBun11X43HZuspKlo5JGy8/OYw5IUPo7FVh5TCaPrLjGmyGYYZ2dqLlv31yv/b6s254PIRGn95cA=="
->>>>>>> 8fd3a2a6
       },
       "Microsoft.Bcl.AsyncInterfaces": {
         "type": "Transitive",
@@ -1263,11 +1251,7 @@
         "type": "CentralTransitive",
         "requested": "[0.0.2, )",
         "resolved": "0.0.2",
-<<<<<<< HEAD
-        "contentHash": "H0OoqHKLoGX6Pxa3yuxu5VCaXBkDBOG08kqz+JWDbZz1VTd6EpW/qmG5sOZeypjRTRerPJI0GDF8iet9r+tUcg==",
-=======
         "contentHash": "q8j0yR5836Zhv9WB9BFkQt1UaEFyibq8bqJcTiULlILF6/sz8z7Wy2N8sgYdDKsdW25zncIz7j6IDbKM5ynePg==",
->>>>>>> 8fd3a2a6
         "dependencies": {
           "libortki": "0.0.2"
         }
