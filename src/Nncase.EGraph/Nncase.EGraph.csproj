<Project Sdk="Microsoft.NET.Sdk">

  <PropertyGroup>
    <TargetFramework>net6.0</TargetFramework>
    <RootNamespace>Nncase</RootNamespace>
    <GenerateDocumentationFile>true</GenerateDocumentationFile>
  </PropertyGroup>

  <ItemGroup>
    <PackageReference Include="LanguageExt.Core" />
    <PackageReference Include="NetFabric.Hyperlinq" />
    <PackageReference Include="GiGraph.Dot" />
<<<<<<< HEAD
=======
    <PackageReference Include="Singulink.Collections.Weak" />
>>>>>>> d4b7779b
  </ItemGroup>

  <ItemGroup>
    <ProjectReference Include="..\Nncase.Core\Nncase.Core.csproj" />
    <ProjectReference Include="..\Nncase.Evaluator\Nncase.Evaluator.csproj" />
  </ItemGroup>
</Project><|MERGE_RESOLUTION|>--- conflicted
+++ resolved
@@ -10,10 +10,7 @@
     <PackageReference Include="LanguageExt.Core" />
     <PackageReference Include="NetFabric.Hyperlinq" />
     <PackageReference Include="GiGraph.Dot" />
-<<<<<<< HEAD
-=======
     <PackageReference Include="Singulink.Collections.Weak" />
->>>>>>> d4b7779b
   </ItemGroup>
 
   <ItemGroup>
