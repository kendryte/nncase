﻿// Copyright (c) Canaan Inc. All rights reserved.
// Licensed under the Apache license. See LICENSE file in the project root for full license information.

using System;
using System.Collections.Generic;
using System.IO;
using System.Linq;
using System.Text;
using Nncase.CostModel;
using Nncase.Diagnostics;
using Nncase.IR;
using Nncase.PatternMatch;
using static Nncase.PatternMatch.F.Math;
using static Nncase.PatternMatch.Utility;

namespace Nncase.Transform;

/// <summary>
/// EGraph extract extensions.
/// </summary>
public static class EGraphExtractExtensions
{
    /// <summary>
    /// Extract egraph.
    /// </summary>
    /// <param name="eGraph">eGraph.</param>
    /// <param name="root">Root eclass.</param>
    /// <param name="basefunc_cost_evaluator">base func cost evaluator.</param>
    /// <returns>Extracted root expression.</returns>
    public static Expr Extract(this EGraph eGraph, EClass root, Evaluator.IBaseFuncCostEvaluator? basefunc_cost_evaluator)
    {
        // 1. set the all expr checked shape
        foreach (var eclass in eGraph.Classes)
        {
            foreach (var nodes in eclass.Nodes)
            {
                if (eclass.CheckedType.CompareTo(nodes.Expr.CheckedType) > 0)
                {
                    nodes.Expr.CheckedType = eclass.CheckedType;
                }
            }
        }

        // 2. start the cost evaluator
        var costModel = new EGraphCostEvaluator(root.Find(), basefunc_cost_evaluator).Evaluate();
        if (DumpScope.Current.IsEnabled(DumpFlags.EGraphCost))
        {
<<<<<<< HEAD
            using var fs = DumpScope.Current.OpenFile(Path.Combine("Costs", $"V{eGraph.Version}"));
            EGraphPrinter.DumpEgraphAsDot(eGraph, costModel, root.Find(), fs);
=======
            EGraphPrinter.DumpEgraphAsDot(eGraph, costModel, root.Find(), Path.Combine(options.DumpDir, "Costs", $"V{eGraph.Version}"));
>>>>>>> d2a082a6
        }

        return new EGraphExtractor(costModel, options).Extract(root.Find());
    }
}

internal class EGraphExtractor
{
    private readonly EGraphCostModel _costModel;
    private readonly RunPassOptions _options;
    private readonly Dictionary<EClass, Expr> _eclassMemo = new();
    private readonly Dictionary<EClass, Expr> _markerEclassMemo = new();

    public EGraphExtractor(EGraphCostModel costModel, RunPassOptions options)
    {
        _costModel = costModel;
        _options = options;
    }

    public Expr Extract(EClass root)
    {
        Visit(root);
        return _eclassMemo[root];
    }

    private void Visit(EClass eclass)
    {
        var stack = new Stack<(EClass, ENode)>();
        stack.Push((eclass, eclass.Nodes.MinBy(x => _costModel[x])!));
        var markerEclassSet = new HashSet<EClass>();
        while (stack.Any())
        {
            (eclass, var minCostEnode) = stack.Peek();
            if (_eclassMemo.TryGetValue(eclass, out var expr))
            {
                stack.Pop();
                continue;
            }

            switch (minCostEnode.Expr)
            {
                case Var or TensorConst or TupleConst or Op or Fusion or None:
                    expr = minCostEnode.Expr;
                    _eclassMemo.Add(eclass, expr);
                    stack.Pop();
                    break;
                case Function or Call or IR.Tuple or Marker:
                    var childrenExprs = new List<Expr>();
                    foreach (var child in minCostEnode.Children)
                    {
                        if (!_eclassMemo.TryGetValue(child, out var childExpr))
                        {
                            if (minCostEnode.Expr is Marker && child == eclass)
                            {
                                if (!_markerEclassMemo.TryGetValue(eclass, out var markerInputExpr))
                                {
                                    markerEclassSet.Add(eclass);
                                    stack.Push((eclass, eclass.Nodes.Where(n => n.Expr is not Marker).MinBy(x => _costModel[x])!));
                                }
                                else
                                {
                                    childrenExprs.Add(markerInputExpr);
                                }
                            }
                            else
                            {
                                stack.Push((child, child.Nodes.MinBy(x => _costModel[x])!));
                            }
                        }
                        else
                        {
                            childrenExprs.Add(childExpr);
                        }
                    }

                    if (childrenExprs.Count != minCostEnode.Children.Count)
                    {
                        break;
                    }

                    expr = minCostEnode.Expr switch
                    {
                        Function function => Visit(minCostEnode, function, new(childrenExprs)),
                        Call call => Visit(minCostEnode, call, new(childrenExprs)),
                        IR.Tuple tuple => Visit(minCostEnode, tuple, new(childrenExprs)),
                        Marker marker => Visit(minCostEnode, marker, new(childrenExprs)),
                        _ => throw new ArgumentException("Unsupported expression type."),
                    };
                    if (markerEclassSet.Contains(eclass) && minCostEnode.Expr is not Marker)
                    {
                        _markerEclassMemo.Add(eclass, expr);
                    }
                    else
                    {
                        _eclassMemo.Add(eclass, expr);
                    }

                    stack.Pop();
                    break;
                default:
                    throw new ArgumentException("Unsupported expression type.");
            }
        }
    }

    private Marker Visit(ENode enode, Marker marker, IRArray<Expr> children)
    {
        var target = children[0];
        var attr = children[1];
        return marker with { Target = target, Attribute = attr };
    }

    private Function Visit(ENode enode, Function func, IRArray<Expr> children)
    {
        var body = children[0];
        return func with { Body = body };
    }

    private IR.Tuple Visit(ENode enode, IR.Tuple tuple, IRArray<Expr> children)
    {
        return tuple with { Fields = children };
    }

    private Call Visit(ENode enode, Call call, IRArray<Expr> children)
    {
        var target = children[0];
        var parameters = children.Skip(1);

        // for mix quant debug.
        if (call.EnodeQuantConfigWithCosine != null && _options.DumpLevel > 3)
        {
            Console.WriteLine(call + "  " + call.CheckedType);
            for (int i = 0; i < call.EnodeQuantConfigWithCosine.Count; i++)
            {
                for (int j = 0; j < call.EnodeQuantConfigWithCosine[i].Item1.Count; j++)
                {
                    Console.Write(call.EnodeQuantConfigWithCosine[i].Item1[j] + "  ");
                }

                Console.WriteLine(call.EnodeQuantConfigWithCosine[i].Item3);
            }
        }

        return call with { Target = target, Parameters = new(parameters) };
    }
}<|MERGE_RESOLUTION|>--- conflicted
+++ resolved
@@ -45,12 +45,8 @@
         var costModel = new EGraphCostEvaluator(root.Find(), basefunc_cost_evaluator).Evaluate();
         if (DumpScope.Current.IsEnabled(DumpFlags.EGraphCost))
         {
-<<<<<<< HEAD
             using var fs = DumpScope.Current.OpenFile(Path.Combine("Costs", $"V{eGraph.Version}"));
             EGraphPrinter.DumpEgraphAsDot(eGraph, costModel, root.Find(), fs);
-=======
-            EGraphPrinter.DumpEgraphAsDot(eGraph, costModel, root.Find(), Path.Combine(options.DumpDir, "Costs", $"V{eGraph.Version}"));
->>>>>>> d2a082a6
         }
 
         return new EGraphExtractor(costModel, options).Extract(root.Find());
