--- conflicted
+++ resolved
@@ -100,20 +100,10 @@
 
             foreach (var enode in eClass.Nodes)
             {
-<<<<<<< HEAD
-                string exprId = enode.Expr.GetHashCode().ToString();
-
-                // todo need use html label https://gitlab.com/graphviz/graphviz/-/issues/1624
-                var args = new List<DotRecordTextField>
-                {
-                      new DotRecordTextField(visitor.Visit(enode.Expr), "Type"),
-                };
-=======
                 if (NodesMap.TryGetValue(enode, out var dotnode))
                     continue;
                 var id = _IdCounter++;
                 string exprId = "\"" + id.ToString() + "\"";
->>>>>>> d4b7779b
 
                 var table = new DotHtmlTable
                 {
