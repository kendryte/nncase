--- conflicted
+++ resolved
@@ -140,11 +140,7 @@
 
     private Cost? Visit(ENode enode, If @if)
     {
-<<<<<<< HEAD
-        return Visit(enode, cost => cost[^2] + cost[^1]);
-=======
-        return Visit(enode, cost => _accumulate ? cost[1] + cost[2] + cost[3] : Cost.Zero);
->>>>>>> 0ac18df3
+        return Visit(enode, cost => _accumulate ? cost[^3] + cost[^2] + cost[^1] : Cost.Zero);
     }
 
     private Cost? Visit(ENode enode, Marker marker)
