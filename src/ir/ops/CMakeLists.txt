﻿cmake_minimum_required (VERSION 3.13)

target_sources(ir PRIVATE
    call.cpp
    copy.cpp
    conv2d.cpp
    conv2d_transpose.cpp
    convert.cpp
    fused_unary.cpp
    matmul.cpp
    transpose.cpp
    reduce.cpp
    reduce_window2d.cpp
    binary.cpp
    concat.cpp
    clamp.cpp
    constant.cpp
    quantize.cpp
    dequantize.cpp
    unary.cpp
    pad.cpp
    bitcast.cpp
    resize_image.cpp
    slice.cpp
    table_lookup.cpp
    broadcast.cpp
    take.cpp
    space_to_batch.cpp
    batch_to_space.cpp
    split.cpp
    gather.cpp
<<<<<<< HEAD
    onehot.cpp
    lstm.cpp)
=======
    gather_nd.cpp
    onehot.cpp)
>>>>>>> a27aa485
<|MERGE_RESOLUTION|>--- conflicted
+++ resolved
@@ -29,10 +29,7 @@
     batch_to_space.cpp
     split.cpp
     gather.cpp
-<<<<<<< HEAD
     onehot.cpp
     lstm.cpp)
-=======
     gather_nd.cpp
-    onehot.cpp)
->>>>>>> a27aa485
+    onehot.cpp)