﻿// Copyright (c) Canaan Inc. All rights reserved.
// Licensed under the Apache license. See LICENSE file in the project root for full license information.

using System;
using System.Collections.Generic;
using System.Diagnostics;
using System.IO;
using System.Linq;
using System.Text;
using System.Threading.Tasks;
using Nncase.Diagnostics;
using Nncase.IR;

namespace Nncase.Passes;

internal class RewriteProvider : IRewriteProvider
{
    public Expr Rewrite(Expr expr, IEnumerable<IRewriteRule> rules, RunPassContext context)
    {
        CompilerServices.InferenceType(expr);
        IRewriteRule? lastRule = null;
        var post = expr;
        int count = 0;
        OnRewriteStart(expr, context, count);
        do
        {
            IRewriteRule? currentRule = null;
            bool isMutated = false;
            bool isSwitchRule = false;
            foreach (var rule in rules)
            {
                var visitor = new DataFlowRewriter(rule, context);
                var last = post;
                post = visitor.Rewrite(last);
                if (visitor.IsMutated)
                {
                    currentRule = rule;
                    isMutated = true;
                    if (!ReferenceEquals(lastRule, rule))
                    {
                        lastRule = rule;
                        isSwitchRule = true;
                    }

                    break;
                }
            }

<<<<<<< HEAD
            var inferSuccess = CompilerServices.InferenceType(post);
            OnRewriteEnd(post, context, count++, currentRule);
            if (!inferSuccess && DumpScope.Current.IsEnabled(DumpFlags.Rewrite))
=======
            if (isSwitchRule)
>>>>>>> 8556962c
            {
                var inferSuccess = CompilerServices.InferenceType(post);
                OnRewriteEnd(post, context, count++);
                if (!inferSuccess && DumpScope.Current.IsEnabled(DumpFlags.Rewrite))
                {
                    DumpScope.Current.DumpIR(post, $"{count}_End_InferFailed", "Rewrite");
                }

                Trace.Assert(inferSuccess);
            }

            if (!isMutated)
            {
                break;
            }
        }
        while (true);
        return post;
    }

    /// <summary>
    /// callback for rewrite start.
    /// </summary>
    private void OnRewriteStart(Expr expr, RunPassContext context, int count)
    {
        if (DumpScope.Current.IsEnabled(DumpFlags.Rewrite))
        {
            DumpScope.Current.DumpIR(expr, $"{count}_Start", "Rewrite");
        }
    }

    /// <summary>
    /// call back for rewrite end.
    /// </summary>
    private void OnRewriteEnd(Expr expr, RunPassContext context, int count, IRewriteRule? rule)
    {
        if (DumpScope.Current.IsEnabled(DumpFlags.Rewrite))
        {
            var ruleName = rule == null ? string.Empty : rule.GetType().Name;
            DumpScope.Current.DumpIR(expr, $"{count}_{ruleName}_End", "Rewrite");
        }
    }
}<|MERGE_RESOLUTION|>--- conflicted
+++ resolved
@@ -46,16 +46,10 @@
                 }
             }
 
-<<<<<<< HEAD
-            var inferSuccess = CompilerServices.InferenceType(post);
-            OnRewriteEnd(post, context, count++, currentRule);
-            if (!inferSuccess && DumpScope.Current.IsEnabled(DumpFlags.Rewrite))
-=======
             if (isSwitchRule)
->>>>>>> 8556962c
             {
                 var inferSuccess = CompilerServices.InferenceType(post);
-                OnRewriteEnd(post, context, count++);
+                OnRewriteEnd(post, context, count++, currentRule);
                 if (!inferSuccess && DumpScope.Current.IsEnabled(DumpFlags.Rewrite))
                 {
                     DumpScope.Current.DumpIR(post, $"{count}_End_InferFailed", "Rewrite");
