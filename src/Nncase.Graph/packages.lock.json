{
  "version": 2,
  "dependencies": {
<<<<<<< HEAD
    "net7.0": {
      "QuikGraph": {
        "type": "Direct",
        "requested": "[2.5.0, )",
        "resolved": "2.5.0",
        "contentHash": "sG+mrPpXwxlXknRK5VqWUGiOmDACa9X+3ftlkQIMgOZUqxVOQSe0+HIU9PTjwqazy0pqSf8MPDXYFGl0GYWcKw=="
      },
=======
    "net8.0": {
>>>>>>> 82a757e0
      "StyleCop.Analyzers": {
        "type": "Direct",
        "requested": "[1.2.0-beta.556, )",
        "resolved": "1.2.0-beta.556",
        "contentHash": "llRPgmA1fhC0I0QyFLEcjvtM2239QzKr/tcnbsjArLMJxJlu0AA5G7Fft0OI30pHF3MW63Gf4aSSsjc5m82J1Q==",
        "dependencies": {
          "StyleCop.Analyzers.Unstable": "1.2.0.556"
        }
      },
      "libortki": {
        "type": "Transitive",
        "resolved": "0.0.2",
        "contentHash": "svfuG5mxGY/QC/5DVheHOCELmdSP90RtxQ73j23KarPXZ9ZXW+7v1l5J77hGDyQbEh1BGrnGgKBlyn76RauGHg==",
        "dependencies": {
          "libortki-linux": "0.0.2",
          "libortki-osx": "0.0.2",
          "libortki-osx-arm64": "0.0.2",
          "libortki-win": "0.0.2"
        }
      },
      "libortki-linux": {
        "type": "Transitive",
        "resolved": "0.0.2",
        "contentHash": "b04LWD4lgGy60tys3hPFhnUpgWDM6dN5r1PI7GOcPj8VupXCaI70LKNQ5/5twbDE6rkowOGanVTw0S2wBGBqBQ=="
      },
      "libortki-osx": {
        "type": "Transitive",
        "resolved": "0.0.2",
        "contentHash": "O6Q9GLULkDkZEPAZJVKLPH0ROXGVOE7BxuddgOcHNK2oiTEM7wIRnzp2OIlYgLpaOLyxJMisbGOhtWgdzt2Wng=="
      },
      "libortki-osx-arm64": {
        "type": "Transitive",
        "resolved": "0.0.2",
        "contentHash": "4Qn2dirJmRicnUG945oWpq7HVGwgqCKKxYPMISv/MRvmpZBbXrZ1cVvRaF8WwTu4XXgfKTa1sLv+i8zLifUMeQ=="
      },
      "libortki-win": {
        "type": "Transitive",
        "resolved": "0.0.2",
        "contentHash": "HAoROgAKn8XBun11X43HZuspKlo5JGy8/OYw5IUPo7FVh5TCaPrLjGmyGYYZ2dqLlv31yv/b6s254PIRGn95cA=="
      },
      "Microsoft.Extensions.Configuration.Abstractions": {
        "type": "Transitive",
        "resolved": "8.0.0",
        "contentHash": "3lE/iLSutpgX1CC0NOW70FJoGARRHbyKmG7dc0klnUZ9Dd9hS6N/POPWhKhMLCEuNN5nXEY5agmlFtH562vqhQ==",
        "dependencies": {
          "Microsoft.Extensions.Primitives": "8.0.0"
        }
      },
      "Microsoft.Extensions.DependencyInjection.Abstractions": {
        "type": "Transitive",
        "resolved": "8.0.1",
        "contentHash": "fGLiCRLMYd00JYpClraLjJTNKLmMJPnqxMaiRzEBIIvevlzxz33mXy39Lkd48hu1G+N21S7QpaO5ZzKsI6FRuA=="
      },
      "Microsoft.Extensions.Diagnostics.Abstractions": {
        "type": "Transitive",
        "resolved": "8.0.0",
        "contentHash": "JHYCQG7HmugNYUhOl368g+NMxYE/N/AiclCYRNlgCY9eVyiBkOHMwK4x60RYMxv9EL3+rmj1mqHvdCiPpC+D4Q==",
        "dependencies": {
          "Microsoft.Extensions.DependencyInjection.Abstractions": "8.0.0",
          "Microsoft.Extensions.Options": "8.0.0",
          "System.Diagnostics.DiagnosticSource": "8.0.0"
        }
      },
      "Microsoft.Extensions.FileProviders.Abstractions": {
        "type": "Transitive",
        "resolved": "8.0.0",
        "contentHash": "ZbaMlhJlpisjuWbvXr4LdAst/1XxH3vZ6A0BsgTphZ2L4PGuxRLz7Jr/S7mkAAnOn78Vu0fKhEgNF5JO3zfjqQ==",
        "dependencies": {
          "Microsoft.Extensions.Primitives": "8.0.0"
        }
      },
      "Microsoft.Extensions.Primitives": {
        "type": "Transitive",
        "resolved": "8.0.0",
        "contentHash": "bXJEZrW9ny8vjMF1JV253WeLhpEVzFo1lyaZu1vQ4ZxWUlVvknZ/+ftFgVheLubb4eZPSwwxBeqS1JkCOjxd8g=="
      },
      "NetFabric.Hyperlinq.Abstractions": {
        "type": "Transitive",
        "resolved": "1.3.0",
        "contentHash": "WXnEcGwmXfa8gW9N2MlcaPNUzM3NLMwnAhacbtH554F8YcoXbIkTB+uGa1Aa+9gyb/9JZgYVHnmADgJUKP52nA=="
      },
      "StyleCop.Analyzers.Unstable": {
        "type": "Transitive",
        "resolved": "1.2.0.556",
        "contentHash": "zvn9Mqs/ox/83cpYPignI8hJEM2A93s2HkHs8HYMOAQW0PkampyoErAiIyKxgTLqbbad29HX/shv/6LGSjPJNQ=="
      },
      "System.Buffers": {
        "type": "Transitive",
        "resolved": "4.5.1",
        "contentHash": "Rw7ijyl1qqRS0YQD/WycNst8hUUMgrMH4FCn1nNm27M4VxchZ1js3fVjQaANHO5f3sN4isvP4a+Met9Y4YomAg=="
      },
      "System.Diagnostics.DiagnosticSource": {
        "type": "Transitive",
        "resolved": "8.0.0",
        "contentHash": "c9xLpVz6PL9lp/djOWtk5KPDZq3cSYpmXoJQY524EOtuFl5z9ZtsotpsyrDW40U1DRnQSYvcPKEUV0X//u6gkQ=="
      },
      "System.Runtime.CompilerServices.Unsafe": {
        "type": "Transitive",
        "resolved": "5.0.0",
        "contentHash": "ZD9TMpsmYJLrxbbmdvhwt9YEgG5WntEnZ/d1eH8JBX9LBp+Ju8BSBhUGbZMNVHHomWo2KVImJhTDl2hIgw/6MA=="
      },
      "nncase.core": {
        "type": "Project",
        "dependencies": {
          "CommunityToolkit.HighPerformance": "[8.2.2, )",
          "DryIoc.dll": "[5.4.3, )",
          "GiGraph.Dot": "[3.0.1, )",
          "Microsoft.Extensions.Hosting.Abstractions": "[8.0.0, )",
          "Microsoft.Extensions.Logging.Abstractions": "[8.0.1, )",
          "Microsoft.Extensions.Options": "[8.0.2, )",
          "NetFabric.Hyperlinq": "[3.0.0-beta48, )",
          "System.CommandLine": "[2.0.0-beta4.22272.1, )",
          "System.Reactive": "[6.0.0, )"
        }
      },
      "nncase.evaluator": {
        "type": "Project",
        "dependencies": {
          "Nncase.Core": "[1.0.0, )",
          "OrtKISharp": "[0.0.2, )"
        }
      },
      "CommunityToolkit.HighPerformance": {
        "type": "CentralTransitive",
        "requested": "[8.2.2, )",
        "resolved": "8.2.2",
        "contentHash": "+zIp8d3sbtYaRbM6hqDs4Ui/z34j7DcUmleruZlYLE4CVxXq+MO8XJyIs42vzeTYFX+k0Iq1dEbBUnQ4z/Gnrw=="
      },
      "DryIoc.dll": {
        "type": "CentralTransitive",
        "requested": "[5.4.3, )",
        "resolved": "5.4.3",
        "contentHash": "yhXOG3SOxeWYxBAWskNRDD8fzw5hriEawv4VN4WKaFHOuubiop4kxe2rkWTEyCnTgRVgxVUSQCDBBkZqwPm1iQ=="
      },
      "GiGraph.Dot": {
        "type": "CentralTransitive",
        "requested": "[3.0.1, )",
        "resolved": "3.0.1",
        "contentHash": "TseDWNkBFKrrrzamgl2yeSDk9gmxQZvymcTqRydY/EL9REM9jBwCHFceg7AutXw3ULUL/FKhc1uFzfd2Cjpe/A=="
      },
      "Microsoft.Extensions.Hosting.Abstractions": {
        "type": "CentralTransitive",
        "requested": "[8.0.0, )",
        "resolved": "8.0.0",
        "contentHash": "AG7HWwVRdCHlaA++1oKDxLsXIBxmDpMPb3VoyOoAghEWnkUvEAdYQUwnV4jJbAaa/nMYNiEh5ByoLauZBEiovg==",
        "dependencies": {
          "Microsoft.Extensions.Configuration.Abstractions": "8.0.0",
          "Microsoft.Extensions.DependencyInjection.Abstractions": "8.0.0",
          "Microsoft.Extensions.Diagnostics.Abstractions": "8.0.0",
          "Microsoft.Extensions.FileProviders.Abstractions": "8.0.0",
          "Microsoft.Extensions.Logging.Abstractions": "8.0.0"
        }
      },
      "Microsoft.Extensions.Logging.Abstractions": {
        "type": "CentralTransitive",
        "requested": "[8.0.1, )",
        "resolved": "8.0.1",
        "contentHash": "RIFgaqoaINxkM2KTOw72dmilDmTrYA0ns2KW4lDz4gZ2+o6IQ894CzmdL3StM2oh7QQq44nCWiqKqc4qUI9Jmg==",
        "dependencies": {
          "Microsoft.Extensions.DependencyInjection.Abstractions": "8.0.1"
        }
      },
      "Microsoft.Extensions.Options": {
        "type": "CentralTransitive",
        "requested": "[8.0.2, )",
        "resolved": "8.0.2",
        "contentHash": "dWGKvhFybsaZpGmzkGCbNNwBD1rVlWzrZKANLW/CcbFJpCEceMCGzT7zZwHOGBCbwM0SzBuceMj5HN1LKV1QqA==",
        "dependencies": {
          "Microsoft.Extensions.DependencyInjection.Abstractions": "8.0.0",
          "Microsoft.Extensions.Primitives": "8.0.0"
        }
      },
      "NetFabric.Hyperlinq": {
        "type": "CentralTransitive",
        "requested": "[3.0.0-beta48, )",
        "resolved": "3.0.0-beta48",
        "contentHash": "oYUhXvxNS8bBJWqNkvx5g8y0P/0LtyqS2pN0w4OWjVDNWEpLbdbvPy9w/9z1n2PrqIjX3jxUsEnoCmxxGnI3gw==",
        "dependencies": {
          "NetFabric.Hyperlinq.Abstractions": "1.3.0",
          "System.Buffers": "4.5.1",
          "System.Runtime.CompilerServices.Unsafe": "5.0.0"
        }
      },
      "OrtKISharp": {
        "type": "CentralTransitive",
        "requested": "[0.0.2, )",
        "resolved": "0.0.2",
        "contentHash": "q8j0yR5836Zhv9WB9BFkQt1UaEFyibq8bqJcTiULlILF6/sz8z7Wy2N8sgYdDKsdW25zncIz7j6IDbKM5ynePg==",
        "dependencies": {
          "libortki": "0.0.2"
        }
      },
      "System.CommandLine": {
        "type": "CentralTransitive",
        "requested": "[2.0.0-beta4.22272.1, )",
        "resolved": "2.0.0-beta4.22272.1",
        "contentHash": "1uqED/q2H0kKoLJ4+hI2iPSBSEdTuhfCYADeJrAqERmiGQ2NNacYKRNEQ+gFbU4glgVyK8rxI+ZOe1onEtr/Pg=="
      },
      "System.Reactive": {
        "type": "CentralTransitive",
        "requested": "[6.0.0, )",
        "resolved": "6.0.0",
        "contentHash": "31kfaW4ZupZzPsI5PVe77VhnvFF55qgma7KZr/E0iFTs6fmdhhG8j0mgEx620iLTey1EynOkEfnyTjtNEpJzGw=="
      }
    }
  }
}<|MERGE_RESOLUTION|>--- conflicted
+++ resolved
@@ -1,17 +1,13 @@
 {
   "version": 2,
   "dependencies": {
-<<<<<<< HEAD
-    "net7.0": {
+    "net8.0": {
       "QuikGraph": {
         "type": "Direct",
         "requested": "[2.5.0, )",
         "resolved": "2.5.0",
         "contentHash": "sG+mrPpXwxlXknRK5VqWUGiOmDACa9X+3ftlkQIMgOZUqxVOQSe0+HIU9PTjwqazy0pqSf8MPDXYFGl0GYWcKw=="
       },
-=======
-    "net8.0": {
->>>>>>> 82a757e0
       "StyleCop.Analyzers": {
         "type": "Direct",
         "requested": "[1.2.0-beta.556, )",
