--- conflicted
+++ resolved
@@ -324,21 +324,13 @@
         throw std::runtime_error("Invalid quant mode");
     }
     auto scale = (range.max - range.min) / (Q_max - Q_min);
-    int32_t bias = 0;
+    float bias = 0;
     if (qm == quant_mode::unsigned_mode)
-<<<<<<< HEAD
-        bias = std::round((-(range.min * 255)) / (range.max - range.min));
+        bias = std::round((-(range.min * (float)255)) / (range.max - range.min));
     else if (qm == quant_mode::signed_symmetric_mode)
-        bias = std::round((-(range.min * 254)) / (range.max - range.min)) - 127;
+        bias = std::round((-(range.min * (float)254)) / (range.max - range.min)) - 127;
     else if (qm == quant_mode::signed_asymmetric_mode)
-        bias = std::round((-(range.min * 255)) / (range.max - range.min)) - 128;
-=======
-        bias = std::round((-range.min * 255) / (range.max - range.min));
-    else if (qm == quant_mode::signed_symmetric_mode)
-        bias = std::round((-range.min * 254) / (range.max - range.min)) - 127;
-    else if (qm == quant_mode::signed_asymmetric_mode)
-        bias = std::round((-range.min * 255) / (range.max - range.min)) - 128;
->>>>>>> 98dbb904
+        bias = std::round((-(range.min * (float)255)) / (range.max - range.min)) - 128;
     else
         throw std::runtime_error("Invalid quant mode.");
     return { static_cast<int32_t>(bias), (float)scale };
