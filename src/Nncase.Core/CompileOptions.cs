﻿// Copyright (c) Canaan Inc. All rights reserved.
// Licensed under the Apache license. See LICENSE file in the project root for full license information.

using System;
using Nncase.Diagnostics;
using Nncase.Quantization;

namespace Nncase;

public enum InputType : int
{
    /// <summary>
    /// uint8.
    /// </summary>
    Uint8,

    /// <summary>
    /// int8.
    /// </summary>
    Int8,

    /// <summary>
    /// float32.
    /// </summary>
    Float32,
}

/// <summary>
/// Compile options.
/// </summary>
public sealed record CompileOptions
{
    /// <summary>
    /// Gets or sets input file.
    /// </summary>
    public string InputFile { get; set; } = "<stream>";

    /// <summary>
    /// Gets or sets the import model format.
    /// </summary>
    public string InputFormat { get; set; } = "onnx";

    /// <summary>
    /// Gets or sets the dump flags.
    /// </summary>
    public DumpFlags DumpFlags { get; set; } = DumpFlags.None;

    /// <summary>
    /// Gets or sets the dump directory.
    /// </summary>
    public string DumpDir { get; set; } = string.Empty;

    /// <summary>
    /// Gets or sets quant options.
    /// </summary>
    public QuantizeOptions QuantizeOptions { get; set; } = QuantizeOptions.CreateNoQuant();

    /// <summary>
<<<<<<< HEAD
    /// Gets or sets quant options.
    /// </summary>
    public ShapeBucketOptions ShapeBucketOptions { get; set; } = ShapeBucketOptions.Default;
=======
    /// Gets or sets a value indicating whether gets or sets the preprocess.
    /// </summary>
    public bool PreProcess { get; set; }

    /// <summary>
    /// Gets or sets the input layout.
    /// </summary>
    public string InputLayout { get; set; } = string.Empty;

    /// <summary>
    /// Gets or sets the output type.
    /// </summary>
    public string OutputLayout { get; set; } = string.Empty;

    /// <summary>
    /// Gets or sets the input type.
    /// </summary>
    public InputType InputType { get; set; } = InputType.Float32;

    /// <summary>
    /// Gets or sets the input shape.
    /// </summary>
    public int[] InputShape { get; set; } = Array.Empty<int>();

    /// <summary>
    /// Gets or sets the input range.
    /// </summary>
    public float[] InputRange { get; set; } = Array.Empty<float>();

    /// <summary>
    /// Gets or sets a value indicating whether gets or sets the swapRB.
    /// </summary>
    public bool SwapRB { get; set; }

    /// <summary>
    /// Gets or sets the letterbox_value.
    /// </summary>
    public float LetterBoxValue { get; set; }

    /// <summary>
    /// Gets or sets the mean.
    /// </summary>
    public float[] Mean { get; set; } = Array.Empty<float>();

    /// <summary>
    /// Gets or sets the std.
    /// </summary>
    public float[] Std { get; set; } = Array.Empty<float>();

    /// <summary>
    /// Gets or sets the std.
    /// </summary>
    public string ModelLayout { get; set; } = string.Empty;
>>>>>>> f0fac5f7
}<|MERGE_RESOLUTION|>--- conflicted
+++ resolved
@@ -56,11 +56,6 @@
     public QuantizeOptions QuantizeOptions { get; set; } = QuantizeOptions.CreateNoQuant();
 
     /// <summary>
-<<<<<<< HEAD
-    /// Gets or sets quant options.
-    /// </summary>
-    public ShapeBucketOptions ShapeBucketOptions { get; set; } = ShapeBucketOptions.Default;
-=======
     /// Gets or sets a value indicating whether gets or sets the preprocess.
     /// </summary>
     public bool PreProcess { get; set; }
@@ -114,5 +109,9 @@
     /// Gets or sets the std.
     /// </summary>
     public string ModelLayout { get; set; } = string.Empty;
->>>>>>> f0fac5f7
+
+    /// <summary>
+    /// Gets or sets quant options.
+    /// </summary>
+    public ShapeBucketOptions ShapeBucketOptions { get; set; } = ShapeBucketOptions.Default;
 }