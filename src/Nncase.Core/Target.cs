--- conflicted
+++ resolved
@@ -12,50 +12,6 @@
 
 namespace Nncase
 {
-<<<<<<< HEAD
-    /// <summary>
-    /// The Evaluator Impl interface
-    /// </summary>
-    public interface IEvaluator
-    {
-        /// <summary>
-        /// visit the op
-        /// </summary>
-        /// <param name="ctx"></param>
-        /// <param name="target"></param>
-        /// <returns></returns>
-        public Const Visit(EvaluatorContext ctx, Op target);
-    }
-
-    /// <summary>
-    /// each op evaluator method impl interface
-    /// </summary>
-    /// <typeparam name="T"></typeparam>
-    public interface IEvaluator<T> : IEvaluator
-        where T : Op
-    {
-        /// <summary>
-        /// visit specific target
-        /// </summary>
-        /// <param name="ctx"></param>
-        /// <param name="target"></param>
-        /// <returns></returns>
-        public Const Visit(EvaluatorContext ctx, T target);
-
-        /// <summary>
-        /// the std call method for eval.
-        /// </summary>
-        /// <param name="ctx"></param>
-        /// <param name="target"></param>
-        /// <returns></returns>
-        Const IEvaluator.Visit(EvaluatorContext ctx, Op target)
-        {
-            return Visit(ctx, (T)target);
-        }
-    }
-
-=======
->>>>>>> d7371ca2
     public class TargetFactory
     {
         public TargetFactory(ITarget[] targets)
