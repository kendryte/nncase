﻿// Copyright (c) Canaan Inc. All rights reserved.
// Licensed under the Apache license. See LICENSE file in the project root for full license information.

using System;
using System.Buffers;
using System.Collections;
using System.Collections.Generic;
using System.Diagnostics;
using System.Linq;
using System.Runtime.CompilerServices;
using System.Runtime.InteropServices;
using System.Text;
using System.Text.Json.Serialization;
using System.Threading.Tasks;
using CommunityToolkit.HighPerformance;
using CommunityToolkit.HighPerformance.Helpers;
using NetFabric.Hyperlinq;
using Nncase.Buffers;
using Nncase.IR;
using Nncase.Utilities;

namespace Nncase;

/// <summary>
/// Represents a multi-dimensional collection of objects of type T that can be accessed
/// by indices. DenseTensor stores values in a contiguous sequential block of memory
/// where all values are represented.
/// </summary>
/// <typeparam name="T">type contained within the Tensor. Typically a value type such as int, double, float, etc.</typeparam>
[JsonConverter(typeof(IO.TensorJsonConverterFactory))]
public unsafe sealed partial class Tensor<T> : Tensor, IEnumerable<T>, ICollection<T>,
    IReadOnlyCollection<T>, IList<T>, IReadOnlyList<T>, IEquatable<Tensor<T>>
    where T : struct, IEquatable<T>
{
    /// <summary>
    /// Initializes a new instance of the <see cref="Tensor{T}"/> class.
    /// </summary>
    /// <param name="length">Size of the 1-dimensional tensor.</param>
    public Tensor(long length)
        : base(DataType.FromType<T>(), length)
    {
        Buffer = new T[length];
    }

    /// <summary>
    /// Initializes a new instance of the <see cref="Tensor{T}"/> class.
    /// </summary>
    /// <param name="dimensions">An span of integers that represent the size of each dimension of the DenseTensor to create.</param>
    public Tensor(ReadOnlySpan<long> dimensions)
        : base(DataType.FromType<T>(), dimensions)
    {
        Buffer = new T[Length];
    }

    /// <summary>
    /// Initializes a new instance of the <see cref="Tensor{T}"/> class.
    /// </summary>
    /// <param name="buffer">Buffer memory.</param>
    /// <param name="dimensions">An span of integers that represent the size of each dimension of the DenseTensor to create.</param>
    public Tensor(Memory<T> buffer, ReadOnlySpan<long> dimensions)
        : base(DataType.FromType<T>(), dimensions)
    {
        if (Length != buffer.Length)
        {
            throw new ArgumentException("Buffer length should be same as tensor length.");
        }

        Buffer = buffer;
    }

    /// <summary>
    /// Initializes a new instance of the <see cref="Tensor{T}"/> class.
    /// </summary>
    /// <param name="buffer">Buffer memory.</param>
    /// <param name="dimensions">An span of integers that represent the size of each dimension of the DenseTensor to create.</param>
    /// <param name="strides">The strides.</param>
    public Tensor(Memory<T> buffer, ReadOnlySpan<long> dimensions, ReadOnlySpan<long> strides)
        : base(DataType.FromType<T>(), dimensions, strides)
    {
        if (IsContiguous && Length != buffer.Length)
        {
            throw new ArgumentException("Buffer length should be same as tensor length.");
        }

        Buffer = buffer;
    }

    public static Tensor<T> Empty { get; } = new Tensor<T>(0);

    /// <summary>
    /// Gets memory storing backing values of this tensor.
    /// </summary>
    public Memory<T> Buffer { get; }

    /// <inheritdoc/>
    public override Span<byte> BytesBuffer => MemoryMarshal.AsBytes(Buffer.Span);

    int ICollection<T>.Count => checked((int)Length);

    bool ICollection<T>.IsReadOnly => false;

    int IReadOnlyCollection<T>.Count => checked((int)Length);

    T IReadOnlyList<T>.this[int index] => GetValue(index);

    T IList<T>.this[int index]
    {
        get => GetValue(index);
        set => SetValue(index, value);
    }

    /// <summary>
    /// Obtains the value at the specified indices.
    /// </summary>
    /// <param name="indices">A one-dimensional array of integers that represent the indices specifying the
    /// position of the element to get.</param>
    /// <returns>The value at the specified position in this Tensor.</returns>
    public new T this[ReadOnlySpan<long> indices]
    {
        get => GetValue(TensorUtilities.GetIndex(Strides, indices));
        set => SetValue(TensorUtilities.GetIndex(Strides, indices), value);
    }

    /// <summary>
    /// Obtains the value at the specified indices.
    /// </summary>
    /// <param name="indices">A one-dimensional array of integers that represent the indices specifying the
    /// position of the element to get.</param>
    /// <returns>The value at the specified position in this Tensor.</returns>
    public new T this[params long[] indices]
    {
        get => this[indices.AsSpan()];
        set => this[indices.AsSpan()] = value;
    }

    /// <summary>
    /// Create constant from a <see cref="int"/>.
    /// </summary>
    /// <param name="value">Value.</param>
    public static implicit operator Tensor<T>(T value) => FromScalar(value);

    /// <summary>
    /// Creates a shallow copy of this tensor, with new backing storage.
    /// </summary>
    /// <returns>A shallow copy of this tensor.</returns>
    public Tensor<T> Clone()
    {
        var tensor = new Tensor<T>(Dimensions);
        Buffer.CopyTo(tensor.Buffer);
        return tensor;
    }

    /// <summary>
    /// Creates a new Tensor of a different type with the specified dimensions and the
    /// same layout as this tensor with elements initialized to their default value.
    /// </summary>
    /// <typeparam name="TResult">Type contained in the returned Tensor.</typeparam>
    /// <param name="dimensions">An span of integers that represent the size of each dimension of the DenseTensor to create.</param>
    /// <returns>A new tensor with the same layout as this tensor but different type and dimensions.</returns>
    public Tensor<TResult> CloneEmpty<TResult>(ReadOnlySpan<long> dimensions)
        where TResult : unmanaged, IEquatable<TResult>
    {
        return new Tensor<TResult>(dimensions);
    }

    /// <summary>
    /// Gets the value at the specied index, where index is a linearized version of n-dimension
    /// indices using strides.
    /// </summary>
    /// <param name="index">An integer index computed as a dot-product of indices.</param>
    /// <returns>The value at the specified position in this Tensor.</returns>
    public T GetValue(long index)
    {
        return Buffer.Span[checked((int)index)];
    }

    /// <summary>
    /// Reshapes the current tensor to new dimensions, using the same backing storage.
    /// </summary>
    /// <param name="dimensions">An span of integers that represent the size of each dimension of the DenseTensor to create.</param>
    /// <returns>A new tensor that reinterprets backing Buffer of this tensor with different dimensions.</returns>
    public Tensor<T> Reshape(ReadOnlySpan<long> dimensions)
    {
        if (Length != TensorUtilities.GetProduct(dimensions))
        {
            throw new ArgumentException("Length after reshape should remain same.");
        }

        return new Tensor<T>(Buffer, dimensions);
    }

    /// <summary>
    /// Sets the value at the specied index, where index is a linearized version of n-dimension
    /// indices using strides.
    /// </summary>
    /// <param name="index">An integer index computed as a dot-product of indices.</param>
    /// <param name="value">The new value to set at the specified position in this Tensor.</param>
    public void SetValue(long index, T value)
    {
        Buffer.Span[checked((int)index)] = value;
    }

    /// <summary>
    /// Sets all elements in Tensor to value.
    /// </summary>
    /// <param name="value">Value to fill.</param>
    public void Fill(T value)
    {
        Buffer.Span.Fill(value);
    }

    /// <summary>
    /// Determines whether an element is in the <see cref="Tensor{T}"/>.
    /// </summary>
    /// <param name="value">The object to locate in the <see cref="Tensor{T}"/>. The value can be null for reference types.</param>
    /// <returns>true if item is found in the <see cref="Tensor{T}"/>; otherwise, false.</returns>
    public bool Contains(T value)
    {
        return Buffer.Span.Contains(value);
    }

    /// <summary>
    /// Determines the index of a specific item in the <see cref="Tensor{T}"/>.
    /// </summary>
    /// <param name="item">The object to locate in the <see cref="Tensor{T}"/>.</param>
    /// <param name="indices">The index of item if found in the tensor.</param>
    /// <returns>true if item is found in the <see cref="Tensor{T}"/>; otherwise, false.</returns>
    public bool TryGetIndicesOf(T item, Span<long> indices)
    {
        if (indices.Length != Rank)
        {
            throw new ArgumentException(nameof(indices) + " is not sufficient.");
        }

        var index = Buffer.Span.IndexOf(item);
        if (index < 0)
        {
            return false;
        }

        TensorUtilities.GetIndices(Strides, false, index, indices);
        return true;
    }

    /// <inheritdoc/>
    public override string GetArrayString(bool includeWhitespace = true)
    {
        if (Dimensions.IsEmpty)
        {
            return Buffer.Span[0].ToString()!;
        }

        string prefix = TensorOfT.PrefixMap.GetValueOrDefault(typeof(T).TypeHandle, string.Empty);
        string suffix = TensorOfT.SuffixMap.GetValueOrDefault(typeof(T).TypeHandle, string.Empty);

        var builder = new StringBuilder();
        int indent = 0;
        void Apply(int axis, long[] index)
        {
            if (axis == Rank - 1)
            {
                for (int innerIndex = 0; innerIndex < Dimensions[axis]; innerIndex++)
                {
                    index[axis] = innerIndex;

                    if (innerIndex == 0)
                    {
                        if (includeWhitespace)
                        {
                            Indent(builder, indent, 2);
                        }

                        if (includeWhitespace)
                        {
                            builder.Append($"[{string.Join(",", index)}]: {{");
                        }
                        else
                        {
                            builder.Append('{');
                        }
                    }
                    else
                    {
                        builder.Append(',');
                    }

                    if (!string.IsNullOrEmpty(prefix))
                    {
                        builder.Append(prefix);
                    }

                    builder.Append(this[index]);
                    if (!string.IsNullOrEmpty(suffix))
                    {
                        builder.Append(suffix);
                    }
                }

                builder.Append('}');
            }
            else
            {
                for (int i = 0; i < Dimensions[axis]; i++)
                {
                    if (i == 0)
                    {
                        if (includeWhitespace)
                        {
                            Indent(builder, indent, 2);
                            indent++;
                        }

                        builder.Append('{');
                        if (includeWhitespace)
                        {
                            builder.AppendLine();
                        }
                    }

                    index[axis] = i;
                    Apply(axis + 1, index);

                    if (i < Dimensions[axis] - 1)
                    {
                        // not last element
                        builder.Append(',');
                        if (includeWhitespace)
                        {
                            builder.AppendLine();
                        }
                    }
                    else
                    {
<<<<<<< HEAD
                        // last element
=======
>>>>>>> 791b61c8
                        // close out
                        if (includeWhitespace)
                        {
                            builder.AppendLine();
                            --indent;
                            Indent(builder, indent, 2);
                        }

                        builder.Append('}');
                    }
                }
            }
        }

        var index = new long[Rank];
        Apply(0, index);

        return builder.ToString();
    }

    public override void Deserialize(Stream stream)
    {
        SpanUtility.Deserialize(Buffer.Span, stream);
    }

    public override void Serialize(Stream stream)
    {
        SpanUtility.Serialize((ReadOnlySpan<T>)Buffer.Span, stream);
    }

    public override void Serialize(Stream baseStream, long offset, long[] shape, long[] strides)
    {
        var slice = new T[TensorUtilities.GetSize(shape, strides, 1)];
        var index = new long[shape.Length];

        void Copy(int axis)
        {
            if (axis + 1 < shape.Length)
            {
                for (index[axis] = 0; index[axis] < shape[axis]; index[axis]++)
                {
                    Copy(axis + 1);
                }
            }
            else
            {
                var length = shape.LastOrDefault(1);
                var src = Buffer.Span.Slice(checked((int)(offset + TensorUtilities.GetIndex(Strides, index))), checked((int)length));
                var dest = slice.AsSpan(checked((int)TensorUtilities.GetIndex(strides, index)), checked((int)length));
                src.CopyTo(dest);
            }
        }

        Copy(0);
        SpanUtility.Serialize((ReadOnlySpan<T>)slice.AsSpan(), baseStream);
    }

    /// <summary>
    /// Gets an enumerator that enumerates the elements of the <see cref="Tensor{T}"/>.
    /// </summary>
    /// <returns>An enumerator for the current System.Numerics.Tensors.Tensor`1.</returns>
    public new Enumerator GetEnumerator()
    {
        return new Enumerator(this);
    }

    public override Tensor<TTo> Cast<TTo>(CastMode castMode, long[] dimensions)
    {
        if (typeof(T) == typeof(TTo))
        {
            return (Tensor<TTo>)(object)this;
        }
        else
        {
            if (castMode == CastMode.Exact)
            {
                throw new InvalidCastException();
            }

            var converter = (ISpanConverter<T, TTo>)CompilerServices.DataTypeService.GetConverter(typeof(T), typeof(TTo));
            var tensor = new Tensor<TTo>(dimensions);
            converter.ConvertTo(Buffer.Span, tensor.Buffer.Span, castMode);
            return tensor;
        }
    }

    /// <inheritdoc/>
    public override Tensor<TTo> Cast<TTo>(CastMode castMode)
    {
        if (typeof(T) == typeof(TTo))
        {
            return (Tensor<TTo>)(object)this;
        }
        else
        {
            if (castMode == CastMode.Exact)
            {
                throw new InvalidCastException();
            }

            var converter = (ISpanConverter<T, TTo>)CompilerServices.DataTypeService.GetConverter(typeof(T), typeof(TTo));
            var tensor = new Tensor<TTo>(Dimensions);
            converter.ConvertTo(Buffer.Span, tensor.Buffer.Span, castMode);
            return tensor;
        }
    }

    /// <inheritdoc/>
    public override MemoryHandle PinBuffer()
    {
        return Buffer.Pin();
    }

    /// <inheritdoc/>
    public override bool Equals(object? obj)
    {
        if (obj is Tensor<T> other)
        {
            return Equals(other);
        }

        return false;
    }

    /// <inheritdoc/>
    public bool Equals(Tensor<T>? other)
    {
        if (other == null)
        {
            return false;
        }

        if (Rank != other.Rank)
        {
            return false;
        }

        if (!Dimensions.SequenceEqual(other.Dimensions))
        {
            return false;
        }

        return Buffer.Span.SequenceEqual(other.Buffer.Span);
    }

    /// <inheritdoc/>
    public override int GetHashCode()
    {
        return HashCode<T>.Combine(Buffer.Span);
    }

    IEnumerator<T> IEnumerable<T>.GetEnumerator()
    {
        return GetEnumerator();
    }

    void ICollection<T>.Add(T item)
    {
        throw new InvalidOperationException();
    }

    void ICollection<T>.Clear()
    {
        Buffer.Span.Clear();
    }

    bool ICollection<T>.Contains(T item)
    {
        return Contains(item);
    }

    void ICollection<T>.CopyTo(T[] array, int arrayIndex)
    {
        Buffer.Span.CopyTo(array.AsSpan(arrayIndex));
    }

    bool ICollection<T>.Remove(T item)
    {
        throw new InvalidOperationException();
    }

    int IList<T>.IndexOf(T item)
    {
        return Buffer.Span.IndexOf(item);
    }

    void IList<T>.Insert(int index, T item)
    {
        throw new InvalidOperationException();
    }

    void IList<T>.RemoveAt(int index)
    {
        throw new InvalidOperationException();
    }

    /// <inheritdoc/>
    private protected override int CompareTo(object? other, IComparer comparer)
    {
        if (other == null)
        {
            return 1;
        }

        if (other is Tensor<T>)
        {
            return CompareTo((Tensor<T>)other, comparer);
        }

        var array = other as Array;
        if (array != null)
        {
            return CompareTo(array, comparer);
        }

        throw new ArgumentException("Cannot compare.");
    }

    /// <inheritdoc/>
    private protected override bool Equals(object? other, IEqualityComparer comparer)
    {
        if (other == null)
        {
            return false;
        }

        if (other is Tensor<T>)
        {
            return Equals((Tensor<T>)other, comparer);
        }

        var array = other as Array;
        if (array != null)
        {
            return Equals(array, comparer);
        }

        throw new ArgumentException("Cannot compare.");
    }

    /// <inheritdoc/>
    private protected override int GetHashCode(IEqualityComparer comparer)
    {
        HashCode hashCode = default;
        var buffer = Buffer.Span;
        for (int i = 0; i < buffer.Length; i++)
        {
            hashCode.Add(comparer.GetHashCode(buffer[i]));
        }

        return hashCode.ToHashCode();
    }

    private protected override IEnumerator GetEnumeratorCore()
    {
        return GetEnumerator();
    }

    private protected override void CopyToCore(Array array, int index)
    {
        if (array is T[] arr)
        {
            Buffer.Span.CopyTo(arr.AsSpan(index));
        }
        else
        {
            if (array == null)
            {
                throw new ArgumentNullException(nameof(array));
            }
            else
            {
                if (array.Length < index + Length)
                {
                    throw new ArgumentException("Array is not sufficient.");
                }

                var buffer = Buffer;
                for (int i = 0; i < buffer.Length; i++)
                {
                    array.SetValue(buffer.Span[i], index + i);
                }
            }
        }
    }

    private protected override object GetValueCore(long index)
    {
        return GetValue(index);
    }

    private protected override void SetValueCore(long index, object? value)
    {
        SetValue(index, (T)Convert.ChangeType(value, typeof(T))!);
    }

    private protected override void Initialize(ITensorInitializer initializer) =>
        initializer.Initialize(this);

    private static void Indent(StringBuilder builder, int tabs, int spacesPerTab = 4)
    {
        for (int tab = 0; tab < tabs; tab++)
        {
            for (int space = 0; space < spacesPerTab; space++)
            {
                builder.Append(' ');
            }
        }
    }

    private int CompareTo(Tensor<T> other, IComparer comparer)
    {
        if (Rank != other.Rank)
        {
            throw new ArgumentException("Different ranks.");
        }

        if (Dimensions != other.Dimensions)
        {
            throw new ArgumentException("Different dimensions.");
        }

        var bufferA = Buffer;
        var bufferB = other.Buffer;
        int result = 0;

        for (int i = 0; i < bufferA.Length; i++)
        {
            result = comparer.Compare(bufferA.Span[i], bufferB.Span[i]);
            if (result != 0)
            {
                break;
            }
        }

        return result;
    }

    private int CompareTo(Array other, IComparer comparer)
    {
        if (Rank != other.Rank)
        {
            throw new ArgumentException("Different ranks.");
        }

        var dimensions = Dimensions;
        for (int i = 0; i < dimensions.Length; i++)
        {
            if (dimensions[i] != other.GetLength(i))
            {
                throw new ArgumentException("Different dimensions.");
            }
        }

        var bufferA = Buffer;
        var indices = new long[Rank];
        int result = 0;

        for (int i = 0; i < bufferA.Length; i++)
        {
            TensorUtilities.GetIndices(Strides, false, i, indices);
            result = comparer.Compare(bufferA.Span[i], other.GetValue(indices));
            if (result != 0)
            {
                break;
            }
        }

        return result;
    }

    private bool Equals(Tensor<T> other, IEqualityComparer comparer)
    {
        if (Rank != other.Rank)
        {
            throw new ArgumentException("Different ranks.");
        }

        if (Dimensions != other.Dimensions)
        {
            throw new ArgumentException("Different dimensions.");
        }

        var bufferA = Buffer;
        var bufferB = other.Buffer;

        for (int i = 0; i < bufferA.Length; i++)
        {
            if (!comparer.Equals(bufferA.Span[i], bufferB.Span[i]))
            {
                return false;
            }
        }

        return true;
    }

    private bool Equals(Array other, IEqualityComparer comparer)
    {
        if (Rank != other.Rank)
        {
            throw new ArgumentException("Different ranks.");
        }

        var dimensions = Dimensions;
        for (int i = 0; i < dimensions.Length; i++)
        {
            if (dimensions[i] != other.GetLength(i))
            {
                throw new ArgumentException("Different dimensions.");
            }
        }

        var bufferA = Buffer;
        var indices = new long[Rank];

        for (int i = 0; i < bufferA.Length; i++)
        {
            TensorUtilities.GetIndices(Strides, false, i, indices);
            if (!comparer.Equals(bufferA.Span[i], other.GetValue(indices)))
            {
                return false;
            }
        }

        return true;
    }

    /// <summary>
    /// The type that implements enumerators for System.Numerics.Tensors.Tensor`1 instances.
    /// </summary>
    public struct Enumerator : IEnumerator<T>, IEnumerator, IDisposable
    {
        private readonly Tensor<T> _tensor;

        private int _index;

        internal Enumerator(Tensor<T> tensor)
        {
            _tensor = tensor;
            _index = 0;
            Current = default;
        }

        /// <inheritdoc/>
        public T Current { get; private set; }

        object? IEnumerator.Current => Current;

        /// <inheritdoc/>
        public bool MoveNext()
        {
            if (_index < _tensor.Length)
            {
                Current = _tensor.GetValue(_index);
                _index++;
                return true;
            }

            Current = default;
            return false;
        }

        /// <inheritdoc/>
        public void Reset()
        {
            _index = 0;
            Current = default;
        }

        /// <inheritdoc/>
        public void Dispose()
        {
        }
    }
}

internal sealed class TensorOfT
{
    /// <summary>
    /// The array to string prefix map.
    /// </summary>
    public static readonly Dictionary<System.RuntimeTypeHandle, string> PrefixMap = new()
    {
        { typeof(Half).TypeHandle, "(Half)" },
        { typeof(BFloat16).TypeHandle, "(BFloat16)" },
        { typeof(Float8E4M3).TypeHandle, "(Float8E4M3)" },
        { typeof(Float8E5M2).TypeHandle, "(Float8E5M2)" },
    };

    /// <summary>
    /// The array to string suffix map.
    /// </summary>
    public static readonly Dictionary<System.RuntimeTypeHandle, string> SuffixMap = new()
    {
        { typeof(float).TypeHandle, "f" },
        { typeof(double).TypeHandle, "d" },
        { typeof(long).TypeHandle, "L" },
        { typeof(uint).TypeHandle, "U" },
        { typeof(ulong).TypeHandle, "UL" },
    };
}<|MERGE_RESOLUTION|>--- conflicted
+++ resolved
@@ -331,10 +331,7 @@
                     }
                     else
                     {
-<<<<<<< HEAD
                         // last element
-=======
->>>>>>> 791b61c8
                         // close out
                         if (includeWhitespace)
                         {
