--- conflicted
+++ resolved
@@ -1,12 +1,6 @@
-<<<<<<< HEAD
-=======
 // Copyright (c) Canaan Inc. All rights reserved.
 // Licensed under the Apache license. See LICENSE file in the project root for full license information.
 
-using System.Linq;
-using System.IO;
-using System.Collections.Generic;
->>>>>>> d7371ca2
 using System;
 using System.Collections;
 using System.Collections.Generic;
@@ -36,18 +30,6 @@
         {
         }
 
-<<<<<<< HEAD
-=======
-        /// <summary>
-        /// add rules.
-        /// </summary>
-        /// <param name="matutors"></param>
-        public void Add(params ExprMutator[] matutors)
-        {
-            Mutators.AddRange(matutors);
-        }
-
->>>>>>> d7371ca2
         /// <inheritdoc/>
         protected override Function RunCore(Function function, RunPassOptions options)
         {
