--- conflicted
+++ resolved
@@ -21,22 +21,12 @@
             {
                 return base.Visit(expr);
             }
-<<<<<<< HEAD
             var initbody = Lowering(expr.InitSequence, expr.IterVars);
             var body = Visit(expr.Sequence);
             return expr with
             {
                 InitSequence = new(),
                 Sequence = Sequential.Flatten(initbody, body)
-=======
-
-            var initbody = Lowering(expr.InitBody, expr.IterVars);
-            var body = Visit(expr.Body);
-            return expr with
-            {
-                InitBody = new(),
-                Body = Sequential.Flatten(initbody, body),
->>>>>>> d7371ca2
             };
         }
 
