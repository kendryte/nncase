// Copyright (c) Canaan Inc. All rights reserved.
// Licensed under the Apache license. See LICENSE file in the project root for full license information.

using System;
using System.Collections.Generic;
using System.IO;
using System.Runtime.InteropServices;
using System.Text;
using Nncase.IR;

namespace Nncase.CodeGen;

/// <summary>
/// The CodeGen Model Information.
/// </summary>
public static class ModelInfo
{
    /// <summary>
    /// Gets model identifier.
    /// </summary>
<<<<<<< HEAD
    public static class ModelInfo
    {
        public static uint IDENTIFIER => BitConverter.ToUInt32(Encoding.UTF8.GetBytes("LDMK"), 0);
        public const uint VERSION = 5;
        public const uint SECTION_MERGED_INTO_RDATA = 1;
        public const uint MAX_SECTION_NAME_LENGTH = 16;
        public const uint MAX_MODULE_TYPE_LENGTH = 16;
    }
=======
    public static uint Identifier => BitConverter.ToUInt32(Encoding.UTF8.GetBytes("KMDL"), 0);

    /// <summary>
    /// Gets model version.
    /// </summary>
    public static uint Version => 5;

    public const uint SECTION_MERGED_INTO_RDATA = 1;

    public const uint MaxSectionNameLength = 16;

    public const uint MaxModuleTypeLength = 16;
}

/// <summary>
/// the module type.
/// </summary>
[StructLayout(LayoutKind.Sequential)]
public struct ModuleType
{
    char[] Types = new char[ModelInfo.MaxModuleTypeLength];
>>>>>>> d7371ca2

    /// <summary>
    /// create the modult type by name.
    /// </summary>
    /// <param name="name"></param>
    /// <returns></returns>
    public static ModuleType Create(string name)
    {
<<<<<<< HEAD
        [MarshalAs(UnmanagedType.ByValArray, SizeConst = (int)ModelInfo.MAX_MODULE_TYPE_LENGTH)]
        char[] Types = new char[ModelInfo.MAX_MODULE_TYPE_LENGTH];

        /// <summary>
        /// create the modult type by name
        /// </summary>
        /// <param name="name"></param>
        /// <returns></returns>
        public static ModuleType Create(string name)
=======
        var mt = new ModuleType();
        for (int i = 0; i < ModelInfo.MaxModuleTypeLength; i++)
>>>>>>> d7371ca2
        {
            mt.Types[i] = i < name.Length ? name[i] : '\0';
        }

        return mt;
    }
}

/// <summary>
/// the runtime function.
/// </summary>
public interface IRTFunction
{
    /// <summary>
    /// the funtion name.
    /// </summary>
    public string Name { get; set; }

    /// <summary>
    /// the function pointer handle.
    /// </summary>
    public Delegate Handle { get; set; }
}

/// <summary>
/// when model or module has been Serialized. return the result.
/// </summary>
public interface ISerializeResult
{
}

/// <summary>
/// runtime module.
/// </summary>
public interface IRTModule
{
    /// <summary>
    /// the Module type.
    /// </summary>
    public ModuleType ModuleType { get; set; }

    /// <summary>
    /// get source code.
    /// </summary>
<<<<<<< HEAD
    public interface IRTModule
    {
        /// <summary>
        /// the Module type
        /// </summary>
        public ModuleType ModuleType { get; }

        /// <summary>
        /// get source code
        /// </summary>
        public byte[] Source { get; }

        /// <summary>
        /// get source file ext
        /// </summary>
        public string SourceExt { get; }

        /// <summary>
        /// is runtime module has been Serialized?
        /// </summary>
        public bool IsSerialized { get; }

        /// <summary>
        /// dump the source into file `DumpDirPath/name.xx`
        /// </summary>
        /// <param name="name">file name. </param>
        /// <param name="dumpDirPath"> dump dir path. </param>
        public void Dump(string name, string dumpDirPath);

        /// <summary>
        /// Serialize the code
        /// </summary>
        public ISerializeResult Serialize();

        /// <summary>
        /// get the all runtime function
        /// </summary>
        public IReadOnlyList<IRTFunction> Functions { get; }
    }
=======
    public string Source { get; set; }

    /// <summary>
    /// get source file ext.
    /// </summary>
    public string SourceExt { get; set; }

    /// <summary>
    /// dump the source into file `DumpDirPath/name.xx`.
    /// </summary>
    /// <param name="name">file name. </param>
    /// <param name="dumpDirPath"> dump dir path. </param>
    public void Dump(string name, string dumpDirPath);

    /// <summary>
    /// Serialize the code.
    /// </summary>
    public ISerializeResult Serialize();
>>>>>>> d7371ca2

    /// <summary>
    /// get the all runtime function.
    /// </summary>
    public IReadOnlyList<IRTFunction> Functions { get; }
}

/// <summary>
/// The runtime Model.
/// <example>
/// Runtime Model ∈ {
///     RTModule1 ∈ { RTFuntion1, RTFuntion2 ... } ,
///     RTModule2 ...}
/// </example>
/// </summary>
public interface IRTModel
{
    /// <summary>
    /// the target.
    /// </summary>
    public ITarget Target { get; set; }

    /// <summary>
    /// schedule result.
    /// </summary>
    public Schedule.SchedModelResult modelResult { get; set; }

    /// <summary>
    /// get source code.
    /// </summary>
    public string Source { get; set; }

    /// <summary>
    /// get source file ext.
    /// </summary>
    public string SourceExt { get; set; }

    /// <summary>
    /// dump the source into file `DumpDirPath/name.xx`.
    /// </summary>
    /// <param name="name">file name. </param>
    /// <param name="dumpDirPath"> dump dir path. </param>
    public void Dump(string name, string dumpDirPath);

    /// <summary>
    /// Serialize the runtime model.
    /// <example>
    /// if this runtime model is kmodel, will serialize as kmodel.
    /// if is Csource, will serialize as .c file.
    /// </example>
    /// </summary>
<<<<<<< HEAD
    public interface IRTModel
    {
        /// <summary>
        /// the target
        /// </summary>
        public ITarget Target { get; set; }

        /// <summary>
        /// schedule result
        /// </summary>
        public Schedule.SchedModelResult modelResult { get; set; }

        /// <summary>
        /// get source code
        /// </summary>
        public byte[] Source { get; }

        /// <summary>
        /// get source file ext
        /// </summary>
        public string SourceExt { get; }

        /// <summary>
        /// the source file path
        /// </summary>
        public string SourcePath { get; }

        /// <summary>
        /// this rt model is Serialized?
        /// </summary>
        public bool IsSerialized { get; }

        /// <summary>
        /// dump the source into file `DumpDirPath/name.xx`
        /// </summary>
        /// <param name="name">file name. </param>
        /// <param name="dumpDirPath"> dump dir path. </param>
        /// <returns> dumped path. </returns>
        public string Dump(string name, string dumpDirPath);

        /// <summary>
        /// Serialize the runtime model
        /// <example>
        /// if this runtime model is kmodel, will serialize as kmodel.
        /// if is Csource, will serialize as .c file.
        /// </example>
        /// </summary>
        public ISerializeResult Serialize();

        /// <summary>
        /// call this runtime model
        /// </summary>
        /// <param name="args"> input args</param>
        /// <returns></returns>
        public object? Invoke(params object?[]? args);

        /// <summary>
        /// get runtime function entry
        /// </summary>
        public IRTFunction? Entry { get; }

        /// <summary>
        /// get the all runtime function
        /// </summary>
        public IReadOnlyList<IRTModule> Modules { get; }
    }
=======
    public ISerializeResult Serialize();

    /// <summary>
    /// call this runtime model.
    /// </summary>
    /// <param name="args"> input args.</param>
    /// <returns></returns>
    public object? Invoke(params object?[]? args);

    /// <summary>
    /// get runtime function entry.
    /// </summary>
    public IRTFunction? Entry { get; }

    /// <summary>
    /// get the all runtime function.
    /// </summary>
    public IReadOnlyList<IRTModule> Modules { get; }
>>>>>>> d7371ca2
}<|MERGE_RESOLUTION|>--- conflicted
+++ resolved
@@ -18,7 +18,6 @@
     /// <summary>
     /// Gets model identifier.
     /// </summary>
-<<<<<<< HEAD
     public static class ModelInfo
     {
         public static uint IDENTIFIER => BitConverter.ToUInt32(Encoding.UTF8.GetBytes("LDMK"), 0);
@@ -27,29 +26,6 @@
         public const uint MAX_SECTION_NAME_LENGTH = 16;
         public const uint MAX_MODULE_TYPE_LENGTH = 16;
     }
-=======
-    public static uint Identifier => BitConverter.ToUInt32(Encoding.UTF8.GetBytes("KMDL"), 0);
-
-    /// <summary>
-    /// Gets model version.
-    /// </summary>
-    public static uint Version => 5;
-
-    public const uint SECTION_MERGED_INTO_RDATA = 1;
-
-    public const uint MaxSectionNameLength = 16;
-
-    public const uint MaxModuleTypeLength = 16;
-}
-
-/// <summary>
-/// the module type.
-/// </summary>
-[StructLayout(LayoutKind.Sequential)]
-public struct ModuleType
-{
-    char[] Types = new char[ModelInfo.MaxModuleTypeLength];
->>>>>>> d7371ca2
 
     /// <summary>
     /// create the modult type by name.
@@ -58,7 +34,6 @@
     /// <returns></returns>
     public static ModuleType Create(string name)
     {
-<<<<<<< HEAD
         [MarshalAs(UnmanagedType.ByValArray, SizeConst = (int)ModelInfo.MAX_MODULE_TYPE_LENGTH)]
         char[] Types = new char[ModelInfo.MAX_MODULE_TYPE_LENGTH];
 
@@ -68,10 +43,6 @@
         /// <param name="name"></param>
         /// <returns></returns>
         public static ModuleType Create(string name)
-=======
-        var mt = new ModuleType();
-        for (int i = 0; i < ModelInfo.MaxModuleTypeLength; i++)
->>>>>>> d7371ca2
         {
             mt.Types[i] = i < name.Length ? name[i] : '\0';
         }
@@ -116,7 +87,6 @@
     /// <summary>
     /// get source code.
     /// </summary>
-<<<<<<< HEAD
     public interface IRTModule
     {
         /// <summary>
@@ -156,26 +126,6 @@
         /// </summary>
         public IReadOnlyList<IRTFunction> Functions { get; }
     }
-=======
-    public string Source { get; set; }
-
-    /// <summary>
-    /// get source file ext.
-    /// </summary>
-    public string SourceExt { get; set; }
-
-    /// <summary>
-    /// dump the source into file `DumpDirPath/name.xx`.
-    /// </summary>
-    /// <param name="name">file name. </param>
-    /// <param name="dumpDirPath"> dump dir path. </param>
-    public void Dump(string name, string dumpDirPath);
-
-    /// <summary>
-    /// Serialize the code.
-    /// </summary>
-    public ISerializeResult Serialize();
->>>>>>> d7371ca2
 
     /// <summary>
     /// get the all runtime function.
@@ -227,7 +177,6 @@
     /// if is Csource, will serialize as .c file.
     /// </example>
     /// </summary>
-<<<<<<< HEAD
     public interface IRTModel
     {
         /// <summary>
@@ -294,24 +243,4 @@
         /// </summary>
         public IReadOnlyList<IRTModule> Modules { get; }
     }
-=======
-    public ISerializeResult Serialize();
-
-    /// <summary>
-    /// call this runtime model.
-    /// </summary>
-    /// <param name="args"> input args.</param>
-    /// <returns></returns>
-    public object? Invoke(params object?[]? args);
-
-    /// <summary>
-    /// get runtime function entry.
-    /// </summary>
-    public IRTFunction? Entry { get; }
-
-    /// <summary>
-    /// get the all runtime function.
-    /// </summary>
-    public IReadOnlyList<IRTModule> Modules { get; }
->>>>>>> d7371ca2
 }