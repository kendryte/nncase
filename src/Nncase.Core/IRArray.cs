--- conflicted
+++ resolved
@@ -105,11 +105,7 @@
     /// <inheritdoc/>
     public bool Equals(object? other, IEqualityComparer comparer)
     {
-<<<<<<< HEAD
-        return other is IRArray<T> rhs && ((IStructuralEquatable)_array).Equals(rhs._array, comparer);
-=======
         return other is IRArray<T> array && ((IStructuralEquatable)_array).Equals(array._array, comparer);
->>>>>>> 44fe6abb
     }
 
     /// <inheritdoc/>
