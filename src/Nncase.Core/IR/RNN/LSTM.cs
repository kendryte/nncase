--- conflicted
+++ resolved
@@ -83,14 +83,12 @@
     /// </summary>
     public static readonly ParameterInfo OutputSize = new(typeof(LSTM), 13, "output_size");
 
-<<<<<<< HEAD
     public LSTMDirection Direction { get; }
 
     public LSTMLayout Layout { get; }
 
     public ImmutableArray<string> Activations { get; }
-=======
+
     /// <inheritdoc/>
     public override string DisplayProperty() => $"LSTMDirection.{Direction}, LSTMLayout.{Layout}, {string.Join(", ", Activations.Select(s => "\"" + s + "\""))}";
->>>>>>> 0ca9b0ba
 }