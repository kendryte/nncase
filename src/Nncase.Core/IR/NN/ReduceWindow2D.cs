﻿// Copyright (c) Canaan Inc. All rights reserved.
// Licensed under the Apache license. See LICENSE file in the project root for full license information.

using Nncase.PatternMatch;
using static Nncase.IR.TypePatternUtility;

namespace Nncase.IR.NN;

/// <summary>
/// ReduceWindow2D.
/// </summary>
[PatternFunctionalGenerator]
public sealed partial class ReduceWindow2D : Op
{
    /// <summary>
    /// Gets input.
    /// </summary>
    public static readonly ParameterInfo Input = new(typeof(ReduceWindow2D), 0, "input");

    /// <summary>
    /// Get initial value.
    /// </summary>
    public static readonly ParameterInfo InitValue = new(typeof(ReduceWindow2D), 1, "initValue", IsScalar());

    /// <summary>
    /// Get filter.
    /// </summary>
    public static readonly ParameterInfo Filter = new(typeof(ReduceWindow2D), 2, "filter", HasRank(1) & IsIntegral());

    /// <summary>
    /// Gets Stride.
    /// </summary>
    public static readonly ParameterInfo Stride = new(typeof(ReduceWindow2D), 3, "stride", HasRank(1) & IsIntegral());

    /// <summary>
    /// Gets Padding.
    /// </summary>
    public static readonly ParameterInfo Padding = new(typeof(ReduceWindow2D), 4, "padding", HasRank(2) & IsIntegral());

    /// <summary>
    /// Gets Padding.
    /// </summary>
    public static readonly ParameterInfo Dilation = new(typeof(ReduceWindow2D), 5, "dilation", HasRank(1) & IsIntegral());

    /// <summary>
    /// Gets CeilMode.
    /// </summary>
    public static readonly ParameterInfo CeilMode = new(typeof(ReduceWindow2D), 6, "ceilMode", IsBool());

    /// <summary>
    /// Gets CountIncludePad.
    /// </summary>
    public static readonly ParameterInfo CountIncludePad = new(typeof(ReduceWindow2D), 7, "countIncludePad", IsBool());

<<<<<<< HEAD
    public ReduceOp ReduceOp { get; }
=======
    /// <inheritdoc/>
    public override string DisplayProperty() => $"ReduceOp.{ReduceOp}";
>>>>>>> 0ca9b0ba
}<|MERGE_RESOLUTION|>--- conflicted
+++ resolved
@@ -52,10 +52,8 @@
     /// </summary>
     public static readonly ParameterInfo CountIncludePad = new(typeof(ReduceWindow2D), 7, "countIncludePad", IsBool());
 
-<<<<<<< HEAD
     public ReduceOp ReduceOp { get; }
-=======
+
     /// <inheritdoc/>
     public override string DisplayProperty() => $"ReduceOp.{ReduceOp}";
->>>>>>> 0ca9b0ba
 }