--- conflicted
+++ resolved
@@ -27,13 +27,11 @@
     /// </summary>
     public static readonly ParameterInfo Value = new(typeof(Pad), 2, "value", IsScalar());
 
-<<<<<<< HEAD
     /// <summary>
     /// Gets pad mode.
     /// </summary>
     public PadMode PadMode { get; }
-=======
+
     /// <inheritdoc/>
     public override string DisplayProperty() => $"PadMode.{PadMode}";
->>>>>>> 0ca9b0ba
 }