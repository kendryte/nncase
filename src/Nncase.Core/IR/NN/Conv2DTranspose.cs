--- conflicted
+++ resolved
@@ -69,16 +69,9 @@
     /// </summary>
     public static readonly ParameterInfo FusedClamp = new(typeof(Conv2D), 9, "fused_clamp", HasShape(new Shape(2)) & HasDataType(DataTypes.Float32));
 
-<<<<<<< HEAD
     public PadMode PadMode { get; }
-=======
-        /// <summary>
-        /// Gets FusedClamp.
-        /// </summary>
-        public static readonly ParameterInfo FusedClamp = new(typeof(Conv2D), 9, "fused_clamp", HasShape(new Shape(2)) & HasDataType(DataTypes.Float32));
 
         /// <inheritdoc/>
         public override string DisplayProperty() => $"PadMode.{PadMode}";
     }
->>>>>>> 0ca9b0ba
 }