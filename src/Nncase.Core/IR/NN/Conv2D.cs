﻿// Copyright (c) Canaan Inc. All rights reserved.
// Licensed under the Apache license. See LICENSE file in the project root for full license information.

using System;
using System.Collections.Generic;
using System.Collections.Immutable;
using System.Linq;
using System.Text;
using System.Threading.Tasks;
using Nncase.PatternMatch;
using static Nncase.IR.TypePatternUtility;

namespace Nncase.IR.NN;

/// <summary>
/// Conv2D.
/// </summary>
[PatternFunctionalGenerator]
public sealed partial class Conv2D : Op
{
    /// <summary>
    /// Gets input.
    /// </summary>
    public static readonly ParameterInfo Input = new(typeof(Conv2D), 0, "input");

    /// <summary>
    /// Gets Weights.
    /// </summary>
    public static readonly ParameterInfo Weights = new(typeof(Conv2D), 1, "weights", HasRank(4));

    /// <summary>
    /// Gets Bias.
    /// </summary>
    public static readonly ParameterInfo Bias = new(typeof(Conv2D), 2, "bias", HasRank(1));

    /// <summary>
    /// Gets Stride.
    /// </summary>
    public static readonly ParameterInfo Stride = new(typeof(Conv2D), 3, "stride", HasRank(1) & IsIntegral());

    /// <summary>
    /// Gets Padding.
    /// </summary>
    public static readonly ParameterInfo Padding = new(typeof(Conv2D), 4, "padding", HasRank(2) & IsIntegral());

    /// <summary>
    /// Gets Dilation.
    /// </summary>
    public static readonly ParameterInfo Dilation = new(typeof(Conv2D), 5, "dilation", HasRank(1) & IsIntegral());

    /// <summary>
    /// Gets Groups.
    /// </summary>
    public static readonly ParameterInfo Groups = new(typeof(Conv2D), 6, "groups", IsScalar() & IsIntegral());

    /// <summary>
    /// Gets FusedClamp.
    /// </summary>
    public static readonly ParameterInfo FusedClamp = new(typeof(Conv2D), 7, "fused_clamp", HasShape(new Shape(2)) & HasDataType(DataTypes.Float32));

    public PadMode PadMode { get; }

<<<<<<< HEAD
    /// <inheritdoc/>
    public override string DisplayProperty()
    {
        return $"PadMode: {PadMode}";
=======
        /// <inheritdoc/>
        public override string DisplayProperty() => $"PadMode.{PadMode}";
>>>>>>> 0ca9b0ba
    }
}<|MERGE_RESOLUTION|>--- conflicted
+++ resolved
@@ -60,14 +60,7 @@
 
     public PadMode PadMode { get; }
 
-<<<<<<< HEAD
-    /// <inheritdoc/>
-    public override string DisplayProperty()
-    {
-        return $"PadMode: {PadMode}";
-=======
         /// <inheritdoc/>
         public override string DisplayProperty() => $"PadMode.{PadMode}";
->>>>>>> 0ca9b0ba
     }
 }