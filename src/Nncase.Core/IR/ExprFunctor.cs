--- conflicted
+++ resolved
@@ -44,11 +44,7 @@
                 TIR.IfThenElse ift => Visit(ift),
                 TIR.PrimFunction primfunc => Visit(primfunc),
                 TIR.Let let => Visit(let),
-<<<<<<< HEAD
                 TIR.Buffer buffer => Visit(buffer),
-=======
-                TIR.PhysicalBuffer memref => Visit(memref),
->>>>>>> 25ade9bf
                 TIR.BufferRegion region => Visit(region),
                 _ => DefaultVisit(expr),
             };
