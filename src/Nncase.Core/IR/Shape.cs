--- conflicted
+++ resolved
@@ -217,13 +217,10 @@
             return _dimensions.Select(dim => dim.FixedValue).ToList();
         }
 
-<<<<<<< HEAD
         /// <summary>
         /// convert the int array
         /// </summary>
         /// <returns></returns>
-=======
->>>>>>> d7371ca2
         public int[] ToValueArray()
         {
             return _dimensions.Select(dim => dim.FixedValue).ToArray();
