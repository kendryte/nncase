﻿// Copyright (c) Canaan Inc. All rights reserved.
// Licensed under the Apache license. See LICENSE file in the project root for full license information.

using System;
using System.Collections;
using System.Collections.Generic;
using System.Collections.Immutable;
using System.Linq;
using System.Text;
using System.Threading.Tasks;
using NetFabric.Hyperlinq;

namespace Nncase.IR
{
    /// <summary>
    /// Shape kind.
    /// </summary>
    public enum ShapeKind
    {
        /// <summary>
        /// Invalid shape.
        /// </summary>
        Invalid,

        /// <summary>
        /// Unranked shape.
        /// </summary>
        Unranked,

        /// <summary>
        /// Shape contains unknown dimensions.
        /// </summary>
        HasUnknownDimension,

        /// <summary>
        /// Fixed shape.
        /// </summary>
        Fixed,
    }

    /// <summary>
    /// Tensor shape.
    /// </summary>
    public sealed class Shape : IStructuralEquatable, IReadOnlyList<Dimension>, IEquatable<Shape>, IEnumerable<Dimension>
    {
        private readonly ImmutableArray<Dimension> _dimensions;

        private readonly int _hashcode;

        /// <summary>
        /// Initializes a new instance of the <see cref="Shape"/> class.
        /// </summary>
        /// <param name="dimensions">Dimensions.</param>
        public Shape(ReadOnlySpan<Dimension> dimensions)
        {
            Kind = KindOf(dimensions);
            _dimensions = ImmutableArray.Create(dimensions.ToArray());
            _hashcode = StructuralComparisons.StructuralEqualityComparer.GetHashCode(_dimensions);
        }

        /// <summary>
        /// Initializes a new instance of the <see cref="Shape"/> class.
        /// init from the dimensions
        /// Initializes a new instance of the <see cref="Shape"/> class.
        /// </summary>
        /// <param name="dimensions">Dimensions.</param>
        public Shape(ReadOnlySpan<int> dimensions)
            : this(dimensions.AsValueEnumerable().Select(x => new Dimension(x)).ToArray())
        {
        }

        /// <summary>
        /// Initializes a new instance of the <see cref="Shape"/> class.
        /// </summary>
        /// <param name="dimensions">Dimensions.</param>
        public Shape(ReadOnlySpan<long> dimensions)
            : this(dimensions.AsValueEnumerable().Select(i => (int)i).ToArray())
        {
        }

        /// <summary>
        /// Initializes a new instance of the <see cref="Shape"/> class.
        /// </summary>
        /// <param name="dimensions">Dimensions.</param>
        public Shape(params Dimension[] dimensions)
            : this(dimensions.AsSpan())
        {
        }

        /// <summary>
        /// Initializes a new instance of the <see cref="Shape"/> class.
        /// </summary>
        /// <param name="dimensions">Dimensions.</param>
        public Shape(params int[] dimensions)
            : this(dimensions.AsSpan())
        {
        }

        /// <summary>
        /// Initializes a new instance of the <see cref="Shape"/> class.
        /// </summary>
        /// <param name="dimensions">Dimensions.</param>
        public Shape(IEnumerable<Dimension> dimensions)
            : this(dimensions.ToArray())
        {
        }

        /// <summary>
        /// Initializes a new instance of the <see cref="Shape"/> class.
        /// </summary>
        /// <param name="dimensions">Dimensions.</param>
        public Shape(IEnumerable<int> dimensions)
            : this(dimensions.ToArray())
        {
        }

        private Shape(ShapeKind kind, IEnumerable<Dimension> dimensions)
        {
            Kind = kind;
            _dimensions = dimensions.ToImmutableArray();
            _hashcode = StructuralComparisons.StructuralEqualityComparer.GetHashCode(_dimensions);
        }

        /// <summary>
        /// Gets an invalid shape.
        /// </summary>
        public static Shape Invalid { get; } = new Shape(ShapeKind.Invalid, new List<Dimension>());

        /// <summary>
        /// Gets an unranked shape.
        /// </summary>
        public static Shape Unranked { get; } = new Shape(ShapeKind.Unranked, new List<Dimension>());

        /// <summary>
        /// Gets a scalar shape.
        /// </summary>
        public static Shape Scalar { get; } = new Shape(ShapeKind.Fixed, new List<Dimension>());

        /// <summary>
        /// Gets kind.
        /// </summary>
        public ShapeKind Kind { get; private set; }

        /// <summary>
        /// Gets a value indicating whether is readonly.
        /// </summary>
        public bool IsReadOnly => true;

        /// <summary>
        /// Gets a value indicating whether fixed.
        /// </summary>
        public bool IsFixed => Kind == ShapeKind.Fixed;

        /// <summary>
        /// Gets a value indicating whether invalid.
        /// </summary>
        public bool IsInvalid => Kind == ShapeKind.Invalid;

        /// <summary>
        /// Gets a value indicating whether unranked.
        /// </summary>
        public bool IsUnranked => Kind == ShapeKind.Unranked;

        /// <summary>
        /// Gets a value indicating whether has unknown dimension.
        /// </summary>
        public bool HasUnknownDimension => Kind == ShapeKind.HasUnknownDimension;

        /// <summary>
        /// Gets a value indicating whether ranked.
        /// </summary>
        public bool IsRanked => IsFixed || HasUnknownDimension;

        /// <summary>
        /// Gets a value indicating whether scalar.
        /// </summary>
        public bool IsScalar => IsFixed && _dimensions.Length == 0;

        /// <summary>
        /// Gets rank.
        /// </summary>
        public int Rank => _dimensions.Length;

        /// <summary>
        /// Gets get Total Elements.
        /// </summary>
        public int Size => Enumerable.Range(0, Rank).Aggregate(1, (size, i) => size * _dimensions[i].FixedValue);

        /// <inheritdoc/>
        public int Count => ((IReadOnlyCollection<Dimension>)_dimensions).Count;

        /// <inheritdoc/>
        public Dimension this[int index] =>
            index >= 0
                ? ((IReadOnlyList<Dimension>)_dimensions)[index]
                : ((IReadOnlyList<Dimension>)_dimensions)[Rank + index];

        public static implicit operator ReadOnlySpan<int>(Shape shape) => shape._dimensions.Select(x => (int)(x.Value ?? -1)).ToArray();

        public static implicit operator Shape(Dimension[] dimensions) => new Shape(dimensions);

        public static implicit operator Shape(int[] dimensions) => new Shape(dimensions);

        public static bool operator ==(Shape lhs, Shape rhs)
        {
            return lhs.Equals(rhs);
        }

        public static bool operator !=(Shape lhs, Shape rhs)
        {
            return !(lhs == rhs);
        }

        /// <summary>
        /// Gets a shape with rank unknwon dimension.
        /// </summary>
        public static Shape Unknown(int rank)
        {
            return new Shape(ShapeKind.HasUnknownDimension, Enumerable.Repeat(Dimension.Unknown, rank));
        }

        /// <summary>
        /// Get Prod.
        /// </summary>
        public Dimension Prod()
        {
            return _dimensions.Aggregate(new Dimension(1), (x, y) => x * y);
        }

        /// <summary>
        /// return new shape after insert dim.
        /// </summary>
        public Shape InsertAndClone(int index, Dimension dim)
        {
            var l = _dimensions.ToList();
            l.Insert(index, dim);
            return new Shape(l.ToArray());
        }

        /// <summary>
        /// return new shape after insert dim.
        /// </summary>
        public Shape InsertAndClone(int index, IEnumerable<Dimension> dims)
        {
            var l = _dimensions.ToList();
            foreach (var d in dims)
            {
                l.Insert(index++, d);
            }

            return new Shape(l.ToArray());
        }

        /// <summary>
        /// convert to the int list.
        /// </summary>
        public List<int> ToValueList()
        {
            return _dimensions.Select(dim => dim.FixedValue).ToList();
        }

        /// <summary>
        /// convert the int array.
        /// </summary>
        public int[] ToValueArray()
        {
            return _dimensions.Select(dim => dim.FixedValue).ToArray();
        }

        /// <inheritdoc/>
        public override string ToString() => Kind switch
        {
            ShapeKind.Invalid => "Invalid",
            ShapeKind.Unranked => "Unranked",
            _ => $"[{string.Join(',', _dimensions)}]",
        };

        /// <inheritdoc/>
        public int GetHashCode(IEqualityComparer comparer)
        {
            return ((IStructuralEquatable)_dimensions).GetHashCode(comparer);
        }

        /// <inheritdoc/>
        public override int GetHashCode()
        {
            return _hashcode;
        }

        /// <inheritdoc/>
        public IEnumerator<Dimension> GetEnumerator()
        {
            return ((IEnumerable<Dimension>)_dimensions).GetEnumerator();
        }

        IEnumerator IEnumerable.GetEnumerator()
        {
            return ((IEnumerable)_dimensions).GetEnumerator();
        }

        /// <inheritdoc/>
        public bool Equals(object? other, IEqualityComparer comparer)
        {
<<<<<<< HEAD
            return other is Shape rhs && ((IStructuralEquatable)_dimensions).Equals(rhs._dimensions, comparer);
=======
            return other is Shape shape && ((IStructuralEquatable)_dimensions).Equals(shape._dimensions, comparer);
>>>>>>> 44fe6abb
        }

        /// <inheritdoc/>
        public bool Equals(Shape? other)
        {
            return other is not null && StructuralComparisons.StructuralEqualityComparer.Equals(_dimensions, other._dimensions);
        }

        /// <inheritdoc/>
        public override bool Equals(object? other)
        {
            return other is Shape shape && Equals(shape);
        }

        public bool IsAssignableFrom(Shape shape)
        {
            if (IsUnranked)
            {
                return true;
            }

            if (shape.IsUnranked || Rank != shape.Rank)
            {
                return false;
            }

            for (int i = 0; i < _dimensions.Length; i++)
            {
                if (!_dimensions[i].IsAssignableFrom(shape[i]))
                {
                    return false;
                }
            }

            return true;
        }

        private static ShapeKind KindOf(ReadOnlySpan<Dimension> dimensions)
        {
            return dimensions.AsValueEnumerable().Any(x => x.IsUnknown) ? ShapeKind.HasUnknownDimension : ShapeKind.Fixed;
        }
    }
}<|MERGE_RESOLUTION|>--- conflicted
+++ resolved
@@ -301,11 +301,7 @@
         /// <inheritdoc/>
         public bool Equals(object? other, IEqualityComparer comparer)
         {
-<<<<<<< HEAD
-            return other is Shape rhs && ((IStructuralEquatable)_dimensions).Equals(rhs._dimensions, comparer);
-=======
             return other is Shape shape && ((IStructuralEquatable)_dimensions).Equals(shape._dimensions, comparer);
->>>>>>> 44fe6abb
         }
 
         /// <inheritdoc/>
