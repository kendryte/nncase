﻿// Copyright (c) Canaan Inc. All rights reserved.
// Licensed under the Apache license. See LICENSE file in the project root for full license information.

using System;
using System.Collections;
using System.Collections.Generic;
using System.Collections.Immutable;
using System.Linq;
using System.Text;
using System.Threading.Tasks;
using CommunityToolkit.HighPerformance.Helpers;
using NetFabric.Hyperlinq;
using Nncase.Diagnostics;
using Nncase.IR.Tensors;
using Nncase.Utilities;

namespace Nncase.IR;

/// <summary>
/// Shape kind.
/// </summary>
public enum ShapeKind
{
    /// <summary>
    /// Invalid shape.
    /// </summary>
    Invalid,

    /// <summary>
    /// Unranked shape.
    /// </summary>
    Unranked,

    /// <summary>
    /// Shape contains unknown dimensions.
    /// </summary>
    HasUnknownDimension,

    /// <summary>
    /// Fixed shape.
    /// </summary>
    Fixed,
}

public record struct FixedAndDynamicDimension(long Fixed, Dimension? Dynamic)
{
    public static implicit operator FixedAndDynamicDimension((long Fixed, Dimension? Dynamic) value) => new FixedAndDynamicDimension(value.Fixed, value.Dynamic);

    public static FixedAndDynamicDimension operator *(FixedAndDynamicDimension a, FixedAndDynamicDimension b)
    {
        var dyn = (a.Dynamic, b.Dynamic) switch
        {
            (null, null) => (Dimension?)null,
            (null, Dimension x) => x,
            (Dimension x, null) => x,
            (Dimension x, Dimension y) => x * y,
        };
        return new FixedAndDynamicDimension(a.Fixed * b.Fixed, dyn);
    }

    public static FixedAndDynamicDimension operator /(FixedAndDynamicDimension a, long b)
    {
        if (a.Fixed % b == 0 || a.Dynamic is null)
        {
            return new FixedAndDynamicDimension(a.Fixed / b, a.Dynamic);
        }

        return new FixedAndDynamicDimension(1, a.Fixed * a.Dynamic.Value / b);
    }

    public static FixedAndDynamicDimension operator /(FixedAndDynamicDimension a, FixedAndDynamicDimension b)
    {
        if (a.Fixed % b.Fixed == 0)
        {
            return (a.Dynamic, b.Dynamic) switch
            {
                (null, null) => new FixedAndDynamicDimension(a.Fixed / b.Fixed, null),
                (null, Dimension y) => new FixedAndDynamicDimension(1, a.Fixed / b.Fixed / y),
                (Dimension x, null) => new FixedAndDynamicDimension(a.Fixed / b.Fixed, x),
                (Dimension x, Dimension y) when x == y => new FixedAndDynamicDimension(a.Fixed / b.Fixed, null),
                (Dimension x, Dimension y) => new FixedAndDynamicDimension(1, a.Fixed / b.Fixed * x / y),
            };
        }

        return (a.Dynamic, b.Dynamic) switch
        {
            (null, null) => new FixedAndDynamicDimension(a.Fixed / b.Fixed, null),
            (null, Dimension y) => new FixedAndDynamicDimension(1, a.Fixed / (b.Fixed * y)),
            (Dimension x, null) => new FixedAndDynamicDimension(1, a.Fixed * x / b.Fixed),
            (Dimension x, Dimension y) when x == y => new FixedAndDynamicDimension(a.Fixed / b.Fixed, null),
            (Dimension x, Dimension y) => new FixedAndDynamicDimension(1, a.Fixed * x / (b.Fixed * y)),
        };
    }

    public static FixedAndDynamicDimension Abs(FixedAndDynamicDimension value) =>
        new(System.Math.Abs(value.Fixed), value.Dynamic is null ? (Dimension?)null : Dimension.Abs(value.Dynamic.Value));

    public static FixedAndDynamicDimension? TryDivExactly(FixedAndDynamicDimension a, FixedAndDynamicDimension b)
    {
        if (a.Fixed % b.Fixed == 0)
        {
            return (a.Dynamic, b.Dynamic) switch
            {
                (null, null) => new FixedAndDynamicDimension(a.Fixed / b.Fixed, null),
                (null, Dimension y) => new FixedAndDynamicDimension(1, a.Fixed / b.Fixed / y),
                (Dimension x, null) => new FixedAndDynamicDimension(a.Fixed / b.Fixed, x),
                (Dimension x, Dimension y) when x == y => new FixedAndDynamicDimension(a.Fixed / b.Fixed, null),
                (Dimension x, Dimension y) => new FixedAndDynamicDimension(1, a.Fixed / b.Fixed * x / y),
            };
        }

        return (a.Dynamic, b.Dynamic) switch
        {
            (null, _) => null,
            (Dimension x, null) => new FixedAndDynamicDimension(1, a.Fixed * x / b.Fixed),
            (Dimension x, Dimension y) when x == y => null,
            (Dimension x, Dimension y) => new FixedAndDynamicDimension(1, a.Fixed * x / (b.Fixed * y)),
        };
    }

    public Dimension ToDimension()
    {
        return (Fixed, Dynamic) switch
        {
            (_, null) => Fixed,
            (1, Dimension x) => x,
            _ => Fixed * Dynamic.Value,
        };
    }

    public Expr ToExpr()
    {
        return Dynamic is null ? Fixed : Fixed * Dynamic.Value.ToExpr();
    }
}

/// <summary>
/// Tensor shape.
/// </summary>
public sealed class Shape : Expr, IEquatable<Shape?>, IReadOnlyList<Dimension>
{
    /// <summary>
    /// Initializes a new instance of the <see cref="Shape"/> class.
    /// </summary>
    /// <param name="dimensions">Dimensions.</param>
    public Shape(ReadOnlySpan<Expr> dimensions)
        : this(dimensions.ToArray())
    {
    }

    /// <summary>
    /// Initializes a new instance of the <see cref="Shape"/> class.
    /// init from the dimensions
    /// Initializes a new instance of the <see cref="Shape"/> class.
    /// </summary>
    /// <param name="dimensions">Dimensions.</param>
    public Shape(ReadOnlySpan<int> dimensions)
        : this(dimensions.AsValueEnumerable().Select(x => (Expr)(long)x).ToArray())
    {
    }

<<<<<<< HEAD
        /// <summary>
        /// Gets an invalid shape.
        /// </summary>
        public static Shape Invalid { get; } = new Shape(ShapeKind.Invalid, new List<Dimension>());

        /// <summary>
        /// Gets an unranked shape.
        /// </summary>
        public static Shape Unranked { get; } = new Shape(ShapeKind.Unranked, new List<Dimension>());

        /// <summary>
        /// Gets a scalar shape.
        /// </summary>
        public static Shape Scalar { get; } = new Shape(ShapeKind.Fixed, new List<Dimension>());

        /// <summary>
        /// Gets kind.
        /// </summary>
        public ShapeKind Kind { get; private set; }

        /// <summary>
        /// Gets a value indicating whether is readonly.
        /// </summary>
        public bool IsReadOnly => true;

        /// <summary>
        /// Gets a value indicating whether fixed.
        /// </summary>
        public bool IsFixed => Kind == ShapeKind.Fixed;

        /// <summary>
        /// Gets a value indicating whether invalid.
        /// </summary>
        public bool IsInvalid => Kind == ShapeKind.Invalid;

        /// <summary>
        /// Gets a value indicating whether unranked.
        /// </summary>
        public bool IsUnranked => Kind == ShapeKind.Unranked;

        /// <summary>
        /// Gets a value indicating whether has unknown dimension.
        /// </summary>
        public bool HasUnknownDimension => Kind == ShapeKind.HasUnknownDimension;

        /// <summary>
        /// Gets a value indicating whether ranked.
        /// </summary>
        public bool IsRanked => IsFixed || HasUnknownDimension;

        /// <summary>
        /// Gets a value indicating whether scalar.
        /// </summary>
        public bool IsScalar => IsFixed && _dimensions.Length == 0;

        /// <summary>
        /// Gets rank.
        /// </summary>
        public int Rank => _dimensions.Length;

        /// <summary>
        /// Gets Total Elements.
        /// </summary>
        public int Size => Enumerable.Range(0, Rank).Aggregate(1, (size, i) => size * _dimensions[i].FixedValue);

        /// <inheritdoc/>
        public int Count => ((IReadOnlyCollection<Dimension>)_dimensions).Count;

        /// <inheritdoc/>
        public Dimension this[int index] =>
            index >= 0
                ? ((IReadOnlyList<Dimension>)_dimensions)[index]
                : ((IReadOnlyList<Dimension>)_dimensions)[Rank + index];

        public static implicit operator ReadOnlySpan<int>(Shape shape) => shape._dimensions.Select(x => (int)(x.Value ?? -1)).ToArray();

        public static implicit operator Shape(Dimension[] dimensions) => new Shape(dimensions);

        public static implicit operator Shape(int[] dimensions) => new Shape(dimensions);

        public static bool operator ==(Shape lhs, Shape rhs)
=======
    /// <summary>
    /// Initializes a new instance of the <see cref="Shape"/> class.
    /// </summary>
    /// <param name="dimensions">Dimensions.</param>
    public Shape(ReadOnlySpan<long> dimensions)
        : this(dimensions.AsValueEnumerable().Select(i => (Expr)i).ToArray())
    {
    }

    /// <summary>
    /// Initializes a new instance of the <see cref="Shape"/> class.
    /// </summary>
    /// <param name="dimensions">Dimensions.</param>
    public Shape(ReadOnlySpan<Dimension> dimensions)
        : this(dimensions.AsValueEnumerable().Select(x => x.ToExpr()).ToArray())
    {
    }

    /// <summary>
    /// Initializes a new instance of the <see cref="Shape"/> class.
    /// </summary>
    /// <param name="dimensions">Dimensions.</param>
    public Shape(params int[] dimensions)
        : this(dimensions.AsSpan())
    {
    }

    /// <summary>
    /// Initializes a new instance of the <see cref="Shape"/> class.
    /// </summary>
    /// <param name="dimensions">Dimensions.</param>
    public Shape(params long[] dimensions)
        : this(dimensions.AsSpan())
    {
    }

    /// <summary>
    /// Initializes a new instance of the <see cref="Shape"/> class.
    /// </summary>
    /// <param name="dimensions">Dimensions.</param>
    public Shape(params Dimension[] dimensions)
        : this(dimensions.AsSpan())
    {
    }

    /// <summary>
    /// Initializes a new instance of the <see cref="Shape"/> class.
    /// </summary>
    /// <param name="dimensions">Dimensions.</param>
    public Shape(IEnumerable<Expr> dimensions)
        : this(dimensions.ToArray())
    {
    }

    /// <summary>
    /// Initializes a new instance of the <see cref="Shape"/> class.
    /// </summary>
    /// <param name="dimensions">Dimensions.</param>
    public Shape(IEnumerable<int> dimensions)
        : this(dimensions.Select(x => (Expr)(long)x).ToArray())
    {
    }

    /// <summary>
    /// Initializes a new instance of the <see cref="Shape"/> class.
    /// </summary>
    /// <param name="dimensions">Dimensions.</param>
    public Shape(IEnumerable<long> dimensions)
        : this(dimensions.Select(x => (Expr)x).ToArray())
    {
    }

    /// <summary>
    /// Initializes a new instance of the <see cref="Shape"/> class.
    /// </summary>
    /// <param name="dimensions">Dimensions.</param>
    public Shape(IEnumerable<Dimension> dimensions)
        : this(dimensions.Select(x => x.ToExpr()).ToArray())
    {
    }

    /// <summary>
    /// Initializes a new instance of the <see cref="Shape"/> class.
    /// </summary>
    /// <param name="dimensions">Dimensions.</param>
    public Shape(params Expr[] dimensions)
        : base(dimensions.Select(CompilerServices.FastSimplifyForDimension).ToArray())
    {
        foreach (var dim in Dimensions)
>>>>>>> 46b800b2
        {
            var dtype = dim is Const c ? c.ValueType : dim.CheckedType;
            if (dtype != TensorType.Scalar(DataTypes.Int64)
                && dtype != NoneType.Default)
            {
                if (DumpScope.Current.IsEnabled(DumpFlags.Compile))
                {
                    DumpScope.Current.DumpIR(dim, "InvalidDimension");
                }

                throw new ArgumentException($"Invalid dimension type: {dim.CheckedType}");
            }
        }

        RefreshKind();
    }

    private Shape(ShapeKind kind)
        : base(Array.Empty<Expr>())
    {
        Kind = kind;
    }

    /// <summary>
    /// Gets an invalid shape.
    /// </summary>
    public static Shape Invalid { get; } = new Shape(ShapeKind.Invalid);

    /// <summary>
    /// Gets an unranked shape.
    /// </summary>
    public static Shape Unranked { get; } = new Shape(ShapeKind.Unranked);

    /// <summary>
    /// Gets a scalar shape.
    /// </summary>
    public static Shape Scalar { get; } = new Shape(ShapeKind.Fixed);

    /// <summary>
    /// Gets dimensions.
    /// </summary>
    public ReadOnlySpan<Expr> Dimensions => Operands;

    /// <summary>
    /// Gets kind.
    /// </summary>
    public ShapeKind Kind { get; private set; }

    /// <summary>
    /// Gets a value indicating whether is readonly.
    /// </summary>
    public bool IsReadOnly => true;

    /// <summary>
    /// Gets a value indicating whether fixed.
    /// </summary>
    public bool IsFixed => Kind == ShapeKind.Fixed;

    /// <summary>
    /// Gets a value indicating whether invalid.
    /// </summary>
    public bool IsInvalid => Kind == ShapeKind.Invalid;

    /// <summary>
    /// Gets a value indicating whether unranked.
    /// </summary>
    public bool IsUnranked => Kind == ShapeKind.Unranked;

    /// <summary>
    /// Gets a value indicating whether has unknown dimension.
    /// </summary>
    public bool HasUnknownDimension => Kind == ShapeKind.HasUnknownDimension;

    /// <summary>
    /// Gets a value indicating whether ranked.
    /// </summary>
    public bool IsRanked => IsFixed || HasUnknownDimension;

    /// <summary>
    /// Gets a value indicating whether scalar.
    /// </summary>
    public bool IsScalar => IsFixed && Dimensions.Length == 0;

    /// <summary>
    /// Gets rank.
    /// </summary>
    public int Rank => IsRanked ? Dimensions.Length : throw new InvalidOperationException("Shape is unranked");

    /// <summary>
    /// Gets get Total Elements.
    /// </summary>
    public long Size => Enumerable.Range(0, Rank).Aggregate(1L, (size, i) => size * this[i].FixedValue);

    /// <inheritdoc/>
    public int Count => Operands.Length;

    /// <summary>
    /// Gets the dimension.
    /// </summary>
    /// <param name="index">Index, allowing negative value.</param>
    /// <returns>Dimension.</returns>
    public new Dimension this[int index] => index >= 0 ? Dimensions[index] : Dimensions[Rank + index];

    public new Dimension this[Index index] => Dimensions[index];

    public static implicit operator ReadOnlySpan<long>(Shape shape) => shape.Select(x => x.FixedValue).ToArray();

    public static implicit operator Shape(int[] dimensions) => new Shape(dimensions);

    public static implicit operator Shape(long[] dimensions) => new Shape(dimensions);

    public static implicit operator Shape(Dimension[] dimensions) => new Shape(dimensions);

    public static bool operator ==(Shape? lhs, Shape? rhs)
    {
        return EqualityComparer<Shape>.Default.Equals(lhs, rhs);
    }

    public static bool operator !=(Shape? lhs, Shape? rhs)
    {
        return !(lhs == rhs);
    }

    /// <summary>
    /// Gets a shape with rank unknwon dimension.
    /// </summary>
    public static Shape Unknown(int rank)
    {
        return new Shape(Enumerable.Range(0, rank).Select(x => Dimension.Unknown));
    }

    /// <summary>
    /// Gets a shape with rank unknwon dimension.
    /// </summary>
    public static Shape FromExpr(Expr value)
    {
        if (value is TensorConst tc)
        {
            return new Shape(tc.Value.ToArray<long>());
        }
        else if (value is Call { Target: Concat } concat)
        {
            if (concat.Arguments[Concat.Input.Index] is Tuple tuple)
            {
                return new Shape(tuple.Fields.AsValueEnumerable().Select(x => x[0]).ToArray());
            }
        }

        var shape = value.CheckedShape;
        if (shape.Rank != 1 || !shape.IsFixed)
        {
            // throw new ArgumentException($"Invalid shape expr: {value}", nameof(value));
            return Shape.Unranked;
        }

        var rank = (int)shape[0].FixedValue;
        return new Shape(Enumerable.Range(0, rank).Select(x => value[x]));
    }

    public IEnumerator<Dimension> GetEnumerator()
    {
        for (int i = 0; i < Count; i++)
        {
            yield return Dimensions[i];
        }
    }

    IEnumerator IEnumerable.GetEnumerator() => GetEnumerator();

    /// <summary>
    /// Get Prod.
    /// </summary>
    public Dimension Prod()
    {
        return Enumerable.Range(0, Rank).Aggregate((Dimension)1L, (size, i) => size * this[i]);
    }

    public FixedAndDynamicDimension ProdFixedAndDynamic()
    {
        var fixedValue = 1L;
        Dimension? dynamicValue = null;
        foreach (var dim in this)
        {
            if (dim.IsFixed)
            {
                fixedValue *= dim.FixedValue;
            }
            else
            {
                dynamicValue = dynamicValue is null ? dim : dynamicValue * dim;
            }
        }

        return new(fixedValue, dynamicValue);
    }

    public long ProdWithDynamicAsMaxValue(int dynamicValue = short.MaxValue, long scale = 1)
    {
        if (CompilerServices.TryGetMaxShape(this, out var maxShape))
        {
            return Enumerable.Range(0, Rank).Aggregate(scale, (acc, x) => acc * maxShape[x]);
        }
        else
        {
            return dynamicValue;
        }
    }

    /// <summary>
    /// return new shape after insert dim.
    /// </summary>
    public Shape InsertAndClone(int index, Dimension dim)
    {
        var l = Dimensions.AsValueEnumerable().ToList();
        l.Insert(index, dim.ToExpr());
        return new Shape(l.ToArray());
    }

    /// <summary>
    /// return new shape after insert dim.
    /// </summary>
    public Shape InsertAndClone(int index, IEnumerable<Dimension> dims)
    {
        var l = Dimensions.AsValueEnumerable().ToList();
        foreach (var d in dims)
        {
            l.Insert(index++, d.ToExpr());
        }

        return new Shape(l.ToArray());
    }

    /// <summary>
    /// convert to the int list.
    /// </summary>
    public List<long> ToValueList()
    {
        return this.Select(x => x.FixedValue).ToList();
    }

    /// <summary>
    /// convert the int array.
    /// </summary>
    public long[] ToValueArray()
    {
        return this.Select(x => x.FixedValue).ToArray();
    }

    public Expr ToValueArrayExpr()
    {
        if (IsFixed)
        {
            return ToValueArray();
        }

        var tuple = new IR.Tuple(Dimensions);
        return IR.F.Tensors.Stack(tuple, 0);
    }

    /// <inheritdoc/>
    public override string ToString() => Kind switch
    {
        ShapeKind.Invalid => "Invalid",
        ShapeKind.Unranked => "Unranked",
        _ => $"[{StringUtility.Join(',', Dimensions)}]",
    };

    /// <inheritdoc/>
    public bool Equals(Shape? other)
    {
        if (ReferenceEquals(this, other))
        {
            return true;
        }

        return other is not null && Dimensions.SequenceEqual(other.Dimensions);
    }

    /// <inheritdoc/>
    public override bool Equals(object? other)
    {
        return other is Shape shape && Equals(shape);
    }

    public bool IsAssignableFrom(Shape shape)
    {
        if (IsUnranked)
        {
            return true;
        }

        if (shape.IsUnranked || Rank != shape.Rank)
        {
            return false;
        }

        for (int i = 0; i < Dimensions.Length; i++)
        {
            if (!this[i].IsAssignableFrom(shape[i]))
            {
                return false;
            }
        }

        return true;
    }

    public override TExprResult Accept<TExprResult, TTypeResult, TContext>(ExprFunctor<TExprResult, TTypeResult, TContext> functor, TContext context) =>
        functor.VisitShape(this, context);

    public Shape With(Expr[]? dimensions = null) => new Shape(dimensions ?? Dimensions);

    protected override int GetHashCodeCore()
    {
        return HashCode.Combine(GetType(), Kind, HashCode<Expr>.Combine(Operands));
    }

    protected override void OnOperandsReplaced()
    {
        base.OnOperandsReplaced();
        RefreshKind();
    }

    private void RefreshKind()
    {
        Kind = this.All(x => x.IsFixed) ? ShapeKind.Fixed : ShapeKind.HasUnknownDimension;
    }
}<|MERGE_RESOLUTION|>--- conflicted
+++ resolved
@@ -159,89 +159,6 @@
     {
     }
 
-<<<<<<< HEAD
-        /// <summary>
-        /// Gets an invalid shape.
-        /// </summary>
-        public static Shape Invalid { get; } = new Shape(ShapeKind.Invalid, new List<Dimension>());
-
-        /// <summary>
-        /// Gets an unranked shape.
-        /// </summary>
-        public static Shape Unranked { get; } = new Shape(ShapeKind.Unranked, new List<Dimension>());
-
-        /// <summary>
-        /// Gets a scalar shape.
-        /// </summary>
-        public static Shape Scalar { get; } = new Shape(ShapeKind.Fixed, new List<Dimension>());
-
-        /// <summary>
-        /// Gets kind.
-        /// </summary>
-        public ShapeKind Kind { get; private set; }
-
-        /// <summary>
-        /// Gets a value indicating whether is readonly.
-        /// </summary>
-        public bool IsReadOnly => true;
-
-        /// <summary>
-        /// Gets a value indicating whether fixed.
-        /// </summary>
-        public bool IsFixed => Kind == ShapeKind.Fixed;
-
-        /// <summary>
-        /// Gets a value indicating whether invalid.
-        /// </summary>
-        public bool IsInvalid => Kind == ShapeKind.Invalid;
-
-        /// <summary>
-        /// Gets a value indicating whether unranked.
-        /// </summary>
-        public bool IsUnranked => Kind == ShapeKind.Unranked;
-
-        /// <summary>
-        /// Gets a value indicating whether has unknown dimension.
-        /// </summary>
-        public bool HasUnknownDimension => Kind == ShapeKind.HasUnknownDimension;
-
-        /// <summary>
-        /// Gets a value indicating whether ranked.
-        /// </summary>
-        public bool IsRanked => IsFixed || HasUnknownDimension;
-
-        /// <summary>
-        /// Gets a value indicating whether scalar.
-        /// </summary>
-        public bool IsScalar => IsFixed && _dimensions.Length == 0;
-
-        /// <summary>
-        /// Gets rank.
-        /// </summary>
-        public int Rank => _dimensions.Length;
-
-        /// <summary>
-        /// Gets Total Elements.
-        /// </summary>
-        public int Size => Enumerable.Range(0, Rank).Aggregate(1, (size, i) => size * _dimensions[i].FixedValue);
-
-        /// <inheritdoc/>
-        public int Count => ((IReadOnlyCollection<Dimension>)_dimensions).Count;
-
-        /// <inheritdoc/>
-        public Dimension this[int index] =>
-            index >= 0
-                ? ((IReadOnlyList<Dimension>)_dimensions)[index]
-                : ((IReadOnlyList<Dimension>)_dimensions)[Rank + index];
-
-        public static implicit operator ReadOnlySpan<int>(Shape shape) => shape._dimensions.Select(x => (int)(x.Value ?? -1)).ToArray();
-
-        public static implicit operator Shape(Dimension[] dimensions) => new Shape(dimensions);
-
-        public static implicit operator Shape(int[] dimensions) => new Shape(dimensions);
-
-        public static bool operator ==(Shape lhs, Shape rhs)
-=======
     /// <summary>
     /// Initializes a new instance of the <see cref="Shape"/> class.
     /// </summary>
@@ -331,7 +248,6 @@
         : base(dimensions.Select(CompilerServices.FastSimplifyForDimension).ToArray())
     {
         foreach (var dim in Dimensions)
->>>>>>> 46b800b2
         {
             var dtype = dim is Const c ? c.ValueType : dim.CheckedType;
             if (dtype != TensorType.Scalar(DataTypes.Int64)
