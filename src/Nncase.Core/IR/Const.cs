﻿// Copyright (c) Canaan Inc. All rights reserved.
// Licensed under the Apache license. See LICENSE file in the project root for full license information.

using System;
using System.Collections.Generic;
using System.Linq;
using System.Numerics.Tensors;
using NetFabric.Hyperlinq;

namespace Nncase.IR;

/// <summary>
/// Constant expression.
/// </summary>
public abstract record Const(IRType ValueType) : Expr
{
    /// <summary>
    /// Create constant from a <see cref="byte"/>.
    /// </summary>
    /// <param name="value">Value.</param>
    public static implicit operator Const(byte value) => FromScalar(value);

    /// <summary>
    /// Create constant from a <see cref="ushort"/>.
    /// </summary>
    /// <param name="value">Value.</param>
    public static implicit operator Const(ushort value) => FromScalar(value);

    /// <summary>
    /// Create constant from a <see cref="uint"/>.
    /// </summary>
    /// <param name="value">Value.</param>
    public static implicit operator Const(uint value) => FromScalar(value);

    /// <summary>
    /// Create constant from a <see cref="ulong"/>.
    /// </summary>
    /// <param name="value">Value.</param>
    public static implicit operator Const(ulong value) => FromScalar(value);

    /// <summary>
    /// Create constant from a <see cref="sbyte"/>.
    /// </summary>
    /// <param name="value">Value.</param>
    public static implicit operator Const(sbyte value) => FromScalar(value);

    /// <summary>
    /// Create constant from a <see cref="short"/>.
    /// </summary>
    /// <param name="value">Value.</param>
    public static implicit operator Const(short value) => FromScalar(value);

    /// <summary>
    /// Create constant from a <see cref="int"/>.
    /// </summary>
    /// <param name="value">Value.</param>
    public static implicit operator Const(int value) => FromScalar(value);

    /// <summary>
    /// Create constant from a <see cref="long"/>.
    /// </summary>
    /// <param name="value">Value.</param>
    public static implicit operator Const(long value) => FromScalar(value);

    /// <summary>
    /// Create constant from a <see cref="Half"/>.
    /// </summary>
    /// <param name="value">Value.</param>
    public static implicit operator Const(Half value) => FromScalar(value);

    /// <summary>
    /// Create constant from a <see cref="float"/>.
    /// </summary>
    /// <param name="value">Value.</param>
    public static implicit operator Const(float value) => FromScalar(value);

    /// <summary>
    /// Create constant from a <see cref="double"/>.
    /// </summary>
    /// <param name="value">Value.</param>
    public static implicit operator Const(double value) => FromScalar(value);

    /// <summary>
    /// Create constant from a <see cref="BFloat16"/>.
    /// </summary>
    /// <param name="value">Value.</param>
    public static implicit operator Const(BFloat16 value) => FromScalar(value);

<<<<<<< HEAD
        /// <summary>
        /// specific cast to float
        /// </summary>
        /// <returns></returns>
        public DenseTensor<float> HalfToFloat()
        {
            var src = (byte[])Data;
            var src_stride = DataTypes.GetLength(ValueType.DType);
            var n = src.Length / src_stride;
            var dest = new float[n];
            for (int i = 0; i < n; i++)
            {
                dest[i] = (float)DataTypes.CastToScalar(src, src_stride * i);
            }
=======
    /// <summary>
    /// Create constant from a <see cref="bool"/>.
    /// </summary>
    /// <param name="value">Value.</param>
    public static implicit operator Const(bool value) => FromScalar(value);
>>>>>>> 1af0f466

    /// <summary>
    /// Create constant from <see cref="string"/>.
    /// </summary>
    /// <param name="value">Value.</param>
    public static implicit operator Const(string value) => FromSpan<char>(value);

<<<<<<< HEAD
        /// <summary>
        /// cast to target type dense tensor
        /// </summary>
        /// <typeparam name="T"></typeparam>
        /// <returns> tensor </returns>
        public DenseTensor<T> ToTensor<T>()
           where T : unmanaged
        {
            var srcType = ValueType.DType;
            var destType = DataTypes.FromType<T>();
            if (srcType == destType)
                return new DenseTensor<T>(Data.ToMemory<T>(), ValueType.IsScalar ? new[] { 1 } : ValueType.Shape);
            else
                return CastToTensor<T>(srcType);
        }
=======
    /// <summary>
    /// Create constant from a scalar.
    /// </summary>
    /// <typeparam name="T">CLR type.</typeparam>
    /// <param name="value">Value.</param>
    /// <returns>Created constant expression.</returns>
    public static TensorConst FromScalar<T>(T value)
        where T : unmanaged, IEquatable<T>
        => new(Tensor.FromScalar(value));
>>>>>>> 1af0f466

    /// <summary>
    /// Create constant from a span.
    /// </summary>
    /// <typeparam name="T">CLR type.</typeparam>
    /// <param name="span">Span.</param>
    /// <param name="dimensions">Dimensions.</param>
    /// <returns>Created constant expression.</returns>
    public static TensorConst FromSpan<T>(ReadOnlySpan<T> span, ReadOnlySpan<int> dimensions)
        where T : unmanaged, IEquatable<T>
        => new(Tensor.FromSpan(span, dimensions));

<<<<<<< HEAD
        /// <summary>
        /// convert const to scalar
        /// </summary>
        /// <typeparam name="T"></typeparam>
        /// <returns></returns>
        /// <exception cref="InvalidCastException"></exception>
        /// <exception cref="NotSupportedException"></exception>
        public T ToScalar<T>()
          where T : unmanaged
        {
            if (!ValueType.IsScalar)
                throw new InvalidCastException($"This Const is Not Scalar!");
            return ValueType.DType switch
            {
                PrimType ptype => ptype.Lanes == 1 ?
              (DataTypes.FromType<T>() == ptype ?
                   DataTypes.ToScalar<T>(ptype, Data, 0) :
                   DataTypes.CastToScalar<T>(ptype, Data, 0)) : throw new InvalidCastException($"This Const Datatype Is Packed!"),
                PointerType potype => typeof(T) == typeof(long) ? DataTypes.ToScalar<T>(DataType.Int64, Data, 0) : throw new InvalidCastException($"The Const PointerType Only Can Convert To Int64!"),
                _ => throw new NotSupportedException(ValueType.DType.GetType().Name),
            };
        }


        /// <summary>
        /// cast to string.
        /// </summary>
        /// <returns> string. </returns>
        /// <exception cref="InvalidCastException"></exception>
        public string ToStr() => ValueType.DType switch
        {
            PrimType ptype => ptype switch
            {
                { TypeCode: PrimTypeCode.String, Lanes: 1 } => System.Text.Encoding.Default.GetString(Data),
                _ => throw new InvalidCastException($"This Const is Not String!")
            },
            _ => throw new InvalidCastException($"This Const is Not PrimType!")
        };
=======
    /// <summary>
    /// Create constant from a span, Set the shape as [n].
    /// </summary>
    /// <typeparam name="T">CLR type.</typeparam>
    /// <param name="span">Span.</param>
    /// <returns>Created constant expression.</returns>
    public static TensorConst FromSpan<T>(ReadOnlySpan<T> span)
        where T : unmanaged, IEquatable<T>
        => new(Tensor.FromSpan(span));

    /// <summary>
    /// Create constant from a tensor.
    /// </summary>
    /// <param name="tensor">Tensor.</param>
    /// <returns>Created constant expression.</returns>
    public static TensorConst FromTensor(Tensor tensor)
      => new(tensor);
>>>>>>> 1af0f466

    /// <summary>
    /// Convert shape to const expr.
    /// </summary>
    /// <param name="shape">Shape.</param>
    /// <returns>Created constant expression.</returns>
    public static Const FromShape(Shape shape) => FromSpan<int>(shape.ToValueArray());

<<<<<<< HEAD
        /// <summary>
        /// Create Constant Pointer
        /// </summary>
        /// <param name="addr"> the addr value.</param>
        /// <param name="code">pointed element type code.</param>
        /// <returns></returns>
        public static Const FromPointer(long addr, PrimTypeCode code = PrimTypeCode.Float32) => new(TensorType.Pointer(code), DataTypes.GetBytes(addr));

        /// <summary>
        /// repeat bytes
        /// </summary>
        /// <param name="bytes"></param>
        /// <param name="lanes"></param>
        /// <returns></returns>
        private static byte[] RepeatBytes(byte[] bytes, int lanes)
=======
    /// <summary>
    /// Convert value to const expr.
    /// </summary>
    /// <param name="value">Value.</param>
    /// <returns>Created constant expression.</returns>
    public static Const FromValue(IValue value)
    {
        if (value is TensorValue tv)
>>>>>>> 1af0f466
        {
            return new TensorConst(tv.AsTensor());
        }
<<<<<<< HEAD

        /// <summary>
        /// Create constant from a span.
        /// </summary>
        /// <typeparam name="T">CLR type.</typeparam>
        /// <param name="span">Span.</param>
        /// <param name="shape">Shape.</param>
        /// <returns>Created constant expression.</returns>
        public static Const FromSpan<T>(ReadOnlySpan<T> span, Shape shape)
            where T : unmanaged
            => new(new TensorType(DataTypes.FromType<T>(), shape), DataTypes.GetBytes(span));

        /// <summary>
        /// Create constant from a span, Set the shape as [n].
        /// </summary>
        /// <typeparam name="T">CLR type.</typeparam>
        /// <param name="span">Span.</param>
        /// <returns>Created constant expression.</returns>
        public static Const FromSpan<T>(ReadOnlySpan<T> span)
            where T : unmanaged
            => new(new TensorType(DataTypes.FromType<T>(), new int[] { span.Length }), DataTypes.GetBytes(span));

        /// <summary>
        /// from denseTensor
        /// </summary>
        /// <typeparam name="T"></typeparam>
        /// <param name="ts"></param>
        /// <returns></returns>
        public static Const FromTensor<T>(DenseTensor<T> ts)
          where T : unmanaged
          => FromSpan<T>(ts.Buffer.Span, new Shape(ts.Dimensions.ToArray()));

        /// <summary>
        /// from tensor
        /// </summary>
        /// <typeparam name="T"></typeparam>
        /// <param name="ts"></param>
        /// <returns></returns>
        public static Const FromTensor<T>(Tensor<T> ts)
          where T : unmanaged
          => FromTensor<T>(ts.ToDenseTensor());

        /// <summary>
        /// from dense int tensor.
        /// </summary>
        /// <param name="ts"></param>
        /// <returns></returns>
        public static Const FromTensor(DenseTensor<int> ts)
          => FromSpan<int>(ts.Buffer.Span, new Shape(ts.Dimensions.ToArray()));

        /// <summary>
        /// convert shape to const expr.
        /// </summary>
        /// <param name="shape"></param>
        /// <returns></returns>
        public static Const FromShape(Shape shape) => FromSpan<int>(shape.Select(x => x.FixedValue).ToArray(), new[] { shape.Rank });

        /// <summary>
        /// get the const expr with specific shape.
        /// </summary>
        /// <typeparam name="T"></typeparam>
        /// <param name="shape"></param>
        /// <param name="value"></param>
        /// <returns></returns>
        public static Const FromShape<T>(Shape shape, T value)
         where T : unmanaged => FromTensor<T>(new DenseTensor<T>(Enumerable.Repeat<T>(value, shape.Size).ToArray(), shape));

        /// <summary>
        /// convert const to string.
        /// </summary>
        /// <returns></returns>
        public override string ToString()
        {
            string str = DataTypes.GetDisplayName(ValueType.DType);
            if (ValueType.IsScalar)
            {
                if (DataTypes.IsIntegral(ValueType.DType))
                {
                    str = ToScalar<long>().ToString();
                }
                else if (DataTypes.IsFloat(ValueType.DType))
                {
                    str = ToScalar<float>().ToString();
                }
                else if (DataTypes.IsPointer(ValueType.DType))
                {
                    str = ToScalar<long>().ToString();
                }
            }
            else
            {
                str += $" {ValueType.Shape}";
            }

            return str;
=======
        else
        {
            var tpv = (TupleValue)value;
            return new TupleConst(tpv.Select(x => FromValue(x)).ToArray());
>>>>>>> 1af0f466
        }
    }
}<|MERGE_RESOLUTION|>--- conflicted
+++ resolved
@@ -86,28 +86,26 @@
     /// <param name="value">Value.</param>
     public static implicit operator Const(BFloat16 value) => FromScalar(value);
 
-<<<<<<< HEAD
-        /// <summary>
-        /// specific cast to float
-        /// </summary>
-        /// <returns></returns>
-        public DenseTensor<float> HalfToFloat()
-        {
-            var src = (byte[])Data;
-            var src_stride = DataTypes.GetLength(ValueType.DType);
-            var n = src.Length / src_stride;
-            var dest = new float[n];
-            for (int i = 0; i < n; i++)
-            {
-                dest[i] = (float)DataTypes.CastToScalar(src, src_stride * i);
-            }
-=======
+    /// <summary>
+    /// specific cast to float
+    /// </summary>
+    /// <returns></returns>
+    public DenseTensor<float> HalfToFloat()
+    {
+        var src = (byte[])Data;
+        var src_stride = DataTypes.GetLength(ValueType.DType);
+        var n = src.Length / src_stride;
+        var dest = new float[n];
+        for (int i = 0; i < n; i++)
+        {
+            dest[i] = (float)DataTypes.CastToScalar(src, src_stride * i);
+        }
+    }
     /// <summary>
     /// Create constant from a <see cref="bool"/>.
     /// </summary>
     /// <param name="value">Value.</param>
     public static implicit operator Const(bool value) => FromScalar(value);
->>>>>>> 1af0f466
 
     /// <summary>
     /// Create constant from <see cref="string"/>.
@@ -115,23 +113,22 @@
     /// <param name="value">Value.</param>
     public static implicit operator Const(string value) => FromSpan<char>(value);
 
-<<<<<<< HEAD
-        /// <summary>
-        /// cast to target type dense tensor
-        /// </summary>
-        /// <typeparam name="T"></typeparam>
-        /// <returns> tensor </returns>
-        public DenseTensor<T> ToTensor<T>()
-           where T : unmanaged
-        {
-            var srcType = ValueType.DType;
-            var destType = DataTypes.FromType<T>();
-            if (srcType == destType)
-                return new DenseTensor<T>(Data.ToMemory<T>(), ValueType.IsScalar ? new[] { 1 } : ValueType.Shape);
-            else
-                return CastToTensor<T>(srcType);
-        }
-=======
+    /// <summary>
+    /// cast to target type dense tensor
+    /// </summary>
+    /// <typeparam name="T"></typeparam>
+    /// <returns> tensor </returns>
+    public DenseTensor<T> ToTensor<T>()
+       where T : unmanaged
+    {
+        var srcType = ValueType.DType;
+        var destType = DataTypes.FromType<T>();
+        if (srcType == destType)
+            return new DenseTensor<T>(Data.ToMemory<T>(), ValueType.IsScalar ? new[] { 1 } : ValueType.Shape);
+        else
+            return CastToTensor<T>(srcType);
+    }
+
     /// <summary>
     /// Create constant from a scalar.
     /// </summary>
@@ -141,7 +138,6 @@
     public static TensorConst FromScalar<T>(T value)
         where T : unmanaged, IEquatable<T>
         => new(Tensor.FromScalar(value));
->>>>>>> 1af0f466
 
     /// <summary>
     /// Create constant from a span.
@@ -154,46 +150,29 @@
         where T : unmanaged, IEquatable<T>
         => new(Tensor.FromSpan(span, dimensions));
 
-<<<<<<< HEAD
-        /// <summary>
-        /// convert const to scalar
-        /// </summary>
-        /// <typeparam name="T"></typeparam>
-        /// <returns></returns>
-        /// <exception cref="InvalidCastException"></exception>
-        /// <exception cref="NotSupportedException"></exception>
-        public T ToScalar<T>()
-          where T : unmanaged
-        {
-            if (!ValueType.IsScalar)
-                throw new InvalidCastException($"This Const is Not Scalar!");
-            return ValueType.DType switch
-            {
-                PrimType ptype => ptype.Lanes == 1 ?
-              (DataTypes.FromType<T>() == ptype ?
-                   DataTypes.ToScalar<T>(ptype, Data, 0) :
-                   DataTypes.CastToScalar<T>(ptype, Data, 0)) : throw new InvalidCastException($"This Const Datatype Is Packed!"),
-                PointerType potype => typeof(T) == typeof(long) ? DataTypes.ToScalar<T>(DataType.Int64, Data, 0) : throw new InvalidCastException($"The Const PointerType Only Can Convert To Int64!"),
-                _ => throw new NotSupportedException(ValueType.DType.GetType().Name),
-            };
-        }
-
-
-        /// <summary>
-        /// cast to string.
-        /// </summary>
-        /// <returns> string. </returns>
-        /// <exception cref="InvalidCastException"></exception>
-        public string ToStr() => ValueType.DType switch
-        {
-            PrimType ptype => ptype switch
-            {
-                { TypeCode: PrimTypeCode.String, Lanes: 1 } => System.Text.Encoding.Default.GetString(Data),
-                _ => throw new InvalidCastException($"This Const is Not String!")
-            },
-            _ => throw new InvalidCastException($"This Const is Not PrimType!")
+    /// <summary>
+    /// convert const to scalar
+    /// </summary>
+    /// <typeparam name="T"></typeparam>
+    /// <returns></returns>
+    /// <exception cref="InvalidCastException"></exception>
+    /// <exception cref="NotSupportedException"></exception>
+    public T ToScalar<T>()
+      where T : unmanaged
+    {
+        if (!ValueType.IsScalar)
+            throw new InvalidCastException($"This Const is Not Scalar!");
+        return ValueType.DType switch
+        {
+            PrimType ptype => ptype.Lanes == 1 ?
+          (DataTypes.FromType<T>() == ptype ?
+               DataTypes.ToScalar<T>(ptype, Data, 0) :
+               DataTypes.CastToScalar<T>(ptype, Data, 0)) : throw new InvalidCastException($"This Const Datatype Is Packed!"),
+            PointerType potype => typeof(T) == typeof(long) ? DataTypes.ToScalar<T>(DataType.Int64, Data, 0) : throw new InvalidCastException($"The Const PointerType Only Can Convert To Int64!"),
+            _ => throw new NotSupportedException(ValueType.DType.GetType().Name),
         };
-=======
+    }
+
     /// <summary>
     /// Create constant from a span, Set the shape as [n].
     /// </summary>
@@ -211,32 +190,15 @@
     /// <returns>Created constant expression.</returns>
     public static TensorConst FromTensor(Tensor tensor)
       => new(tensor);
->>>>>>> 1af0f466
-
-    /// <summary>
-    /// Convert shape to const expr.
-    /// </summary>
-    /// <param name="shape">Shape.</param>
-    /// <returns>Created constant expression.</returns>
-    public static Const FromShape(Shape shape) => FromSpan<int>(shape.ToValueArray());
-
-<<<<<<< HEAD
-        /// <summary>
-        /// Create Constant Pointer
-        /// </summary>
-        /// <param name="addr"> the addr value.</param>
-        /// <param name="code">pointed element type code.</param>
-        /// <returns></returns>
-        public static Const FromPointer(long addr, PrimTypeCode code = PrimTypeCode.Float32) => new(TensorType.Pointer(code), DataTypes.GetBytes(addr));
-
-        /// <summary>
-        /// repeat bytes
-        /// </summary>
-        /// <param name="bytes"></param>
-        /// <param name="lanes"></param>
-        /// <returns></returns>
-        private static byte[] RepeatBytes(byte[] bytes, int lanes)
-=======
+
+    /// <summary>
+    /// Create Constant Pointer
+    /// </summary>
+    /// <param name="addr"> the addr value.</param>
+    /// <param name="code">pointed element type code.</param>
+    /// <returns></returns>
+    public static TensorConst FromPointer(long addr, PrimTypeCode code = PrimTypeCode.Float32) => new(Tensor.FromBytes(TensorType.Pointer(code), DataTypes.GetBytes(addr)));
+
     /// <summary>
     /// Convert value to const expr.
     /// </summary>
@@ -245,112 +207,43 @@
     public static Const FromValue(IValue value)
     {
         if (value is TensorValue tv)
->>>>>>> 1af0f466
         {
             return new TensorConst(tv.AsTensor());
         }
-<<<<<<< HEAD
-
-        /// <summary>
-        /// Create constant from a span.
-        /// </summary>
-        /// <typeparam name="T">CLR type.</typeparam>
-        /// <param name="span">Span.</param>
-        /// <param name="shape">Shape.</param>
-        /// <returns>Created constant expression.</returns>
-        public static Const FromSpan<T>(ReadOnlySpan<T> span, Shape shape)
-            where T : unmanaged
-            => new(new TensorType(DataTypes.FromType<T>(), shape), DataTypes.GetBytes(span));
-
-        /// <summary>
-        /// Create constant from a span, Set the shape as [n].
-        /// </summary>
-        /// <typeparam name="T">CLR type.</typeparam>
-        /// <param name="span">Span.</param>
-        /// <returns>Created constant expression.</returns>
-        public static Const FromSpan<T>(ReadOnlySpan<T> span)
-            where T : unmanaged
-            => new(new TensorType(DataTypes.FromType<T>(), new int[] { span.Length }), DataTypes.GetBytes(span));
-
-        /// <summary>
-        /// from denseTensor
-        /// </summary>
-        /// <typeparam name="T"></typeparam>
-        /// <param name="ts"></param>
-        /// <returns></returns>
-        public static Const FromTensor<T>(DenseTensor<T> ts)
-          where T : unmanaged
-          => FromSpan<T>(ts.Buffer.Span, new Shape(ts.Dimensions.ToArray()));
-
-        /// <summary>
-        /// from tensor
-        /// </summary>
-        /// <typeparam name="T"></typeparam>
-        /// <param name="ts"></param>
-        /// <returns></returns>
-        public static Const FromTensor<T>(Tensor<T> ts)
-          where T : unmanaged
-          => FromTensor<T>(ts.ToDenseTensor());
-
-        /// <summary>
-        /// from dense int tensor.
-        /// </summary>
-        /// <param name="ts"></param>
-        /// <returns></returns>
-        public static Const FromTensor(DenseTensor<int> ts)
-          => FromSpan<int>(ts.Buffer.Span, new Shape(ts.Dimensions.ToArray()));
-
-        /// <summary>
-        /// convert shape to const expr.
-        /// </summary>
-        /// <param name="shape"></param>
-        /// <returns></returns>
-        public static Const FromShape(Shape shape) => FromSpan<int>(shape.Select(x => x.FixedValue).ToArray(), new[] { shape.Rank });
-
-        /// <summary>
-        /// get the const expr with specific shape.
-        /// </summary>
-        /// <typeparam name="T"></typeparam>
-        /// <param name="shape"></param>
-        /// <param name="value"></param>
-        /// <returns></returns>
-        public static Const FromShape<T>(Shape shape, T value)
-         where T : unmanaged => FromTensor<T>(new DenseTensor<T>(Enumerable.Repeat<T>(value, shape.Size).ToArray(), shape));
-
-        /// <summary>
-        /// convert const to string.
-        /// </summary>
-        /// <returns></returns>
-        public override string ToString()
-        {
-            string str = DataTypes.GetDisplayName(ValueType.DType);
-            if (ValueType.IsScalar)
-            {
-                if (DataTypes.IsIntegral(ValueType.DType))
-                {
-                    str = ToScalar<long>().ToString();
-                }
-                else if (DataTypes.IsFloat(ValueType.DType))
-                {
-                    str = ToScalar<float>().ToString();
-                }
-                else if (DataTypes.IsPointer(ValueType.DType))
-                {
-                    str = ToScalar<long>().ToString();
-                }
-            }
-            else
-            {
-                str += $" {ValueType.Shape}";
-            }
-
-            return str;
-=======
         else
         {
             var tpv = (TupleValue)value;
             return new TupleConst(tpv.Select(x => FromValue(x)).ToArray());
->>>>>>> 1af0f466
         }
     }
-}+
+    /// <summary>
+    /// convert shape to const expr.
+    /// </summary>
+    /// <param name="shape"></param>
+    /// <returns></returns>
+    public static Const FromShape(Shape shape) => FromSpan<int>(shape.Select(x => x.FixedValue).ToArray(), new[] { shape.Rank });
+
+
+    /// <summary>
+    /// convert const to string.
+    /// </summary>
+    /// <returns></returns>
+    public override string ToString() => ValueType switch
+    {
+        TensorType tensorType => tensorType switch
+        {
+            var x when x.IsScalar =>
+              x.DType switch
+              {
+                  var dtype when DataTypes.IsIntegral(dtype) => ToScalar<long>().ToString(),
+                  var dtype when DataTypes.IsFloat(dtype) => ToScalar<float>().ToString(),
+                  var dtype when DataTypes.IsPointer(dtype) => ToScalar<long>().ToString(),
+                  _ => $"{x.DType.ToString()} {x.Shape}"
+              },
+            _ => $"{tensorType.DType.ToString()} {tensorType.Shape}"
+        },
+        TupleType tupleType => tupleType.ToString(),
+        var x => throw new NotSupportedException($"When ValueType Is {x.GetType().Name}")
+    };
+}
