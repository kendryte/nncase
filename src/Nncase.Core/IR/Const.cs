﻿// Copyright (c) Canaan Inc. All rights reserved.
// Licensed under the Apache license. See LICENSE file in the project root for full license information.

using System;
using System.Numerics.Tensors;
using System.Collections.Generic;
using System.Linq;
using NetFabric.Hyperlinq;

namespace Nncase.IR
{
    /// <summary>
    /// Constant expression.
    /// </summary>
    public sealed record Const(TensorType ValueType, IRBytes Data) : Expr
    {

<<<<<<< HEAD
=======
        public override Shape CheckedShape => ValueType.Shape;

        public DataType CheckedDataType => ValueType.DType;
        
        public override int Rank => ValueType.Shape.Rank;


>>>>>>> 0d23e24d
        /// <summary>
        /// Create constant from a <see cref="byte"/>.
        /// </summary>
        /// <param name="value">Value.</param>
        public static implicit operator Const(byte value) => FromScalar(value);

        /// <summary>
        /// Create constant from a <see cref="ushort"/>.
        /// </summary>
        /// <param name="value">Value.</param>
        public static implicit operator Const(ushort value) => FromScalar(value);

        /// <summary>
        /// Create constant from a <see cref="uint"/>.
        /// </summary>
        /// <param name="value">Value.</param>
        public static implicit operator Const(uint value) => FromScalar(value);

        /// <summary>
        /// Create constant from a <see cref="ulong"/>.
        /// </summary>
        /// <param name="value">Value.</param>
        public static implicit operator Const(ulong value) => FromScalar(value);

        /// <summary>
        /// Create constant from a <see cref="sbyte"/>.
        /// </summary>
        /// <param name="value">Value.</param>
        public static implicit operator Const(sbyte value) => FromScalar(value);

        /// <summary>
        /// Create constant from a <see cref="short"/>.
        /// </summary>
        /// <param name="value">Value.</param>
        public static implicit operator Const(short value) => FromScalar(value);

        /// <summary>
        /// Create constant from a <see cref="int"/>.
        /// </summary>
        /// <param name="value">Value.</param>
        public static implicit operator Const(int value) => FromScalar(value);

        /// <summary>
        /// Create constant from a <see cref="long"/>.
        /// </summary>
        /// <param name="value">Value.</param>
        public static implicit operator Const(long value) => FromScalar(value);

        /// <summary>
        /// Create constant from a <see cref="Half"/>.
        /// </summary>
        /// <param name="value">Value.</param>
        public static implicit operator Const(Half value) => FromScalar(value);

        /// <summary>
        /// Create constant from a <see cref="float"/>.
        /// </summary>
        /// <param name="value">Value.</param>
        public static implicit operator Const(float value) => FromScalar(value);

        /// <summary>
        /// Create constant from a <see cref="double"/>.
        /// </summary>
        /// <param name="value">Value.</param>
        public static implicit operator Const(double value) => FromScalar(value);

        /// <summary>
        /// Create constant from a <see cref="BFloat16"/>.
        /// </summary>
        /// <param name="value">Value.</param>
        public static implicit operator Const(BFloat16 value) => FromScalar(value);

        /// <summary>
        /// Create constant from a <see cref="bool"/>.
        /// </summary>
        /// <param name="value">Value.</param>
        public static implicit operator Const(bool value) => FromScalar(value);

        /// <summary>
        /// Create constant from <see cref="string"/>
        /// </summary>
        /// <param name="value"></param>
        public static implicit operator Const(string value) => FromSpan<char>(value);

        /// <summary>
        /// <see cref="ToTensor{T}"/>
        /// </summary>
        /// <typeparam name="T"></typeparam>
        /// <param name="srcType"></param>
        /// <returns></returns>
        private DenseTensor<T> CastToTensor<T>(DataType srcType)
          where T : unmanaged
        {
            var src = (byte[])Data;
            var src_stride = DataTypes.GetLength(ValueType.DType);
            var n = src.Length / src_stride;
            var dest = new T[n];
            for (int i = 0; i < n; i++)
            {
                dest[i] = DataTypes.CastToScalar<T>(srcType, src, src_stride * i);
            }
            return new DenseTensor<T>(dest, ValueType.IsScalar ? new[] { 1 } : ValueType.Shape);
        }

        /// <summary>
        /// cast to target type dense tensor
        /// </summary>
        /// <typeparam name="T"></typeparam>
        /// <returns> tensor </returns>
        public DenseTensor<T> ToTensor<T>()
           where T : unmanaged
        {
            var srcType = ValueType.DType;
            var destType = DataTypes.FromType<T>();
            if (srcType == destType)
                return new DenseTensor<T>(Data.ToMemory<T>(), ValueType.IsScalar ? new[] { 1 } : ValueType.Shape);
            else
                return CastToTensor<T>(srcType);
        }

<<<<<<< HEAD
        /// <summary>
        /// convert target type scalar
        /// </summary>
        /// <typeparam name="T"></typeparam>
        /// <returns> scalar </returns>
        /// <exception cref="InvalidCastException"></exception>
=======
        public T[] ToArray<T>()
            where T : unmanaged
            => ToTensor<T>().ToArray();
        
>>>>>>> 0d23e24d
        public T ToScalar<T>()
          where T : unmanaged
          => ValueType.IsScalar && ValueType.DType.Lanes == 1 ?
            (DataTypes.FromType<T>() == ValueType.DType ?
                 DataTypes.ToScalar<T>(ValueType.DType, Data, 0) :
                 DataTypes.CastToScalar<T>(ValueType.DType, Data, 0)) :
          throw new InvalidCastException($"This Const is Not Scalar!");

        /// <summary>
        /// cast to string.
        /// </summary>
        /// <returns> string </returns>
        /// <exception cref="InvalidCastException"></exception>
        public string ToStr() => ValueType.DType switch
        {
            { ElemType: ElemType.String, Lanes: 1 } => System.Text.Encoding.Default.GetString(Data),
            _ => throw new InvalidCastException($"This Const is Not String!")
        };

        /// <summary>
        /// Create constant from a scalar.
        /// </summary>
        /// <typeparam name="T">CLR type.</typeparam>
        /// <param name="value">Value.</param>
        /// <param name="lanes"> lanes </param>
        /// <returns>Created constant expression.</returns>
        public static Const FromScalar<T>(T value, int lanes = 1)
            where T : unmanaged
            => new(TensorType.Scalar(DataTypes.FromType<T>() with { Lanes = lanes }), RepeatBytes(DataTypes.GetBytes(value), lanes));

        /// <summary>
        /// repeat bytes
        /// </summary>
        /// <param name="bytes"></param>
        /// <param name="lanes"></param>
        /// <returns></returns>
        private static byte[] RepeatBytes(byte[] bytes, int lanes)
        {
            if (lanes == 1) return bytes;
            var ret = new byte[lanes * bytes.Length];
            for (int i = 0; i < lanes; i++)
            {
                bytes.CopyTo(ret, i * bytes.Length);
            }
            return ret;
        }

        /// <summary>
        /// Create constant from a span.
        /// </summary>
        /// <typeparam name="T">CLR type.</typeparam>
        /// <param name="span">Span.</param>
        /// <param name="shape">Shape.</param>
        /// <returns>Created constant expression.</returns>
        public static Const FromSpan<T>(ReadOnlySpan<T> span, Shape shape)
            where T : unmanaged
            => new(new TensorType(DataTypes.FromType<T>(), shape), DataTypes.GetBytes(span));

        /// <summary>
        /// Create constant from a span, Set the shape as [n]
        /// </summary>
        /// <typeparam name="T">CLR type.</typeparam>
        /// <param name="span">Span.</param>
        /// <returns>Created constant expression.</returns>
        public static Const FromSpan<T>(ReadOnlySpan<T> span)
            where T : unmanaged
            => new(new TensorType(DataTypes.FromType<T>(), new int[] { span.Length }), DataTypes.GetBytes(span));

        public static Const FromTensor<T>(DenseTensor<T> ts)
          where T : unmanaged
          => FromSpan<T>(ts.Buffer.Span, new Shape(ts.Dimensions.ToArray()));

        public static Const FromTensor<T>(Tensor<T> ts)
          where T : unmanaged
          => FromTensor<T>(ts.ToDenseTensor());

        public static Const FromTensor(DenseTensor<int> ts)
          => FromSpan<int>(ts.Buffer.Span, new Shape(ts.Dimensions.ToArray()));

        /// <summary>
        /// convert shape to const expr
        /// </summary>
        /// <param name="shape"></param>
        /// <returns></returns>
        public static Const FromShape(Shape shape) => FromSpan<int>(shape.Select(x => x.FixedValue).ToArray(), new[] { shape.Rank });

        /// <summary>
        /// get the const expr with specific shape 
        /// </summary>
        /// <typeparam name="T"></typeparam>
        /// <param name="shape"></param>
        /// <param name="value"></param>
        /// <returns></returns>
        public static Const FromShape<T>(Shape shape, T value)
         where T : unmanaged => FromTensor<T>(new DenseTensor<T>(Enumerable.Repeat<T>(value, shape.Size).ToArray(), shape));

        public override string ToString()
        {
            string str = DataTypes.GetDisplayName(ValueType.DType);
            if (ValueType.IsScalar)
            {
                if (DataTypes.IsIntegral(ValueType.DType))
                {
                    str = ToScalar<int>().ToString();
                }
                else if (DataTypes.IsFloat(ValueType.DType))
                {
                    str = ToScalar<float>().ToString();
                }
            }
            else
            {
                str += $" {ValueType.Shape}";
            }
            return str;
        }
    }
}<|MERGE_RESOLUTION|>--- conflicted
+++ resolved
@@ -14,17 +14,10 @@
     /// </summary>
     public sealed record Const(TensorType ValueType, IRBytes Data) : Expr
     {
-
-<<<<<<< HEAD
-=======
-        public override Shape CheckedShape => ValueType.Shape;
-
-        public DataType CheckedDataType => ValueType.DType;
-        
+       
         public override int Rank => ValueType.Shape.Rank;
 
 
->>>>>>> 0d23e24d
         /// <summary>
         /// Create constant from a <see cref="byte"/>.
         /// </summary>
@@ -145,19 +138,16 @@
                 return CastToTensor<T>(srcType);
         }
 
-<<<<<<< HEAD
         /// <summary>
         /// convert target type scalar
         /// </summary>
         /// <typeparam name="T"></typeparam>
         /// <returns> scalar </returns>
         /// <exception cref="InvalidCastException"></exception>
-=======
         public T[] ToArray<T>()
             where T : unmanaged
             => ToTensor<T>().ToArray();
         
->>>>>>> 0d23e24d
         public T ToScalar<T>()
           where T : unmanaged
           => ValueType.IsScalar && ValueType.DType.Lanes == 1 ?
