--- conflicted
+++ resolved
@@ -122,13 +122,11 @@
             return new DenseTensor<T>(dest, ValueType.IsScalar ? new[] { 1 } : ValueType.Shape);
         }
 
-<<<<<<< HEAD
         /// <summary>
         /// cast to target type dense tensor
         /// </summary>
         /// <typeparam name="T"></typeparam>
         /// <returns> tensor </returns>
-=======
         public DenseTensor<float> HalfToFloat()
         {
             var src = (byte[])Data;
@@ -142,7 +140,6 @@
             return new DenseTensor<float>(dest, ValueType.IsScalar ? new[] { 1 } : ValueType.Shape);
         }
 
->>>>>>> 2b4828f5
         public DenseTensor<T> ToTensor<T>()
            where T : unmanaged
         {
