﻿// Copyright (c) Canaan Inc. All rights reserved.
// Licensed under the Apache license. See LICENSE file in the project root for full license information.

using System;
using System.Collections;
using System.Collections.Generic;
using System.Collections.Immutable;
using System.IO;
using System.Linq;
using System.Text;
using System.Threading.Tasks;

namespace Nncase.IR
{
    /// <summary>
    /// Expression type.
    /// </summary>
    public abstract record IRType
    {
        /// <summary>
        /// convert the datatype to scalar type.
        /// </summary>
        /// <param name="dataType"></param>
        public static implicit operator IRType(DataType dataType) => TensorType.Scalar(dataType);
    }

    /// <summary>
    /// Any type.
    /// </summary>
    public sealed record AnyType : IRType
    {
        /// <summary>
        /// The default any type instance.
        /// </summary>
        public static readonly AnyType Default = new();

        private AnyType()
        {
        }
    }

    /// <summary>
    /// Invalid type.
    /// </summary>
    public sealed record InvalidType(string Reason) : IRType;

    /// <summary>
    /// Tensor type.
    /// </summary>
    public sealed record TensorType(DataType DType, Shape Shape) : IRType
    {
        /// <summary>
        /// Gets a value indicating whether scalar.
        /// </summary>
        public bool IsScalar => Shape.IsScalar;

        /// <summary>
        /// Gets a value indicating whether tensor.
        /// </summary>
        public bool IsTensor => !IsScalar;

        /// <summary>
        /// Initialize a scalar tensor type.
        /// </summary>
        /// <param name="DType">Data type.</param>
        /// <returns>The scalar tensor type.</returns>
        public static TensorType Scalar(DataType DType) => new(DType, Shape.Scalar);

        /// <summary>
        /// Initialize an unranked tensor type.
        /// </summary>
        /// <param name="DType">Data type.</param>
        /// <returns>The unranked tensor type.</returns>
        public static TensorType Unranked(DataType DType) => new(DType, Shape.Unranked);

        /// <summary>
        /// Initialize an invalid tensor type.
        /// </summary>
        /// <param name="DType">Data type.</param>
        /// <returns>The invalid tensor type.</returns>
        public static TensorType Invalid(DataType DType) => new(DType, Shape.Invalid);

        /// <summary>
        /// Initialize an pointer tensor type.
        /// </summary>
        /// <param name="ElemType"> the Pointed Element Type</param>
        /// <returns>the pointer tensor type.</returns>
        public static TensorType Pointer(PrimType ElemType) => new(new PointerType(ElemType), Shape.Scalar);

        /// <summary>
        /// if TensorType contain's a 
        /// </summary>
        public PrimType PointedDType()
        {
            return DType is PointerType { ElemType: PrimType etype } ?
              etype :
              throw new InvalidOperationException("This TensorType Does Not Contians PointerType!");
        }
    }

    /// <summary>
    /// Tuple type.
    /// </summary>
    public sealed record TupleType(IRArray<IRType> Fields) : IRType, IEnumerable<IRType>, IReadOnlyList<IRType>
    {
        /// <summary>
        /// Void type.
        /// </summary>
        public static readonly TupleType Void = new(ImmutableArray<IRType>.Empty);

        public TupleType(IEnumerable<IRType> Fields) : this(Fields.ToImmutableArray()) { }

        public IRType this[int index] => ((IReadOnlyList<IRType>)Fields)[index];

        public int Count => ((IReadOnlyCollection<IRType>)Fields).Count;

        public IEnumerator<IRType> GetEnumerator()
        {
            return ((IEnumerable<IRType>)Fields).GetEnumerator();
        }

        IEnumerator IEnumerable.GetEnumerator()
        {
            return ((IEnumerable)Fields).GetEnumerator();
        }
    }

    /// <summary>
    /// Callable type.
    /// </summary>
    public sealed record CallableType(IRType ReturnType, IRArray<IRType> Parameters) : IRType;

    /// <summary>
    /// Low-level raw pointer type.
    /// PointerType represents type hints in the TIR to be
    /// passed to the final code generator.
    /// PointerType should not occur in the high-level analysis.
    /// </summary>
    /// <param name="DType">The type of the element which the pointer points to.</param>
<<<<<<< HEAD
    /// <param name="StorageScope">The storage scope of the pointer</param>
    // public sealed record HandleType(DataType DType, string StorageScope) : IRType
    // { }
=======
    /// <param name="StorageScope">The storage scope of the pointer.</param>
    public sealed record HandleType(DataType DType, string StorageScope) : IRType
    { }
>>>>>>> d7371ca2
}<|MERGE_RESOLUTION|>--- conflicted
+++ resolved
@@ -129,21 +129,4 @@
     /// Callable type.
     /// </summary>
     public sealed record CallableType(IRType ReturnType, IRArray<IRType> Parameters) : IRType;
-
-    /// <summary>
-    /// Low-level raw pointer type.
-    /// PointerType represents type hints in the TIR to be
-    /// passed to the final code generator.
-    /// PointerType should not occur in the high-level analysis.
-    /// </summary>
-    /// <param name="DType">The type of the element which the pointer points to.</param>
-<<<<<<< HEAD
-    /// <param name="StorageScope">The storage scope of the pointer</param>
-    // public sealed record HandleType(DataType DType, string StorageScope) : IRType
-    // { }
-=======
-    /// <param name="StorageScope">The storage scope of the pointer.</param>
-    public sealed record HandleType(DataType DType, string StorageScope) : IRType
-    { }
->>>>>>> d7371ca2
 }