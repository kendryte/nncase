﻿// Copyright (c) Canaan Inc. All rights reserved.
// Licensed under the Apache license. See LICENSE file in the project root for full license information.

using static Nncase.IR.TypePatternUtility;

namespace Nncase.IR.Tensors;

/// <summary>
/// Transpose expression.
/// </summary>
public sealed record Transpose() : Op
{
    /// <summary>
    /// Gets input.
    /// </summary>
<<<<<<< HEAD
    public sealed record Transpose() : Op
    {
        /// <summary>
        /// Gets input.
        /// </summary>
        public static readonly ParameterInfo Input = new(typeof(Transpose), 0, "input");

        /// <summary>
        /// Gets perm.
        /// </summary>
        public static readonly ParameterInfo Perm = new(typeof(Transpose), 1, "perm", IsRank(1) & IsIntegral());
=======
    public static readonly ParameterInfo Input = new(typeof(Transpose), 0, "input");
>>>>>>> d7371ca2

    /// <summary>
    /// Gets perm.
    /// </summary>
    public static readonly ParameterInfo Perm = new(typeof(Transpose), 1, "perm", HasRank(1) & IsIntegral());
}<|MERGE_RESOLUTION|>--- conflicted
+++ resolved
@@ -6,31 +6,18 @@
 namespace Nncase.IR.Tensors;
 
 /// <summary>
-/// Transpose expression.
+/// Gets input.
 /// </summary>
 public sealed record Transpose() : Op
 {
     /// <summary>
     /// Gets input.
     /// </summary>
-<<<<<<< HEAD
-    public sealed record Transpose() : Op
-    {
-        /// <summary>
-        /// Gets input.
-        /// </summary>
-        public static readonly ParameterInfo Input = new(typeof(Transpose), 0, "input");
-
-        /// <summary>
-        /// Gets perm.
-        /// </summary>
-        public static readonly ParameterInfo Perm = new(typeof(Transpose), 1, "perm", IsRank(1) & IsIntegral());
-=======
     public static readonly ParameterInfo Input = new(typeof(Transpose), 0, "input");
->>>>>>> d7371ca2
 
     /// <summary>
     /// Gets perm.
     /// </summary>
-    public static readonly ParameterInfo Perm = new(typeof(Transpose), 1, "perm", HasRank(1) & IsIntegral());
+    public static readonly ParameterInfo Perm = new(typeof(Transpose), 1, "perm", IsRank(1) & IsIntegral());
+
 }