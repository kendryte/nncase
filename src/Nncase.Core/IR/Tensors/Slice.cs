﻿// Copyright (c) Canaan Inc. All rights reserved.
// Licensed under the Apache license. See LICENSE file in the project root for full license information.

using System;
using System.Collections.Generic;
using System.Collections.Immutable;
using System.Linq;
using System.Text;
using System.Threading.Tasks;
using static Nncase.IR.TypePatternUtility;

namespace Nncase.IR.Tensors;

/// <summary>
/// Slice expression.
/// </summary>
public sealed record Slice() : Op
{
    /// <summary>
    /// Gets input.
    /// </summary>
<<<<<<< HEAD
    public sealed record Slice() : Op
    {
        /// <summary>
        /// Gets input.
        /// </summary>
        public static readonly ParameterInfo Input = new(typeof(Slice), 0, "input");

        /// <summary>
        /// Gets begins.
        /// </summary>
        public static readonly ParameterInfo Begins = new(typeof(Slice), 1, "begins", IsIntegral() & IsRank(1));

        /// <summary>
        /// Gets ends.
        /// </summary>
        public static readonly ParameterInfo Ends = new(typeof(Slice), 2, "ends", IsIntegral() & IsRank(1));

        /// <summary>
        /// Gets axes.
        /// </summary>
        public static readonly ParameterInfo Axes = new(typeof(Slice), 3, "axes", IsIntegral() & IsRank(1));

        /// <summary>
        /// Gets strides.
        /// </summary>
        public static readonly ParameterInfo Strides = new(typeof(Slice), 4, "strides", IsIntegral() & IsRank(1));

        /// <inheritdoc/>
        public IRType InferInvokeResultType(ITypeInferenceContext context,
          TensorType input, TensorType begins, TensorType ends,
           TensorType axes, TensorType strides)
        {
            if (context.GetArgument(this, Begins) is Const begins_con &&
                context.GetArgument(this, Ends) is Const ends_con &&
                context.GetArgument(this, Axes) is Const axes_con &&
                context.GetArgument(this, Strides) is Const strides_con
                )
            {
                var outShape = new List<Dimension>();
                var ts_begins = begins_con.ToTensor<int>();
                var ts_ends = ends_con.ToTensor<int>();
                var ts_strides = strides_con.ToTensor<int>();
                var axesTensor = axes_con.ToTensor<int>();
                for (int i = 0; i < axesTensor.Length; i++)
                {
                    var axisV = axesTensor[i];
                    var axis = axisV < 0
                        ? axisV + input.Shape.Rank
                        : axisV;
                    var begin = ts_begins[i];
                    var end = ts_ends[i];
                    var stride = ts_strides[i];
                    if (input.Shape[axis].IsFixed)
                    {
                        var old = input.Shape[axis].FixedValue;
                        begin = begin >= 0 ? begin : old + begin;
                        end = end >= 0 ? end : old + begin;
                        stride = stride >= 0 ? stride : -stride;
                        outShape.Add((end - begin) / stride);
                    }
                    else
                        outShape.Add(Dimension.Unknown);
                }
                if (input.Shape.Rank == 1 && outShape.Count == 1 && outShape[0] == 1)
                {
                    return TensorType.Scalar(input.DType);
                }
                else
                {
                    return input with { Shape = new Shape(outShape) };
                }
            }
            return new InvalidType("Can't Infer Shape With Dynamic Input!");
        }
    }
=======
    public static readonly ParameterInfo Input = new(typeof(Slice), 0, "input");

    /// <summary>
    /// Gets begins.
    /// </summary>
    public static readonly ParameterInfo Begins = new(typeof(Slice), 1, "begins", IsIntegral() & HasRank(1));

    /// <summary>
    /// Gets ends.
    /// </summary>
    public static readonly ParameterInfo Ends = new(typeof(Slice), 2, "ends", IsIntegral() & HasRank(1));

    /// <summary>
    /// Gets axes.
    /// </summary>
    public static readonly ParameterInfo Axes = new(typeof(Slice), 3, "axes", IsIntegral() & HasRank(1));

    /// <summary>
    /// Gets strides.
    /// </summary>
    public static readonly ParameterInfo Strides = new(typeof(Slice), 4, "strides", IsIntegral() & HasRank(1));
>>>>>>> d7371ca2
}<|MERGE_RESOLUTION|>--- conflicted
+++ resolved
@@ -19,103 +19,25 @@
     /// <summary>
     /// Gets input.
     /// </summary>
-<<<<<<< HEAD
-    public sealed record Slice() : Op
-    {
-        /// <summary>
-        /// Gets input.
-        /// </summary>
-        public static readonly ParameterInfo Input = new(typeof(Slice), 0, "input");
-
-        /// <summary>
-        /// Gets begins.
-        /// </summary>
-        public static readonly ParameterInfo Begins = new(typeof(Slice), 1, "begins", IsIntegral() & IsRank(1));
-
-        /// <summary>
-        /// Gets ends.
-        /// </summary>
-        public static readonly ParameterInfo Ends = new(typeof(Slice), 2, "ends", IsIntegral() & IsRank(1));
-
-        /// <summary>
-        /// Gets axes.
-        /// </summary>
-        public static readonly ParameterInfo Axes = new(typeof(Slice), 3, "axes", IsIntegral() & IsRank(1));
-
-        /// <summary>
-        /// Gets strides.
-        /// </summary>
-        public static readonly ParameterInfo Strides = new(typeof(Slice), 4, "strides", IsIntegral() & IsRank(1));
-
-        /// <inheritdoc/>
-        public IRType InferInvokeResultType(ITypeInferenceContext context,
-          TensorType input, TensorType begins, TensorType ends,
-           TensorType axes, TensorType strides)
-        {
-            if (context.GetArgument(this, Begins) is Const begins_con &&
-                context.GetArgument(this, Ends) is Const ends_con &&
-                context.GetArgument(this, Axes) is Const axes_con &&
-                context.GetArgument(this, Strides) is Const strides_con
-                )
-            {
-                var outShape = new List<Dimension>();
-                var ts_begins = begins_con.ToTensor<int>();
-                var ts_ends = ends_con.ToTensor<int>();
-                var ts_strides = strides_con.ToTensor<int>();
-                var axesTensor = axes_con.ToTensor<int>();
-                for (int i = 0; i < axesTensor.Length; i++)
-                {
-                    var axisV = axesTensor[i];
-                    var axis = axisV < 0
-                        ? axisV + input.Shape.Rank
-                        : axisV;
-                    var begin = ts_begins[i];
-                    var end = ts_ends[i];
-                    var stride = ts_strides[i];
-                    if (input.Shape[axis].IsFixed)
-                    {
-                        var old = input.Shape[axis].FixedValue;
-                        begin = begin >= 0 ? begin : old + begin;
-                        end = end >= 0 ? end : old + begin;
-                        stride = stride >= 0 ? stride : -stride;
-                        outShape.Add((end - begin) / stride);
-                    }
-                    else
-                        outShape.Add(Dimension.Unknown);
-                }
-                if (input.Shape.Rank == 1 && outShape.Count == 1 && outShape[0] == 1)
-                {
-                    return TensorType.Scalar(input.DType);
-                }
-                else
-                {
-                    return input with { Shape = new Shape(outShape) };
-                }
-            }
-            return new InvalidType("Can't Infer Shape With Dynamic Input!");
-        }
-    }
-=======
     public static readonly ParameterInfo Input = new(typeof(Slice), 0, "input");
 
     /// <summary>
     /// Gets begins.
     /// </summary>
-    public static readonly ParameterInfo Begins = new(typeof(Slice), 1, "begins", IsIntegral() & HasRank(1));
+    public static readonly ParameterInfo Begins = new(typeof(Slice), 1, "begins", IsIntegral() & IsRank(1));
 
     /// <summary>
     /// Gets ends.
     /// </summary>
-    public static readonly ParameterInfo Ends = new(typeof(Slice), 2, "ends", IsIntegral() & HasRank(1));
+    public static readonly ParameterInfo Ends = new(typeof(Slice), 2, "ends", IsIntegral() & IsRank(1));
 
     /// <summary>
     /// Gets axes.
     /// </summary>
-    public static readonly ParameterInfo Axes = new(typeof(Slice), 3, "axes", IsIntegral() & HasRank(1));
+    public static readonly ParameterInfo Axes = new(typeof(Slice), 3, "axes", IsIntegral() & IsRank(1));
 
     /// <summary>
     /// Gets strides.
     /// </summary>
-    public static readonly ParameterInfo Strides = new(typeof(Slice), 4, "strides", IsIntegral() & HasRank(1));
->>>>>>> d7371ca2
+    public static readonly ParameterInfo Strides = new(typeof(Slice), 4, "strides", IsIntegral() & IsRank(1));
 }