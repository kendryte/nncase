﻿// Copyright (c) Canaan Inc. All rights reserved.
// Licensed under the Apache license. See LICENSE file in the project root for full license information.

using static Nncase.IR.TypePatternUtility;

namespace Nncase.IR.Tensors;

/// <summary>
/// ReverseSequence expression.
/// </summary>
public sealed record ReverseSequence() : Op
{
    /// <summary>
    /// Gets input.
    /// </summary>
<<<<<<< HEAD
    public sealed record ReverseSequence() : Op
    {
        /// <summary>
        /// Gets input.
        /// </summary>
        public static readonly ParameterInfo Input = new(typeof(ReverseSequence), 0, "input");

        /// <summary>
        /// Gets seq_lens.
        /// </summary>
        public static readonly ParameterInfo SeqLens = new(typeof(ReverseSequence), 1, "seq_lens", IsIntegral() & IsRank(1));
=======
    public static readonly ParameterInfo Input = new(typeof(ReverseSequence), 0, "input");
>>>>>>> d7371ca2

    /// <summary>
    /// Gets seq_lens.
    /// </summary>
    public static readonly ParameterInfo SeqLens = new(typeof(ReverseSequence), 1, "seq_lens", IsIntegral() & HasRank(1));

    /// <summary>
    /// Gets batch_axis.
    /// </summary>
    public static readonly ParameterInfo BatchAxis = new(typeof(ReverseSequence), 2, "batch_axis", IsIntegralScalar());

    /// <summary>
    /// Gets time_axis.
    /// </summary>
    public static readonly ParameterInfo TimeAxis = new(typeof(ReverseSequence), 3, "time_axis", IsIntegralScalar());
}<|MERGE_RESOLUTION|>--- conflicted
+++ resolved
@@ -13,26 +13,12 @@
     /// <summary>
     /// Gets input.
     /// </summary>
-<<<<<<< HEAD
-    public sealed record ReverseSequence() : Op
-    {
-        /// <summary>
-        /// Gets input.
-        /// </summary>
-        public static readonly ParameterInfo Input = new(typeof(ReverseSequence), 0, "input");
-
-        /// <summary>
-        /// Gets seq_lens.
-        /// </summary>
-        public static readonly ParameterInfo SeqLens = new(typeof(ReverseSequence), 1, "seq_lens", IsIntegral() & IsRank(1));
-=======
     public static readonly ParameterInfo Input = new(typeof(ReverseSequence), 0, "input");
->>>>>>> d7371ca2
 
     /// <summary>
     /// Gets seq_lens.
     /// </summary>
-    public static readonly ParameterInfo SeqLens = new(typeof(ReverseSequence), 1, "seq_lens", IsIntegral() & HasRank(1));
+    public static readonly ParameterInfo SeqLens = new(typeof(ReverseSequence), 1, "seq_lens", IsIntegral() & IsRank(1));
 
     /// <summary>
     /// Gets batch_axis.
