--- conflicted
+++ resolved
@@ -21,11 +21,7 @@
     /// <summary>
     /// Gets Shape.
     /// </summary>
-<<<<<<< HEAD
-    public static readonly ParameterInfo Shape = new(typeof(ConstantOfShape), 0, "shape", IsIntegral() & HasRank(1), ParameterKind.Input);
-=======
     public static readonly ParameterInfo Shape = new(typeof(ConstantOfShape), 0, "shape", IsShapeType());
->>>>>>> 9e397722
 
     /// <summary>
     /// Gets Value.
