﻿// Copyright (c) Canaan Inc. All rights reserved.
// Licensed under the Apache license. See LICENSE file in the project root for full license information.

using System;
using System.Collections.Generic;
using System.Linq;
using System.Text;
using System.Threading.Tasks;
using DryIoc.ImTools;
using Nncase.Diagnostics;
using Nncase.IR.Math;
using Nncase.IR.NN;
using Nncase.IR.Tensors;
using Range = Nncase.IR.Tensors.Range;

namespace Nncase.IR.F;

/// <summary>
/// NN functional helper.
/// </summary>
public static class Tensors
{
    public static Call Transpose(Expr input, Expr perm) => new Call(new Transpose(), input, perm);

    public static Expr NHWCToNCHW(Expr input)
    {
        int[] perm;
        if (input.CheckedShape.Rank == 4)
        {
            perm = new[] { 0, 3, 1, 2 };
        }
        else if (input.CheckedShape.Rank == 3)
        {
<<<<<<< HEAD
            perm = new[] { 2, 0, 1 };
=======
            perm = new[] { 0, 2, 1 };
>>>>>>> 2f10458b
        }
        else
        {
            throw new InvalidOperationException();
        }

        return Transpose(input, perm);
    }

    public static Expr NCHWToNHWC(Expr input)
    {
        int[] perm;
        if (input.CheckedShape.Rank == 4)
        {
            perm = new[] { 0, 2, 3, 1 };
        }
        else if (input.CheckedShape.Rank == 3)
        {
<<<<<<< HEAD
            perm = new[] { 1, 2, 0 };
=======
            perm = new[] { 0, 2, 1 };
>>>>>>> 2f10458b
        }
        else
        {
            throw new InvalidOperationException();
        }

        return Transpose(input, perm);
    }

    public static Expr NHWCToWNCH(Expr input) => Transpose(input, new[] { 2, 0, 3, 1 });

    public static Call Broadcast(Expr input, Expr shape) => new Call(new Broadcast(), input, shape);

    public static Call Bitcast(PrimType type, Expr input, PrimType newType, Expr shape) =>
        new Call(new Bitcast(type, newType), input, shape);

    public static Call Cast(Expr input, DataType newType, CastMode castMode = CastMode.KDefault) =>
        new Call(new Cast(newType, castMode), input);

    public static Call Concat(Expr input, Expr axis) => new Call(new Concat(), input, axis);

    public static Call ConstantOfShape(Expr shape, Expr value) => new Call(new ConstantOfShape(), shape, value);

    public static Call CumSum(Expr input, Expr axis, Expr exclusive, Expr reverse) =>
        new Call(new CumSum(), input, axis, exclusive, reverse);

    public static Call Expand(Expr input, Expr shape)
    {
        if (shape.InferenceType() && shape.CheckedShape.IsScalar)
        {
            shape = Unsqueeze(shape, new[] { 0 });
        }

        return new Call(new Expand(), input, shape);
    }

    public static Call Flatten(Expr input, Expr axis) => new Call(new Flatten(), input, axis);

    public static Call Gather(Expr input, Expr axis, Expr index) => new Call(new Gather(), input, axis, index);

    public static Call GatherElements(Expr input, Expr axis, Expr indices) =>
        new Call(new GatherElements(), input, axis, indices);

    public static Call GatherND(Expr input, Expr batch_dims, Expr index) =>
        new Call(new GatherND(), input, batch_dims, index);

    public static Call ScatterND(Expr input, Expr indices, Expr updates) =>
        new Call(new ScatterND(), input, indices, updates);

    public static Call MatMul(Expr input, Expr other) => new Call(new MatMul(), input, other);

    public static Call Prod(Expr input)
    {
        return Reduce(ReduceOp.Prod, input, Enumerable.Range(0, input.CheckedShape.Rank).Select(x => (long)x).ToArray(), IR.F.Tensors.Cast(1, input.CheckedDataType, CastMode.KDefault), false);
    }

    public static Call Range(Expr begin, Expr end, Expr step) => new Call(new Range(), begin, end, step);

    public static Call Reduce(ReduceOp reduceOp, Expr input, Expr axis, Expr initValue, Expr keepDims) =>
        new Call(new Reduce(reduceOp), input, axis, initValue, keepDims);

    public static Call ReduceArg(ReduceArgOp reduceArgOp, PrimType destType, Expr input, Expr axis, Expr keepDims, Expr selectLastIndex) =>
        new Call(new ReduceArg(reduceArgOp, destType), input, axis, keepDims, selectLastIndex);

    public static Call ReduceMean(Expr input, Expr axis, Expr initValue, Expr keepDims) =>
        Reduce(ReduceOp.Mean, input, axis, initValue, keepDims);

    public static Call ReduceMin(Expr input, Expr axis, Expr initValue, Expr keepDims) =>
        Reduce(ReduceOp.Min, input, axis, initValue, keepDims);

    public static Call ReduceMax(Expr input, Expr axis, Expr initValue, Expr keepDims) =>
        Reduce(ReduceOp.Max, input, axis, initValue, keepDims);

    public static Call ReduceSum(Expr input, Expr axis, Expr initValue, Expr keepDims) =>
        Reduce(ReduceOp.Sum, input, axis, initValue, keepDims);

    public static Call Reshape(Expr input, Expr shape) => new Call(new Reshape(), input, shape);

    public static Call ReverseSequence(Expr input, Expr seqLens, Expr batchAxis, Expr timeAxis) =>
        new Call(new ReverseSequence(), input, seqLens, batchAxis, timeAxis);

    public static Call ShapeOf(Expr input) => new Call(new ShapeOf(), input);

    // https://github.com/onnx/onnx/blob/master/docs/Operators.md#slice
    public static Call Slice(Expr input, Expr begins, Expr ends, Expr axes, Expr strides) =>
        new Call(new Slice(), input, begins, ends, axes, strides);

    public static Call Slice(Expr input, Expr begins, Expr ends, int rank)
    {
        if (rank < 1)
        {
            throw new ArgumentOutOfRangeException(nameof(rank));
        }

        var axes = Tensor.FromRange(0, rank);
        var strides = Tensor.FromScalar(1, rank);
        return new Call(new Slice(), input, begins, ends, axes, strides);
    }

    public static Expr SliceIndex(Expr input, int index) => Slice(input, new[] { index }, new[] { index + 1 }, 1);

    public static Expr SizeOf(Expr input) => new Call(new SizeOf(), input);

    public static Call Stack(Expr inputs, Expr axis) => new Call(new Stack(), inputs, axis);

    // squeeze input by give dims
    public static Call Squeeze(Expr input, Expr dims) => new Call(new Squeeze(), input, dims);

    public static Call Unsqueeze(Expr input, Expr dims) => new Call(new Unsqueeze(), input, dims);

    // return a scalar
    public static Expr Rank(Expr input) => Slice(ShapeOf(ShapeOf(input)), new[] { 0 }, new[] { 1 }, 1);

    // sections (int or list[int])
    public static Call Split(Expr input, Expr axis, Expr sections) => new Call(new Split(), input, axis, sections);

    public static Call Tile(Expr input, Expr repeats) => new Call(new Tile(), input, repeats);

    public static Call Where(Expr cond, Expr x, Expr y, bool isTfWhere = false) => new Call(new Where(isTfWhere), cond, x, y);

    /// <summary>
    /// get item from the input.
    /// </summary>
    /// <param name="input">input.</param>
    /// <param name="index">index.</param>
    /// <returns>call.</returns>
    public static Call GetItem(Expr input, Expr index) => new Call(new GetItem(), input, index);

    public static Call StackScalar(Expr scalar) => Stack(new Tuple(scalar), 0);

    public static Call TopK(Expr x, Expr k, Expr axis, Expr largest, Expr sorted) =>
        new Call(new TopK(), x, k, axis, largest, sorted);

    public static Call IndexOf(Expr input, Expr value) => new Call(new IndexOf(), input, value);

    public static Call Trilu(Expr input, Expr k, Expr upper) => new Call(new Trilu(), input, k, upper);
}<|MERGE_RESOLUTION|>--- conflicted
+++ resolved
@@ -31,11 +31,7 @@
         }
         else if (input.CheckedShape.Rank == 3)
         {
-<<<<<<< HEAD
-            perm = new[] { 2, 0, 1 };
-=======
             perm = new[] { 0, 2, 1 };
->>>>>>> 2f10458b
         }
         else
         {
@@ -54,11 +50,7 @@
         }
         else if (input.CheckedShape.Rank == 3)
         {
-<<<<<<< HEAD
-            perm = new[] { 1, 2, 0 };
-=======
             perm = new[] { 0, 2, 1 };
->>>>>>> 2f10458b
         }
         else
         {
