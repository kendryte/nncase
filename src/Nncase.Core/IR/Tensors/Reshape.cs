--- conflicted
+++ resolved
@@ -7,12 +7,8 @@
 using System.Linq;
 using System.Text;
 using System.Threading.Tasks;
-<<<<<<< HEAD
+using Nncase;
 using static Nncase.IR.TypePatternUtility;
-=======
->>>>>>> d7371ca2
-using Nncase;
-using static Nncase.IR.Utility;
 
 namespace Nncase.IR.Tensors;
 
@@ -26,26 +22,8 @@
     /// </summary>
     public static readonly ParameterInfo Input = new(typeof(Reshape), 0, "input");
 
-<<<<<<< HEAD
-        /// <summary>
-        /// Gets shape.
-        /// </summary>
-        public static readonly ParameterInfo Shape = new(typeof(Reshape), 1, "shape", IsRank(1));
-
-        /// <inheritdoc/>
-        public IRType InferInvokeResultType(ITypeInferenceContext context, TensorType input, TensorType shape)
-        {
-            if (context.GetArgument(this, Shape) is Const shape_con)
-            {
-                return input with { Shape = new IR.Shape(shape_con.ToTensor<int>()) };
-            }
-            return input with { Shape = IR.Shape.Unranked };
-        }
-    }
-=======
     /// <summary>
     /// Gets shape.
     /// </summary>
-    public static readonly ParameterInfo Shape = new(typeof(Reshape), 1, "shape", HasRank(1));
->>>>>>> d7371ca2
+    public static readonly ParameterInfo Shape = new(typeof(Reshape), 1, "shape", IsRank(1));
 }