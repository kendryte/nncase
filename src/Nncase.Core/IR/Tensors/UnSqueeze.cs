// Copyright (c) Canaan Inc. All rights reserved.
// Licensed under the Apache license. See LICENSE file in the project root for full license information.

using System;
using System.Collections.Generic;
using System.Collections.Immutable;
using System.Linq;
using System.Text;
using System.Threading.Tasks;
using static Nncase.IR.TypePatternUtility;

namespace Nncase.IR.Tensors;

<<<<<<< HEAD
        public static ParameterInfo Dim = new(typeof(UnSqueeze), 1, "dim", IsRank(1) & IsIntegral());
=======
/// <summary>
/// Unsqueeze expression.
/// </summary>
public sealed record Unsqueeze() : Op
{
    /// <summary>
    /// Gets input.
    /// </summary>
    public static readonly ParameterInfo Input = new(typeof(Unsqueeze), 0, "input");
>>>>>>> d7371ca2

    /// <summary>
    /// Gets dimension.
    /// </summary>
    public static readonly ParameterInfo Dim = new(typeof(Unsqueeze), 1, "dim", HasRank(1) & IsIntegral());
}<|MERGE_RESOLUTION|>--- conflicted
+++ resolved
@@ -11,9 +11,6 @@
 
 namespace Nncase.IR.Tensors;
 
-<<<<<<< HEAD
-        public static ParameterInfo Dim = new(typeof(UnSqueeze), 1, "dim", IsRank(1) & IsIntegral());
-=======
 /// <summary>
 /// Unsqueeze expression.
 /// </summary>
@@ -23,10 +20,9 @@
     /// Gets input.
     /// </summary>
     public static readonly ParameterInfo Input = new(typeof(Unsqueeze), 0, "input");
->>>>>>> d7371ca2
 
     /// <summary>
     /// Gets dimension.
     /// </summary>
-    public static readonly ParameterInfo Dim = new(typeof(Unsqueeze), 1, "dim", HasRank(1) & IsIntegral());
+    public static ParameterInfo Dim = new(typeof(UnSqueeze), 1, "dim", IsRank(1) & IsIntegral());
 }