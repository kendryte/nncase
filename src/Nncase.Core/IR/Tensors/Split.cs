﻿// Copyright (c) Canaan Inc. All rights reserved.
// Licensed under the Apache license. See LICENSE file in the project root for full license information.

using System;
using System.Collections.Generic;
using System.Collections.Immutable;
using System.Linq;
using System.Text;
using System.Threading.Tasks;
using static Nncase.IR.TypePatternUtility;

namespace Nncase.IR.Tensors;

/// <summary>
/// Split expression.
/// </summary>
public sealed record Split() : Op
{
    /// <summary>
    /// Gets input.
    /// </summary>
<<<<<<< HEAD
    public sealed record Split() : Op
    {
        /// <summary>
        /// Gets input.
        /// </summary>
        public static readonly ParameterInfo Input = new(typeof(Split), 0, "input");

        /// <summary>
        /// Gets axis.
        /// </summary>
        public static readonly ParameterInfo Axis = new(typeof(Split), 1, "axis", IsScalar() & IsIntegral());

        /// <summary>
        /// Gets sections.
        /// </summary>
        public static readonly ParameterInfo Sections = new(typeof(Split), 2, "sections", IsIntegral() & IsRank(1));

        /// <inheritdoc/>
        public IRType InferInvokeResultType(ITypeInferenceContext context, TensorType input, TensorType axis, TensorType sections)
        {
            if (context.GetArgument(this, Axis) is Const axis_con &&
                context.GetArgument(this, Sections) is Const sections_con)
            {
                var axis_v = axis_con.ToScalar<int>();
                var sections_v = sections_con.ToTensor<int>();
                var inshape = input.Shape.ToArray();
                if (inshape[axis_v] == Dimension.Unknown)
                    return new InvalidType("The Input Shape Axis Can Not Be Unknown!");
=======
    public static readonly ParameterInfo Input = new(typeof(Split), 0, "input");
>>>>>>> d7371ca2

    /// <summary>
    /// Gets axis.
    /// </summary>
    public static readonly ParameterInfo Axis = new(typeof(Split), 1, "axis", IsScalar() & IsIntegral());

    /// <summary>
    /// Gets sections.
    /// </summary>
    public static readonly ParameterInfo Sections = new(typeof(Split), 2, "sections", IsIntegral() & HasRank(1));
}<|MERGE_RESOLUTION|>--- conflicted
+++ resolved
@@ -19,38 +19,7 @@
     /// <summary>
     /// Gets input.
     /// </summary>
-<<<<<<< HEAD
-    public sealed record Split() : Op
-    {
-        /// <summary>
-        /// Gets input.
-        /// </summary>
-        public static readonly ParameterInfo Input = new(typeof(Split), 0, "input");
-
-        /// <summary>
-        /// Gets axis.
-        /// </summary>
-        public static readonly ParameterInfo Axis = new(typeof(Split), 1, "axis", IsScalar() & IsIntegral());
-
-        /// <summary>
-        /// Gets sections.
-        /// </summary>
-        public static readonly ParameterInfo Sections = new(typeof(Split), 2, "sections", IsIntegral() & IsRank(1));
-
-        /// <inheritdoc/>
-        public IRType InferInvokeResultType(ITypeInferenceContext context, TensorType input, TensorType axis, TensorType sections)
-        {
-            if (context.GetArgument(this, Axis) is Const axis_con &&
-                context.GetArgument(this, Sections) is Const sections_con)
-            {
-                var axis_v = axis_con.ToScalar<int>();
-                var sections_v = sections_con.ToTensor<int>();
-                var inshape = input.Shape.ToArray();
-                if (inshape[axis_v] == Dimension.Unknown)
-                    return new InvalidType("The Input Shape Axis Can Not Be Unknown!");
-=======
     public static readonly ParameterInfo Input = new(typeof(Split), 0, "input");
->>>>>>> d7371ca2
 
     /// <summary>
     /// Gets axis.
@@ -60,5 +29,5 @@
     /// <summary>
     /// Gets sections.
     /// </summary>
-    public static readonly ParameterInfo Sections = new(typeof(Split), 2, "sections", IsIntegral() & HasRank(1));
+    public static readonly ParameterInfo Sections = new(typeof(Split), 2, "sections", IsIntegral() & IsRank(1));
 }