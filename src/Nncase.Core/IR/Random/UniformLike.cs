﻿// Copyright (c) Canaan Inc. All rights reserved.
// Licensed under the Apache license. See LICENSE file in the project root for full license information.

using Nncase.IR.Tensors;
using Nncase.PatternMatch;
using static Nncase.IR.TypePatternUtility;

namespace Nncase.IR.Random;

/// <summary>
/// Uniform like expression.
/// </summary>
[PatternFunctionalGenerator]
public sealed partial class UniformLike : Op
{
    /// <summary>
    /// Gets input.
    /// </summary>
    public static readonly ParameterInfo Input = new(typeof(UniformLike), 0, "input");

    /// <summary>
    /// Gets high.
    /// </summary>
    public static readonly ParameterInfo High = new(typeof(UniformLike), 1, "high", IsFloatScalar());

    /// <summary>
    /// Gets low.
    /// </summary>
    public static readonly ParameterInfo Low = new(typeof(UniformLike), 2, "low", IsFloatScalar());

    /// <summary>
    /// Gets seed.
    /// </summary>
    public static readonly ParameterInfo Seed = new(typeof(UniformLike), 3, "seed", IsFloatScalar());

<<<<<<< HEAD
    public DataType Type { get; }
=======
    /// <inheritdoc/>
    public override string DisplayProperty() => Type.GetCSharpName();
>>>>>>> 0ca9b0ba
}<|MERGE_RESOLUTION|>--- conflicted
+++ resolved
@@ -33,10 +33,8 @@
     /// </summary>
     public static readonly ParameterInfo Seed = new(typeof(UniformLike), 3, "seed", IsFloatScalar());
 
-<<<<<<< HEAD
     public DataType Type { get; }
-=======
+
     /// <inheritdoc/>
     public override string DisplayProperty() => Type.GetCSharpName();
->>>>>>> 0ca9b0ba
 }