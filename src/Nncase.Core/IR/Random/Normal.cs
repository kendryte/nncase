﻿// Copyright (c) Canaan Inc. All rights reserved.
// Licensed under the Apache license. See LICENSE file in the project root for full license information.

using Nncase.IR.Tensors;
using Nncase.PatternMatch;
using static Nncase.IR.TypePatternUtility;

namespace Nncase.IR.Random;

/// <summary>
/// Normal expression.
/// </summary>
[PatternFunctionalGenerator]
public sealed partial class Normal : Op
{
    /// <summary>
    /// Gets mean.
    /// </summary>
    public static readonly ParameterInfo Mean = new(typeof(Normal), 0, "mean", IsFloatScalar());

    /// <summary>
    /// Gets scale.
    /// </summary>
    public static readonly ParameterInfo Scale = new(typeof(Normal), 1, "scale", IsFloatScalar());

    /// <summary>
    /// Gets seed.
    /// </summary>
    public static readonly ParameterInfo Seed = new(typeof(Normal), 2, "seed", IsFloatScalar());

    /// <summary>
    /// Gets shape.
    /// </summary>
    public static readonly ParameterInfo Shape = new(typeof(Normal), 3, "shape", IsIntegral() & HasRank(1));

<<<<<<< HEAD
    public DataType Type { get; }
=======
    /// <inheritdoc/>
    public override string DisplayProperty() => Type.GetCSharpName();
>>>>>>> 0ca9b0ba
}<|MERGE_RESOLUTION|>--- conflicted
+++ resolved
@@ -33,10 +33,8 @@
     /// </summary>
     public static readonly ParameterInfo Shape = new(typeof(Normal), 3, "shape", IsIntegral() & HasRank(1));
 
-<<<<<<< HEAD
     public DataType Type { get; }
-=======
+
     /// <inheritdoc/>
     public override string DisplayProperty() => Type.GetCSharpName();
->>>>>>> 0ca9b0ba
 }