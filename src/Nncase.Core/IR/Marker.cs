--- conflicted
+++ resolved
@@ -11,16 +11,6 @@
 
 public class MixQuantInfo
 {
-<<<<<<< HEAD
-    public bool HasBindedMixQuantInfo;
-    public DataType MarkerQuantType = DataTypes.Float32;
-    public List<QuantParam> QuantParameter = new List<QuantParam>();
-    public bool DoSquant;
-    public TensorConst? U8FineTunedWeights;
-    public TensorConst? U8FineTunedWeightsRangesByChannel;
-    public TensorConst? I8FineTunedWeights;
-    public TensorConst? I8FineTunedWeightsRangesByChannel;
-=======
     public bool HasBindedMixQuantInfo { get; set; }
 
     public DataType MarkerQuantType { get; set; } = DataTypes.Float32;
@@ -43,7 +33,6 @@
     public QuantParam InputQuantParameter { get; set; } = new QuantParam(0, 1.0f);
 
     public Tensor? AdaRoundRefTensor { get; set; }
->>>>>>> 7ba09e21
 }
 
 /// <summary>
