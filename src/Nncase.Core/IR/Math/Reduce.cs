﻿// Copyright (c) Canaan Inc. All rights reserved.
// Licensed under the Apache license. See LICENSE file in the project root for full license information.

using Nncase.PatternMatch;
using static Nncase.IR.TypePatternUtility;

namespace Nncase.IR.Math;

/// <summary>
/// Reduce expression.
/// </summary>
[PatternFunctionalGenerator]
public sealed partial class Reduce : Op
{
    /// <summary>
    /// Gets input.
    /// </summary>
    public static readonly ParameterInfo Input = new(typeof(Reduce), 0, "input");

    /// <summary>
    /// Gets axis.
    /// </summary>
    public static readonly ParameterInfo Axis = new(typeof(Reduce), 1, "axis", IsIntegral() & HasRank(1));

    /// <summary>
    /// Gets initial value.
    /// </summary>
    public static readonly ParameterInfo InitValue = new(typeof(Reduce), 2, "initValue", IsScalar());

    /// <summary>
    /// Gets whether to keep dims.
    /// </summary>
    public static readonly ParameterInfo KeepDims = new(typeof(Reduce), 3, "keepDims", IsScalar() & IsIntegral());

<<<<<<< HEAD
    public ReduceOp ReduceOp { get; }
=======
    /// <inheritdoc/>
    public override string DisplayProperty() => $"ReduceOp.{ReduceOp}";
>>>>>>> 0ca9b0ba
}<|MERGE_RESOLUTION|>--- conflicted
+++ resolved
@@ -32,10 +32,8 @@
     /// </summary>
     public static readonly ParameterInfo KeepDims = new(typeof(Reduce), 3, "keepDims", IsScalar() & IsIntegral());
 
-<<<<<<< HEAD
     public ReduceOp ReduceOp { get; }
-=======
+
     /// <inheritdoc/>
     public override string DisplayProperty() => $"ReduceOp.{ReduceOp}";
->>>>>>> 0ca9b0ba
 }