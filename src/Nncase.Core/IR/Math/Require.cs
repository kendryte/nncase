--- conflicted
+++ resolved
@@ -28,10 +28,8 @@
     /// </summary>
     public static readonly ParameterInfo Value = new(typeof(Require), 1, "value");
 
-<<<<<<< HEAD
     public string Message { get; }
-=======
+
     /// <inheritdoc/>
     public override string DisplayProperty() => "\"\"";
->>>>>>> 0ca9b0ba
 }