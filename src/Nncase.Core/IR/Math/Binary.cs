--- conflicted
+++ resolved
@@ -27,13 +27,10 @@
     /// </summary>
     public static readonly ParameterInfo Rhs = new(typeof(Binary), 1, "rhs");
 
-<<<<<<< HEAD
     public BinaryOp BinaryOp { get; }
-=======
     /// <inheritdoc/>
     public override string DisplayProperty()
     {
         return $"BinaryOp.{BinaryOp}";
     }
->>>>>>> 0ca9b0ba
 }