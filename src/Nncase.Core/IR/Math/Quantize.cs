--- conflicted
+++ resolved
@@ -22,10 +22,8 @@
     /// </summary>
     public static readonly ParameterInfo QuantParam = new(typeof(Quantize), 1, "quantParam", IsQuantParamType());
 
-<<<<<<< HEAD
     public DataType TargetType { get; }
-=======
+
     /// <inheritdoc/>
     public override string DisplayProperty() => $"{TargetType.GetCSharpName()}";
->>>>>>> 0ca9b0ba
 }