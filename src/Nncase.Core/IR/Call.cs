--- conflicted
+++ resolved
@@ -45,19 +45,6 @@
     /// </summary>
     public Tuple<List<DataType>, List<List<QuantParam>>, float> EnodeBestQuantConfigWithCosine;
 
-<<<<<<< HEAD
-    public CallAttr Attribute = CallAttr.None;
-
-    /// <summary>
-    /// Initializes a new instance of the <see cref="Call"/> class.
-    /// </summary>
-    /// <param name="target">Call target.</param>
-    /// <param name="parameters">Parameters.</param>
-    public Call(Expr target, params Expr[] parameters)
-        : this(target, new IRArray<Expr>(parameters.ToImmutableArray()))
-    {
-    }
-=======
         /// <summary>
         /// Initializes a new instance of the <see cref="Call"/> class.
         /// </summary>
@@ -67,7 +54,6 @@
             : this(target, new IRArray<Expr>(parameters.ToImmutableArray()))
         {
         }
->>>>>>> d2a082a6
 
     /// <summary>
     /// get param expr.
