--- conflicted
+++ resolved
@@ -103,13 +103,8 @@
         /// <param name="Name"></param>
         /// <param name="Dtype"></param>
         /// <param name="Scope"></param>
-<<<<<<< HEAD
         /// <returns> var </returns>
         public static Var Handle(string Name, DataType Dtype, string Scope = "") => new Var(Name, TensorType.Scalar(new PointerType(Dtype)));
-=======
-        /// <returns> var. </returns>
-        public static Var Handle(string Name, DataType Dtype, string Scope = "") => new Var(Name, new HandleType(Dtype, Scope));
->>>>>>> d7371ca2
 
         /// <summary>
         /// get the size var. it can be used in tensor shape. like n>=0, m>=0.
