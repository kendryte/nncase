﻿// Copyright (c) Canaan Inc. All rights reserved.
// Licensed under the Apache license. See LICENSE file in the project root for full license information.

using System;
using System.Collections.Generic;
using System.Collections.Immutable;
using System.Linq;
using System.Text;
using System.Threading.Tasks;
using Nncase.PatternMatch;
using static Nncase.IR.TypePatternUtility;

namespace Nncase.IR.Imaging;

/// <summary>
/// ResizeImage expression.
/// </summary>
[PatternFunctionalGenerator]
public sealed partial class ResizeImage : Op
{
    /// <summary>
    /// Gets input.
    /// </summary>
    public static readonly ParameterInfo Input = new(typeof(ResizeImage), 0, "input", HasRank(r => r >= 2, "RanK >= 2"));

    /// <summary>
    /// Gets roi.
    /// </summary>
    public static readonly ParameterInfo Roi = new(typeof(ResizeImage), 1, "roi", IsNoneType() | IsFloatScalar());

    /// <summary>
    /// Gets new_size.
    /// </summary>
    public static readonly ParameterInfo NewSize = new(typeof(ResizeImage), 2, "new_size", HasShape(new[] { 4 }));

    /// <summary>
    /// Gets CubicCoeffA.
    /// </summary>
<<<<<<< HEAD
    public static readonly ParameterInfo CubicCoeffA = new(typeof(ResizeImage), 3, "cubic_coeff_a", IsNoneType() | IsFloatScalar());

    /// <summary>
    /// Gets ExcludeOutside.
    /// </summary>
    public static readonly ParameterInfo ExcludeOutside = new(typeof(ResizeImage), 4, "exclude_outside", IsNoneType() | IsIntegralScalar());

    /// <summary>
    /// Gets ExtrapolationValue.
    /// </summary>
    public static readonly ParameterInfo ExtrapolationValue = new(typeof(ResizeImage), 5, "extrapolation_value", IsNoneType() | IsFloatScalar());

    public ImageResizeMode ResizeMode { get; }

    public ImageResizeTransformationMode TransformationMode { get; }

    public ImageResizeNearestMode NearestMode { get; }

    public bool IsTFResize { get; }
=======
    [PatternFunctionalGenerator]
    public sealed record ResizeImage(
        ImageResizeMode ResizeMode,
        ImageResizeTransformationMode TransformationMode,
        ImageResizeNearestMode NearestMode, bool IsTFResize = false) : Op
    {
        /// <summary>
        /// Gets input.
        /// </summary>
        public static readonly ParameterInfo Input = new(typeof(ResizeImage), 0, "input", HasRank(r => r >= 2, "RanK >= 2"));

        /// <summary>
        /// Gets roi.
        /// </summary>
        public static readonly ParameterInfo Roi = new(typeof(ResizeImage), 1, "roi", IsNoneType() | IsFloatScalar());

        /// <summary>
        /// Gets new_size.
        /// </summary>
        public static readonly ParameterInfo NewSize = new(typeof(ResizeImage), 2, "new_size", HasShape(new[] { 4 }));

        /// <summary>
        /// Gets CubicCoeffA.
        /// </summary>
        public static readonly ParameterInfo CubicCoeffA = new(typeof(ResizeImage), 3, "cubic_coeff_a", IsNoneType() | IsFloatScalar());

        /// <summary>
        /// Gets ExcludeOutside.
        /// </summary>
        public static readonly ParameterInfo ExcludeOutside = new(typeof(ResizeImage), 4, "exclude_outside", IsNoneType() | IsIntegralScalar());

        /// <summary>
        /// Gets ExtrapolationValue.
        /// </summary>
        public static readonly ParameterInfo ExtrapolationValue = new(typeof(ResizeImage), 5, "extrapolation_value", IsNoneType() | IsFloatScalar());

        /// <inheritdoc/>
        public override string DisplayProperty() => $"ImageResizeMode.{ResizeMode}, ImageResizeTransformationMode.{TransformationMode}, ImageResizeNearestMode. {NearestMode}, {IsTFResize}";
    }
>>>>>>> 0ca9b0ba
}<|MERGE_RESOLUTION|>--- conflicted
+++ resolved
@@ -36,7 +36,6 @@
     /// <summary>
     /// Gets CubicCoeffA.
     /// </summary>
-<<<<<<< HEAD
     public static readonly ParameterInfo CubicCoeffA = new(typeof(ResizeImage), 3, "cubic_coeff_a", IsNoneType() | IsFloatScalar());
 
     /// <summary>
@@ -56,45 +55,8 @@
     public ImageResizeNearestMode NearestMode { get; }
 
     public bool IsTFResize { get; }
-=======
-    [PatternFunctionalGenerator]
-    public sealed record ResizeImage(
-        ImageResizeMode ResizeMode,
-        ImageResizeTransformationMode TransformationMode,
-        ImageResizeNearestMode NearestMode, bool IsTFResize = false) : Op
-    {
-        /// <summary>
-        /// Gets input.
-        /// </summary>
-        public static readonly ParameterInfo Input = new(typeof(ResizeImage), 0, "input", HasRank(r => r >= 2, "RanK >= 2"));
-
-        /// <summary>
-        /// Gets roi.
-        /// </summary>
-        public static readonly ParameterInfo Roi = new(typeof(ResizeImage), 1, "roi", IsNoneType() | IsFloatScalar());
-
-        /// <summary>
-        /// Gets new_size.
-        /// </summary>
-        public static readonly ParameterInfo NewSize = new(typeof(ResizeImage), 2, "new_size", HasShape(new[] { 4 }));
-
-        /// <summary>
-        /// Gets CubicCoeffA.
-        /// </summary>
-        public static readonly ParameterInfo CubicCoeffA = new(typeof(ResizeImage), 3, "cubic_coeff_a", IsNoneType() | IsFloatScalar());
-
-        /// <summary>
-        /// Gets ExcludeOutside.
-        /// </summary>
-        public static readonly ParameterInfo ExcludeOutside = new(typeof(ResizeImage), 4, "exclude_outside", IsNoneType() | IsIntegralScalar());
-
-        /// <summary>
-        /// Gets ExtrapolationValue.
-        /// </summary>
-        public static readonly ParameterInfo ExtrapolationValue = new(typeof(ResizeImage), 5, "extrapolation_value", IsNoneType() | IsFloatScalar());
 
         /// <inheritdoc/>
         public override string DisplayProperty() => $"ImageResizeMode.{ResizeMode}, ImageResizeTransformationMode.{TransformationMode}, ImageResizeNearestMode. {NearestMode}, {IsTFResize}";
     }
->>>>>>> 0ca9b0ba
 }