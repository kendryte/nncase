--- conflicted
+++ resolved
@@ -52,7 +52,6 @@
     /// <summary>
     /// create op pattern.
     /// </summary>
-<<<<<<< HEAD
     /// <typeparam name="TOp"></typeparam>
     /// <param name="name">name.</param>
     /// <returns>op pattern.</returns>
@@ -67,8 +66,6 @@
     /// <param name="name">name.</param>
     /// <param name="condition">op condition.</param>
     /// <returns>op pattern.</returns>
-=======
->>>>>>> 7ba09e21
     public static OpPattern<TOp> IsOp<TOp>(string? name, Func<TOp, bool> condition)
        where TOp : Op
        => new OpPattern<TOp>(condition, name);
