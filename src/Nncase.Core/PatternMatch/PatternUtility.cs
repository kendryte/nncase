﻿// Copyright (c) Canaan Inc. All rights reserved.
// Licensed under the Apache license. See LICENSE file in the project root for full license information.

using System.Reflection;
using Nncase.IR;
using Nncase.IR.Math;
using static Nncase.IR.TypePatternUtility;
using static Nncase.PatternMatch.F.Math;
using static Nncase.Utilities.ReplaceUtility;
using ParameterInfo = Nncase.IR.ParameterInfo;
using PatternCtor = System.Func<Nncase.PatternMatch.Pattern, Nncase.PatternMatch.Pattern>;

namespace Nncase.PatternMatch;

public static partial class Utility
{
  /// <summary>
  /// call binary swap.
  /// </summary>
  /// <param name="targetName">target name.</param>
  /// <param name="callName">call name. </param>
  /// <param name="condition">binary op condition.</param>
  /// <param name="lhs">lhs pattern.</param>
  /// <param name="rhs">rhs pattern.</param>
  /// <returns>pattern.</returns>
  public static Pattern IsSwappableBinary(string targetName, string? callName, Func<Binary, bool> condition, Pattern lhs, Pattern rhs) =>
    IsAlt(
      IsBinary(targetName, callName, condition, lhs, rhs),
      IsBinary(targetName, callName, condition, rhs, lhs));

  /// <summary>
  /// Generate VArgsPattern with name = "pre_fix"+"Params".
  /// </summary>
  /// <param name="prefix">prefix.</param>
  /// <param name="patterns">input patterns.</param>
  /// <returns>VArgsPattern.</returns>
  public static VArgsPattern GenerateParameters(string? prefix, params Pattern[] patterns)
    => IsVArgsRepeat(
        (prefix is not null && prefix != string.Empty) ? prefix + "Params" : null,
        list =>
        {
          return patterns.Concat(
                    Enumerable.Range(0, Math.Max(list.Length - patterns.Length, 0)).Select(_ => (Pattern)IsWildcard(null)))
                .ToArray();
        });

  /// <summary>
  /// generate postion specific vargs pattern.
  /// </summary>
  /// <param name="prefix">prefix.</param>
  /// <param name="inputPatterns">info with pattern pairs.</param>
  /// <returns>VArgsPattern.</returns>
  public static VArgsPattern GenerateParameters(string prefix, (ParameterInfo Info, Pattern Pattern)[] inputPatterns)
    => IsVArgsRepeat(
        (prefix is not null && prefix != string.Empty) ? prefix + "Params" : null,
        list =>
        {
          var patterns = Enumerable.Range(0, list.Length).Select(_ => (Pattern)IsWildcard()).ToArray();
          foreach (var (info, pattern) in inputPatterns)
          {
            patterns[info.Index] = pattern;
          }

          return patterns;
        });

  /// <summary>
  /// is call wildcard inputs.
  /// <remarks>
  /// will generate callName+Params for matched inputs.
  /// </remarks>
  /// </summary>
  /// <param name="callName">call name.</param>
  /// <param name="targetPattern">target pattern.</param>
  /// <param name="patterns">patterns by sequence.</param>
  /// <returns>call pattern. </returns>
  public static CallPattern IsCallWildcard(string? callName, Pattern targetPattern, params Pattern[] patterns) =>
      IsCall(callName, targetPattern, GenerateParameters(callName, patterns));

  /// <summary>
  /// call wildcard and swap it.
  /// </summary>
  /// <param name="callName">call name.</param>
  /// <param name="targetPattern">target pattern.</param>
  /// <param name="lhsPattern">lhs pattern.</param>
  /// <param name="rhsPattern">rhs pattern.</param>
  /// <returns>pattern.</returns>
  public static Pattern IsCallWildcardSwappable(string callName, Pattern targetPattern, Pattern lhsPattern, Pattern rhsPattern) =>
      IsAlt(
          IsCallWildcard(callName, targetPattern, lhsPattern, rhsPattern),
          IsCallWildcard(callName, targetPattern, rhsPattern, lhsPattern));

  /// <summary>
  /// wrapped lstm pattern.
  /// </summary>
  /// <param name="lstmPattern">lstm pattern.</param>
  /// <param name="wrapFunc"> wrap pattern func.</param>
  /// <returns>pattern.</returns>
  public static Pattern IsWrappedLSTM(CallPattern lstmPattern, Func<Pattern, int, Pattern> wrapFunc) =>
      IsTuple("tuple", IsVArgsRepeat("getItems", tp =>
      {
        var patterns = new Pattern[tp.Length];
        for (var i = 0; i < tp.Length; i++)
        {
          patterns[i] = wrapFunc(F.Tensors.IsGetItem(lstmPattern, IsWildcard()), i);
        }

        return patterns;
      }));

  /// <summary>
  /// Call pattern with spec multi input pattern.
  /// </summary>
  /// <param name="callName">call name.</param>
  /// <param name="targetPattern">call target pattern.</param>
  /// <param name="inputPatterns"> postions pattern pairs.</param>
  /// <returns>call pattern.</returns>
  public static CallPattern IsCallSpecific(string callName, Pattern targetPattern, params (ParameterInfo Info, Pattern Pattern)[] inputPatterns)
      => IsCall(callName, targetPattern, GenerateParameters(callName, inputPatterns));

  /// <summary>
  /// single input pattern body pattern.
  /// </summary>
  /// <typeparam name="T">mid op type.</typeparam>
  /// <typeparam name="TBegin">begin op type.</typeparam>
  /// <typeparam name="TEnd">end op type.</typeparam>
  /// <param name="endName">end name.</param>
  /// <param name="midName">min name.</param>
  /// <param name="beginName">begin name.</param>
  /// <param name="inputName">input name.</param>
  /// <returns>single input pattern.</returns>
  public static Pattern IsSIFusionBody<T, TBegin, TEnd>(string endName, string midName, string beginName, string inputName)
      where T : Op
      where TBegin : Op
      where TEnd : Op =>
    IsCallWildcard(
      endName,
      IsOp<TEnd>(endName + "Op"),
      IsCallWildcard(
        midName,
        IsOp<T>(midName + "Op"),
        IsCallWildcard(
          beginName,
          IsOp<TBegin>(beginName + "Op"),
          IsWildcard(inputName))));

  /// <summary>
  /// is double input fusion body.
  /// </summary>
  /// <typeparam name="T">mid op type.</typeparam>
  /// <typeparam name="TBegin">begin op type.</typeparam>
  /// <typeparam name="TEnd">end op type.</typeparam>
  /// <param name="endName">end name.</param>
  /// <param name="midName">min name.</param>
  /// <param name="beginName">begin name.</param>
  /// <param name="inputName">input name.</param>
  /// <returns>pattern.</returns>
  public static Pattern IsDIFusionBody<T, TBegin, TEnd>(string endName, string midName, string beginName, string inputName)
      where T : Op
      where TBegin : Op
      where TEnd : Op =>
    IsCallWildcard(
      endName,
      IsOp<TEnd>(endName + "Op"),
      IsCallWildcard(
        midName,
        IsOp<T>(midName + "Op"),
        IsCallWildcard(beginName + "Lhs", IsOp<TBegin>(beginName + "LhsOp"), IsWildcard(inputName + "Lhs")),
        IsCallWildcard(beginName + "Rhs", IsOp<TBegin>(beginName + "RhsOp"), IsWildcard(inputName + "Rhs"))));

  /// <summary>
  /// is double input fusion body.
  /// </summary>
  /// <typeparam name="T">mid op type.</typeparam>
  /// <typeparam name="TBegin">begin op type.</typeparam>
  /// <typeparam name="TEnd">end op type.</typeparam>
  /// <param name="fusionName">fusion name.</param>
  /// <param name="moduleKind">module kind.</param>
  /// <param name="endName">end prefix.</param>
  /// <param name="midName"> mid prefix.</param>
  /// <param name="beginName">begin prefix.</param>
  /// <param name="inputName">input name.</param>
  /// <returns>pattern.</returns>
  public static Pattern IsFusion<T, TBegin, TEnd>(string fusionName, string moduleKind, string endName, string midName, string beginName, string inputName)
      where T : Op
      where TBegin : Op
      where TEnd : Op =>
    IsFusion(
      fusionName,
      moduleKind,
      IsAlt(
        IsSIFusionBody<T, TBegin, TEnd>(endName, midName, beginName, inputName),
        IsDIFusionBody<T, TBegin, TEnd>(endName, midName, beginName, inputName)),
      IsVArgsRepeat(() => IsVar()));

  /// <summary>
  /// is any fusion.
  /// </summary>
  /// <param name="moduleKind">module kind.</param>
  /// <param name="body">fusion body pattern.</param>
  /// <returns>pattern.</returns>
  public static Pattern IsFusion(string moduleKind, Pattern body)
      => IsFusion("fusion", moduleKind, body, IsVArgsRepeat(null, () => IsVar()));

  /// <summary>
  /// Fusion: TBegin -> FirstOp -> SecondOp -> TEnd.
  /// </summary>
  /// <param name="patternCtorA">ctor for a.</param>
  /// <param name="patternCtorB">ctor for b.</param>
  /// <returns>ctor.</returns>
  public static PatternCtor IsAlt(PatternCtor patternCtorA, PatternCtor patternCtorB) => input =>
      IsAlt(patternCtorA(input), patternCtorB(input));

  /// <summary>
  /// paired wildcared call.
  /// </summary>
  /// <typeparam name="TFirstOp">first call op type.</typeparam>
  /// <typeparam name="TSecondOp">second call op type.</typeparam>
  /// <param name="firstCallName">first call op name.</param>
  /// <param name="secondCallName">second call op name.</param>
  /// <param name="input">input pattern.</param>
  /// <returns>pattern.</returns>
  public static Pattern IsPairWildcardCall<TFirstOp, TSecondOp>(string firstCallName, string secondCallName, Pattern input)
      where TFirstOp : Op
      where TSecondOp : Op
      => IsCallWildcardMaybeSwappable<TSecondOp>(secondCallName, IsCallWildcardMaybeSwappable<TFirstOp>(firstCallName, input));

  /// <summary>
  /// pair fusion with the begin end.
  /// </summary>
  /// <typeparam name="TFirstOp">first call op type.</typeparam>
  /// <typeparam name="TSecondOp">second call op type.</typeparam>
  /// <typeparam name="TBegin">Begin name.</typeparam>
  /// <typeparam name="TEnd">End name.</typeparam>
  /// <param name="moduleKind">kind.</param>
  /// <param name="firstCallName">name.</param>
  /// <returns>pattern.</returns>
  public static Pattern IsPairLayerFusion<TFirstOp, TSecondOp, TBegin, TEnd>(string moduleKind, string firstCallName)
      where TFirstOp : Op
      where TSecondOp : Op
      where TBegin : Op
      where TEnd : Op =>
      IsPairLayerFusion<TFirstOp, TSecondOp, TBegin, TEnd>(moduleKind, "ld", firstCallName, "st");

  /// <summary>
  /// get pair layer fusion with name.
  /// </summary>
  /// <typeparam name="TFirstOp">first call op type.</typeparam>
  /// <typeparam name="TSecondOp">second call op type.</typeparam>
  /// <typeparam name="TBegin">Begin name.</typeparam>
  /// <typeparam name="TEnd">End name.</typeparam>
  /// <param name="moduleKind">kind.</param>
  /// <param name="beginCallName">begin name.</param>
  /// <param name="firstCallName">name.</param>
  /// <param name="endCallName">end name.</param>
  /// <returns>pair pattern.</returns>
  public static Pattern IsPairLayerFusion<TFirstOp, TSecondOp, TBegin, TEnd>(string moduleKind, string beginCallName, string firstCallName, string endCallName)
      where TFirstOp : Op
      where TSecondOp : Op
      where TBegin : Op
      where TEnd : Op =>
    IsFusion(
      moduleKind,
      IsCallWildcard(
        endCallName,
        IsOp<TEnd>(endCallName + "Op"),
        IsAlt(
          input => IsPairWildcardCall<TFirstOp, TSecondOp>(firstCallName, null!, input),
          input => IsCallWildcardMaybeSwappable<TFirstOp>(firstCallName, input))(
            IsCallWildcard(
              beginCallName,
              IsOp<TBegin>(beginCallName + "Op"),
              IsWildcard()))));

  /// <summary>
  /// get call wildcard maybe swappable.
  /// </summary>
  /// <typeparam name="TOp">op type.</typeparam>
  /// <param name="callName">call prefix.</param>
  /// <param name="input">input name.</param>
  /// <param name="swappableOther">the other pattern.</param>
  /// <returns>pattern.</returns>
  public static Pattern IsCallWildcardMaybeSwappable<TOp>(string callName, Pattern input, Pattern? swappableOther = null)
      where TOp : Op =>
    IsAlt(
      IsCallWildcard(callName, IsOp<TOp>(callName + "Op"), input),
      IsCallWildcardSwappable(callName, IsOp<TOp>(callName + "Op"), input, swappableOther ?? IsWildcard()));

  public static Pattern MaybeMarker(Pattern input) => IsAlt(input, IsRangeOfMarker(input, IsWildcard()));

<<<<<<< HEAD
  public static Pattern HasMarker(Pattern input, string? markerName = null) => IsRangeOfMarker(markerName, input, IsWildcard());
=======
    public static Pattern MaybeMarker(Pattern input, string markerName) => IsAlt(input, IsRangeOfMarker(markerName, input, IsWildcard()));

    public static Pattern HasMarker(Pattern input, string? markerName = null) => IsRangeOfMarker(markerName, input, IsWildcard());
>>>>>>> a13d43d0
}<|MERGE_RESOLUTION|>--- conflicted
+++ resolved
@@ -288,11 +288,7 @@
 
   public static Pattern MaybeMarker(Pattern input) => IsAlt(input, IsRangeOfMarker(input, IsWildcard()));
 
-<<<<<<< HEAD
+  public static Pattern MaybeMarker(Pattern input, string markerName) => IsAlt(input, IsRangeOfMarker(markerName, input, IsWildcard()));
+
   public static Pattern HasMarker(Pattern input, string? markerName = null) => IsRangeOfMarker(markerName, input, IsWildcard());
-=======
-    public static Pattern MaybeMarker(Pattern input, string markerName) => IsAlt(input, IsRangeOfMarker(markerName, input, IsWildcard()));
-
-    public static Pattern HasMarker(Pattern input, string? markerName = null) => IsRangeOfMarker(markerName, input, IsWildcard());
->>>>>>> a13d43d0
 }