using System.Reflection;
using Nncase.IR;
using Nncase.IR.Math;
using static Nncase.IR.TypePatternUtility;
using static Nncase.PatternMatch.F.Math;
using static Nncase.Utilities.ReplaceUtility;
using ParameterInfo = Nncase.IR.ParameterInfo;

namespace Nncase.PatternMatch;

using PatternCtor = Func<Pattern, Pattern>;

public static partial class Utility
{
    public static Pattern
        IsSwappableBinary(string targetName, Func<Binary, bool> condition, Pattern lhs, Pattern rhs)
        => IsSwappableBinary(targetName, null, condition, lhs, rhs);

    public static Pattern
        IsSwappableBinary(string targetName, string? callName, Func<Binary, bool> condition, Pattern lhs,
            Pattern rhs) => IsAlt(
        IsBinary(targetName, callName, condition, lhs, rhs),
        IsBinary(targetName, callName, condition, rhs, lhs));

    private static VArgsPattern GenerateParameters(Pattern[] beginPatterns) =>
        IsVArgsRepeat(list =>
            beginPatterns
                .Concat(Enumerable.Range(0, list.Count - beginPatterns.Length).Select(_ => IsWildcard(null)))
                .ToArray());

    public static VArgsPattern GenerateParameters(Pattern inputPattern) =>
        GenerateParameters(new[] { inputPattern });

    /// <summary>
    /// match a call with op type T
    /// auto set first param
    /// it's always used for Fake to NoFake Rule with ReplaceCall
    /// </summary>ReplaceParams
    /// <param name="callName"></param>
    /// <param name="opName"></param>
    /// <typeparam name="T">Op Type</typeparam>
    /// <returns></returns>
    public static CallPattern IsWildcardCall<T>(string callName, string opName, string inputName = "input")
        where T : Op =>
        IsWildcardCall<T>(callName, opName, IsWildcard(inputName));

    public static CallPattern IsWildcardCall<T>(string callName, string opName, Pattern inputPattern) where T : Op =>
        IsCall(callName, IsOp<T>(opName, _ => true), GenerateParameters(inputPattern))
            with
        {
            TypePattern = IsType(x => !(x is InvalidType))
        };

    public static CallPattern IsWildcardCall<T>(string callName, string opName, Pattern lhsPattern, Pattern rhsPattern)
        where T : Op =>
        IsCall(callName, IsOp<T>(opName, _ => true), GenerateParameters(new[] { lhsPattern, rhsPattern }))
            with
        {
            TypePattern = IsType(x => !(x is InvalidType))
        };

    public static Pattern IsSwappableWildcardCall<T>(string callName, string opName, Pattern lhsPattern,
        Pattern rhsPattern) where T : Op =>
        IsAlt(
            IsWildcardCall<T>(callName, opName, lhsPattern, rhsPattern),
            IsWildcardCall<T>(callName, opName, rhsPattern, lhsPattern)
        );

    public static CallPattern IsWildcardCall(string callName, Pattern firstInputPattern) =>
        IsCall(callName, IsWildcard(), GenerateParameters(firstInputPattern))
            with
        {
            TypePattern = IsType(x => !(x is InvalidType))
        };

    public static VArgsPattern GenerateRepeatParameters(Func<Pattern> pGenerator) =>
        IsVArgsRepeat(list =>
            Enumerable.Range(0, list.Count).Select(_ => pGenerator())
                .ToArray());

    public static VArgsPattern WildcardVArgsPattern => GenerateRepeatParameters(IsWildcard);

    public static VArgsPattern ParamsWithArg(Pattern argPattern) => new VArgsPattern((fields) =>
    {
        var fieldList = fields.ToList();
        var i = fieldList.FindIndex(f => CompilerServices.TryMatch(f, argPattern, out var s));
        return i == -1
            // force match failed
            ? Enumerable.Repeat(IsWildcard(), fields.Count + 1).ToArray()
            : ReplacePos(fields.Select(_ => IsWildcard()).ToArray(), argPattern, i);
    }, null);

    public static CallPattern IsWildcardCall<T>(string opName = null!) where T : Op =>
        IsWildcardCall<T>("call", opName);

    public static int Count<T>() where T : Op => typeof(T).GetFields(BindingFlags.Public | BindingFlags.Static).Length;

    /// <summary>
    /// generate a vargs pattern everything is wildcard except for the specified index
    /// e.g.
    /// ArgsPattern<GNNEConv2D>(
    ///     (GNNEConv2D.Weights, IsTensorConst()),
    ///     (GNNEConv2D.PSum, IsNone())
    /// )
    /// </summary>
    /// <param name="specs"></param>
    /// <typeparam name="T"></typeparam>
    /// <returns></returns>
    public static VArgsPattern ArgsPattern<T>(params (ParameterInfo, Pattern)[] specs) where T : Op
    {
        // todo:完善文档
        var wildcards = FieldsPatternGenerator(IsWildcard, Count<T>());
        var fields = ReplaceMulti(wildcards, specs);
        return new VArgsPattern(fields, null);
    }

    public static CallPattern IsCallWithSpec<T>(string callName, string opName, params (ParameterInfo, Pattern)[] specs)
        where T : Op =>
        IsCall(callName, IsOp<T>(opName, _ => true), ArgsPattern<T>(specs))
            with
        {
            TypePattern = IsType(x => !(x is InvalidType))
        };

    /// <summary>
    /// e.g.
    /// deq  deq  deq
    ///  \    |    /
    ///    concat
    /// </summary>
    /// <param name="p"></param>
    /// <param name="name"></param>
    /// <returns></returns>
    public static Pattern IsRepeatTuple(Func<Pattern> pGenerator, string? name = null) => IsTuple(new VArgsPattern(
            fields => FieldsPatternGenerator(pGenerator, fields.Count), null),
        name);

    public static Pattern[] FieldsPatternGenerator(Func<Pattern> pGenerator, int count) =>
        Enumerable.Range(0, count).Select(_ => pGenerator()).ToArray();

    // todo: replace pattern in SingleInputFusion and DoubleInputFusion with IsSIFusionBody and IsDIFusionBody
    /// <summary>
    /// is single input body
    /// </summary>
    /// <typeparam name="T"></typeparam>
    /// <typeparam name="BeginT"></typeparam>
    /// <typeparam name="EndT"></typeparam>
    /// <returns></returns>
    public static Pattern IsSIFusionBody<T, BeginT, EndT>(string mid_name, string inputName = "input", string callName = "call", string beginName = "ld", string endName = "st")
        where T : Op
        where BeginT : Op
        where EndT : Op => IsWildcardCall<EndT>(endName, null!,
        IsWildcardCall<T>(callName, mid_name, (
            IsWildcardCall<BeginT>(beginName, null!, IsWildcard(inputName)))));

    /// <summary>
    /// is double input fusion body
    /// </summary>
    /// <typeparam name="T"></typeparam>
    /// <typeparam name="T"></typeparam>
    /// <typeparam name="BeginT"></typeparam>
    /// <typeparam name="EndT"></typeparam>
    /// <returns></returns>
    public static Pattern IsDIFusionBody<T, BeginT, EndT>(string callName = "call")
        where T : Op
        where BeginT : Op
        where EndT : Op => IsWildcardCall<EndT>("st", null!,
        IsWildcardCall<T>(callName, null!,
            IsWildcardCall<BeginT>(null!, null!, IsWildcard("lhs")),
            IsWildcardCall<BeginT>(null!, null!, IsWildcard("rhs"))));

    public static Pattern IsFusion<T, BeginT, EndT>(string mid_name, string module_kind, string inputName = "input", string callName = "call", string beginName = "ld", string endName = "st", string fusionName = "fusion")
        where T : Op
        where BeginT : Op
<<<<<<< HEAD
        where EndT : Op => IsFusion(module_kind, IsAlt(
        IsSIFusionBody<T, BeginT, EndT>(mid_name), IsDIFusionBody<T, BeginT, EndT>()));
=======
        where EndT : Op => IsFusion( fusionName, module_kind,  
        IsAlt(IsSIFusionBody<T, BeginT, EndT>(mid_name, inputName, callName, beginName, endName), IsDIFusionBody<T, BeginT, EndT>(callName)),
        WildcardVArgsPattern);
>>>>>>> d4b7779b

    public static Pattern IsFusion(string module_kind, Pattern body)
        => IsFusion(null, module_kind, body,
            IsVArgsRepeat(null, () => IsVar()));

    // Fusion: BeginT -> FirstOp -> SecondOp -> EndT 
    public static PatternCtor IsAlt(PatternCtor patternCtorA, PatternCtor patternCtorB) => input =>
        IsAlt(patternCtorA(input), patternCtorB(input));

    public static Pattern IsPairWildcardCall<FirstOpT, SecondOpT>(string firstCallName, string secondCallName,
        Pattern input)
        where FirstOpT : Op
        where SecondOpT : Op => IsMaybeSwappableWildcardCall<SecondOpT>(secondCallName, 
        IsMaybeSwappableWildcardCall<FirstOpT>(
            firstCallName, input));

    public static Pattern IsPairLayerFusion<FirstOpT, SecondOpT, BeginT, EndT>(string moduleKind,
        string firstCallName)
        where FirstOpT : Op
        where SecondOpT : Op
        where BeginT : Op
        where EndT : Op =>
        IsPairLayerFusion<FirstOpT, SecondOpT, BeginT, EndT>(moduleKind, "ld", firstCallName, "st");
    
    public static Pattern IsPairLayerFusion<FirstOpT, SecondOpT, BeginT, EndT>(string moduleKind,
        string beginCallName, string firstCallName, string endCallName)
        where FirstOpT : Op
        where SecondOpT : Op
        where BeginT : Op
        where EndT : Op => IsFusion(moduleKind,
        IsWildcardCall<EndT>(endCallName, null!,
            // we can't use secondCallName in getReplace because of it's optional
            IsAlt(
                input => IsPairWildcardCall<FirstOpT, SecondOpT>(firstCallName, null!, input),
                input => IsMaybeSwappableWildcardCall<FirstOpT>(firstCallName, input)
            )(IsWildcardCall<BeginT>(beginCallName, null!, (string)null!))));

    public static Pattern IsMaybeSwappableWildcardCall<OpT>(string callName, Pattern input)
        where OpT : Op => IsMaybeSwappableWildcardCall<OpT>(callName, input, IsWildcard());

    public static Pattern IsMaybeSwappableWildcardCall<OpT>(string callName, Pattern input, Pattern swappableOther)
        where OpT : Op => IsAlt(
        IsWildcardCall<OpT>(callName, null!, input),
        IsSwappableWildcardCall<OpT>(callName, null!, input, swappableOther)
    );
}<|MERGE_RESOLUTION|>--- conflicted
+++ resolved
@@ -172,14 +172,9 @@
     public static Pattern IsFusion<T, BeginT, EndT>(string mid_name, string module_kind, string inputName = "input", string callName = "call", string beginName = "ld", string endName = "st", string fusionName = "fusion")
         where T : Op
         where BeginT : Op
-<<<<<<< HEAD
-        where EndT : Op => IsFusion(module_kind, IsAlt(
-        IsSIFusionBody<T, BeginT, EndT>(mid_name), IsDIFusionBody<T, BeginT, EndT>()));
-=======
         where EndT : Op => IsFusion( fusionName, module_kind,  
         IsAlt(IsSIFusionBody<T, BeginT, EndT>(mid_name, inputName, callName, beginName, endName), IsDIFusionBody<T, BeginT, EndT>(callName)),
         WildcardVArgsPattern);
->>>>>>> d4b7779b
 
     public static Pattern IsFusion(string module_kind, Pattern body)
         => IsFusion(null, module_kind, body,
