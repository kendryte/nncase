--- conflicted
+++ resolved
@@ -17,11 +17,7 @@
     /// </summary>
     IPattern Pattern { get; }
 
-<<<<<<< HEAD
-    public bool IsFoldConstRule() => false;
-=======
     bool IsFoldConstRule() => false;
->>>>>>> dd86cf82
 
     /// <summary>
     /// Get replace expression.
