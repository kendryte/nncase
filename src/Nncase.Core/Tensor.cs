--- conflicted
+++ resolved
@@ -491,12 +491,9 @@
     /// <returns>Typed tensor.</returns>
     public abstract Tensor<T> Cast<T>(CastMode castMode = CastMode.KDefault)
         where T : struct, IEquatable<T>;
-<<<<<<< HEAD
 
     public abstract Tensor<T> Cast<T>(CastMode castMode, long[] dimensions)
         where T : unmanaged, IEquatable<T>;
-=======
->>>>>>> 791b61c8
 
     /// <summary>
     /// <see cref="Cast{T}(CastMode)"/>.
