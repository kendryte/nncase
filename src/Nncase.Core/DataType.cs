﻿// Copyright (c) Canaan Inc. All rights reserved.
// Licensed under the Apache license. See LICENSE file in the project root for full license information.

using System;
using System.Collections.Generic;
using System.ComponentModel.DataAnnotations;
using System.Linq;
using System.Reflection;
using System.Runtime.InteropServices;
using System.Text;
using System.Threading.Tasks;

namespace Nncase
{
    /// <summary>
    /// Single Elem type.
    /// </summary>
    public enum PrimTypeCode : byte
    {
        /// <summary>
        /// Int8.
        /// </summary>
        [Display(Name = "i8")]
        Int8,

        /// <summary>
        /// Int16.
        /// </summary>
        [Display(Name = "i16")]
        Int16,

        /// <summary>
        /// Int32.
        /// </summary>
        [Display(Name = "i32")]
        Int32,

        /// <summary>
        /// Int64.
        /// </summary>
        [Display(Name = "i64")]
        Int64,

        /// <summary>
        /// UInt8.
        /// </summary>
        [Display(Name = "u8")]
        UInt8,

        /// <summary>
        /// UInt16.
        /// </summary>
        [Display(Name = "u16")]
        UInt16,

        /// <summary>
        /// UInt32.
        /// </summary>
        [Display(Name = "u32")]
        UInt32,

        /// <summary>
        /// UInt64.
        /// </summary>
        [Display(Name = "u64")]
        UInt64,

        /// <summary>
        /// Float16 (Half).
        /// </summary>
        [Display(Name = "f16")]
        Float16,

        /// <summary>
        /// Float32.
        /// </summary>
        [Display(Name = "f32")]
        Float32,

        /// <summary>
        /// Float64.
        /// </summary>
        [Display(Name = "f64")]
        Float64,

        /// <summary>
        /// BFloat16.
        /// </summary>
        [Display(Name = "bf16")]
        BFloat16,

        /// <summary>
        /// Boolean.
        /// </summary>
        [Display(Name = "bool")]
        Bool,

        /// <summary>
        /// String.
        /// </summary>
        [Display(Name = "str")]
        String,

        /// <summary>
        /// Invalid.
        /// </summary>
        [Display(Name = "Invalid")]
        Invalid,
    }

    /// <summary>
<<<<<<< HEAD
    /// The storge data Type, for simd/npu/gpu. 
=======
    /// The storge data Type, for simd/npu/gpu we need support packed ElemType.
>>>>>>> d7371ca2
    /// <example>
    /// float32*4
    /// int8*2
    /// </example>
    /// </summary>
    /// <param name="ElemType"> the type the pointer points to. </param>
    public sealed record PointerType(DataType ElemType) : DataType
    {
        /// <summary>
        /// get the pointer type string.
        /// </summary>
        /// <returns></returns>
        public override string ToString()
        {
            return $"(*{ElemType.ToString()})";
        }
    }

    /// <summary>
    /// the abstract datatype record
    /// </summary>
    public abstract record DataType()
    {
        /// <summary>
        /// structcut for Int8
        /// </summary>
        public static PrimType Int8 => PrimTypeCode.Int8;
        /// <summary>
        /// structcut for Int16
        /// </summary>
        public static PrimType Int16 => PrimTypeCode.Int16;

        /// <summary>
        /// structcut for Int32
        /// </summary>
        public static PrimType Int32 => PrimTypeCode.Int32;

        /// <summary>
        /// structcut for Int64
        /// </summary>
        public static PrimType Int64 => PrimTypeCode.Int64;

        /// <summary>
        /// structcut for UInt8
        /// </summary>
        public static PrimType UInt8 => PrimTypeCode.UInt8;

        /// <summary>
        /// structcut for UInt16
        /// </summary>
        public static PrimType UInt16 => PrimTypeCode.UInt16;

        /// <summary>
        /// structcut for UInt32
        /// </summary>
        public static PrimType UInt32 => PrimTypeCode.UInt32;

        /// <summary>
        /// structcut for UInt64
        /// </summary>
        public static PrimType UInt64 => PrimTypeCode.UInt64;

        /// <summary>
        /// structcut for Float16
        /// </summary>
        public static PrimType Float16 => PrimTypeCode.Float16;

        /// <summary>
        /// structcut for Float32
        /// </summary>
        public static PrimType Float32 => PrimTypeCode.Float32;

        /// <summary>
        /// structcut for Float64
        /// </summary>
        public static PrimType Float64 => PrimTypeCode.Float64;

        /// <summary>
        /// structcut for BFloat16
        /// </summary>
        public static PrimType BFloat16 => PrimTypeCode.BFloat16;

        /// <summary>
        /// structcut for Bool
        /// </summary>
        public static PrimType Bool => PrimTypeCode.Bool;

        /// <summary>
        /// structcut for String
        /// </summary>
        public static PrimType String => PrimTypeCode.String;

        /// <summary>
        /// structcut for Invalid
        /// </summary>
        public static PrimType Invalid => PrimTypeCode.Invalid;

        /// <summary>
        /// check current compatible with other datatype.
        /// </summary>
        /// <param name="other"></param>
        /// <returns></returns>
        public Compatible CompatibleWith(DataType other) => new Compatible(
          (this is PrimType ptype) && (other is PrimType otype) && (ptype.TypeCode == otype.TypeCode && ptype.Lanes % otype.Lanes == 0),
          $"this {this} != other {other}");
    }

    /// <summary>
    /// the datatype 
    /// </summary>
    /// <param name="TypeCode"></param>
    /// <param name="Lanes"></param>
    public record PrimType(PrimTypeCode TypeCode, int Lanes = 1) : DataType
    {
        /// <summary>
        /// from the PrimTypeCode
        /// </summary>
        /// <param name="TypeCode"></param>
        public static implicit operator PrimType(PrimTypeCode TypeCode) => new PrimType(TypeCode, 1);

        /// <summary>
        /// convert datatype to string
        /// </summary>
        /// <returns></returns>
        public override string ToString()
        {
            return (TypeCode switch
            {
                PrimTypeCode.Int8 => "i8",
                PrimTypeCode.Int16 => "i16",
                PrimTypeCode.Int32 => "i32",
                PrimTypeCode.Int64 => "i64",
                PrimTypeCode.UInt8 => "u8",
                PrimTypeCode.UInt16 => "u16",
                PrimTypeCode.UInt32 => "u32",
                PrimTypeCode.UInt64 => "u64",
                PrimTypeCode.Float16 => "f16",
                PrimTypeCode.Float32 => "f32",
                PrimTypeCode.Float64 => "f64",
                PrimTypeCode.BFloat16 => "bf16",
                PrimTypeCode.Bool => "bool",
                PrimTypeCode.String => "str",
                PrimTypeCode.Invalid => "Invalid",
                _ => throw new NotImplementedException()
            }) + (Lanes == 1 ? string.Empty : Lanes.ToString());
        }
    }

    /// <summary>
    /// the Compatible information.
    /// </summary>
    /// <param name="IsCompatible"></param>
    /// <param name="Reason"></param>
    public sealed record Compatible(bool IsCompatible, string Reason)
    {
        /// <summary>
        /// convert as bool
        /// </summary>
        /// <param name="compatible"></param>
        public static implicit operator bool(Compatible compatible) => compatible.IsCompatible;
    }

    /// <summary>
    /// Data type helper.
    /// </summary>
    public static class DataTypes
    {
        private static readonly Dictionary<RuntimeTypeHandle, PrimType> _typeToDataTypes = new()
        {
<<<<<<< HEAD
            { typeof(bool).TypeHandle, PrimType.Bool },
            { typeof(sbyte).TypeHandle, PrimType.Int8 },
            { typeof(byte).TypeHandle, PrimType.UInt8 },
            { typeof(int).TypeHandle, PrimType.Int32 },
            { typeof(uint).TypeHandle, PrimType.UInt32 },
            { typeof(long).TypeHandle, PrimType.Int64 },
            { typeof(ulong).TypeHandle, PrimType.UInt64 },
            { typeof(float).TypeHandle, PrimType.Float32 },
            { typeof(double).TypeHandle, PrimType.Float64 },
            { typeof(char).TypeHandle, PrimType.String },
            { typeof(BFloat16).TypeHandle, PrimType.Float16 }
=======
            { typeof(bool).TypeHandle, DataType.Bool },
            { typeof(sbyte).TypeHandle, DataType.Int8 },
            { typeof(byte).TypeHandle, DataType.UInt8 },
            { typeof(int).TypeHandle, DataType.Int32 },
            { typeof(uint).TypeHandle, DataType.UInt32 },
            { typeof(long).TypeHandle, DataType.Int64 },
            { typeof(ulong).TypeHandle, DataType.UInt64 },
            { typeof(float).TypeHandle, DataType.Float32 },
            { typeof(double).TypeHandle, DataType.Float64 },
            { typeof(char).TypeHandle, DataType.String },
            { typeof(BFloat16).TypeHandle, DataType.Float16 },
>>>>>>> d7371ca2
        };

        private static readonly Dictionary<PrimType, Type> _dataTypesToType = new()
        {
            { PrimType.Bool, typeof(bool) },
            { PrimType.Int8, typeof(sbyte) },
            { PrimType.UInt8, typeof(byte) },
            { PrimType.Int32, typeof(int) },
            { PrimType.UInt32, typeof(uint) },
            { PrimType.Int64, typeof(long) },
            { PrimType.UInt64, typeof(ulong) },
            { PrimType.Float32, typeof(float) },
            { PrimType.Float64, typeof(double) },
        };

        private static readonly Dictionary<PrimTypeCode, int> _ElemTypeToLengths = new()
        {
<<<<<<< HEAD
            { PrimTypeCode.Bool, 1 },
            { PrimTypeCode.UInt8, 1 },
            { PrimTypeCode.UInt16, 2 },
            { PrimTypeCode.UInt32, 4 },
            { PrimTypeCode.UInt64, 8 },
            { PrimTypeCode.Int8, 1 },
            { PrimTypeCode.Int16, 2 },
            { PrimTypeCode.Int32, 4 },
            { PrimTypeCode.Int64, 8 },
            { PrimTypeCode.Float16, 2 },
            { PrimTypeCode.BFloat16, 2 },
            { PrimTypeCode.Float32, 4 },
            { PrimTypeCode.Float64, 8 }
=======
            { ElemType.Bool, 1 },
            { ElemType.UInt8, 1 },
            { ElemType.UInt16, 2 },
            { ElemType.UInt32, 4 },
            { ElemType.UInt64, 8 },
            { ElemType.Int8, 1 },
            { ElemType.Int16, 2 },
            { ElemType.Int32, 4 },
            { ElemType.Int64, 8 },
            { ElemType.Float16, 2 },
            { ElemType.BFloat16, 2 },
            { ElemType.Float32, 4 },
            { ElemType.Float64, 8 },
>>>>>>> d7371ca2
        };

        /// <summary>
        /// Get data type from CLR type.
        /// </summary>
        /// <param name="t">CLR type.</param>
        /// <returns>Data type.</returns>
        public static PrimType FromType(Type t)
        {
            if (_typeToDataTypes.TryGetValue(t.TypeHandle, out var dataType))
            {
                return dataType;
            }

            throw new ArgumentOutOfRangeException("Unsupported CLR type: " + t.FullName);
        }

        /// <summary>
        /// Get data type convert to CLR type.
        /// </summary>
        /// <param name="t"> Nncase datatype.</param>
        /// <returns>CLR type instance.</returns>
        public static Type ToType(DataType t)
        {
<<<<<<< HEAD
            if (t is PrimType ptype && _dataTypesToType.TryGetValue(ptype, out var type)) return type;
            if (t is PointerType { ElemType: PrimType etype } potype) return ToType(etype).MakeArrayType();
=======
            if (_dataTypesToType.TryGetValue(t, out var type))
            {
                return type;
            }

>>>>>>> d7371ca2
            throw new ArgumentOutOfRangeException("Unsupported DataType type: " + t);
        }

        /// <summary>
        /// Get data type from CLR type.
        /// </summary>
        /// <typeparam name="T">CLR type.</typeparam>
        /// <returns>Data type.</returns>
        public static PrimType FromType<T>()
            where T : unmanaged
            => FromType(typeof(T));

        /// <summary>
        /// get data type total bytes lengths.
        /// <example>
        /// GetLength(float32) => 4
        /// </example>
        /// </summary>
        /// <param name="dataType"></param>
        /// <returns></returns>
        public static int GetLength(DataType dataType) => dataType switch
        {
            PrimType ptype => _ElemTypeToLengths[ptype.TypeCode] * ptype.Lanes,
            PointerType potype => _ElemTypeToLengths[PrimTypeCode.UInt64],
            _ => throw new NotSupportedException(dataType.GetType().Name),
        };

        /// <summary>
        /// get primtype code length
        /// </summary>
        /// <param name="dataType"></param>
        /// <returns></returns>
        public static int GetLength(PrimTypeCode dataType) => _ElemTypeToLengths[dataType];

        /// <summary>
        /// Convert unmanaged type to bytes.
        /// </summary>
        /// <typeparam name="T">Unmanaged type.</typeparam>
        /// <param name="value">Value.</param>
        /// <returns>Converted bytes.</returns>
        public static byte[] GetBytes<T>(T value)
            where T : unmanaged
            => MemoryMarshal.AsBytes(MemoryMarshal.CreateSpan(ref value, 1)).ToArray();

        /// <summary>
        /// Convert span of unmanaged type to bytes.
        /// </summary>
        /// <typeparam name="T">Unmanaged type.</typeparam>
        /// <param name="span">Span.</param>
        /// <returns>Converted bytes.</returns>
        public static byte[] GetBytes<T>(ReadOnlySpan<T> span)
            where T : unmanaged
            => MemoryMarshal.AsBytes(span).ToArray();

        /// <summary>
        /// Get display name for a datatype.
        /// </summary>
        /// <param name="dataType">Datatype.</param>
        /// <returns>The display name.</returns>
        public static string GetDisplayName(DataType dataType)
        {
<<<<<<< HEAD
            return dataType.ToString();
=======
            var name = typeof(ElemType).GetField(Enum.GetName(dataType.ElemType)!)!.GetCustomAttribute<DisplayAttribute>()?.GetName() ?? dataType.ToString();
            if (dataType.Lanes > 1)
            {
                name += $"x{dataType.Lanes}";
            }

            return name;
>>>>>>> d7371ca2
        }

        /// <summary>
        /// convert a bytes to T scalar.
        /// </summary>
        /// <typeparam name="T"></typeparam>
        /// <param name="srcType"></param>
        /// <param name="bytes"></param>
        /// <param name="start"></param>
        /// <returns></returns>
        /// <exception cref="InvalidCastException"></exception>
        public static T ToScalar<T>(DataType srcType, byte[] bytes, int start = 0)
          where T : unmanaged
          => (PrimType)srcType switch
          {
<<<<<<< HEAD
              { TypeCode: PrimTypeCode.Int64, Lanes: 1 } => (T)(object)BitConverter.ToInt64(bytes, start),
              { TypeCode: PrimTypeCode.Int32, Lanes: 1 } => (T)(object)BitConverter.ToInt32(bytes, start),
              { TypeCode: PrimTypeCode.Int16, Lanes: 1 } => (T)(object)BitConverter.ToInt16(bytes, start),
              { TypeCode: PrimTypeCode.Int8, Lanes: 1 } => (T)(object)bytes[start],
              { TypeCode: PrimTypeCode.UInt64, Lanes: 1 } => (T)(object)BitConverter.ToUInt64(bytes, start),
              { TypeCode: PrimTypeCode.UInt32, Lanes: 1 } => (T)(object)BitConverter.ToUInt32(bytes, start),
              { TypeCode: PrimTypeCode.UInt16, Lanes: 1 } => (T)(object)BitConverter.ToUInt16(bytes, start),
              { TypeCode: PrimTypeCode.UInt8, Lanes: 1 } => (T)(object)bytes[start],
              { TypeCode: PrimTypeCode.Float64, Lanes: 1 } => (T)(object)BitConverter.ToDouble(bytes, start),
              { TypeCode: PrimTypeCode.Float32, Lanes: 1 } => (T)(object)BitConverter.ToSingle(bytes, start),
              { TypeCode: PrimTypeCode.BFloat16, Lanes: 1 } => (T)(object)(new BFloat16(bytes[start])),
              { TypeCode: PrimTypeCode.Float16, Lanes: 1 } => (T)(object)(Half)(bytes[start]),
              { TypeCode: PrimTypeCode.Bool, Lanes: 1 } => (T)(object)BitConverter.ToBoolean(bytes, start),
              { TypeCode: PrimTypeCode.String, Lanes: 1 } => (T)(object)BitConverter.ToString(bytes, start),
              _ => throw new InvalidCastException($"Can't Convert the {srcType.ToString()}!")
=======
              { ElemType: ElemType.Int64, Lanes: 1 } => (T)(object)BitConverter.ToInt64(bytes, start),
              { ElemType: ElemType.Int32, Lanes: 1 } => (T)(object)BitConverter.ToInt32(bytes, start),
              { ElemType: ElemType.Int16, Lanes: 1 } => (T)(object)BitConverter.ToInt16(bytes, start),
              { ElemType: ElemType.Int8, Lanes: 1 } => (T)(object)bytes[start],
              { ElemType: ElemType.UInt64, Lanes: 1 } => (T)(object)BitConverter.ToUInt64(bytes, start),
              { ElemType: ElemType.UInt32, Lanes: 1 } => (T)(object)BitConverter.ToUInt32(bytes, start),
              { ElemType: ElemType.UInt16, Lanes: 1 } => (T)(object)BitConverter.ToUInt16(bytes, start),
              { ElemType: ElemType.UInt8, Lanes: 1 } => (T)(object)bytes[start],
              { ElemType: ElemType.Float64, Lanes: 1 } => (T)(object)BitConverter.ToDouble(bytes, start),
              { ElemType: ElemType.Float32, Lanes: 1 } => (T)(object)BitConverter.ToSingle(bytes, start),
              { ElemType: ElemType.BFloat16, Lanes: 1 } => (T)(object)(new BFloat16(bytes[start])),
              { ElemType: ElemType.Float16, Lanes: 1 } => (T)(object)(Half)(bytes[start]),
              { ElemType: ElemType.Bool, Lanes: 1 } => (T)(object)BitConverter.ToBoolean(bytes, start),
              { ElemType: ElemType.String, Lanes: 1 } => (T)(object)BitConverter.ToString(bytes, start),
              _ => throw new InvalidCastException($"Can't Convert the {srcType.ToString()}!"),
>>>>>>> d7371ca2
          };

        /// <summary>
        /// convert the datatype to T scalar.
        /// </summary>
        /// <typeparam name="T"></typeparam>
        /// <param name="srcType"></param>
        /// <param name="bytes"></param>
        /// <param name="start"></param>
        /// <returns></returns>
        /// <exception cref="InvalidCastException"></exception>
        public static T CastToScalar<T>(DataType srcType, byte[] bytes, int start = 0)
        where T : unmanaged
        => (PrimType)srcType switch
        {
<<<<<<< HEAD
            { TypeCode: PrimTypeCode.Int64, Lanes: 1 } => (T)Convert.ChangeType((object)BitConverter.ToInt64(bytes, start), typeof(T)),
            { TypeCode: PrimTypeCode.Int32, Lanes: 1 } => (T)Convert.ChangeType((object)BitConverter.ToInt32(bytes, start), typeof(T)),
            { TypeCode: PrimTypeCode.Int16, Lanes: 1 } => (T)Convert.ChangeType((object)BitConverter.ToInt16(bytes, start), typeof(T)),
            { TypeCode: PrimTypeCode.Int8, Lanes: 1 } => (T)Convert.ChangeType((object)bytes[start], typeof(T)),
            { TypeCode: PrimTypeCode.UInt64, Lanes: 1 } => (T)Convert.ChangeType((object)BitConverter.ToUInt64(bytes, start), typeof(T)),
            { TypeCode: PrimTypeCode.UInt32, Lanes: 1 } => (T)Convert.ChangeType((object)BitConverter.ToUInt32(bytes, start), typeof(T)),
            { TypeCode: PrimTypeCode.UInt16, Lanes: 1 } => (T)Convert.ChangeType((object)BitConverter.ToUInt16(bytes, start), typeof(T)),
            { TypeCode: PrimTypeCode.UInt8, Lanes: 1 } => (T)Convert.ChangeType((object)bytes[start], typeof(T)),
            { TypeCode: PrimTypeCode.Float64, Lanes: 1 } => (T)Convert.ChangeType((object)BitConverter.ToDouble(bytes, start), typeof(T)),
            { TypeCode: PrimTypeCode.Float32, Lanes: 1 } => (T)Convert.ChangeType((object)BitConverter.ToSingle(bytes, start), typeof(T)),
            { TypeCode: PrimTypeCode.BFloat16, Lanes: 1 } => (T)Convert.ChangeType((object)(new BFloat16(bytes[start])), typeof(T)),
            { TypeCode: PrimTypeCode.Float16, Lanes: 1 } => (T)Convert.ChangeType((object)(Half)(bytes[start]), typeof(T)),
            { TypeCode: PrimTypeCode.Bool, Lanes: 1 } => (T)Convert.ChangeType((object)BitConverter.ToBoolean(bytes, start), typeof(T)),
            _ => throw new InvalidCastException($"Can't Cast the {srcType.ToString()}!")
=======
            { ElemType: ElemType.Int64, Lanes: 1 } => (T)Convert.ChangeType((object)BitConverter.ToInt64(bytes, start), typeof(T)),
            { ElemType: ElemType.Int32, Lanes: 1 } => (T)Convert.ChangeType((object)BitConverter.ToInt32(bytes, start), typeof(T)),
            { ElemType: ElemType.Int16, Lanes: 1 } => (T)Convert.ChangeType((object)BitConverter.ToInt16(bytes, start), typeof(T)),
            { ElemType: ElemType.Int8, Lanes: 1 } => (T)Convert.ChangeType((object)bytes[start], typeof(T)),
            { ElemType: ElemType.UInt64, Lanes: 1 } => (T)Convert.ChangeType((object)BitConverter.ToUInt64(bytes, start), typeof(T)),
            { ElemType: ElemType.UInt32, Lanes: 1 } => (T)Convert.ChangeType((object)BitConverter.ToUInt32(bytes, start), typeof(T)),
            { ElemType: ElemType.UInt16, Lanes: 1 } => (T)Convert.ChangeType((object)BitConverter.ToUInt16(bytes, start), typeof(T)),
            { ElemType: ElemType.UInt8, Lanes: 1 } => (T)Convert.ChangeType((object)bytes[start], typeof(T)),
            { ElemType: ElemType.Float64, Lanes: 1 } => (T)Convert.ChangeType((object)BitConverter.ToDouble(bytes, start), typeof(T)),
            { ElemType: ElemType.Float32, Lanes: 1 } => (T)Convert.ChangeType((object)BitConverter.ToSingle(bytes, start), typeof(T)),
            { ElemType: ElemType.BFloat16, Lanes: 1 } => (T)Convert.ChangeType((object)(new BFloat16(bytes[start])), typeof(T)),
            { ElemType: ElemType.Float16, Lanes: 1 } => (T)Convert.ChangeType((object)(Half)(bytes[start]), typeof(T)),
            { ElemType: ElemType.Bool, Lanes: 1 } => (T)Convert.ChangeType((object)BitConverter.ToBoolean(bytes, start), typeof(T)),
            _ => throw new InvalidCastException($"Can't Cast the {srcType.ToString()}!"),
>>>>>>> d7371ca2
        };

        /// <summary>
        /// specify half cast.
        /// </summary>
        /// <param name="bytes"></param>
        /// <param name="start"></param>
        /// <returns></returns>
        public static Half CastToScalar(byte[] bytes, int start = 0)
        {
            return BitConverter.ToHalf(bytes, start);
        }

        /// <summary>
        /// check the datatype is lanes
        /// </summary>
        /// <param name="srcType"></param>
        /// <param name="Lanes"></param>
        /// <returns></returns>
        public static bool IsIntegral(DataType srcType, int Lanes = 1) =>
          srcType is PrimType ptype && ptype.TypeCode switch
          {
<<<<<<< HEAD
              (PrimTypeCode.Bool or
               PrimTypeCode.Int64 or PrimTypeCode.Int32 or PrimTypeCode.Int16 or PrimTypeCode.Int8 or
               PrimTypeCode.UInt64 or PrimTypeCode.UInt32 or PrimTypeCode.UInt16 or PrimTypeCode.UInt8) => true,
              _ => false
          } && Lanes == ptype.Lanes;

        /// <summary>
        /// check the data type is float
        /// </summary>
        /// <param name="srcType"></param>
        /// <param name="Lanes"></param>
        /// <returns></returns>
        public static bool IsFloat(DataType srcType, int Lanes = 1) =>
          srcType is PrimType ptype && ptype.TypeCode switch
          {
              (PrimTypeCode.BFloat16 or PrimTypeCode.Float16 or PrimTypeCode.Float32 or PrimTypeCode.Float64) => true,
              _ => false
          } && Lanes == ptype.Lanes;

        /// <summary>
        /// check the data type is pointer
        /// </summary>
        /// <param name="srcType"></param>
        /// <returns></returns>
        public static bool IsPointer(DataType srcType) =>
          srcType is PointerType ptype;
=======
              (ElemType.Bool or
               ElemType.Int64 or ElemType.Int32 or ElemType.Int16 or ElemType.Int8 or
               ElemType.UInt64 or ElemType.UInt32 or ElemType.UInt16 or ElemType.UInt8) => true,
              _ => false,
          }

&& Lanes == srcType.Lanes;

        public static bool IsFloat(DataType srcType, int Lanes = 1) => srcType.ElemType switch
        {
            (ElemType.BFloat16 or ElemType.Float16 or ElemType.Float32 or ElemType.Float64) => true,
            _ => false,
        }

&& Lanes == srcType.Lanes;
>>>>>>> d7371ca2
    }
}<|MERGE_RESOLUTION|>--- conflicted
+++ resolved
@@ -109,11 +109,7 @@
     }
 
     /// <summary>
-<<<<<<< HEAD
     /// The storge data Type, for simd/npu/gpu. 
-=======
-    /// The storge data Type, for simd/npu/gpu we need support packed ElemType.
->>>>>>> d7371ca2
     /// <example>
     /// float32*4
     /// int8*2
@@ -283,7 +279,6 @@
     {
         private static readonly Dictionary<RuntimeTypeHandle, PrimType> _typeToDataTypes = new()
         {
-<<<<<<< HEAD
             { typeof(bool).TypeHandle, PrimType.Bool },
             { typeof(sbyte).TypeHandle, PrimType.Int8 },
             { typeof(byte).TypeHandle, PrimType.UInt8 },
@@ -295,19 +290,6 @@
             { typeof(double).TypeHandle, PrimType.Float64 },
             { typeof(char).TypeHandle, PrimType.String },
             { typeof(BFloat16).TypeHandle, PrimType.Float16 }
-=======
-            { typeof(bool).TypeHandle, DataType.Bool },
-            { typeof(sbyte).TypeHandle, DataType.Int8 },
-            { typeof(byte).TypeHandle, DataType.UInt8 },
-            { typeof(int).TypeHandle, DataType.Int32 },
-            { typeof(uint).TypeHandle, DataType.UInt32 },
-            { typeof(long).TypeHandle, DataType.Int64 },
-            { typeof(ulong).TypeHandle, DataType.UInt64 },
-            { typeof(float).TypeHandle, DataType.Float32 },
-            { typeof(double).TypeHandle, DataType.Float64 },
-            { typeof(char).TypeHandle, DataType.String },
-            { typeof(BFloat16).TypeHandle, DataType.Float16 },
->>>>>>> d7371ca2
         };
 
         private static readonly Dictionary<PrimType, Type> _dataTypesToType = new()
@@ -325,7 +307,6 @@
 
         private static readonly Dictionary<PrimTypeCode, int> _ElemTypeToLengths = new()
         {
-<<<<<<< HEAD
             { PrimTypeCode.Bool, 1 },
             { PrimTypeCode.UInt8, 1 },
             { PrimTypeCode.UInt16, 2 },
@@ -339,21 +320,6 @@
             { PrimTypeCode.BFloat16, 2 },
             { PrimTypeCode.Float32, 4 },
             { PrimTypeCode.Float64, 8 }
-=======
-            { ElemType.Bool, 1 },
-            { ElemType.UInt8, 1 },
-            { ElemType.UInt16, 2 },
-            { ElemType.UInt32, 4 },
-            { ElemType.UInt64, 8 },
-            { ElemType.Int8, 1 },
-            { ElemType.Int16, 2 },
-            { ElemType.Int32, 4 },
-            { ElemType.Int64, 8 },
-            { ElemType.Float16, 2 },
-            { ElemType.BFloat16, 2 },
-            { ElemType.Float32, 4 },
-            { ElemType.Float64, 8 },
->>>>>>> d7371ca2
         };
 
         /// <summary>
@@ -378,16 +344,8 @@
         /// <returns>CLR type instance.</returns>
         public static Type ToType(DataType t)
         {
-<<<<<<< HEAD
             if (t is PrimType ptype && _dataTypesToType.TryGetValue(ptype, out var type)) return type;
             if (t is PointerType { ElemType: PrimType etype } potype) return ToType(etype).MakeArrayType();
-=======
-            if (_dataTypesToType.TryGetValue(t, out var type))
-            {
-                return type;
-            }
-
->>>>>>> d7371ca2
             throw new ArgumentOutOfRangeException("Unsupported DataType type: " + t);
         }
 
@@ -449,17 +407,7 @@
         /// <returns>The display name.</returns>
         public static string GetDisplayName(DataType dataType)
         {
-<<<<<<< HEAD
             return dataType.ToString();
-=======
-            var name = typeof(ElemType).GetField(Enum.GetName(dataType.ElemType)!)!.GetCustomAttribute<DisplayAttribute>()?.GetName() ?? dataType.ToString();
-            if (dataType.Lanes > 1)
-            {
-                name += $"x{dataType.Lanes}";
-            }
-
-            return name;
->>>>>>> d7371ca2
         }
 
         /// <summary>
@@ -475,7 +423,6 @@
           where T : unmanaged
           => (PrimType)srcType switch
           {
-<<<<<<< HEAD
               { TypeCode: PrimTypeCode.Int64, Lanes: 1 } => (T)(object)BitConverter.ToInt64(bytes, start),
               { TypeCode: PrimTypeCode.Int32, Lanes: 1 } => (T)(object)BitConverter.ToInt32(bytes, start),
               { TypeCode: PrimTypeCode.Int16, Lanes: 1 } => (T)(object)BitConverter.ToInt16(bytes, start),
@@ -491,23 +438,6 @@
               { TypeCode: PrimTypeCode.Bool, Lanes: 1 } => (T)(object)BitConverter.ToBoolean(bytes, start),
               { TypeCode: PrimTypeCode.String, Lanes: 1 } => (T)(object)BitConverter.ToString(bytes, start),
               _ => throw new InvalidCastException($"Can't Convert the {srcType.ToString()}!")
-=======
-              { ElemType: ElemType.Int64, Lanes: 1 } => (T)(object)BitConverter.ToInt64(bytes, start),
-              { ElemType: ElemType.Int32, Lanes: 1 } => (T)(object)BitConverter.ToInt32(bytes, start),
-              { ElemType: ElemType.Int16, Lanes: 1 } => (T)(object)BitConverter.ToInt16(bytes, start),
-              { ElemType: ElemType.Int8, Lanes: 1 } => (T)(object)bytes[start],
-              { ElemType: ElemType.UInt64, Lanes: 1 } => (T)(object)BitConverter.ToUInt64(bytes, start),
-              { ElemType: ElemType.UInt32, Lanes: 1 } => (T)(object)BitConverter.ToUInt32(bytes, start),
-              { ElemType: ElemType.UInt16, Lanes: 1 } => (T)(object)BitConverter.ToUInt16(bytes, start),
-              { ElemType: ElemType.UInt8, Lanes: 1 } => (T)(object)bytes[start],
-              { ElemType: ElemType.Float64, Lanes: 1 } => (T)(object)BitConverter.ToDouble(bytes, start),
-              { ElemType: ElemType.Float32, Lanes: 1 } => (T)(object)BitConverter.ToSingle(bytes, start),
-              { ElemType: ElemType.BFloat16, Lanes: 1 } => (T)(object)(new BFloat16(bytes[start])),
-              { ElemType: ElemType.Float16, Lanes: 1 } => (T)(object)(Half)(bytes[start]),
-              { ElemType: ElemType.Bool, Lanes: 1 } => (T)(object)BitConverter.ToBoolean(bytes, start),
-              { ElemType: ElemType.String, Lanes: 1 } => (T)(object)BitConverter.ToString(bytes, start),
-              _ => throw new InvalidCastException($"Can't Convert the {srcType.ToString()}!"),
->>>>>>> d7371ca2
           };
 
         /// <summary>
@@ -523,7 +453,6 @@
         where T : unmanaged
         => (PrimType)srcType switch
         {
-<<<<<<< HEAD
             { TypeCode: PrimTypeCode.Int64, Lanes: 1 } => (T)Convert.ChangeType((object)BitConverter.ToInt64(bytes, start), typeof(T)),
             { TypeCode: PrimTypeCode.Int32, Lanes: 1 } => (T)Convert.ChangeType((object)BitConverter.ToInt32(bytes, start), typeof(T)),
             { TypeCode: PrimTypeCode.Int16, Lanes: 1 } => (T)Convert.ChangeType((object)BitConverter.ToInt16(bytes, start), typeof(T)),
@@ -538,22 +467,6 @@
             { TypeCode: PrimTypeCode.Float16, Lanes: 1 } => (T)Convert.ChangeType((object)(Half)(bytes[start]), typeof(T)),
             { TypeCode: PrimTypeCode.Bool, Lanes: 1 } => (T)Convert.ChangeType((object)BitConverter.ToBoolean(bytes, start), typeof(T)),
             _ => throw new InvalidCastException($"Can't Cast the {srcType.ToString()}!")
-=======
-            { ElemType: ElemType.Int64, Lanes: 1 } => (T)Convert.ChangeType((object)BitConverter.ToInt64(bytes, start), typeof(T)),
-            { ElemType: ElemType.Int32, Lanes: 1 } => (T)Convert.ChangeType((object)BitConverter.ToInt32(bytes, start), typeof(T)),
-            { ElemType: ElemType.Int16, Lanes: 1 } => (T)Convert.ChangeType((object)BitConverter.ToInt16(bytes, start), typeof(T)),
-            { ElemType: ElemType.Int8, Lanes: 1 } => (T)Convert.ChangeType((object)bytes[start], typeof(T)),
-            { ElemType: ElemType.UInt64, Lanes: 1 } => (T)Convert.ChangeType((object)BitConverter.ToUInt64(bytes, start), typeof(T)),
-            { ElemType: ElemType.UInt32, Lanes: 1 } => (T)Convert.ChangeType((object)BitConverter.ToUInt32(bytes, start), typeof(T)),
-            { ElemType: ElemType.UInt16, Lanes: 1 } => (T)Convert.ChangeType((object)BitConverter.ToUInt16(bytes, start), typeof(T)),
-            { ElemType: ElemType.UInt8, Lanes: 1 } => (T)Convert.ChangeType((object)bytes[start], typeof(T)),
-            { ElemType: ElemType.Float64, Lanes: 1 } => (T)Convert.ChangeType((object)BitConverter.ToDouble(bytes, start), typeof(T)),
-            { ElemType: ElemType.Float32, Lanes: 1 } => (T)Convert.ChangeType((object)BitConverter.ToSingle(bytes, start), typeof(T)),
-            { ElemType: ElemType.BFloat16, Lanes: 1 } => (T)Convert.ChangeType((object)(new BFloat16(bytes[start])), typeof(T)),
-            { ElemType: ElemType.Float16, Lanes: 1 } => (T)Convert.ChangeType((object)(Half)(bytes[start]), typeof(T)),
-            { ElemType: ElemType.Bool, Lanes: 1 } => (T)Convert.ChangeType((object)BitConverter.ToBoolean(bytes, start), typeof(T)),
-            _ => throw new InvalidCastException($"Can't Cast the {srcType.ToString()}!"),
->>>>>>> d7371ca2
         };
 
         /// <summary>
@@ -576,7 +489,6 @@
         public static bool IsIntegral(DataType srcType, int Lanes = 1) =>
           srcType is PrimType ptype && ptype.TypeCode switch
           {
-<<<<<<< HEAD
               (PrimTypeCode.Bool or
                PrimTypeCode.Int64 or PrimTypeCode.Int32 or PrimTypeCode.Int16 or PrimTypeCode.Int8 or
                PrimTypeCode.UInt64 or PrimTypeCode.UInt32 or PrimTypeCode.UInt16 or PrimTypeCode.UInt8) => true,
@@ -603,22 +515,5 @@
         /// <returns></returns>
         public static bool IsPointer(DataType srcType) =>
           srcType is PointerType ptype;
-=======
-              (ElemType.Bool or
-               ElemType.Int64 or ElemType.Int32 or ElemType.Int16 or ElemType.Int8 or
-               ElemType.UInt64 or ElemType.UInt32 or ElemType.UInt16 or ElemType.UInt8) => true,
-              _ => false,
-          }
-
-&& Lanes == srcType.Lanes;
-
-        public static bool IsFloat(DataType srcType, int Lanes = 1) => srcType.ElemType switch
-        {
-            (ElemType.BFloat16 or ElemType.Float16 or ElemType.Float32 or ElemType.Float64) => true,
-            _ => false,
-        }
-
-&& Lanes == srcType.Lanes;
->>>>>>> d7371ca2
     }
 }