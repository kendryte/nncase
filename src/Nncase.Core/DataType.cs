--- conflicted
+++ resolved
@@ -170,24 +170,8 @@
             { typeof(ulong).TypeHandle, DataType.UInt64 },
             { typeof(float).TypeHandle, DataType.Float32 },
             { typeof(double).TypeHandle, DataType.Float64 },
-<<<<<<< HEAD
             { typeof(char).TypeHandle, DataType.String },
-        };
-
-        private static readonly Dictionary<DataType, Type> _dataTypesToType = new()
-        {
-            { DataType.Bool, typeof(bool) },
-            { DataType.Int8, typeof(sbyte) },
-            { DataType.UInt8, typeof(byte) },
-            { DataType.Int32, typeof(int) },
-            { DataType.UInt32, typeof(uint) },
-            { DataType.Int64, typeof(long) },
-            { DataType.UInt64, typeof(ulong) },
-            { DataType.Float32, typeof(float) },
-            { DataType.Float64, typeof(double) },
-=======
             { typeof(BFloat16).TypeHandle, DataType.Float16 }
->>>>>>> 2b4828f5
         };
 
         private static readonly Dictionary<ElemType, int> _ElemTypeToLengths = new()
@@ -315,7 +299,6 @@
         where T : unmanaged
         => srcType switch
         {
-<<<<<<< HEAD
             { ElemType: ElemType.Int64, Lanes: 1 } => (T)Convert.ChangeType((object)BitConverter.ToInt64(bytes, start), typeof(T)),
             { ElemType: ElemType.Int32, Lanes: 1 } => (T)Convert.ChangeType((object)BitConverter.ToInt32(bytes, start), typeof(T)),
             { ElemType: ElemType.Int16, Lanes: 1 } => (T)Convert.ChangeType((object)BitConverter.ToInt16(bytes, start), typeof(T)),
@@ -340,36 +323,12 @@
                ElemType.UInt64 or ElemType.UInt32 or ElemType.UInt16 or ElemType.UInt8) => true,
               _ => false
           } && Lanes == srcType.Lanes;
-=======
-            DataType.Int64 => (T)Convert.ChangeType((object)BitConverter.ToInt64(bytes, start), typeof(T)),
-            DataType.Int32 => (T)Convert.ChangeType((object)BitConverter.ToInt32(bytes, start), typeof(T)),
-            DataType.Int16 => (T)Convert.ChangeType((object)BitConverter.ToInt16(bytes, start), typeof(T)),
-            DataType.Int8 => (T)Convert.ChangeType((object)bytes[start], typeof(T)),
-            DataType.UInt64 => (T)Convert.ChangeType((object)BitConverter.ToUInt64(bytes, start), typeof(T)),
-            DataType.UInt32 => (T)Convert.ChangeType((object)BitConverter.ToUInt32(bytes, start), typeof(T)),
-            DataType.UInt16 => (T)Convert.ChangeType((object)BitConverter.ToUInt16(bytes, start), typeof(T)),
-            DataType.UInt8 => (T)Convert.ChangeType((object)bytes[start], typeof(T)),
-            DataType.Float64 => (T)Convert.ChangeType((object)BitConverter.ToDouble(bytes, start), typeof(T)),
-            DataType.Float32 => (T)Convert.ChangeType((object)BitConverter.ToSingle(bytes, start), typeof(T)),
-            DataType.BFloat16 => (T)Convert.ChangeType((object)(new BFloat16(bytes[start])), typeof(T)),
-            DataType.Bool => (T)Convert.ChangeType((object)BitConverter.ToBoolean(bytes, start), typeof(T)),
-            _ => throw new InvalidCastException($"Can't Cast the {srcType.ToString()}!")
-        };
 
         public static Half CastToScalar(byte[] bytes, int start = 0)
         {
             return BitConverter.ToHalf(bytes, start);
         }
         
-        public static bool IsIntegral(DataType srcType) => srcType switch
-        {
-            (DataType.Bool or
-             DataType.Int64 or DataType.Int32 or DataType.Int16 or DataType.Int8 or 
-             DataType.UInt64 or DataType.UInt32 or DataType.UInt16 or DataType.UInt8) => true,
-            _ => false
-        };
->>>>>>> 2b4828f5
-
         public static bool IsFloat(DataType srcType, int Lanes = 1) => srcType.ElemType switch
         {
             (ElemType.BFloat16 or ElemType.Float16 or ElemType.Float32 or ElemType.Float64) => true,
