// Copyright (c) Canaan Inc. All rights reserved.
// Licensed under the Apache license. See LICENSE file in the project root for full license information.

using System;
using System.Collections.Generic;
using System.Linq;
using System.Runtime.CompilerServices;
using System.Text;
using System.Threading.Tasks;
using Nncase.IR;

namespace Nncase.TIR
{
    /// <summary>
    /// Tir functional Ops helper.
    /// </summary>
    public static class T
    {
        /// <summary>
        ///  Construct a vector with lanes elements
        ///   where its i-th element equals offset + i * stride.
        ///  This is useful to construct a index for a continuous vector load.
        ///  <remarks>
        ///   NOTE the stride calc by the buffer's Elemtype
        ///   if buffer's Datatype = float32*3, the 1 stride mean skip 1 float32.
        /// </remarks>
        ///  <example>
        ///  - ramp(0, 1, 3) = [0, 1, 2] = [(0 + i * 1) for i in 3]
        ///  - ramp(1, 2, 4) = [1, 3, 5, 7] = [(1 + i * 2) for i in 4]
        /// </example>
        /// </summary>
        /// <param name="offset">The base expression.</param>
        /// <param name="stride">The stride of the ramp.</param>
        /// <param name="lanes">The lanes of the expression.</param>
        public static Call Ramp(Expr offset, Expr stride, int lanes) => new Call(new TIR.Ramp(lanes), offset, stride);

        /// <summary>
        /// Load the **One** value from buffer_var.
        /// Equivalent to ((ElemType*)buffer_var)[index].
        /// <remarks>
        /// If the buffer has packed type like float32*4, but we load the index with lanes 1, so will return only one float32.
        /// </remarks>
        /// <example>
        /// case 1, type = uint32:
        ///   uint32* buffer;
        ///   auto loaded_val = buffer[index]
        /// case 2, type = float32x3
        ///   NOTE the buffer actual type is float32x3, but our index will convert it to float type.
        ///   float32x3 old_buffer;
        ///   float* buffer = static_cast<float*>(old_buffer);
        ///   NOTE then we use Ramp get the index
        ///   index = Ramp(base,1,3)
        ///   auto loaded_val = float32x3(buffer[index.v0], buffer[index.v1], buffer[index.v2]);
        ///                   = float32x3(buffer[base+(0*1)], buffer[base+(1*1)], buffer[base+(2*1)]);
        /// </example>
        /// </summary>
        /// <param name="handle">The buffer handle variable in the load expression.</param>
        /// <param name="index">The index in the load.</param>
        public static Call Load(Var handle, Expr index) => new Call(new Load(), handle, index);

        /// <summary>
        /// Store value to the buffer.
        /// Equivalent to ((DType*)buffer_var)[index] = value.
        /// where DType is the type specified by type().element_of().
        /// <example>
        /// if type = float32x3, then the store will corresponds to
        /// <code>
        ///  auto buffer = static_cast<float*>(buffer_var);
        ///  buffer[index.v0] = value.v0;
        ///  buffer[index.v1] = value.v1;
        ///  buffer[index.v2] = value.v2;
        /// </code>
        /// </example>
        /// </summary>
        /// <param name="handle">The buffer Variable.</param>
        /// <param name="value">The value we want to store.</param>
        /// <param name="index">The index in the store expression.</param>
        /// <returns></returns>
        public static Call Store(Var handle, Expr index, Expr value) => new Call(new Store(), handle, index, value);

        /// <summary>
        /// If the op is BufferLoad, it will return BufferStore
        /// If the op is Load, it will return Store.
        /// </summary>
        /// <param name="op">the op call.</param>
        /// <param name="value">update value.</param>
        /// <returns>new store call.</returns>
        /// <exception cref="InvalidOperationException"></exception>
        public static Expr Store(Expr op, Expr value) => op switch
        {
            Call load => load.Target switch
            {
                TIR.Load => T.Store((Var)load[TIR.Load.Handle], load[TIR.Load.Index], value),
                _ => throw new InvalidOperationException("Only Can build Store Op from Load!"),
            },
            TIR.BufferLoad bufload => new BufferStore(bufload.Buffer, bufload.Indices, value),
            _ => throw new InvalidOperationException("Only Can build Store Op from Load!"),
        };

        /// <summary>
        /// make a const by value and lanes.
        /// </summary>
        /// <typeparam name="T"></typeparam>
        /// <param name="value"></param>
        /// <param name="lanes"></param>
        /// <returns></returns>
        // public static Call MakeConst<T>(T value, Expr lanes)
        // {
        //     return new Call(new MakeConst<T>(value), lanes);
        // }

        /// <summary>
        /// get the current expr's lanes
        /// </summary>
        /// <param name="input"></param>
        /// <returns></returns>
        // public static Call LanesOp(Expr input)
        // {
        //     return new Call(new LanesOp(), input);
        // }


        public interface ISequentialBuilder<T>
        {
            /// <summary>
            /// Add the expr items to body
            /// </summary>
            /// <param name="exprs"></param>
            /// <returns></returns>
            public T Body(params Expr[] exprs);
        }

        /// <summary>
        /// the body expr builer
        /// </summary>
        /// <typeparam name="T"></typeparam>
        public class BodyExprBuilder<T> : ISequentialBuilder<T>
          where T : BodyExpr
        {
            /// <summary>
            /// expr 
            /// </summary>
            public T Expr;

            /// <summary>
            /// ctor
            /// </summary>
            /// <param name="expr"></param>
            public BodyExprBuilder(T expr)
            {
                Expr = expr;
            }

            /// <summary>
            /// Add the expr items to body
            /// </summary>
            /// <param name="exprs"></param>
            /// <returns></returns>
            public T Body(params Expr[] exprs)
            {
                foreach (var item in exprs)
                {
                    Expr.Sequence.Add(item);
                }
                return Expr;
            }
        }

        /// <summary>
        /// get the Serial For
        /// </summary>
        /// <param name="loopVar">out index var.</param>
        /// <param name="Dom">ranges.</param>
        /// <param name="loop">loop instance.</param>
        /// <returns> the for loop </returns>
        public static BodyExprBuilder<For> Serial(out Var loopVar, Range Dom, out For loop)
        {
            loopVar = new Var(TensorType.Scalar(DataType.Int32));
<<<<<<< HEAD
            loop = new For(loopVar, Dom, ForMode.Serial);
            return new BodyExprBuilder<For>(loop);
=======
            return loop = new For(loopVar, Dom, LoopMode.Serial);
>>>>>>> d7371ca2
        }

        /// <summary>
        /// <see cref="Serial(out Var, Range, out For)"/>.
        /// </summary>
        /// <param name="loopVar"></param>
        /// <param name="Dom"></param>
        /// <returns></returns>
        public static BodyExprBuilder<For> Serial(out Var loopVar, Range Dom)
        {
            return Serial(out loopVar, Dom, out _);
        }

        /// <summary>
        /// GridWrapper for collect the for item.
        /// </summary>
        public class NestBodyExprBuilder<T> : ISequentialBuilder<T>
         where T : BodyExpr
        {
            /// <summary>
            /// contain the exprs
            /// </summary>
            public T[] Exprs;

            /// <summary>
            /// ctor
            /// <remarks>
            /// NOTE We will auto add exprs to nest list!
            /// </remarks>
            /// </summary>
            /// <param name="exprs"></param>
            public NestBodyExprBuilder(params T[] exprs)
            {
                foreach (var i in Enumerable.Range(0, exprs.Count() - 1).Reverse())
                {
                    exprs[i].Sequence.Add(exprs[i + 1]);
                }
                Exprs = exprs;
            }

            /// <summary>
<<<<<<< HEAD
            /// 
=======
            /// Wrapper Body method
            /// <see cref="For.Add(Expr[])"/>.
>>>>>>> d7371ca2
            /// </summary>
            /// <param name="exprs"></param>
            /// <returns></returns>
            /// <exception cref="NotImplementedException"></exception>
            public T Body(params Expr[] exprs)
            {
                foreach (var item in exprs) { Exprs.Last().Sequence.Add(item); }
                return Exprs.First();
            }
        }

        /// <summary>
        ///   for i, j in T.grid(16, 16):
        ///     with T.block():
        ///       vi, vj = T.axis.remap("SS", [i, j])
        ///       B[vi, vj] = A[vi, vj].
        /// </summary>
        /// <param name="i">outer index var.</param>
        /// <param name="j">inner index var.</param>
        /// <param name="ends">end exprs.</param>
        /// <returns>the inner for loop.</returns>
        public static NestBodyExprBuilder<For> Grid(out Var i, out Var j, (Expr i, Expr j) ends)
        {
            var builder_i = T.Serial(out i, ends.i, out var for_i);
            var builder_j = T.Serial(out j, ends.j, out var for_j);
            return new NestBodyExprBuilder<For>(for_i, for_j);
        }

        /// <summary>
        /// get grid with loops.
        /// </summary>
        /// <param name="i"></param>
        /// <param name="j"></param>
        /// <param name="ends"></param>
        /// <param name="loops"></param>
        /// <returns></returns>
        public static NestBodyExprBuilder<For> Grid(out Var i, out Var j, (Expr i, Expr j) ends, out (For i, For j) loops)
        {
            T.Serial(out i, ends.i, out loops.i);
            T.Serial(out j, ends.j, out loops.j);
            return new NestBodyExprBuilder<For>(loops.i, loops.j);
        }

        /// <summary>
        /// a named variable represents a tensor index size.
        /// </summary>
        /// <param name="name"></param>
        public static Var SizeVar(string name)
        {
            return Var.SizeVar(name);
        }

        /// <summary>
        /// create a block.
        /// </summary>
        /// <param name="name"></param>
        /// <returns></returns>
        /// <exception cref="InvalidOperationException"></exception>
        public static Block Block(string name)
        {
            return new Block(name);
        }

        /// <summary>
        /// Declare a new symbolic buffer.
        /// Normally buffer is created automatically during lower and build.
        /// This is only needed if user want to specify their own buffer layout.
        ///
        /// See the note below for detailed discussion on usage of buffer.
        ///  <see cref="Buffer"/>.
        /// </summary>
        /// <param name="shape">The shape of the buffer.</param>
        /// <param name="dtype">The data type of the buffer.</param>
        /// <param name="name">The name of the buffer.</param>
        /// <param name="data_handle">The data pointer in the buffer.</param>
        /// <param name="strides">The stride of the buffer.</param>
        /// <param name="elem_offset">
        ///   The beginning offset of the array to data.
        ///   In terms of number of elements of dtype.
        /// </param>
        /// <param name="scope">
        ///   The storage scope of the buffer, if not global.
        ///   If scope equals empty string, it means it is global memory.
        /// </param>
        /// <param name="data_alignment">
        ///   The alignment of data pointer in bytes.
        ///   If -1 is passed, the alignment will be set to TVM's internal default.
        /// </param>
        /// <param name="offset_factor">
        ///   The factor of elem_offset field, when set,
        ///   elem_offset is required to be multiple of offset_factor.
        ///   If 0 is pssed, the alignment will be set to 1.
        ///   if non-zero is passed, we will created a Var for elem_offset if elem_offset is not None.
        /// </param>
        /// <param name="buffer_mode">
        ///   auto_broadcast buffer allows one to implement broadcast computation
        ///   without considering whether dimension size equals to one.
        ///   TVM maps buffer[i][j][k] -> buffer[i][0][k] if dimension j's shape equals 1.
        /// </param>
        /// <returns>Buffer.</returns>
        public static Buffer DeclBuffer(IR.Tuple shape, DataType? dtype = null, string name = "buffer", Var? data_handle = null, IR.Tuple? strides = null, Expr? elem_offset = null, string scope = "", int data_alignment = -1, int offset_factor = 0, BufferMode buffer_mode = BufferMode.Default)
        {
            dtype ??= DataType.Float32;

            if (offset_factor != 0 && elem_offset is null)
            {
                elem_offset = Var.Scalar($"{name}_elem_offset", shape[0].CheckedDataType);
            }

            if (data_handle is null)
            {
                data_handle = Var.Handle(name, dtype, scope);
            }

            elem_offset ??= (Const)0;
            if (data_alignment <= 0)
            {
                data_alignment = 128; // TODO add useage.
            }

            if (offset_factor == 0)
            {
                offset_factor = 1;
            }

            // compute the default stride.
            Expr acc = 1;
            Expr prod(Expr dim) { acc = dim * acc; return acc; }
            strides ??= new(new Expr[] { 1 }.Concat(
              Enumerable.Range(0, shape.Count - 1).Reverse().Select(i => prod(shape[i + 1]))
            ).Reverse());

            return new Buffer(shape, name, data_handle, strides, elem_offset, scope, data_alignment, offset_factor, buffer_mode);
        }

        /// <summary>
        /// script function builder
        /// </summary>
        public class FunctionBuilder
        {
            readonly Function func;
            /// <summary>
            /// cotr
            /// </summary>
            /// <param name="func"></param>
            public FunctionBuilder(Function func)
            {
                this.func = func;
            }

            /// <summary>
            /// add the body items
            /// </summary>
            /// <param name="exprs">the expr instance.</param>
            /// <returns> the func instance.</returns>
            public Function Body(params Expr[] exprs)
            {
                var body = (Sequential)func.Body;
                foreach (var item in exprs)
                {
                    body.Add(item);
                }

                return func;
            }
        }

        /// <summary>
        /// The script for build funciont with Sequential body.
        /// <code>
        ///  var func = T.PrimFunc("func", A.Handle, n, m).Add(
        ///  T.Serial(out var i, n, out var fi).Add(
        ///  T.Serial(out var j, m, out var fj).Add(
        ///    T.Block("init").
        ///    Remap(out var vi, out var vj, (fi, fj), "SS").
        ///    Init(T.Store(A[vi, vj], 1)).Add(
        ///      T.Store(A[vi, vj], vi + vj)
        ///    )
        ///  )
        /// ));
        /// </code>
        /// </summary>
        /// <param name="name"></param>
        /// <param name="parameters"></param>
        /// <returns></returns>
        public static FunctionBuilder PrimFunc(string name, params Expr[] parameters)
        {
            return new(new Function(name, new Sequential(), parameters));
        }

        /// <summary>
        /// create the handle var.
        /// </summary>
        /// <param name="name"></param>
        /// <param name="dtype"></param>
        /// <returns></returns>
        public static Var Handle(string name, DataType dtype)
        {
            return Var.Handle(name, dtype);
        }

        public class IfThenElseBuilder
        {
            readonly Sequential ThenBranch;
            readonly Sequential ElseBranch;
            readonly Expr Condition;
            public IfThenElseBuilder(Expr condition)
            {
                ThenBranch = new();
                ElseBranch = new();
                Condition = condition;
            }

            public IfThenElseBuilder Then(params Expr[] exprs)
            {
                foreach (var item in exprs)
                {
                    ThenBranch.Add(item);
                }

                return this;
            }

            public IfThenElseBuilder Else(params Expr[] exprs)
            {
                foreach (var item in exprs)
                {
                    ElseBranch.Add(item);
                }

                return this;
            }

            public IfThenElse ToExpr()
            {
                return new IfThenElse(Condition, ThenBranch, ElseBranch);
            }

            public static implicit operator Expr(IfThenElseBuilder builder)
            {
                return builder.ToExpr();
            }
        }

        /// <summary>
        /// rethen the IfThenElseBuilder.
        /// </summary>
        /// <param name="condition"></param>
        /// <returns></returns>
        public static IfThenElseBuilder If(Expr condition)
        {
            return new(condition);
        }
    }
}<|MERGE_RESOLUTION|>--- conflicted
+++ resolved
@@ -176,12 +176,8 @@
         public static BodyExprBuilder<For> Serial(out Var loopVar, Range Dom, out For loop)
         {
             loopVar = new Var(TensorType.Scalar(DataType.Int32));
-<<<<<<< HEAD
             loop = new For(loopVar, Dom, ForMode.Serial);
             return new BodyExprBuilder<For>(loop);
-=======
-            return loop = new For(loopVar, Dom, LoopMode.Serial);
->>>>>>> d7371ca2
         }
 
         /// <summary>
@@ -223,12 +219,8 @@
             }
 
             /// <summary>
-<<<<<<< HEAD
-            /// 
-=======
             /// Wrapper Body method
             /// <see cref="For.Add(Expr[])"/>.
->>>>>>> d7371ca2
             /// </summary>
             /// <param name="exprs"></param>
             /// <returns></returns>
