// Copyright (c) Canaan Inc. All rights reserved.
// Licensed under the Apache license. See LICENSE file in the project root for full license information.

using System;
using System.Collections;
using System.Collections.Generic;
using System.Collections.Immutable;
using System.Linq;
using System.Text;
using System.Threading.Tasks;
using Nncase.IR;

namespace Nncase.TIR
{
    /// <summary>
    /// The Nop Expresstion, When We build the Ir, It's like the return the Void Value. We will skip it when print Ir/lower.
    /// </summary>
    public sealed record Nop : Expr { }

    /// <summary>
    /// The container of Exprs.
    /// Represent a sequence of Expr.
    /// </summary>
    public sealed record Sequential(IRArrayList<Expr> Fields) : Expr, IList<Expr>
    {
        public Sequential() : this(new IRArrayList<Expr>()) { }

        public Expr this[int index] { get => ((IList<Expr>)Fields)[index]; set => ((IList<Expr>)Fields)[index] = value; }

        /// <summary>
        /// Flatten nested sequential.
        /// </summary>
        /// <param name="exprs"></param>
        /// <returns>flattend exprs.</returns>
        public static Sequential Flatten(params Expr[] exprs)
        {
            List<Expr> seqs = new();
            void doflatten(Expr expr)
            {
                switch (expr)
                {
                    case Sequential seq:
                        foreach (var item in seq) { doflatten(item); }
                        break;
                    default:
                        seqs.Add(expr);
                        break;
                }
            }

            foreach (var item in exprs)
            {
                doflatten(item);
            }

            return new Sequential(new IRArrayList<Expr>(seqs));
        }

        public int Count => ((ICollection<Expr>)Fields).Count;

        public bool IsReadOnly => ((ICollection<Expr>)Fields).IsReadOnly;

        public void Add(Expr item) => Fields.Add(item);

        public void Clear()
        {
            ((ICollection<Expr>)Fields).Clear();
        }

        public bool Contains(Expr item)
        {
            return ((ICollection<Expr>)Fields).Contains(item);
        }

        public void CopyTo(Expr[] array, int arrayIndex)
        {
            ((ICollection<Expr>)Fields).CopyTo(array, arrayIndex);
        }

        public IEnumerator<Expr> GetEnumerator()
        {
            return ((IEnumerable<Expr>)Fields).GetEnumerator();
        }

        public int IndexOf(Expr item)
        {
            return ((IList<Expr>)Fields).IndexOf(item);
        }

        public void Insert(int index, Expr item)
        {
            ((IList<Expr>)Fields).Insert(index, item);
        }

        public bool Remove(Expr item)
        {
            return ((ICollection<Expr>)Fields).Remove(item);
        }

        public void RemoveAt(int index)
        {
            ((IList<Expr>)Fields).RemoveAt(index);
        }

        IEnumerator IEnumerable.GetEnumerator()
        {
            return ((IEnumerable)Fields).GetEnumerator();
        }
    }

    /// <summary>
    /// select the value and return it, the true and false must have same type!.
    /// </summary>
    /// <param name="Condition"></param>
    /// <param name="TrueValue"></param>
    /// <param name="FalseValue"></param>
    public sealed record Select(Expr Condition, Expr TrueValue, Expr FalseValue) : Expr { }

    /// <summary>
    /// Load value from the result produced by the producer.
    /// </summary>
    /// <remarks>
    /// This node only appears in high-level DSLs that are built on top of the TIR.
    /// It should not appear in a valid TIR PrimFunc. A high-level DSL needs to lower
    /// this node before TIR transformations.
    /// </remarks>
    /// <seealso cref="ProducerLoad"/>
    /// <param name="Producer">The buffer producer.</param>
    /// <param name="Indices">The location arguments.</param>
    public sealed record ProducerLoad(DataProducer Producer, IRArray<Expr> Indices) : Expr
    {
    }

    /// <summary>
    /// Create a vector where all the elements are value.
    /// </summary>
    /// <param name="Value"> The base value. </param>
    /// <param name="lanes"> The number of lanes. </param>
    public sealed record Broadcast(Expr Value, int lanes) : Expr
    {
    }

    /// <summary>
    /// Let binding. Bind var to value then evaluate body. return unit.
    /// </summary>
    /// <param name="Var"> The variable. </param>
    /// <param name="Value"> The value to be binded. </param>
    /// <param name="Body"> The result expression. </param>
    public sealed record Let(Var Var, Expr Value, Expr Body) : Expr
    {
        public override string ToString()
        {
            return $"(let {Var.Name} = {Value} in {Body})";
        }
    }

    /// <summary>
    /// A While loop.
    /// <code>
    ///   while (condition) { body }
    /// </code>
    /// </summary>
    /// <param name="Condition">The termination condition.</param>
    /// <param name="Bodys">The body of the while loop.</param>
    public sealed record While(Expr Condition, Sequential Bodys) : Expr
    { }

    /// <summary>
    /// The Expr With Body.
    /// </summary>
    /// <param name="Sequence" The body of the for loop. </param>
    public abstract record BodyExpr(Sequential Sequence) : Expr
    {
<<<<<<< HEAD
        public BodyExpr Body(params Expr[] exprs)
=======
        /// <summary>
        /// Add the expr items to body.
        /// </summary>
        /// <param name="exprs"></param>
        public Expr Add(params Expr[] exprs)
>>>>>>> d7371ca2
        {
            foreach (var item in exprs)
            {
                Sequence.Add(item);
            }

            return this;
        }
    }

    /// <summary>
    /// A for loop, with poissible type annotations.
    /// <example>
    /// <code>
    ///   for (loop_var = min; loop_var < min + extent; ++loop_var) {
    ///     body
    ///    }
    /// </code>
    /// </example>
    /// </summary>
    /// <param name="LoopVar">The loop variable.</param>
    /// <param name="Dom">The dom of for range.</param>
    /// <param name="Mode">The kind of the for loop.</param>
<<<<<<< HEAD
    public sealed record For(Var LoopVar, Range Dom, ForMode Mode, Sequential Sequence) : BodyExpr(Sequence)
=======
    public sealed record For(Var LoopVar, Range Dom, LoopMode Mode, Sequential Body) : BodyExpr(Body)
>>>>>>> d7371ca2
    {
        public For(Var LoopVar, Range Dom, LoopMode Mode) : this(LoopVar, Dom, Mode, new()) { }

        /// <summary>
        /// implcit cast to Var, so we can get the Loop it selp and it's loop var.
        /// </summary>
        /// <param name="loop"></param>
        public static implicit operator Var(For loop) => loop.LoopVar;
    }

    /// <summary>
    /// Shuffle instruction.
    ///  vec = concat(vectors)
    ///  result = (vec[indices[0]], vec[indices[1]] ...)
    /// </summary>
    /// <param name="Vectors">the input vectors. </param>
    /// <param name="Indices">The indices of each element. </param>
    public sealed record Shuffle(IRArray<Expr> Vectors, IRArray<Expr> Indices) : Expr
    {
    }

    /// <summary>
    /// A commutative reducer node to represent a commutative
    ///  binary operator with identity element.
    /// </summary>
    /// <param name="Lhs">The left argument of reducer. </param>
    /// <param name="Rhs">The right argument of reducer. </param>
    /// <param name="Result">The result of reducer. </param>
    /// <param name="IdentityElement">The identity element of reducer, which leaves other
    ///  elements unchanged when combined with it, with respect to
    ///  the binary operation of this reducer uses. </param>
    public sealed record CommReducer(IRArray<Var> Lhs, IRArray<Var> Rhs, IRArray<Expr> Result, IRArray<Expr> IdentityElement)
    {
        /// <summary>
        /// Function call operator to combine a and b.
        /// </summary>
        /// <param name="a"></param>
        /// <param name="b"></param>
        /// <returns></returns>
        public IRArray<Expr> Combine(IRArray<Expr> a, IRArray<Expr> b) { return a; }

        public override string ToString()
        {
            return $"comm_reducer(result={Result}, lhs= {Lhs}, rhs= {Rhs}, identity_element= {IdentityElement})";
        }
    }

    /// <summary>
    /// Reduction operator.
    /// </summary>
    public sealed record Reduction : Expr
    {
        /// <summary>
        /// The source operand.
        /// </summary>
        public CommReducer? Combiner;

        /// <summary>
        /// The reduction axis.
        /// </summary>
        public IRArray<Expr> Source;

        /// <summary>
        /// Predicate on the reduction Only add the body to reduction if condition is true.
        /// </summary>
        public Expr Condition;

        /// <summary>
        /// The init operand.
        /// </summary>
        public IRArray<Expr>? Init;

        /// <summary>
        /// the index of this reduce node.
        /// </summary>
        public IRArray<IterVar> Axis;

        /// <summary>
        /// The commutative combiner.
        /// </summary>
        public int ValueIndex;

        /// <summary>
        ///
        /// </summary>
        /// <param name="combiner"></param>
        /// <param name="source"></param>
        /// <param name="axis"></param>
        /// <param name="condition"></param>
        /// <param name="value_index"></param>
        /// <param name="init"></param>
        /// <exception cref="InvalidOperationException"></exception>
        public Reduction(CommReducer? combiner, IRArray<Expr> source, IRArray<IterVar> axis,
               Expr? condition = null, int value_index = 0, IRArray<Expr>? init = null)
        {
            if (!axis.All(x => x.Mode == IterationMode.CommReduce))
                throw new InvalidOperationException("Can only take axis created by reduce_axis");
            if (condition is null)
                condition = (Const)1;

            if (init is not null)
            {
                if (source.Count != init?.Count) throw new InvalidOperationException("");
                if (!init.Value.All(x => (
                  x is ProducerLoad) ||
                   ((x is Const con) &&
                    (TypePatternUtility.IsFloatScalar().MatchLeaf(con.CheckedType) || TypePatternUtility.IsIntegralScalar().MatchLeaf(con.CheckedType)))))
                {
                    throw new InvalidOperationException("init can only be a IntImm, FloatImm or ProducerLoad");
                }
            }

            Combiner = combiner;
            Source = source;
            Axis = axis;
            Condition = condition;
            ValueIndex = value_index;
            Init = init;
        }

        public override string ToString()
        {
            return $"reduction(combiner= {Combiner}, source= {Source}, init= {Init}, axis= {Axis}, where= {Condition}, value_index= {ValueIndex})";
        }
    }

    /// <summary>
    /// Representing the region of multi-dimensional buffer access.
    /// </summary>
    /// <param name="Buffer">The buffer of the buffer region.</param>
    /// <param name="Region">The region array of the buffer region.</param>
    public sealed record BufferRegion(Buffer Buffer, IRArray<Range> Region)
    {
        /// <summary>
        /// Create a BufferRegion which is full region of the given buffer.
        /// </summary>
        /// <param name="Buf">The buffer to generate full BufferRegion.</param>
        /// <returns>The BufferRegion which covers all region of the given buffer.</returns>
        public static BufferRegion Full(Buffer Buf) => new BufferRegion(Buf, new(Buf.Shape.Select(extent => new Range(0, extent))));

        /// <summary>
        /// Create a BufferRegion which is a single point of the given buffer.
        /// </summary>
        /// <param name="Buf">The buffer to generate single point BufferRegion.</param>
        /// <param name="Indices">The access point indices of the buffer.</param>
        /// <returns>The BufferRegion which is the single point of the given buffer.</returns>
        public static BufferRegion FromPoint(Buffer Buf, IRArray<Expr> Indices) => new BufferRegion(Buf, new(Indices.Select(index => new Range(index, 1))));
    }

    /// <summary>
    /// Match introduces a constraint that the source buffer region can be remapped to the data
    /// layout specified by the buffer field. The constraint can be checked in later part of lowering (or
    /// optionally during runtime).
    ///
    /// MatchBufferRegion provides a mechanism to represent data layout and compactness constraints in
    /// low-level hardware primitives in the IR and defer the check after the sequence of
    /// transformations.
    /// </summary>
    /// <param name="Buffer">The target buffer.</param>
    /// <param name="Source">The source buffer region.</param>
    public sealed record MatchBufferRegion(Buffer Buffer, BufferRegion Source)
    { }

    /// <summary>
    /// A block is a basic schedule unit in TIR.
    /// <remarks>
    /// Block's body is parameterized by iter vars.
    /// </remarks>
    /// <code>
    ///   with T.block(name):
    ///   v0 = T.axis.S(domain, value0)
    ///   v1 = T.axis.R(domain, value1)
    ///   ...
    ///   T.reads([buffer0[start:end, ...], ...])
    ///   T.writes([buffer1[start:end, ...], ...])
    ///   T.where(predicate)
    ///   buffer2 = T.alloc_buffer(shape, dtype)
    ///   buffer3 = T.match_buffer(source_buffer[start:end, ...])
    ///   T.attr({attr_key: attr_value, ...})
    ///   with T.init():
    ///      init body
    ///    body
    /// </code>
    /// </summary>
    /// <param name="Name"> The name_hint of the block.</param>
<<<<<<< HEAD
    /// <param name="Sequence"> block body </param>
    /// <param name="InitSequence">the Block init statement.</param>
    /// <param name="IterVars">The List Exprs contain the IterVars</param>
=======
    /// <param name="Body"> block body. </param>
    /// <param name="InitBody">the Block init statement.</param>
    /// <param name="IterVars">The List Exprs contain the IterVars.</param>
>>>>>>> d7371ca2
    /// <param name="Reads">The read buffer regions of the block.</param>
    /// <param name="Writes">The write buffer regions of the block.</param>
    /// <param name="AllocBuffers">The buffer allocated in the block.</param>
    /// <param name="Predicate">The predicate of the block realization, the block will only be executed when the predicate is true.</param>
    public sealed record Block(string Name, Sequential Sequence, Sequential InitSequence,
                                IRArrayList<IterVar> IterVars,
                                IRArrayList<BufferRegion> Reads,
                                IRArrayList<BufferRegion> Writes,
                                IRArrayList<Buffer> AllocBuffers, Expr Predicate) : BodyExpr(Sequence)
    {
        /// <summary>
        /// <see cref="Block"/>.
        /// </summary>
        /// <param name="Name">block name.</param>
        public Block(string Name) : this(Name, new(), new(), new(), new(), new(), new(), true) { }

        /// <summary>
        /// bind the itervar with for loop.
        /// </summary>
        /// <param name="vi"></param>
        /// <param name="fi"></param>
        /// <param name="iter_type"></param>
        /// <returns></returns>
        /// <exception cref="NotSupportedException"></exception>
        public Block Remap(out IterVar vi, For fi, char iter_type)
        {
            var toMode = (char x) => x switch
            {
                'S' => IterationMode.DataParallel,
                'R' => IterationMode.CommReduce,
                _ => throw new NotSupportedException("Only Support \"S\" (for Spatial) or \"R\" ( Reduce)"),
            };
            return Bind(out vi, fi.Dom, toMode(iter_type), fi.LoopVar);
        }

        public Block Remap(out IterVar vi, out IterVar vj, (For i, For j) loops, string iter_types)
        {
            return Remap(out vi, loops.i, iter_types[0]).
            Remap(out vj, loops.j, iter_types[1]);
        }

        /// <summary>
        /// create the iterVar and bind the value.
        /// </summary>
        /// <param name="vi"></param>
        /// <param name="dom"></param>
        /// <param name="mode"></param>
        /// <param name="value"></param>
        /// <returns></returns>
        public Block Bind(out IterVar vi, Range dom, IterationMode mode, Expr value)
        {
            vi = new IterVar(TensorType.Scalar(DataType.Int32), dom, mode, value);
            IterVars.Add(vi);
            return this;
        }

        /// <summary>
        /// set the init feilds.
        /// </summary>
        /// <param name="exprs"></param>
        /// <returns></returns>
        public T.BodyExprBuilder<Block> Init(params Expr[] exprs)
        {
            foreach (var item in exprs)
            {
                InitSequence.Add(item);
            }
<<<<<<< HEAD
            return new(this);
=======

            return this;
>>>>>>> d7371ca2
        }
    }

    /// <summary>
    /// Buffer store node.
    /// </summary>
    /// <param name="Buffer">The buffer.</param>
    /// <param name="Indices">The value we to be stored.</param>
    /// <param name="Value">The indices location to be stored.</param>
    public sealed record BufferStore(Buffer Buffer, IRArray<Expr> Indices, Expr Value) : Expr
    {
    }

    /// <summary>
    /// Buffer load node.
    /// </summary>
    /// <param name="Buffer">The buffer to be loaded.</param>
    /// <param name="Indices">The buffer indices.</param>
    public sealed record BufferLoad(Buffer Buffer, IRArray<Expr> Indices) : Expr
    {
    }

    /// <summary>
    /// if(xxx) then { zzz } else { yyy }.
    /// </summary>
    /// <param name="Condition"></param>
    /// <param name="Then"> Sequential. </param>
    /// <param name="Else"> Sequential. </param>
    public sealed record IfThenElse(Expr Condition, Expr Then, Expr Else) : Expr
    {
        public IfThenElse(Expr Condition, Expr Then) : this(Condition, Then, new Sequential()) { }
    }
}<|MERGE_RESOLUTION|>--- conflicted
+++ resolved
@@ -171,15 +171,7 @@
     /// <param name="Sequence" The body of the for loop. </param>
     public abstract record BodyExpr(Sequential Sequence) : Expr
     {
-<<<<<<< HEAD
         public BodyExpr Body(params Expr[] exprs)
-=======
-        /// <summary>
-        /// Add the expr items to body.
-        /// </summary>
-        /// <param name="exprs"></param>
-        public Expr Add(params Expr[] exprs)
->>>>>>> d7371ca2
         {
             foreach (var item in exprs)
             {
@@ -203,11 +195,7 @@
     /// <param name="LoopVar">The loop variable.</param>
     /// <param name="Dom">The dom of for range.</param>
     /// <param name="Mode">The kind of the for loop.</param>
-<<<<<<< HEAD
     public sealed record For(Var LoopVar, Range Dom, ForMode Mode, Sequential Sequence) : BodyExpr(Sequence)
-=======
-    public sealed record For(Var LoopVar, Range Dom, LoopMode Mode, Sequential Body) : BodyExpr(Body)
->>>>>>> d7371ca2
     {
         public For(Var LoopVar, Range Dom, LoopMode Mode) : this(LoopVar, Dom, Mode, new()) { }
 
@@ -393,15 +381,9 @@
     /// </code>
     /// </summary>
     /// <param name="Name"> The name_hint of the block.</param>
-<<<<<<< HEAD
     /// <param name="Sequence"> block body </param>
     /// <param name="InitSequence">the Block init statement.</param>
     /// <param name="IterVars">The List Exprs contain the IterVars</param>
-=======
-    /// <param name="Body"> block body. </param>
-    /// <param name="InitBody">the Block init statement.</param>
-    /// <param name="IterVars">The List Exprs contain the IterVars.</param>
->>>>>>> d7371ca2
     /// <param name="Reads">The read buffer regions of the block.</param>
     /// <param name="Writes">The write buffer regions of the block.</param>
     /// <param name="AllocBuffers">The buffer allocated in the block.</param>
@@ -469,12 +451,7 @@
             {
                 InitSequence.Add(item);
             }
-<<<<<<< HEAD
             return new(this);
-=======
-
-            return this;
->>>>>>> d7371ca2
         }
     }
 
