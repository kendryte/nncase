﻿// Copyright (c) Canaan Inc. All rights reserved.
// Licensed under the Apache license. See LICENSE file in the project root for full license information.

using System.Collections.Immutable;
using NetFabric.Hyperlinq;
using Nncase.IR;
using Fx = System.Func<Nncase.IR.Expr, Nncase.IR.Expr>;
using ParameterInfo = Nncase.IR.ParameterInfo;
using Tuple = Nncase.IR.Tuple;

namespace Nncase.Utilities;

/// <summary>
/// Pattern Match Replace Utility.
/// </summary>
public static class ReplaceUtility
{
    // public static Expr ReplaceOp(Call call, Op op)
    // {
    //     return call with { Target = op };
    // }

    // public static Expr ReplaceFirst(Call call, Expr input)
    // {
    //     return call with { Parameters = ReplaceFirst(call.Parameters, input) };
    // }

    // public static Expr ReplaceFirstCondWithThrow(Call call, Expr input, Func<Expr, bool> cond) =>
    //     ReplaceFirstCond(call, input, cond)
    //         .Match(i => i, () => throw new InvalidOperationException("Can't find parameter"));

    // public static Option<Expr> ReplaceFirstCond(Call call, Expr input, Func<Expr, bool> cond)
    // {
    //     for (int i = 0; i < call.Parameters.Count; i++)
    //     {
    //         var p = call.Parameters[i];
    //         if (cond(p))
    //         {
    //             var newCall = call with { Parameters = ReplacePos(call.Parameters, input, i) };
    //             return Option.Some((Expr)newCall);
    //         }
    //     }

    // return Option.None;
    // }

    /// <summary>
    /// make a inputCtor that receive a new input
    /// usage:
    /// Call(FakeXXX, input, otherArg1, ...)
    /// newInput => Call(op, newInput, otherArg1, ...)
    /// it's always used for Fake to NoFake Pass with IsWildcardCall.
    /// </summary>
<<<<<<< HEAD
    /// <param name="call"></param>
    /// <param name="op"></param>
    /// <returns></returns>
    // public static Fx ReplaceOpAndFirst(Call call, Op op) => input =>
    // {
    //     return call with { Target = op, Parameters = ReplaceFirst(call.Parameters, input) };
    // };

    // public static T[] ReplacePos<T>(IReadOnlyList<T> arr, T v, int i)
    // {
    //     var array = arr.ToArray();
    //     return array[..i].Concat(new[] { v }).Concat(array[(i + 1)..]).ToArray();
    // }

    // public static Expr ReplacePos(Call call, Expr input, int i, PatternMatch.MatchOptions matchOptions)
    // {
    //     return call with
    //     {
    //         Parameters = ReplacePos(
    //             call.Parameters.Select(p =>
    //         {
    //             matchOptions.TryUpdateWithRewrite(ref p);
    //             return p;
    //         }).ToList(), input, i),
    //     };
    // }

    // public static T[] ReplaceFirst<T>(IReadOnlyList<T> arr, T v)
    // {
    //     return ReplacePos(arr, v, 0);
    // }

    // public static T[] ReplaceMulti<T>(IReadOnlyList<T> arr, params (ParameterInfo, T)[] valueAndPosition)
    // {
    //     var data = arr.ToArray();
    //     foreach (var (parameterInfo, v) in valueAndPosition)
    //     {
    //         data[parameterInfo.Index] = v;
    //     }

    // return data;
    // }
=======
    public static Fx ReplaceOpAndFirst(Call call, Op op) => input =>
    {
        return call with { Target = op, Parameters = ReplaceFirst(call.Parameters, input) };
    };

    public static T[] ReplacePos<T>(IReadOnlyList<T> arr, T v, int i)
    {
        var array = arr.ToArray();
        return array[..i].Concat(new[] { v }).Concat(array[(i + 1)..]).ToArray();
    }

    public static Expr ReplacePos(Call call, Expr input, int i, PatternMatch.MatchOptions matchOptions)
    {
        return call with
        {
            Parameters = ReplacePos(
                call.Parameters.Select(p =>
                {
                    matchOptions.TryUpdateWithRewrite(ref p);
                    return p;
                }).ToList(),
                input,
                i),
        };
    }

    public static T[] ReplaceFirst<T>(IReadOnlyList<T> arr, T v)
    {
        return ReplacePos(arr, v, 0);
    }

    public static T[] ReplaceMulti<T>(IReadOnlyList<T> arr, params (ParameterInfo, T)[] valueAndPosition)
    {
        var data = arr.ToArray();
        foreach (var (parameterInfo, v) in valueAndPosition)
        {
            data[parameterInfo.Index] = v;
        }

        return data;
    }
>>>>>>> 7ba09e21

    /// <summary>
    /// Replace call params with posAndValue.
    /// It is designed to easier to see the difference between rewrite before and rewrite after
    /// e.g.
    /// before:
    /// call = Reduce(reduceOp, input, axis, initValue, keepDims)
    /// call:
    /// ReplaceParams(call,
    ///     (Nncase.IR.Math.Reduce.InitValue, newInitValue),
    ///     (Nncase.IR.Math.Reduce.Axis, newAxis)
    /// )
    /// after:
    /// call == Reduce(reduceOp, input, newAxis, initValue, keepDims)
    ///
    /// posAndValue is not required to be in order
    ///
    /// warning: call which returned should be type infer, because of with should keep the type infer.
    /// </summary>
<<<<<<< HEAD
    /// <param name="call"></param>
    /// <param name="posAndValue"></param>
    /// <returns></returns>
    // public static Call ReplaceParams(Call call, params (ParameterInfo, Expr)[] posAndValue)
    // {
    //     return call with { Parameters = ReplaceMulti(call.Parameters, posAndValue) };
    // }
=======
    public static Call ReplaceParams(Call call, params (ParameterInfo, Expr)[] posAndValue)
    {
        return call with { Parameters = ReplaceMulti(call.Parameters, posAndValue) };
    }

    /// <summary>
    /// find the old input in old args and replace it with new_input.
    /// </summary>
    /// <param name="list">matched old args.</param>
    /// <param name="target">matched old input.</param>
    /// <param name="value">created new_input.</param>
    /// <returns>new args list.</returns>
    public static List<Expr> ReplaceParams(IReadOnlyList<Expr> list, Expr target, Expr value)
    {
        return ReplaceParams(list, new List<(Expr, Expr)>() { (target, value) });
    }
>>>>>>> 7ba09e21

    /// <summary>
    ///  find the old input in old args and replace it with new_input.
    /// </summary>
    /// <param name="list">matched exprsession list.</param>
    /// <param name="pairs">target value pair.</param>
    /// <returns>new args list.</returns>
<<<<<<< HEAD
    /// <exception cref="InvalidOperationException"></exception>
    public static List<Expr> ReplaceItems(IReadOnlyList<Expr> list, params (Expr target, Expr value)[] pairs)
=======
    public static List<Expr> ReplaceParams(IReadOnlyList<Expr> list, IReadOnlyList<(Expr Target, Expr Value)> pairs)
>>>>>>> 7ba09e21
    {
        var new_args = new List<Expr>(list);

        Dictionary<int, Expr> candidates = new();
        for (int i = 0; i < list.Count; i++)
        {
            for (int j = 0; j < pairs.Length; j++)
            {
                if (object.ReferenceEquals(new_args[i], pairs[j].Target))
                {
                    if (!candidates.TryGetValue(i, out var last_matched))
                    {
                        last_matched = pairs[j].Value;
                        candidates.Add(i, last_matched);
                    }

                    if (!object.ReferenceEquals(last_matched, pairs[j].Value))
                    {
                        throw new InvalidDataException("The same arg can't replace with two new pararmeter!");
                    }
                }
            }
        }

        if (candidates.Count == 0)
        {
            throw new InvalidOperationException("Not find the replace param");
        }

        foreach (var (i, new_input) in candidates)
            new_args[i] = new_input;
        return new_args;
    }

<<<<<<< HEAD
    ///
    /// <returns></returns><summary>
    /// replace items with param info.
    /// <param name="list">expr list.</param>
    /// <param name="pairs">pairs.</param>
    /// <returns>replaced list.</returns>
    public static List<Expr> ReplaceItems(IReadOnlyList<Expr> list, params (IR.ParameterInfo info, Expr value)[] pairs)
=======
    /// <summary>
    /// Make a call with replace param.
    /// </summary>
    /// <param name="call">Old Call.</param>
    /// <param name="pairs">Pair of old param and new param.</param>
    /// <returns>New Call.</returns>
    public static Call ReplaceCallParam(Call call, IReadOnlyList<(Expr Target, Expr Value)> pairs)
>>>>>>> 7ba09e21
    {
        return ReplaceItems(list, pairs.Select(p => (list[p.info.Index], p.value)).ToArray());
    }

    /// <summary>
    /// replace call parameters.
    /// </summary>
    /// <param name="target">new call target.</param>
    /// <param name="oldParams">old params.</param>
    /// <param name="pairs">replace pairs.</param>
    /// <returns>new call.</returns>
    public static Call ReplaceCallParams(Expr target, IReadOnlyList<Expr> oldParams, params (Expr, Expr)[] pairs)
    {
        return new Call(target, ImmutableArray.CreateRange(ReplaceItems(oldParams, pairs)));
    }

    /// <summary>
    /// replace the call params with parameter info.
    /// </summary>
    /// <param name="target"></param>
    /// <param name="oldParams"></param>
    /// <param name="pairs"></param>
    /// <returns></returns>
    public static Call ReplaceCallParams(Expr target, IReadOnlyList<Expr> oldParams, params (IR.ParameterInfo, Expr)[] pairs)
    {
        return new Call(target, ImmutableArray.CreateRange(ReplaceItems(oldParams, pairs)));
    }

    // public static Call ReplaceOpAndParams(Call call, Op op, params (ParameterInfo, Expr)[] posAndValue)
    // {
    //     return call with { Target = op, Parameters = ReplaceMulti(call.Parameters, posAndValue) };
    // }

    // public static Expr ReplaceTarget(Expr root, Expr target, Expr expr, PatternMatch.MatchOptions matchOptions) =>
    //     ReplaceTargetImpl(root, target, expr, matchOptions)
    //         .Match(
    //             x => x,
    //             () => throw new InvalidOperationException("target not found"));

    // private static Option<Expr> ReplaceTargetImpl(Expr root, Expr target, Expr expr, PatternMatch.MatchOptions matchOptions)
    // {
    //     if (root == target)
    //     {
    //         return Option.Some(expr);
    //     }

    // if (root is not Call)
    //     {
    //         return Option.None;
    //     }

    // var rootCall = (Call)root;
    //     for (var i = 0; i < rootCall.Parameters.Count; i++)
    //     {
    //         var param = rootCall.Parameters[i];
    //         matchOptions.TryUpdateWithRewrite(ref param);
    //         var e = ReplaceTargetImpl(param, target, expr, matchOptions);
    //         if (e.IsSome)
    //         {
    //             return Option.Some(ReplacePos(rootCall, e.Value, i, matchOptions));
    //         }
    //     }

    // return Option.None;
    // }
}<|MERGE_RESOLUTION|>--- conflicted
+++ resolved
@@ -51,7 +51,6 @@
     /// newInput => Call(op, newInput, otherArg1, ...)
     /// it's always used for Fake to NoFake Pass with IsWildcardCall.
     /// </summary>
-<<<<<<< HEAD
     /// <param name="call"></param>
     /// <param name="op"></param>
     /// <returns></returns>
@@ -94,49 +93,6 @@
 
     // return data;
     // }
-=======
-    public static Fx ReplaceOpAndFirst(Call call, Op op) => input =>
-    {
-        return call with { Target = op, Parameters = ReplaceFirst(call.Parameters, input) };
-    };
-
-    public static T[] ReplacePos<T>(IReadOnlyList<T> arr, T v, int i)
-    {
-        var array = arr.ToArray();
-        return array[..i].Concat(new[] { v }).Concat(array[(i + 1)..]).ToArray();
-    }
-
-    public static Expr ReplacePos(Call call, Expr input, int i, PatternMatch.MatchOptions matchOptions)
-    {
-        return call with
-        {
-            Parameters = ReplacePos(
-                call.Parameters.Select(p =>
-                {
-                    matchOptions.TryUpdateWithRewrite(ref p);
-                    return p;
-                }).ToList(),
-                input,
-                i),
-        };
-    }
-
-    public static T[] ReplaceFirst<T>(IReadOnlyList<T> arr, T v)
-    {
-        return ReplacePos(arr, v, 0);
-    }
-
-    public static T[] ReplaceMulti<T>(IReadOnlyList<T> arr, params (ParameterInfo, T)[] valueAndPosition)
-    {
-        var data = arr.ToArray();
-        foreach (var (parameterInfo, v) in valueAndPosition)
-        {
-            data[parameterInfo.Index] = v;
-        }
-
-        return data;
-    }
->>>>>>> 7ba09e21
 
     /// <summary>
     /// Replace call params with posAndValue.
@@ -156,7 +112,6 @@
     ///
     /// warning: call which returned should be type infer, because of with should keep the type infer.
     /// </summary>
-<<<<<<< HEAD
     /// <param name="call"></param>
     /// <param name="posAndValue"></param>
     /// <returns></returns>
@@ -164,24 +119,6 @@
     // {
     //     return call with { Parameters = ReplaceMulti(call.Parameters, posAndValue) };
     // }
-=======
-    public static Call ReplaceParams(Call call, params (ParameterInfo, Expr)[] posAndValue)
-    {
-        return call with { Parameters = ReplaceMulti(call.Parameters, posAndValue) };
-    }
-
-    /// <summary>
-    /// find the old input in old args and replace it with new_input.
-    /// </summary>
-    /// <param name="list">matched old args.</param>
-    /// <param name="target">matched old input.</param>
-    /// <param name="value">created new_input.</param>
-    /// <returns>new args list.</returns>
-    public static List<Expr> ReplaceParams(IReadOnlyList<Expr> list, Expr target, Expr value)
-    {
-        return ReplaceParams(list, new List<(Expr, Expr)>() { (target, value) });
-    }
->>>>>>> 7ba09e21
 
     /// <summary>
     ///  find the old input in old args and replace it with new_input.
@@ -189,12 +126,8 @@
     /// <param name="list">matched exprsession list.</param>
     /// <param name="pairs">target value pair.</param>
     /// <returns>new args list.</returns>
-<<<<<<< HEAD
     /// <exception cref="InvalidOperationException"></exception>
-    public static List<Expr> ReplaceItems(IReadOnlyList<Expr> list, params (Expr target, Expr value)[] pairs)
-=======
-    public static List<Expr> ReplaceParams(IReadOnlyList<Expr> list, IReadOnlyList<(Expr Target, Expr Value)> pairs)
->>>>>>> 7ba09e21
+    public static List<Expr> ReplaceItems(IReadOnlyList<Expr> list, params (Expr Target, Expr Value)[] pairs)
     {
         var new_args = new List<Expr>(list);
 
@@ -229,7 +162,6 @@
         return new_args;
     }
 
-<<<<<<< HEAD
     ///
     /// <returns></returns><summary>
     /// replace items with param info.
@@ -237,15 +169,6 @@
     /// <param name="pairs">pairs.</param>
     /// <returns>replaced list.</returns>
     public static List<Expr> ReplaceItems(IReadOnlyList<Expr> list, params (IR.ParameterInfo info, Expr value)[] pairs)
-=======
-    /// <summary>
-    /// Make a call with replace param.
-    /// </summary>
-    /// <param name="call">Old Call.</param>
-    /// <param name="pairs">Pair of old param and new param.</param>
-    /// <returns>New Call.</returns>
-    public static Call ReplaceCallParam(Call call, IReadOnlyList<(Expr Target, Expr Value)> pairs)
->>>>>>> 7ba09e21
     {
         return ReplaceItems(list, pairs.Select(p => (list[p.info.Index], p.value)).ToArray());
     }
