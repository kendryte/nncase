using NetFabric.Hyperlinq;
using Nncase.IR;
using ParameterInfo = Nncase.IR.ParameterInfo;
using Tuple = Nncase.IR.Tuple;
namespace Nncase.Utilities;

using Fx = Func<Expr, Expr>;

public class ReplaceUtility
{
    public static Expr ReplaceOp(Call call, Op op)
    {
        return call with { Target = op };
    }

    public static Expr ReplaceFirst(Call call, Expr input)
    {
        return call with { Parameters = ReplaceFirst(call.Parameters, input) };
    }

    public static Expr ReplaceFirstCondWithThrow(Call call, Expr input, Func<Expr, bool> cond) =>
        ReplaceFirstCond(call, input, cond)
            .Match(i => i, () => throw new InvalidOperationException("Can't find parameter"));

    public static Option<Expr> ReplaceFirstCond(Call call, Expr input, Func<Expr, bool> cond)
    {
        for (int i = 0; i < call.Parameters.Count; i++)
        {
            var p = call.Parameters[i];
            if (cond(p))
            {
                var newCall = call with { Parameters = ReplacePos(call.Parameters, input, i) };
                return Option.Some((Expr)newCall);
            }
        }

        return Option.None;
    }

    /// <summary>
    /// make a inputCtor that receive a new input
    /// usage:
    /// Call(FakeXXX, input, otherArg1, ...)
    /// newInput => Call(op, newInput, otherArg1, ...)
    /// it's always used for Fake to NoFake Rule with IsWildcardCall
    /// </summary>
    /// <param name="call"></param>
    /// <param name="op"></param>
    /// <returns></returns>
    public static Fx ReplaceOpAndFirst(Call call, Op op) => input =>
    {
        return call with { Target = op, Parameters = ReplaceFirst(call.Parameters, input) };
    };

    public static T[] ReplacePos<T>(IReadOnlyList<T> arr, T v, int i)
    {
        var array = arr.ToArray();
        return array[..i].Concat(new[] { v }).Concat(array[(i + 1)..]).ToArray();
    }

    public static Expr ReplacePos(Call call, Expr input, int i, PatternMatch.MatchOptions matchOptions)
    {
        return call with
        {
            Parameters = ReplacePos(call.Parameters.Select(p =>
            {
                matchOptions.TryUpdateWithRewrite(ref p);
                return p;
            }).ToList(), input, i)
        };
    }

    public static T[] ReplaceFirst<T>(IReadOnlyList<T> arr, T v)
    {
        return ReplacePos(arr, v, 0);
    }

    public static T[] ReplaceMulti<T>(IReadOnlyList<T> arr, params (ParameterInfo, T)[] valueAndPosition)
    {
        var data = arr.ToArray();
        foreach (var (parameterInfo, v) in valueAndPosition)
        {
            data[parameterInfo.Index] = v;
        }

        return data;
    }

    /// <summary>
    /// Replace call params with posAndValue.
    /// It is designed to easier to see the difference between rewrite before and rewrite after
    /// e.g.
    /// before:
    /// call = Reduce(reduceOp, input, axis, initValue, keepDims)
    /// call:
    /// ReplaceParams(call,
    ///     (Nncase.IR.Math.Reduce.InitValue, newInitValue),
    ///     (Nncase.IR.Math.Reduce.Axis, newAxis)
    /// )
    /// after:
    /// call == Reduce(reduceOp, input, newAxis, initValue, keepDims)
    ///
    /// posAndValue is not required to be in order
    ///
    /// warning: call which returned should be type infer, because of with should keep the type infer
    /// </summary>
    /// <param name="call"></param>
    /// <param name="posAndValue"></pxaram>
    /// <returns></returns>
    public static Call ReplaceParams(Call call, params (ParameterInfo, Expr)[] posAndValue)
    {
        return call with { Parameters = ReplaceMulti(call.Parameters, posAndValue) };
    }

    public static Call ReplaceOpAndParams(Call call, Op op, params (ParameterInfo, Expr)[] posAndValue)
    {
        return call with { Target = op, Parameters = ReplaceMulti(call.Parameters, posAndValue) };
    }

    private static Option<Expr> ReplaceTargetImpl(Expr root, Expr target, Expr expr, PatternMatch.MatchOptions matchOptions)
    {
        if (root == target)
        {
            return Option.Some(expr);
        }

        if (root is not Call)
        {
            return Option.None;
        }

        var rootCall = (Call)root;
        for (var i = 0; i < rootCall.Parameters.Count; i++)
        {
            var param = rootCall.Parameters[i];
            matchOptions.TryUpdateWithRewrite(ref param);
            var e = ReplaceTargetImpl(param, target, expr, matchOptions);
            if (e.IsSome)
            {
                return Option.Some(ReplacePos(rootCall, e.Value, i, matchOptions));
            }
        }

        return Option.None;
    }

<<<<<<< HEAD
    public static Expr ReplaceTarget(Expr root, Expr target, Expr expr) =>
        ReplaceTargetImpl(root, target, expr)
=======
    public static Expr ReplaceTarget(Expr root, Expr target, Expr expr, PatternMatch.MatchOptions matchOptions) =>
        ReplaceTargetImpl(root, target, expr, matchOptions)
>>>>>>> d4b7779b
            .Match(
                x => x,
                () => throw new InvalidOperationException("target not found")
            );

}<|MERGE_RESOLUTION|>--- conflicted
+++ resolved
@@ -144,13 +144,8 @@
         return Option.None;
     }
 
-<<<<<<< HEAD
-    public static Expr ReplaceTarget(Expr root, Expr target, Expr expr) =>
-        ReplaceTargetImpl(root, target, expr)
-=======
     public static Expr ReplaceTarget(Expr root, Expr target, Expr expr, PatternMatch.MatchOptions matchOptions) =>
         ReplaceTargetImpl(root, target, expr, matchOptions)
->>>>>>> d4b7779b
             .Match(
                 x => x,
                 () => throw new InvalidOperationException("target not found")
