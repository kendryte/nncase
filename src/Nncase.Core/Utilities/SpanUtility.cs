--- conflicted
+++ resolved
@@ -63,7 +63,7 @@
             }
         }
     }
-<<<<<<< HEAD
+#pragma warning restore CS8500
 
     public static T[] Concat<T>(ReadOnlySpan<T> first, ReadOnlySpan<T> second)
     {
@@ -101,7 +101,4 @@
 
         return false;
     }
-=======
-#pragma warning restore CS8500 // 这会获取托管类型的地址、获取其大小或声明指向它的指针
->>>>>>> 20e2d838
 }