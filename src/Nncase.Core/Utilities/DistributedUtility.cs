﻿// Copyright (c) Canaan Inc. All rights reserved.
// Licensed under the Apache license. See LICENSE file in the project root for full license information.

using System.Diagnostics.CodeAnalysis;
using NetFabric.Hyperlinq;
using Nncase.IR;

namespace Nncase.Utilities;

public static class DistributedUtility
{
    static DistributedUtility()
    {
        var divisibleDist = Environment.GetEnvironmentVariable("DivisibleDist");
        if (!string.IsNullOrEmpty(divisibleDist) && divisibleDist == "0")
        {
            DivideByFunc = IsDivideBy;
        }
        else
        {
            DivideByFunc = IsDivideExactly;
        }
    }

    public delegate bool DivideByDelegate(long input, int divisor);

    public static DivideByDelegate DivideByFunc { get; }

    public static List<List<int>> GetHierarchyCombinations(int rank)
    {
        var allCombinations = new List<List<int>>(rank);
        for (int length = 1; length <= rank; length++)
        {
            GetCombinations(Enumerable.Range(0, rank).ToArray(), length, 0, new List<int>(), allCombinations);
        }

        return allCombinations;
    }

    public static void GetCombinations(int[] array, int length, int startIndex, List<int> current, List<List<int>> result)
    {
        if (current.Count == length)
        {
            result.Add([.. current]);
            return;
        }

        for (int i = startIndex; i < array.Length; i++)
        {
            current.Add(array[i]);
            GetCombinations(array, length, i + 1, current, result);
            current.RemoveAt(current.Count - 1);
        }
    }

    public static IReadOnlyList<IRArray<SBP>> GetLeafCandidatePolicies(TensorType tensorType, Placement placement)
    {
        var maxShape = CompilerServices.GetMaxShape(tensorType.Shape);
        var splitsAxes = GetHierarchyCombinations(placement.Rank);
        var policies = new List<List<SBP>>();
        for (int di = 0; di < tensorType.Shape.Rank; di++)
        {
            var policy = new List<SBP>();
            for (int ti = 0; ti < splitsAxes.Count; ti++)
            {
                var axis = splitsAxes[ti];
                var divisor = axis.Select(a => placement.Hierarchy[a]).Aggregate(1, (a, b) => a * b);
                if (axis.All(a => placement.Hierarchy[a] > 1) && divisor > 1 && DivideByFunc(maxShape[di], divisor))
                {
                    policy.Add(SBP.S(axis.ToArray()));
                }
            }

            policy.Add(SBP.B);
            policies.Add(policy);
        }

        var candidates = policies.CartesianProduct().Select(policy => policy.ToArray()).Where(policy => IsDistributable(tensorType, policy, placement)).Select(policy => new IRArray<SBP>(policy)).ToArray();
        return candidates;
    }

    public static IReadOnlyList<IRArray<SBP>> GetPartialCandidateNDSBPs(DistributedType distributedType)
    {
        IRArray<SBP> ndsbp = distributedType.AxisPolicies;
        TensorType tensorType = distributedType.TensorType;
        var maxShape = CompilerServices.GetMaxShape(tensorType.Shape);
        Placement placement = distributedType.Placement;
        if (!ndsbp.Any(sbp => sbp is SBPPartial))
        {
            return Array.Empty<IRArray<SBP>>();
        }

        var candidateNdsbps = new List<SBP>[placement.Rank];
        for (int i = 0; i < placement.Rank; i++)
        {
            candidateNdsbps[i] = new List<SBP>();

            // var innerSplitedAxes = distributedType.NdSBP.Skip(i + 1).OfType<SBPSplit>().Select(sbp => sbp.Axis).ToList();
            if (ndsbp[i] is SBPPartial)
            {
                candidateNdsbps[i].Add(SBP.B);

                // note separate reduce boxing and reshard boxing.
                // for (int axis = 0; axis < tensorType.Shape.Rank; axis++)
                // {
                //     if (placement.Hierarchy[i] > 1 && IsDivideBy(maxShape[axis], placement.Hierarchy[i]) && !innerSplitedAxes.Contains(axis))
                //     {
                //         candidateNdsbps[i].Add(SBP.S(axis));
                //     }
                // }
            }
            else
            {
                candidateNdsbps[i].Add(ndsbp[i]);
            }
        }

        return candidateNdsbps.CartesianProduct().Select(ndsbp => ndsbp.ToArray()).Where(ndsbp => IsDistributable(tensorType, ndsbp, placement)).Select(ndsbp => new IRArray<SBP>(ndsbp)).ToArray();
    }

    public static bool IsDistributable(TensorType tensorType, ReadOnlySpan<SBP> polices, Placement placement)
    {
        if (!tensorType.Shape.IsRanked)
        {
            return false;
        }

        // 1. S on different dim must have different topology axis.
        if (!IsDistributable(polices))
        {
            return false;
        }

        // 2. All shapes are divisible by the mesh.
        var maxShape = CompilerServices.GetMaxShape(tensorType.Shape);
        var divisors = GetDivisors(new DistributedType(tensorType, polices.ToArray(), placement));
        return divisors.Select((d, axis) => (d, axis)).All(p => p.d == 0 ? true : DivideByFunc(maxShape[p.axis], p.d));
    }

    public static bool IsDistributable(ReadOnlySpan<SBP> polices)
    {
        var splits = polices.ToArray().Where(p => p is SBPSplit).Select(p => (SBPSplit)p).ToArray();
        if (splits == null || splits.Length == 0 || (splits.Length < 2 && splits[0].Axes.GroupBy(x => x).All(group => group.Count() == 1)))
        {
            return true;
        }

        for (int i = 0; i < splits.Length - 1; i++)
        {
            for (int j = i + 1; j < splits.Length; j++)
            {
                if (splits[i].Axes.Intersect(splits[j].Axes).Any())
                {
                    return false;
                }
            }
        }

        return true;
    }

    public static IReadOnlyList<int> GetDivisors(DistributedType distributedType)
    {
        var rank = distributedType.TensorType.Shape.Rank;
        var divisors = Enumerable.Repeat(0, rank).ToArray();
        for (int i = 0; i < distributedType.AxisPolicies.Count; i++)
        {
            if (distributedType.AxisPolicies[i] is SBPSplit split)
            {
                foreach (var a in split.Axes)
                {
                    if (divisors[i] == 0)
                    {
                        divisors[i] = 1;
                    }

                    divisors[i] *= distributedType.Placement.Hierarchy[a];
                }
            }
        }

        return divisors;
    }

    public static bool TryGetDividedTensorType(DistributedType distributedType, [MaybeNullWhen(false)] out TensorType tensorType)
    {
        tensorType = null;
        var divisors = GetDivisors(distributedType);
        var maxShape = CompilerServices.GetMaxShape(distributedType.TensorType.Shape);
        tensorType = new TensorType(
            distributedType.TensorType.DType,
            maxShape.Zip(divisors).Select(p => p.Second == 0 ? p.First : Dimension.CeilDiv(p.First, p.Second)).ToArray());
        return true;
    }

    public static IRArray<SBP> AxisPolicesToNDSBP(IRArray<SBP> axisPolices, int rank)
    {
        var ndsbp = new SBP[rank];
        for (var i = 0; i < axisPolices.Count; i++)
        {
            var policy = axisPolices[i];
            if (policy is SBPSplit split)
            {
                foreach (var ax in split.Axes)
                {
                    ndsbp[ax] = SBP.S([i]);
                }
            }
        }

        return ndsbp.Select(sbp => sbp is SBPSplit ? sbp : SBP.B).ToArray();
    }

    public static IRArray<SBP> NDSBPToAxisPolices(IRArray<SBP> ndsbp, int rank)
    {
        var polices = new SBP[rank];
        for (int d = 0; d < polices.Length; d++)
        {
            var splitAxes = Enumerable.Range(0, ndsbp.Count).Where(i => ndsbp[i] is SBPSplit split && split.Axes[0] == d).ToArray();
            if (splitAxes.Any())
            {
                polices[d] = SBP.S(splitAxes);
            }
            else
            {
                polices[d] = SBP.B;
            }
        }

        return polices;
    }

<<<<<<< HEAD
    public static Expr[] TryGetNonUniformDividedShape(DistributedType distributedType)
    {
        var maxShape = CompilerServices.GetMaxShape(distributedType.TensorType.Shape);
        var hierarchies = Enumerable.Range(0, maxShape.Length).Select(i => new List<int>()).ToArray();
        var ids = distributedType.Placement.Name.Select(c => new Var(c + "id", TensorType.Scalar(DataTypes.Int32))).ToArray();
        var hierarchyStrides = TensorUtilities.GetStrides(distributedType.Placement.Hierarchy.ToArray());
        for (int i = 0; i < distributedType.AxisPolicies.Count; i++)
        {
            if (distributedType.AxisPolicies[i] is SBPSplit split)
            {
                hierarchies[i].AddRange(split.Axes);
            }
        }

        return hierarchies.Select((divs, axis) =>
        {
            Expr dim;
            if (divs.Any())
            {
                var divsor = (int)TensorUtilities.GetProduct(divs.Select(h => distributedType.Placement.Hierarchy[h]).ToArray());
                var (res, rem) = Math.DivRem(maxShape[axis], divsor);
                if (rem == 0)
                {
                    return res;
                }

                // TODO: add more split policies
                dim = IR.F.Math.Select(
                    TensorUtilities.GetIndex(hierarchyStrides.TakeLast(divs.Count).Select(s => (Expr)s).ToArray(), divs.Select(h => ids[h]).ToArray()) < (divsor - 1),
                    res,
                    res + rem);
            }
            else
            {
                dim = maxShape[axis];
            }

            return dim;
        }).ToArray();
    }

=======
>>>>>>> 341cd35e
    public static List<long[]> TryGetNonUniformDividedSlice(DistributedType distributedType)
    {
        var maxShape = CompilerServices.GetMaxShape(distributedType.TensorType.Shape);
        var hierarchies = Enumerable.Range(0, maxShape.Length).Select(i => new List<int>()).ToArray();
        for (int i = 0; i < distributedType.AxisPolicies.Count; i++)
        {
            if (distributedType.AxisPolicies[i] is SBPSplit split)
            {
                hierarchies[i].AddRange(split.Axes);
            }
        }

        var spliList = hierarchies.Select<List<int>, long[]>((divs, axis) =>
        {
            long[] dim;
            if (divs.Any())
            {
                var divsor = (int)TensorUtilities.GetProduct(divs.Select(h => distributedType.Placement.Hierarchy[h]).ToArray());
                var (res, rem) = Math.DivRem(maxShape[axis], divsor);
                if (rem == 0)
                {
                    return new[] { res };
                }

                dim = new[] { res, res + rem };
            }
            else
            {
                dim = maxShape.Skip(axis).Take(1).ToArray();
            }

            return dim;
        }).ToList();

        IEnumerable<long[]> ret = new[] { Array.Empty<long>() };
        foreach (long[] array in spliList)
        {
            ret = from seq in ret
                  from item in array
                  select seq.Concat(new[] { item }).ToArray();
        }

        return ret.ToList();
    }

    public static bool IsDivideBy(long input, int divisor)
    {
        if (input >= divisor)
        {
            return true;
        }

        return false;
    }

    public static bool IsDivideExactly(long input, int divisor)
    {
        if (input >= divisor && input % divisor == 0)
        {
            return true;
        }

        return false;
    }

    public static float GetDividedTensorEfficiency(DistributedType distributedType, int burstLength)
    {
        var (tiles, shape) = GetDividedTile(distributedType);
        if (tiles.Contains(0))
        {
            return 1f;
        }

        return Enumerable.Range(0, tiles.Rank).Select(i => ((int)tiles[i].FixedValue).Ranges(0, (int)shape[i].FixedValue)).CartesianProduct().Select(rgs =>
        {
            var slice = rgs.ToArray();
            var iscontiguous = TensorUtilities.IsContiguousSlice(shape.ToValueArray(), slice, out var contiguousStart);
            var size = TensorUtilities.GetProduct(tiles.ToValueArray(), contiguousStart) * distributedType.TensorType.DType.SizeInBytes;
            var (div, rem) = Math.DivRem(size, burstLength);
            return ((div * 1.0f) + ((float)rem / burstLength)) / (div + 1);
        }).Average();
    }

    public static TensorType GetDividedTensorType(DistributedType distributedType)
    {
        var (tiles, _) = GetDividedTile(distributedType);
        return distributedType.TensorType with { Shape = tiles };
    }

    public static int[] GetUnraveledIndex(int index, int[] hierarchies)
    {
        int remain = index;
        var unraveledIndex = new int[hierarchies.Length];
        for (int i = unraveledIndex.Length - 1; i >= 0; i--)
        {
            var hierarchy = hierarchies[i];
            unraveledIndex[i] = remain % hierarchy;
            remain = remain / hierarchy;
        }

        return unraveledIndex;
    }

    public static (long[] Offset, long[] Shape) GetLocalOffsetAndShape(DistributedType distributedType, int[] shardIndex)
    {
        var globalShape = CompilerServices.GetMaxShape(distributedType.TensorType.Shape);
        var offset = new long[distributedType.TensorType.Shape.Rank];
        var shape = new long[distributedType.TensorType.Shape.Rank];
        for (int axis = 0; axis < offset.Length; axis++)
        {
            var splits = distributedType.AxisPolicies[axis] is SBPSplit s
            ? s.Axes.Select(td => (Placement: td, DeviceIndex: shardIndex[td], DeviceDim: distributedType.Placement.Hierarchy[td])).ToArray()
            : Array.Empty<(int Placement, int DeviceIndex, int DeviceDim)>();
            if (splits.Any())
            {
                var subHierarchies = splits.Select(x => x.DeviceDim).ToArray();
                var subHierarchyStrides = TensorUtilities.GetDefaultStrides(subHierarchies);
                var subHierarchySize = (int)TensorUtilities.GetProduct(subHierarchies);
                var subShardIndex = splits.Select(x => x.DeviceIndex).ToArray();
                var linearIndex = TensorUtilities.GetLinearOffset(subHierarchyStrides, subShardIndex);
                var localDim = MathUtility.CeilDiv(globalShape[axis], subHierarchySize);
                offset[axis] = linearIndex * localDim;
                shape[axis] = Math.Min(localDim, globalShape[axis] - offset[axis]);
            }
            else
            {
                offset[axis] = 0;
                shape[axis] = globalShape[axis];
            }
        }

        return (offset, shape);
    }

    private static (RankedShape Tile, RankedShape Shape) GetDividedTile(DistributedType distributedType)
    {
        var shape = CompilerServices.GetMaxShape(distributedType.TensorType.Shape);
        var tiles = CompilerServices.GetMaxShape(distributedType.TensorType.Shape);
        for (var d = 0; d < shape.Length; d++)
        {
            if (distributedType.AxisPolicies.Count > d && distributedType.AxisPolicies[d] is SBPSplit split)
            {
                var divisor = split.Axes.Select(t => distributedType.Placement.Hierarchy[t]).Aggregate(1, (a, b) => a * b);
                tiles[d] = (tiles[d] + divisor - 1) / divisor;
            }
        }

        return (tiles, shape);
    }
}<|MERGE_RESOLUTION|>--- conflicted
+++ resolved
@@ -230,50 +230,6 @@
         return polices;
     }
 
-<<<<<<< HEAD
-    public static Expr[] TryGetNonUniformDividedShape(DistributedType distributedType)
-    {
-        var maxShape = CompilerServices.GetMaxShape(distributedType.TensorType.Shape);
-        var hierarchies = Enumerable.Range(0, maxShape.Length).Select(i => new List<int>()).ToArray();
-        var ids = distributedType.Placement.Name.Select(c => new Var(c + "id", TensorType.Scalar(DataTypes.Int32))).ToArray();
-        var hierarchyStrides = TensorUtilities.GetStrides(distributedType.Placement.Hierarchy.ToArray());
-        for (int i = 0; i < distributedType.AxisPolicies.Count; i++)
-        {
-            if (distributedType.AxisPolicies[i] is SBPSplit split)
-            {
-                hierarchies[i].AddRange(split.Axes);
-            }
-        }
-
-        return hierarchies.Select((divs, axis) =>
-        {
-            Expr dim;
-            if (divs.Any())
-            {
-                var divsor = (int)TensorUtilities.GetProduct(divs.Select(h => distributedType.Placement.Hierarchy[h]).ToArray());
-                var (res, rem) = Math.DivRem(maxShape[axis], divsor);
-                if (rem == 0)
-                {
-                    return res;
-                }
-
-                // TODO: add more split policies
-                dim = IR.F.Math.Select(
-                    TensorUtilities.GetIndex(hierarchyStrides.TakeLast(divs.Count).Select(s => (Expr)s).ToArray(), divs.Select(h => ids[h]).ToArray()) < (divsor - 1),
-                    res,
-                    res + rem);
-            }
-            else
-            {
-                dim = maxShape[axis];
-            }
-
-            return dim;
-        }).ToArray();
-    }
-
-=======
->>>>>>> 341cd35e
     public static List<long[]> TryGetNonUniformDividedSlice(DistributedType distributedType)
     {
         var maxShape = CompilerServices.GetMaxShape(distributedType.TensorType.Shape);
