﻿<Project Sdk="Microsoft.NET.Sdk">
  <PropertyGroup>
    <TargetFramework>net6.0</TargetFramework>
    <RootNamespace>Nncase</RootNamespace>
    <Nullable>enable</Nullable>
    <ImplicitUsings>enable</ImplicitUsings>
    <GenerateDocumentationFile>true</GenerateDocumentationFile>
	<EmitCompilerGeneratedFiles>true</EmitCompilerGeneratedFiles>
    <AllowUnsafeBlocks>True</AllowUnsafeBlocks>
  </PropertyGroup>

  <ItemGroup>
    <PackageReference Include="Autofac" />
<<<<<<< HEAD
=======
    <PackageReference Include="libtorch-cpu-linux-x64" />
    <PackageReference Include="libtorch-cpu-osx-x64" />
    <PackageReference Include="libtorch-cpu-win-x64" />
    <!-- <PackageReference Include="libtorch-cuda-11.1-linux-x64" /> -->
    <!-- <PackageReference Include="libtorch-cuda-11.1-win-x64" /> -->
    <!-- <PackageReference Include="libtorch-cuda-11.3-linux-x64" /> -->
    <!-- <PackageReference Include="libtorch-cuda-11.3-win-x64" /> -->
>>>>>>> d4b7779b
    <PackageReference Include="Microsoft.Extensions.Hosting.Abstractions" />
    <PackageReference Include="Microsoft.Extensions.Options" />
    <PackageReference Include="Microsoft.Toolkit.HighPerformance" />
    <PackageReference Include="NetFabric.Hyperlinq" />
<<<<<<< HEAD
=======
    <PackageReference Include="TorchSharp" />
>>>>>>> d4b7779b
  </ItemGroup>

  <ItemGroup>
      <ProjectReference Include="../../tools/Nncase.SourceGenerator/Nncase.SourceGenerator.csproj" OutputItemType="Analyzer" ReferenceOutputAssembly="false" />
  </ItemGroup>

</Project><|MERGE_RESOLUTION|>--- conflicted
+++ resolved
@@ -11,8 +11,6 @@
 
   <ItemGroup>
     <PackageReference Include="Autofac" />
-<<<<<<< HEAD
-=======
     <PackageReference Include="libtorch-cpu-linux-x64" />
     <PackageReference Include="libtorch-cpu-osx-x64" />
     <PackageReference Include="libtorch-cpu-win-x64" />
@@ -20,15 +18,11 @@
     <!-- <PackageReference Include="libtorch-cuda-11.1-win-x64" /> -->
     <!-- <PackageReference Include="libtorch-cuda-11.3-linux-x64" /> -->
     <!-- <PackageReference Include="libtorch-cuda-11.3-win-x64" /> -->
->>>>>>> d4b7779b
     <PackageReference Include="Microsoft.Extensions.Hosting.Abstractions" />
     <PackageReference Include="Microsoft.Extensions.Options" />
     <PackageReference Include="Microsoft.Toolkit.HighPerformance" />
     <PackageReference Include="NetFabric.Hyperlinq" />
-<<<<<<< HEAD
-=======
     <PackageReference Include="TorchSharp" />
->>>>>>> d4b7779b
   </ItemGroup>
 
   <ItemGroup>
