--- conflicted
+++ resolved
@@ -41,15 +41,7 @@
 
     private Expr? GetReplace(Quantize quantize, IReadOnlyList<Expr> tupleInputs, IR.Tensors.Concat concat, Expr quantParam, RunPassContext options)
     {
-<<<<<<< HEAD
-        int axis = concat.Axis;
-        var userAnalysis = options.GetAnalysis<IExprUserAnalysisResult>();
-
-        // see UnitTestCombineQuantize.TestCombineQuantizeConcatNegative
-        foreach (var e in tupleInputs)
-=======
         if (options.Driver is DataflowPass)
->>>>>>> 1300e764
         {
             var userAnalysis = options.GetAnalysis<IExprUserAnalysisResult>();
 
