--- conflicted
+++ resolved
@@ -183,11 +183,7 @@
         var options = CompileSession.CompileOptions.ShapeBucketOptions;
         var varMap = options.VarMap;
 
-<<<<<<< HEAD
-        var staticShape = IsStaticShpae; // IsStaticShpae; have problem here.
-=======
         var staticShape = IsStaticShpae; // have problem here.
->>>>>>> 8e46fcd0
         var segmentCount = staticShape
                            && SingleDimVar(options)
             ? options.RangeInfo.First().Value.Max
