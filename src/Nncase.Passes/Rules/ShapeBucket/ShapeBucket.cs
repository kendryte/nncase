﻿// Copyright (c) Canaan Inc. All rights reserved.
// Licensed under the Apache license. See LICENSE file in the project root for full license information.

using System;
using System.Collections;
using System.Collections.Generic;
using System.Diagnostics;
using System.Globalization;
using System.IO;
using System.Linq;
using System.Reactive;
using System.Threading.Tasks;
using System.Transactions;
using DryIoc;
using DryIoc.ImTools;
using Microsoft.Extensions.DependencyInjection;
using Microsoft.Toolkit.HighPerformance;
using Microsoft.VisualBasic.CompilerServices;
using NetFabric.Hyperlinq;
using Nncase.Diagnostics;
using Nncase.IR;
using Nncase.IR.Math;
using Nncase.IR.NN;
using Nncase.IR.Tensors;
using Nncase.Passes.Analysis;
using Nncase.Passes.Mutators;
using Nncase.Passes.Transforms;
using Nncase.PatternMatch;
using Nncase.Utilities;
using static Nncase.IR.F.Tensors;
using static Nncase.Passes.Rules.ShapeBucket.ShapeBucketHelper;
using static Nncase.PatternMatch.F.Math;
using static Nncase.PatternMatch.Utility;
using static Nncase.Utilities.ReplaceUtility;
using Dimension = Nncase.IR.Dimension;
using Tuple = System.Tuple;

namespace Nncase.Passes.Rules.ShapeBucket;

public class BucketFusion : Fusion
{
    public BucketFusion(string name, string moduleKind, Expr body, ReadOnlySpan<Var> parameters, Var[] effectVar)
       : base(
            name, moduleKind, body, parameters)
    {
        EffectVar = effectVar;
    }

    public BucketFusion(string moduleKind, Expr body, ReadOnlySpan<Var> parameters, Var[] effectVar)
        : base(
            moduleKind,
            body,
            parameters)
    {
        EffectVar = effectVar;
    }

    public BucketFusion(string name, string moduleKind, Var[] effectVar, Expr body, params Var[] parameters)
        : base(name, moduleKind, body, parameters)
    {
        EffectVar = effectVar;
    }

    public BucketFusion(string moduleKind, Var[] effectVar, Expr body, params Var[] parameters)
        : base(moduleKind, body, parameters)
    {
        EffectVar = effectVar;
    }

    public Var[] EffectVar { get; set; }

    public bool IsSimple
    {
        get
        {
            var names = Name.Split("_");
            var list = new[] { "MatMul", "Conv2D", "Conv2DTranspose", "Transpose" };
            foreach (string name in names)
            {
                if (list.Contains(name))
                {
                    return false;
                }
            }

            return true;
        }
    }

    public static BucketFusion FromNormalFusion(Fusion f, Var[] effectVars)
    {
        return new BucketFusion(f.Name, "stackvm", f.Body, f.Parameters.ToArray(), effectVars);
    }

    public new BucketFusion With(string? name = null, string? moduleKind = null, Expr? body = null, Var[]? parameters = null)
        => new BucketFusion(name ?? Name, moduleKind ?? ModuleKind, body ?? Body, parameters ?? Parameters, EffectVar);
}

[RuleGenerator]
public partial class CallToFusion : RewriteRule<Pattern>
{
    public static int _counter;

    private Call? _currentCall;

    public string ModuleKind => "stackvm";

    public override Pattern Pattern => throw new InvalidOperationException();

    protected virtual bool MustHaveMarker => true;

    private string Name => _currentCall!.Target.GetType().Name;

    private string RelPath => $"{_counter}_{_currentCall!.Target.GetType().Name}";

    protected virtual Expr ProcessForNewBody(Expr expr) => expr;

    protected virtual Expr ProcessForOuterCall(Expr expr) => expr;

    protected virtual (Expr, int)[] CollectInputs(Call call) =>
        call.Arguments.ToArray().Select((arg, i) =>
        {
            if (arg is Marker m && m.Target is not TensorConst)
            {
                return (m, i);
            }

            return (arg, -1);
        }).Where(pair => pair.Item2 != -1).Select(pair => (pair.arg, pair.Item2)).ToArray();

    public virtual bool Check(Call call)
    {
        return true;
    }

    protected virtual void Init(IMatchResult result) { }

    public Expr? GetReplace(Call call, IMatchResult matchResult)
    {
        var originType = call.CheckedType;
        _currentCall = call;
        DumpIR((Expr)matchResult.Root, "origin", RelPath);
        if (!Check(call))
        {
            return null;
        }
        Init(matchResult);

        Console.WriteLine(call.Target.GetType().Name);
        var argsMarkerData = CollectInputs(call);
        var args = argsMarkerData.Select(pair => pair.Item1).ToArray();
        // var argsMarker = argsMarkerData.Select(pair => pair.Item1).ToArray();
        // var args = argsMarker.Select(arg => arg.Target).ToArray();
        var varMap = CompileSession.CompileOptions.ShapeBucketOptions.VarMap;
        var set = MakeEffectVarArray(CompileSession, varMap, args);
        var fusionVars = MakeNewParam(args);
        var newCall = MakeNewCall(call, fusionVars, argsMarkerData);
        var f = MakeNewFusion(fusionVars, args, newCall, set);
        var outerCall = MakeNewOuterCall(newCall, f, args);
        DumpIR(outerCall, "after", RelPath);
        ArgsChecker(args);
        _counter++;

        if (!outerCall.InferenceType())
        {
            DumpIR(outerCall, "InvalidType");
            throw new InvalidOperationException();
        }

        if (outerCall.CheckedType != originType)
        {
            DumpIR(outerCall, "TypeChanged");
            throw new InvalidOperationException();
        }
        return outerCall;
    }

    private static Var[] MakeNewParam(Expr[] args)
    {
        var fusionVars = args.Select(arg => new Var(arg.CheckedType)).ToArray();
        return fusionVars;
    }

    private Expr MakeNewOuterCall(Expr call, BucketFusion f, Expr[] argsMarker)
    {
        // PrintEffectVar(f.Name, set);
        Expr outerCall = ProcessForOuterCall(new Call(f, argsMarker));
        return outerCall;
    }

    private BucketFusion MakeNewFusion(Var[] fusionVars, Expr[] args, Expr newCall, Var[] set)
    {
        // 处理其他的参数用到了分段的input的情况
        // 即便body只有一个call,但这里是针对所有参数的表达式进行替换，比如反卷积的output shape是一个用到了需要分段的input的表达式
        // 如果不加这个则output shape引用的原始的未分段的输入会再次塞进来

        // todo: 如果其中一个arg有多个user,并且有在fusion之外的部分，如果被替换为var,那么fusion外的那部分表达式operand都会跟着变成var
        // args是call的话重新构造就好了, 能够解决目前的情况，但是不知道更复杂的情况会不会出问题

        var body = fusionVars.Zip(args).Aggregate(newCall, (newBody, tuple) =>
        {
            var (fusionVar, arg) = tuple;
            return ReplaceUtility.ReplaceExpr(newBody, arg, fusionVar);
        });

        var f = new BucketFusion($"{Name}_{_counter}", ModuleKind, set, body, fusionVars);
        return f;
    }

    private Expr MakeNewCall(Call call, Var[] fusionVars, (Expr, int)[] argsMarkerData)
    {
        var inputsWithMarkerAndIndex =
            fusionVars.Zip(argsMarkerData).Select(pair =>
            {
                var (arg, originIndex) = pair.Second;
                if (arg is Marker m)
                {
                    return (originIndex, m.With(target: pair.First));
                }

                return (originIndex, arg);
            }).ToArray();

        // index should map to origin input, not inputsWithMarker index
        // var pairs = inputsWithMarkerAndIndex.Select((input, i) => (i, (Expr)input)).ToArray();

        var indices = inputsWithMarkerAndIndex.Select(x => x.originIndex).ToArray();
        var newArgs = call.Arguments.ToArray().Select((arg, i) =>
        {
            if (indices.Contains(i))
            {
                var fields = inputsWithMarkerAndIndex.Where(x => x.originIndex == i).ToArray();

                // todo: tuple type(split) maybe error
                if (arg is IR.Tuple tup)
                {
                    // 包含tuple中所有元素，const以及非const
                    var newFields = new List<Expr>();
                    int inputCounter = 0;
                    foreach (var inputField in tup.Fields.ToArray())
                    {
                        if (inputField is TensorConst)
                        {
                            newFields.Add(inputField);
                        }
                        else
                        {
                            newFields.Add(fields[inputCounter++].arg);
                        }
                    }
                    // var newFields = inputsWithMarkerAndIndex.Select(x => x.originIndex == i ? x.arg : arg).ToArray();
                    return new IR.Tuple(newFields.ToArray());
                }
                if (fields.Length > 1)
                {
                    throw new InvalidOperationException();
                }

                return fields.First().arg;
            }

            return arg;
        }).ToArray();
        // arguments用到其他input的地方就要replace对应的input
        var newCall = call.With(arguments: newArgs);
        // var newCall = ReplaceUtility.ReplaceCallParams(call.Target, call.Arguments.ToArray(), inputsWithMarkerAndIndex);
        var newCallWithMarker = ProcessForOuterCall(newCall);
        return newCallWithMarker;
    }
}

public class MarkerCallToFusion<T> : CallToFusion
    where T : Op
{
    public override Pattern Pattern => IsRangeOfMarker(
        "callMarker",
        IsCallWildcard("call", IsOp<T>()),
        IsTensorConst());

    private Marker callMarker;

    protected override Expr ProcessForNewBody(Expr expr) => callMarker.With(target: expr);

    protected override Expr ProcessForOuterCall(Expr expr) => callMarker.With(target: expr);

    protected override void Init(IMatchResult result)
    {
        callMarker = (Marker)result["callMarker"];
    }
}


public class MultiUserCallToFusion : CallToFusion
{
    private Expr body;
    public override Pattern Pattern => IsWildcard("call", expr =>
    {
        if (expr is Call c && c.Target is not BucketFusion)
        {
            if (c.Target is IR.Tensors.Reshape)
            {
                if (c.Arguments[IR.Tensors.Reshape.Shape.Index] is TensorConst)
                {
                    return CallValidator.ValidTarget(c.Target);
                }
            }
            else
            {
                return CallValidator.ValidTarget(c.Target);
            }
        }

        return false;
    });

    protected override (Expr, int)[] CollectInputs(Call call) =>
        call.Arguments.ToArray().SelectMany((arg, i) =>
        {
            if (arg is IR.Tuple tuple)
            {
                return tuple.Fields
                    .ToArray()
                    .Where(field => field is not TensorConst)
                    .Select(field => (field, i))
                    .ToArray();
            }

            if (arg is not TensorConst)
            {
                return new[] { (arg, i) };
            }

            return new[] { (arg, -1) };
        }).Where(pair => pair.Item2 != -1).Select(pair => (pair.Item1, pair.Item2)).ToArray();

    public override bool Check(Call call)
    {
        return !call.Users.ToArray().OfType<Var>().Any();
        // call.Users.ToArray().OfType<Call>()
        // var names = string.Join("\n", call.Users.ToArray().OfType<Call>().Select(c => ((BucketFusion)c.Target).Name).ToArray());
        // Console.WriteLine(names);
        // Console.WriteLine();

        // if (!call.Users.Where(x => x != body).All(user => user is Call c && c.Target is BucketFusion))
        // {
            // return false;
            throw new NotImplementedException();
        // }

        return true;
    }
}

public class Conv2DToFusion : MarkerCallToFusion<Conv2D>
{
}

public class Conv2DTransposeToFusion : MarkerCallToFusion<Conv2DTranspose>
{
    // when OutputShape is Const, it means output shape is not effected by input.
    public override bool Check(Call call) => call.Arguments[Conv2DTranspose.OutputShape.Index] is not Const;
}

public class MatmulToFusion : MarkerCallToFusion<MatMul>
{
}

public class ActToFusion : MarkerCallToFusion<ActivationOp>
{

}

public class SigmoidToFusion : MarkerCallToFusion<Sigmoid>
{
}

public class LeakyReluToFusion : MarkerCallToFusion<LeakyRelu>
{
}

public class ReluToFusion : MarkerCallToFusion<Relu>
{
}

public class TransposeToFusion : MarkerCallToFusion<Transpose>
{
    protected override bool MustHaveMarker => false;
}

public class PadToFusion : MarkerCallToFusion<Pad>
{
    protected override bool MustHaveMarker => false;

    public override bool Check(Call call) => ((Pad)call.Target).PadMode == PadMode.Constant;
}

public class UnaryToFusion : MarkerCallToFusion<Unary>
{
    public override bool Check(Call call)
    {
        var list = new[] { UnaryOp.Abs, UnaryOp.Neg, UnaryOp.Acos, UnaryOp.Asin };
        var op = ((Unary)call.Target).UnaryOp;
        return call.CheckedShape.Rank > 1 && list.Contains(op);
    }
}

// todo: do more check for binary
public class BinaryToFusion : MarkerCallToFusion<Binary>
{
    // public override bool Check(Call call) => call.CheckedShape.Rank > 1;
}

[RuleGenerator]
public partial class ClearRequire : RewriteRule<Pattern>
{
    // for require(true, value, msg)
    public override Pattern Pattern { get; } = IsRequire(require => true, IsTensorConst("predicate"), IsWildcard("expr"));

    public Expr? GetReplace(bool predicate, Expr expr)
    {
        if (predicate)
        {
            return expr;
        }

        return null;
    }
}

[RuleGenerator]
public partial class FoldRepeatMarker : RewriteRule<Pattern>
{
    public override Pattern Pattern { get; } = IsRangeOfMarker(
        "markerA",
        IsRangeOfMarker(
            "markerB",
            IsWildcard(),
            IsWildcard("rangeB")),
        IsWildcard("rangeA"));

    public Expr? GetReplace(Expr rangeA, Expr rangeB, Marker markerB)
    {
        if (rangeA == rangeB)
        {
            return markerB;
        }

        return null;
    }
}

[RuleGenerator]
public partial class ClearFusionOuterMarker : RewriteRule<Pattern>
{
    public static Pattern CallerPattern => IsCall(
        "caller",
        IsFusion(null, "stackvm", IsWildcard(), GenerateParameters(null)),
        GenerateParameters(null));

    public override Pattern Pattern { get; } = IsRangeOfMarker("marker", CallerPattern, IsWildcard());

    public Expr? GetReplace(Marker marker, Call caller)
    {
        return caller;
    }
}


[RuleGenerator]
public partial class FusionBucket : RewriteRule<Pattern>
{
    private static int _counter;

    private static string _relPath = string.Empty;

    public override Pattern Pattern => IsCall(
        "outerCall",
        IsFusion(
            "fusion",
            "stackvm",
            IsWildcard("fusionBody"),
            GenerateParameters(null)),
        GenerateParameters(null));

    public ShapeExprCache Cache;

    internal Dictionary<Var, Expr[]> VarMap => CompileSession.CompileOptions.ShapeBucketOptions.VarMap;

    public static int[] ComputeSegmentList(int segmentCount, int min, int max)
    {
        var size = (max - min) / segmentCount;
        return Enumerable.Range(0, segmentCount - 1).Select(i => min + (i * size)).Append(max).ToArray();
    }

    public static Expr PreProcess(Var input, Dictionary<Var, Expr[]> inputInfo, Dictionary<Var, IValue> varValues, Dictionary<Var, Expr[]> fusionInputData)
    {
        var fixedShape = ShapeEvaluate(input, inputInfo, varValues, fusionInputData);
        return new Call(new BucketPad(), input, fixedShape);
    }

    // info:(InputVar -> DimVar)
    // VarInfo:(DimVar -> Value)
    // fusionInfo:(InputVar -> DimVar)
    public static int[] ShapeEvaluate(Expr expr, ShapeExprCache cache, Dictionary<Var, IValue> varInfo, Dictionary<Var, Expr[]> fusionInfo)
    {
        // var info is used for compute shape expr
        var dummyInput = MakeDummyInput(cache.VarMap, varInfo);
        var fusionDummyInput =
            MakeDummyInput(
                fusionInfo,
                varInfo.Concat(dummyInput).ToDictionary(pair => pair.Key, pair => pair.Value));
        var shapeExpr =
            expr.EvaluateShapeExpr(cache + fusionInfo);

        // DumpIR(shapeExpr, "shapeExpr", _relPath);
        if (!shapeExpr.InferenceType())
        {
            throw new InvalidOperationException();
        }

        // used for shape expr evaluate
        // 1. main input
        // 2. fusion input
        // 3. shape var
        var newEvaluatorInfo = dummyInput.Concat(fusionDummyInput).Concat(varInfo)
            .ToDictionary(pair => pair.Key, pair => pair.Value);

        var shape = shapeExpr.Evaluate(newEvaluatorInfo);
        return shape.AsTensor().ToArray<int>();
    }

    public static (Dictionary<Var, IValue> MinDict, Dictionary<Var, IValue> MaxDict) GetBoundDict(
        Dictionary<Var, Expr[]> inputInfo, Dictionary<string, (int Min, int Max)> rangeInfo)
    {
        // find vars in Input ShapeExpr
        var vars = inputInfo.Values.SelectMany(x => x).OfType<Var>().ToHashSet().ToArray();

        // todo: check var is exist
        // DimVarName -> Dict.key -> Dict.Value
        var minDict = rangeInfo.ToDictionary(
            pair => vars.FindFirst(v => v.Name == pair.Key),
            pair => (IValue)Value.FromTensor(pair.Value.Min));
        var maxDict = rangeInfo.ToDictionary(
            pair => vars.FindFirst(v => v.Name == pair.Key),
            pair => (IValue)Value.FromTensor(pair.Value.Max));
        return (minDict, maxDict);
    }

    public static Expr MakeSplitEntry(FusionBucketContext context, Dictionary<Var, IValue> varInfo)
    {
        var originBody = context.FusionBody;
        var fusionVars = context.Parameters;
        var fixInputs = fusionVars
            .Select((arg, i) => PreProcess(arg, context.VarMap, varInfo, context.FusionInputShapeExpr)).ToArray();

        // 替换逻辑：新的body中的var -> fusion原始的var -> target为fusion的call的input
        // 本质上只是对这个body的所有输入做替换
        // 避免这里的修改影响到原始的body，每个分支需要进行自己的修改，所以要clone处理
        var call = ReplaceClone(originBody, fusionVars.Zip(fixInputs).ToArray());
        if (!call.InferenceType())
        {
            DumpIR(call, "InvalidType");
            throw new InvalidOperationException();
        }

        return MakeSlice(context, call, originBody);
    }

    private static Expr MakeSlice(FusionBucketContext context, Expr call, Expr originBody)
    {
        var fusionInputsShape = MakeShapeOfFusionInput(context.Parameters, context.Arguments);

        if (call.CheckedType is TupleType tuple)
        {
            var fields = Enumerable.Range(0, tuple.Count)
                .Select(i => MakeSliceForTensor(originBody[i], fusionInputsShape, call[i])).ToArray();
            return new IR.Tuple(fields);
        }

        return MakeSliceForTensor(originBody, fusionInputsShape, call);
    }

    private static Expr MakeSliceForTensor(Expr originBody, Dictionary<Var, Expr[]> fusionInputsShapeExpr, Expr call)
    {
        var originShape = originBody.EvaluateShapeExpr(fusionInputsShapeExpr);
        originShape.InferenceType();
        // DumpIR(originShape, "OriginShapeExpr", _relPath);
        var rank = call.CheckedShape.Rank;

        // 对body的输出进行slice
        var body = (Expr)Slice(call, Enumerable.Repeat(0, rank).ToArray(), Cast(originShape, DataTypes.Int32), rank);
        return body;
    }

    public Expr FixInput(FusionBucketContext context, int[][] shapeList)
    {
<<<<<<< HEAD
        return ReplaceClone(body, fusionVars.Zip(outerArgs).ToArray());
        // var result = fusionVars.Zip(outerArgs).Zip(shapeList).Aggregate(body, (sum, data) =>
        // {
        //     var ((fusionVar, arg), fixShape) = data;
        //     Expr expr = new Call(new FixShape(), arg, fixShape);
        //     if (arg is Marker m)
        //     {
        //         expr = m.With(target: expr);
        //     }
        //
        //     return ReplaceExpr(sum, fusionVar, expr);
        // });
        // return result;
=======
        var result = context.Parameters.Zip(context.Arguments).Zip(shapeList).Aggregate(context.FusionBody, (sum, data) =>
        {
            var ((fusionVar, arg), fixShape) = data;
            Expr expr = new Call(new FixShape(), arg, fixShape);
            if (arg is Marker m)
            {
                expr = m.With(target: expr);
            }

            return ReplaceExpr(sum, fusionVar, expr);
        });
        return result;
>>>>>>> 37302c9d
    }

    public Expr Rebuild(FusionBucketContext context)
    {
        var newBody = CompilerServices.Rewrite(context.FusionBody,
            new IRewriteRule[]
            {
                new MatmulToFusion(),
                new Conv2DToFusion(),
                new Conv2DTransposeToFusion(),
                new TransposeToFusion(),
            },
            new());
        // todo: add some simple merge
        return RestoreBodyWithArgs(context.Arguments, context.Parameters, newBody);
    }

    public Expr? GetReplace(Call outerCall, BucketFusion fusion, Expr fusionBody)
    {
        if (ShouldRestore(outerCall, fusion))
        {
            return RestoreBodyWithArgs(outerCall.Arguments.ToArray(), fusion.Parameters.ToArray(), fusion.Body);
        }

        Console.WriteLine($"FusionBucketGetReplace {_counter} {fusion.Name}");
        _relPath = $"{_counter}";
        DumpIR(outerCall, $"BucketOriginFusion_{fusion.Name}", _relPath);

        var options = CompileSession.CompileOptions.ShapeBucketOptions;
        var dimVarValues = MakeVarValuesForAllSegment(options);
        var context = new FusionBucketContext(outerCall, fusion, VarMap, dimVarValues, Cache);

        var (minDict, maxDict) = GetBoundDict(VarMap, options.RangeInfo);

        // compute fixed input Shape
        var minFixedShapeList = ComputeFixedShape(context, minDict);
        var maxFixedShapeList = ComputeFixedShape(context, maxDict);

        // 2. get dim info(inputIndex, (dimIndex, range)
        var counts = ComputeCounts(minFixedShapeList, maxFixedShapeList, out int totalCount);
        if (IsFixed(totalCount, minFixedShapeList, maxFixedShapeList))
        {
            var fix = FixInput(context, minFixedShapeList);
            DumpIR(fix, "BucketResultFix", _relPath);
            _counter++;
            return fix;
        }

        // todo: process total count, matmul maybe multi count, but other should check this
        if (totalCount > 1)
        {
            // Console.WriteLine($"{fusion.Name} totalCount > 1");
            // return null;
        }

        var info = ComputeSegmentInfo(counts, options);
        var body = Split(context, info);
        body.InferenceType();

        if (body.Users.Count > 1 || body.CheckedType is InvalidType)
        {
            throw new InvalidOperationException();
        }

        // FixInput Replace Var
        var newBody = ReplaceFusionVarWithCallArgs(fusion, context.Arguments, body);

        // let bind
        if (newBody is If @if)
        {
            newBody = IR.F.Math.Require(true, @if.With(paramList: context.Arguments));
        }

        Cache.Add(newBody, newBody.EvaluateShapeExpr(context.Cache));
        DumpIR(newBody, "BucketResult", _relPath);
        _counter++;
        if (newBody.CheckedType is InvalidType)
        {
            throw new InvalidOperationException("InvalidBucketBody");
        }

        return newBody;
        // todo :save if shape
    }

    private static bool IsFixed(int totalCount, int[][] minFixedShapeList, int[][] maxFixedShapeList) =>
        totalCount == 0 || (minFixedShapeList[0].SequenceEqual(maxFixedShapeList[0]) &&
                            minFixedShapeList[1].SequenceEqual(maxFixedShapeList[1]));

    private static bool ShouldRestore(Call outerCall, BucketFusion fusion) => fusion.IsSimple || outerCall.CheckedType is TupleType || outerCall.CheckedShape.Rank == 0 || outerCall.Arguments.ToArray().Any(arg => arg.CheckedType is TupleType);

    private static Expr RestoreBodyWithArgs(Expr[] args, Var[] parameters, Expr body) =>
        parameters.ToArray().Zip(args).Aggregate(body, (sum, data) =>
        {
            var (fusionVar, arg) = data;
            return ReplaceExpr(sum, fusionVar, arg);
        });

    private static void PrintMinMaxShape(int[][] minFixedShapeList, int[][] maxFixedShapeList, string relPath)
    {
        string str = string.Empty;
        Console.Write("min ");
        str += "min ";
        foreach (int[] shape in minFixedShapeList)
        {
            var s = DumpUtility.SerializeShape(shape) + " ";
            str += s;
            Console.Write(s);
        }

        Console.Write("max ");
        str += "max ";
        foreach (int[] shape in maxFixedShapeList)
        {
            var s = DumpUtility.SerializeShape(shape) + " ";
            str += s;
            Console.Write(s);
        }
    }

    // 计算出使用哪个位置的input进行分段
    private static SegmentInfo ComputeSegmentInfo(
        (int InputIndex, (int First, (int First, int Second) Second)[] Range)[] counts, ShapeBucketOptions options)
    {
        var (iIndex, dimIndex, (min, max)) = counts.Select(x =>
        {
            Debug.Assert(x.Range.Length <= 2, "x.range.Length <= 2");
            return (inputIndex: x.InputIndex, x.Range[0].First, x.Range[0].Second);
        }).ToArray().First();

        var segments = ComputeSegmentList(options.SegmentsCount, min, max);
        var info = new SegmentInfo(iIndex, dimIndex, segments);
        return info;
    }

    // make dummy value from InputInfo
    // VarInfo:(DimVar -> Value)
    private static Dictionary<Var, IValue>
        MakeDummyInput(IReadOnlyDictionary<Var, Expr[]> info, Dictionary<Var, IValue> varInfo) =>
        info.ToDictionary(
            pair => pair.Key,
            pair =>
            {
                // todo: dummy input可能会有问题...
                var shapeExpr = pair.Key.CheckedShape.IsScalar ? (Expr)Array.Empty<int>() : Stack(new IR.Tuple(pair.Value.Select(x => Cast(x, DataTypes.Int32)).ToArray()), 0);
                // DumpIR(shapeExpr, "DummyInputShape", _relPath);
                // DumpIR(shapeExpr, "DummyInputShapeExpr", _relPath);
                var shape = shapeExpr.Evaluate(varInfo).AsTensor();
                return ConstantOfShape(
                    shape,
                    Cast(1, pair.Key.CheckedDataType)).Evaluate(varInfo);
            });

    private static (int InputIndex, (int First, (int First, int Second) Second)[] Range)[] ComputeCounts(
        int[][] minFixedShapeList, int[][] maxFixedShapeList, out int totalCount)
    {
        (int InputIndex, (int First, (int First, int Second) Second)[] Range)[] counts = minFixedShapeList.Zip(maxFixedShapeList).Select((pair, inputIndex) =>
        {
            var (minShape, maxShape) = pair;

            // (range, dimIndex)
            var range = Enumerable.Range(0, minShape.Length).Zip(minShape.Zip(maxShape)).Where(data =>
            {
                var (dimIndex, pair) = data;
                return pair.First != pair.Second;
            }).ToArray();
            return (inputIndex, range);
        }).Where(pair => pair.range.Length > 0).ToArray();
        totalCount = counts.Length;
        return counts;
    }

    private static Expr ReplaceFusionVarWithCallArgs(BucketFusion fusion, Expr[] args, Expr newBody) =>
        fusion.Parameters.ToArray().Zip(args).Aggregate(newBody, (sum, pair) =>
        {
            var (param, arg) = pair;
            var result = ReplaceExpr(sum, param, arg);
            return result;
        });

    // ShapeOf而不是shape表达式，用于计算Slice的shape
    private static Dictionary<Var, Expr[]> MakeShapeOfFusionInput(Var[] parameters, Expr[] args)
    {
        var fusionInputShapes = parameters
            .Zip(args)
            .ToDictionary(pair => pair.First, pair =>
            {
                var shape = Cast((Expr)ShapeOf(pair.Second), DataTypes.Int32);
                return Enumerable.Range(0, pair.Second.CheckedShape.Rank).Select(i => shape[i]).ToArray();
            });
        return fusionInputShapes;
    }

    private static void CheckAlive(Dictionary<Var, Expr[]> fusionInputInfo)
    {
        foreach (var value in fusionInputInfo.Values)
        {
            foreach (var expr in value)
            {
                if (!expr.IsAlive)
                {
                    throw new NotImplementedException();
                }
            }
        }
    }

    private static Dictionary<Var, Expr[]> MakeFusionInputShapeExpr(Call call, BucketFusion fusion, ShapeExprCache cache)
    {
        var data = fusion.Parameters.ToArray().Zip(call.Arguments.ToArray().Select((arg, i) =>
        {
            // DumpIR(arg, "MakeFusionInputShapeExprArg");
<<<<<<< HEAD
            var result = arg.EvaluateShapeExpr(varMap);
            if (!result.InferenceType())
            {
                DumpIR(result, "InvalidInputShapeExpr");
                throw new InvalidOperationException();
            }
=======
            var result = arg.EvaluateShapeExpr(cache);
>>>>>>> 37302c9d
            return Enumerable.Range(0, arg.CheckedShape.Rank).Select(i =>
            {
                var res = result[i];
                return res;
            }).ToArray();
        })).Select(pair => new KeyValuePair<Var, Expr[]>(pair.First, pair.Second));
        var fusionInputData = data.ToDictionary(pair => pair.Key, pair => pair.Value);
        return fusionInputData;
    }

    private int[][] ComputeFixedShape(FusionBucketContext context, Dictionary<Var, IValue> varInfo) =>
        context.Parameters.Select((arg, i) =>
        {
            var fixedShape = ShapeEvaluate(arg, context.Cache, varInfo, context.FusionInputShapeExpr);
            return fixedShape;
        }).ToArray();

    // 计算每个var在不同的段下的值
    private Dictionary<Var, int[]> MakeVarValuesForAllSegment(ShapeBucketOptions options)
    {
        int segmentCount = options.SegmentsCount;
        var varRange = options.RangeInfo;
        var varMap = options.VarMap;
        var varAndInputAllSegment = varRange.ToDictionary(pair => pair.Key, pair =>
        {
            var (min, max) = pair.Value;
            var segments = ComputeSegmentList(segmentCount, min, max);
            return segments;
        });

        var vars = varMap.Values.SelectMany(x => x).OfType<Var>().ToHashSet().ToArray();

        // DimVarName -> Dict.key -> Dict.Value
        var varValues = varAndInputAllSegment.ToDictionary(
            pair => vars.FindFirst(v => v.Name == pair.Key),
            pair => { return pair.Value.OrderByDescending(x => x).ToArray(); });
        return varValues;
    }

    public class FusionBucketContext
    {
        public readonly Call OuterCall;
        public readonly BucketFusion Fusion;
        public readonly Dictionary<Var, Expr[]> VarMap;
        public readonly Dictionary<Var, Expr[]> FusionInputShapeExpr;
        public readonly Dictionary<Var, int[]> DimVarValues;
        public readonly Expr[] Arguments;
        public readonly Var[] Parameters;
        public readonly ShapeExprCache Cache;
        public FusionBucketContext(Call outerCall, BucketFusion fusion, Dictionary<Var, Expr[]> varMap, Dictionary<Var, int[]> dimVarValues, ShapeExprCache cache)
        {
            OuterCall = outerCall;
            Fusion = fusion;
            VarMap = varMap;
            FusionInputShapeExpr = MakeFusionInputShapeExpr(outerCall, fusion, cache);
            CheckAlive(FusionInputShapeExpr);
            DimVarValues = dimVarValues;
            Arguments = OuterCall.Arguments.ToArray();
            Parameters = Fusion.Parameters.ToArray();
        }

        public Expr FusionBody => Fusion.Body;

        public Dictionary<Var, IValue> DimVarValue(int i) =>
            DimVarValues.ToDictionary(pair => pair.Key, pair => (IValue)Value.FromTensor(pair.Value[i]));
    }

    private Expr Split(FusionBucketContext context, SegmentInfo info)
    {
        var fusionInputs = context.Arguments;
        var (inputIndex, dimIndex, segments) = info;
        var dim = ShapeOf(fusionInputs[inputIndex])[dimIndex];
<<<<<<< HEAD
        var sp = fusionBody.CheckedType switch
        {
            TupleType tuple => new IR.Tuple(tuple.Fields.ToArray()
                .Select(x =>
                {
                    return GetDefault(x);
                }).ToArray()),
            // todo: maybe error 这里就应该设置一个很容易错的数，引起报错
            TensorType ts => (Expr)ConstantOfShape(new[]{1}, Cast(0, fusionBody.CheckedDataType)),
        };
=======
        var failure = MakeFailure(context.FusionBody);
>>>>>>> 37302c9d

        int i = 0;
        var varInfo = context.DimVarValue(i);
        var entry = MakeSplitEntry(context, varInfo);
        if (!entry.CheckedShape.IsFixed)
        {
            return Rebuild(context);
        }

        var body = segments.OrderByDescending(x => x).Aggregate(
            failure,
            (sum, seg) =>
            {
                // 根据var，也就是target为这个fusion的call的参数来进行判断落在哪个段
                var cond = dim <= (long)seg;

                // select var value for current segment
                var varInfo = context.DimVarValue(i);
                var thenBody = MakeSplitEntry(context, varInfo);
                var elseBody = sum;
                i++;
                var result = new If(cond, thenBody, elseBody);
                return result;
            });

        return body;
    }

    private static Expr MakeFailure(Expr fusionBody)
    {
        var failure = fusionBody.CheckedType switch
        {
            TupleType tuple => new IR.Tuple(tuple.Fields.ToArray()
                .Select(x =>
                {
                    return ConstantOfShape(new[] { 1 }, Cast(0, ((TensorType)x).DType));
                }).ToArray()),
            TensorType tensorType => (Expr)ConstantOfShape(new[] { 1 }, Cast(0, tensorType.DType)),
        };
        return IR.F.Math.Require(false, failure, "input dim large than limit");
    }
}

internal record SegmentInfo(int InputIndex, int DimIndex, int[] Segments);<|MERGE_RESOLUTION|>--- conflicted
+++ resolved
@@ -15,7 +15,6 @@
 using DryIoc.ImTools;
 using Microsoft.Extensions.DependencyInjection;
 using Microsoft.Toolkit.HighPerformance;
-using Microsoft.VisualBasic.CompilerServices;
 using NetFabric.Hyperlinq;
 using Nncase.Diagnostics;
 using Nncase.IR;
@@ -465,7 +464,6 @@
     }
 }
 
-
 [RuleGenerator]
 public partial class FusionBucket : RewriteRule<Pattern>
 {
@@ -512,7 +510,6 @@
         var shapeExpr =
             expr.EvaluateShapeExpr(cache + fusionInfo);
 
-        // DumpIR(shapeExpr, "shapeExpr", _relPath);
         if (!shapeExpr.InferenceType())
         {
             throw new InvalidOperationException();
@@ -535,7 +532,6 @@
         // find vars in Input ShapeExpr
         var vars = inputInfo.Values.SelectMany(x => x).OfType<Var>().ToHashSet().ToArray();
 
-        // todo: check var is exist
         // DimVarName -> Dict.key -> Dict.Value
         var minDict = rangeInfo.ToDictionary(
             pair => vars.FindFirst(v => v.Name == pair.Key),
@@ -594,9 +590,8 @@
 
     public Expr FixInput(FusionBucketContext context, int[][] shapeList)
     {
-<<<<<<< HEAD
         return ReplaceClone(body, fusionVars.Zip(outerArgs).ToArray());
-        // var result = fusionVars.Zip(outerArgs).Zip(shapeList).Aggregate(body, (sum, data) =>
+        // var result = context.Parameters.Zip(context.Arguments).Zip(shapeList).Aggregate(context.FusionBody, (sum, data) =>
         // {
         //     var ((fusionVar, arg), fixShape) = data;
         //     Expr expr = new Call(new FixShape(), arg, fixShape);
@@ -608,20 +603,6 @@
         //     return ReplaceExpr(sum, fusionVar, expr);
         // });
         // return result;
-=======
-        var result = context.Parameters.Zip(context.Arguments).Zip(shapeList).Aggregate(context.FusionBody, (sum, data) =>
-        {
-            var ((fusionVar, arg), fixShape) = data;
-            Expr expr = new Call(new FixShape(), arg, fixShape);
-            if (arg is Marker m)
-            {
-                expr = m.With(target: expr);
-            }
-
-            return ReplaceExpr(sum, fusionVar, expr);
-        });
-        return result;
->>>>>>> 37302c9d
     }
 
     public Expr Rebuild(FusionBucketContext context)
@@ -660,6 +641,7 @@
         var minFixedShapeList = ComputeFixedShape(context, minDict);
         var maxFixedShapeList = ComputeFixedShape(context, maxDict);
 
+        // PrintMinMaxShape(minFixedShapeList, maxFixedShapeList, _relPath);
         // 2. get dim info(inputIndex, (dimIndex, range)
         var counts = ComputeCounts(minFixedShapeList, maxFixedShapeList, out int totalCount);
         if (IsFixed(totalCount, minFixedShapeList, maxFixedShapeList))
@@ -767,7 +749,7 @@
             {
                 // todo: dummy input可能会有问题...
                 var shapeExpr = pair.Key.CheckedShape.IsScalar ? (Expr)Array.Empty<int>() : Stack(new IR.Tuple(pair.Value.Select(x => Cast(x, DataTypes.Int32)).ToArray()), 0);
-                // DumpIR(shapeExpr, "DummyInputShape", _relPath);
+
                 // DumpIR(shapeExpr, "DummyInputShapeExpr", _relPath);
                 var shape = shapeExpr.Evaluate(varInfo).AsTensor();
                 return ConstantOfShape(
@@ -834,16 +816,12 @@
         var data = fusion.Parameters.ToArray().Zip(call.Arguments.ToArray().Select((arg, i) =>
         {
             // DumpIR(arg, "MakeFusionInputShapeExprArg");
-<<<<<<< HEAD
-            var result = arg.EvaluateShapeExpr(varMap);
+            var result = arg.EvaluateShapeExpr(cache);
             if (!result.InferenceType())
             {
                 DumpIR(result, "InvalidInputShapeExpr");
                 throw new InvalidOperationException();
             }
-=======
-            var result = arg.EvaluateShapeExpr(cache);
->>>>>>> 37302c9d
             return Enumerable.Range(0, arg.CheckedShape.Rank).Select(i =>
             {
                 var res = result[i];
@@ -916,20 +894,7 @@
         var fusionInputs = context.Arguments;
         var (inputIndex, dimIndex, segments) = info;
         var dim = ShapeOf(fusionInputs[inputIndex])[dimIndex];
-<<<<<<< HEAD
-        var sp = fusionBody.CheckedType switch
-        {
-            TupleType tuple => new IR.Tuple(tuple.Fields.ToArray()
-                .Select(x =>
-                {
-                    return GetDefault(x);
-                }).ToArray()),
-            // todo: maybe error 这里就应该设置一个很容易错的数，引起报错
-            TensorType ts => (Expr)ConstantOfShape(new[]{1}, Cast(0, fusionBody.CheckedDataType)),
-        };
-=======
         var failure = MakeFailure(context.FusionBody);
->>>>>>> 37302c9d
 
         int i = 0;
         var varInfo = context.DimVarValue(i);
