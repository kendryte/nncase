using System;
using System.Collections.Generic;
using System.Linq;
using System.Reactive;
using DryIoc.ImTools;
using Nncase.Diagnostics;
using Nncase.IR;
using Nncase.IR.Math;
using Nncase.IR.NN;
using Nncase.IR.Tensors;
using static Nncase.Utilities.ReplaceUtility;

namespace Nncase.Passes.Rules.ShapeBucket;

internal static class ShapeBucketHelper
{
    // clone origin Expr and Do replace for var
    internal static Expr ReplaceClone(Expr originBody, params (Var, Expr)[] originVarAndExpr)
    {
        var call = originBody.Clone();
        var finder = new FindVar();
        finder.Visit(call);
        var newVars = finder.Vars;
        originVarAndExpr.ForEach(pair =>
        {
            var (v, newExpr) = pair;
            var varShouldBeReplaced = newVars.FindFirst(newVar => newVar.Name == v.Name);
            if (varShouldBeReplaced == null)
            {
                throw new InvalidOperationException();
            }

            ReplaceExpr(call, varShouldBeReplaced, newExpr);
        });
        return call;
    }

    public static void ArgsChecker(Expr[] newArgs)
    {
        if (newArgs.Length == 0)
        {
            throw new InvalidOperationException("Empty Arg");
        }

        if (newArgs.Any(arg => arg is Var v && v.Name.StartsWith("var_")))
        {
            throw new InvalidOperationException("Args has Var in fusion");
        }

        if (newArgs.Any(arg => arg is Marker m && m .Target is Const))
        {
            throw new InvalidOperationException("Args has tuple");
        }

        if (newArgs.Any(arg => arg is IR.Tuple))
        {
            throw new InvalidOperationException("Args has tuple");
        }

        if (newArgs.ToHashSet().Count() != newArgs.Length)
        {
            throw new InvalidOperationException("Has Repeat args");
        }
    }

    public static void PrintEffectVar(string name, Var[] set)
    {
        Console.WriteLine($"{name} EffectVar:");
        foreach (var var in set)
        {
            Console.WriteLine(var.Name);
        }
    }

    public static Var[] InputDimVars(CompileSession session)
    {
        return session.CompileOptions.ShapeBucketOptions.VarMap.Values.SelectMany(x => x).OfType<Var>()
            .ToHashSet().ToArray();
    }

    public static bool IsSingleDimVar(CompileSession session)
    {
        return InputDimVars(session).Length == 1;
    }

    // avoid dup marker user
    public static T DupExpr<T>(T body)
        where T : Expr
    {
        T dupFusionBody = body switch
        {
            Marker m => (T)(object)m.With(target: DupExpr(m.Target)),
            Call c => (T)(object)c.With(),
            IR.Tuple t => (T)(object)new IR.Tuple(t.Fields.ToArray().Select(DupExpr).ToArray()),
            _ => body,
        };
        return dupFusionBody;
    }

    public static Var[] MakeEffectVarArray(CompileSession session, Dictionary<Var, Expr[]> varMap, params Expr[] args)
    {
        var dimVars = InputDimVars(session);
        if (dimVars.Length == 1)
        {
            return dimVars;
        }

        if (dimVars.Length == 0)
        {
            // todo: process this, in test should not have this
            // throw new InvalidOperationException("MaybeError");
        }

        var visitor = new FindVar();
        args.ForEach(arg =>
        {
            DumpIR(arg, "argExpr");
            var argShapeExpr = arg.EvaluateShapeExpr(varMap);
            visitor.Visit(argShapeExpr);
        });
        var vars = visitor.Vars.ToHashSet();

        // PrintEffectVar("VisitorVars", vars.ToArray());
        var inputAndDimVarMap =
            varMap.ToDictionary(pair => pair.Key, pair => pair.Value.OfType<Var>().ToHashSet().ToArray());
        var allDimVars = varMap.Values.SelectMany(x => x).OfType<Var>();
        var afterProcessVars = vars.SelectMany(var =>
        {
            if (inputAndDimVarMap.TryGetValue(var, out var dimVars))
            {
                return dimVars;
            }

            if (allDimVars.Contains(var))
            {
                return new[] { var };
            }

            return new[] { var };
        }).ToHashSet();
        return afterProcessVars.Intersect(allDimVars).ToHashSet().ToArray();
    }

    internal static void DumpIR(Expr expr, string prefix, string? reletivePath = null, string? printPrefix = null)
    {
        // if (DumpScope.Current.IsEnabled(DumpFlags.Rewrite))
        {
            Console.WriteLine($"{printPrefix} {prefix}");
            DumpScope.Current.DumpIR(expr, prefix, reletivePath);
        }
    }
}

internal static class ExprArrayExtension
{
    public static IEnumerable<Expr> OfNoConst(this IEnumerable<Expr> args)
    {
        return args.Where(x => x is not TensorConst);
    }
}

public class FindExpr : ExprVisitor<Expr, Unit>
{
    private Func<Expr, bool> f;
    private List<Expr> list = new();
    private Expr[] limit = { };
    private Expr outerCall;

    public List<Expr> Run(Expr expr, Expr[] limit, Expr outerCall, Func<Expr, bool> checker)
    {
        f = checker;
        this.outerCall = outerCall;
        this.limit = limit;
        Visit(expr);
        return list;
    }

    protected override Expr DefaultVisitLeaf(Expr expr)
    {
        if (f(expr))
        {
            list.Add(expr);
        }

        return expr;
    }

    protected override Expr DispatchVisit(Expr expr)
    {
        if (limit.Contains(expr))
        {
            list.Add(expr);
            return expr;
        }

        if (expr == outerCall)
        {
            return expr;
        }
        if (HasVisited(expr, out var result))
        {
            return result;
        }
        return MarkVisited(expr, base.DispatchVisit(expr));
    }
}
public class FindVar : ExprVisitor<Expr, Unit>
{
    public HashSet<Var> Vars { get; set; } = new();

    // todo: if visit call(VarFusion), then return EffectVar
    protected override Expr VisitLeafVar(Var expr)
    {
        Vars.Add(expr);
        return expr;
    }

    protected override Expr DefaultVisitLeaf(Expr expr) => expr;
}

public static class CallValidator
{
    private static readonly HashSet<RuntimeTypeHandle> ForceConvert = new()
    {
<<<<<<< HEAD
        // tuple input
        { typeof(Concat).TypeHandle, 0 },
        { typeof(Stack).TypeHandle, 0 },
        { typeof(Slice).TypeHandle, 0 },
        { typeof(Gather).TypeHandle, 0 },
        { typeof(ShapeOf).TypeHandle, 0 },
        { typeof(IR.Tensors.Range).TypeHandle, 0 },


        { typeof(Reshape).TypeHandle, 0 },
        { typeof(Unsqueeze).TypeHandle, 0 },
        { typeof(Squeeze).TypeHandle, 0 },


        { typeof(Cast).TypeHandle, 0 },



        { typeof(Expand).TypeHandle, 0 },
        { typeof(ConstantOfShape).TypeHandle, 0 },
        { typeof(Where).TypeHandle, 0 },
        { typeof(Compare).TypeHandle, 0 },
=======
        typeof(Conv2D).TypeHandle,
        typeof(MatMul).TypeHandle,
        typeof(Unsqueeze).TypeHandle,
        typeof(Squeeze).TypeHandle,
        typeof(Cast).TypeHandle,
        typeof(Unary).TypeHandle,
        typeof(Transpose).TypeHandle,
        typeof(Pad).TypeHandle,
    };
>>>>>>> 37302c9d

    static readonly HashSet<RuntimeTypeHandle> MaybeDynamic = new()
    {
        typeof(Concat).TypeHandle,
        typeof(Stack).TypeHandle,
        typeof(Binary).TypeHandle,
        typeof(Slice).TypeHandle,
        typeof(Gather).TypeHandle,
        typeof(ShapeOf).TypeHandle,
        typeof(Reshape).TypeHandle,
        typeof(Expand).TypeHandle,
        typeof(ConstantOfShape).TypeHandle,
        typeof(Where).TypeHandle,
        typeof(Compare).TypeHandle,
        typeof(Reduce).TypeHandle,
        typeof(Clamp).TypeHandle,
        typeof(Tile).TypeHandle,
        typeof(CumSum).TypeHandle,
    };

    public static bool IsMaybeDynamic(Expr target) => MaybeDynamic.Contains(target.GetType().TypeHandle);

    public static bool IsForceConvert(Expr target) => ForceConvert.Contains(target.GetType().TypeHandle);

    public static bool ValidTarget(Expr target)
    {
        if (target is ActivationOp)
        {
            return true;
        }

        if (IsMaybeDynamic(target) || IsForceConvert(target))
        {
            return true;
        }

        return false;
    }
}

internal class KeyValuePairKeyComparer : IEqualityComparer<KeyValuePair<Expr, Var[]>>
{
    public bool Equals(KeyValuePair<Expr, Var[]> x, KeyValuePair<Expr, Var[]> y)
    {
        return Equals(x.Key, y.Key);
    }

    public int GetHashCode(KeyValuePair<Expr, Var[]> obj)
    {
        return HashCode.Combine(obj.Key);
    }
}<|MERGE_RESOLUTION|>--- conflicted
+++ resolved
@@ -222,30 +222,6 @@
 {
     private static readonly HashSet<RuntimeTypeHandle> ForceConvert = new()
     {
-<<<<<<< HEAD
-        // tuple input
-        { typeof(Concat).TypeHandle, 0 },
-        { typeof(Stack).TypeHandle, 0 },
-        { typeof(Slice).TypeHandle, 0 },
-        { typeof(Gather).TypeHandle, 0 },
-        { typeof(ShapeOf).TypeHandle, 0 },
-        { typeof(IR.Tensors.Range).TypeHandle, 0 },
-
-
-        { typeof(Reshape).TypeHandle, 0 },
-        { typeof(Unsqueeze).TypeHandle, 0 },
-        { typeof(Squeeze).TypeHandle, 0 },
-
-
-        { typeof(Cast).TypeHandle, 0 },
-
-
-
-        { typeof(Expand).TypeHandle, 0 },
-        { typeof(ConstantOfShape).TypeHandle, 0 },
-        { typeof(Where).TypeHandle, 0 },
-        { typeof(Compare).TypeHandle, 0 },
-=======
         typeof(Conv2D).TypeHandle,
         typeof(MatMul).TypeHandle,
         typeof(Unsqueeze).TypeHandle,
@@ -255,7 +231,6 @@
         typeof(Transpose).TypeHandle,
         typeof(Pad).TypeHandle,
     };
->>>>>>> 37302c9d
 
     static readonly HashSet<RuntimeTypeHandle> MaybeDynamic = new()
     {
@@ -274,6 +249,7 @@
         typeof(Clamp).TypeHandle,
         typeof(Tile).TypeHandle,
         typeof(CumSum).TypeHandle,
+        typeof(IR.Tensors.Range).TypeHandle,
     };
 
     public static bool IsMaybeDynamic(Expr target) => MaybeDynamic.Contains(target.GetType().TypeHandle);
