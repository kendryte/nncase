﻿// Copyright (c) Canaan Inc. All rights reserved.
// Licensed under the Apache license. See LICENSE file in the project root for full license information.

using System;
using System.Collections.Generic;
using System.IO;
using System.Linq;
using System.Text;
using System.Threading.Tasks;
using Nncase.IR;
using Nncase.TIR;

namespace Nncase.Diagnostics;

/// <summary>
/// IR printer.
/// </summary>
internal sealed class IRPrinterProvider : IPrinterProvider
{
    private readonly IServiceProvider _serviceProvider;

    /// <summary>
    /// Initializes a new instance of the <see cref="IRPrinterProvider"/> class.
    /// ctor.
    /// </summary>
    /// <param name="serviceProvider"> compiler servicer provider.</param>
    public IRPrinterProvider(IServiceProvider serviceProvider)
    {
        _serviceProvider = serviceProvider;
    }

    /// <inheritdoc/>
    public void DumpIR(BaseExpr expr, string prefix, string dumpPath, PrinterFlags flags)
    {
        var nprefix = prefix.Any() ? prefix + "_" : prefix;
        string ext = (flags.HasFlag(PrinterFlags.Script) || expr is PrimFunction) ? "script" : "il";
        string name = expr is Callable c ? c.Name : expr.GetType().Name;
        string filePath = Path.Combine(dumpPath, $"{nprefix}{name}.{ext}");
        if (string.IsNullOrEmpty(dumpPath))
        {
            throw new ArgumentException("The dumpPath Is Empty!", nameof(dumpPath));
        }

        Directory.CreateDirectory(dumpPath);

        using var dumpFile = File.Open(filePath, FileMode.Create);
        using var dumpWriter = new IndentedWriter(dumpFile);
        switch (ext)
        {
            case "script":
                new ScriptPrintVisitor(dumpWriter, flags).Visit(expr);
                break;
            default:
                new ILPrintVisitor(dumpWriter, flags, new Dictionary<BaseExpr, string>()).Visit(expr);
                break;
        }
    }

    /// <inheritdoc/>
    public void DumpDotIR(BaseExpr expr, string prefix, string dumpDir, PrinterFlags flags)
    {
        if (string.IsNullOrEmpty(dumpDir))
        {
            throw new ArgumentException("The dumpPath Is Empty!", nameof(dumpDir));
        }

        Directory.CreateDirectory(dumpDir);

        string name = expr is Callable c ? c.Name : expr.GetType().Name;

        var visitor = new ILDotPrintVisitor(flags);
        visitor.Visit(expr);
        visitor.SaveToFile(name, prefix, dumpDir);
    }

    /// <inheritdoc/>
    public void DumpCSharpIR(BaseExpr expr, string prefix, string dumpDir, bool randConst)
    {
        var nprefix = prefix.Any() ? prefix + "_" : prefix;
        string ext = "cs";
        string name = expr is Callable c ? c.Name : expr.GetType().Name;
        string file_path = Path.Combine(dumpDir, $"{nprefix}{name}.{ext}");
        string rdata_path = Path.Combine(dumpDir, $"{nprefix}{name}.bin");
        if (string.IsNullOrEmpty(dumpDir))
        {
            throw new ArgumentException("The dumpDir Is Empty!");
        }

        Directory.CreateDirectory(dumpDir);

        using var dumpFile = File.Open(file_path, FileMode.Create);
        using var dumpWriter = new StreamWriter(dumpFile);
        if (!randConst)
        {
            using var rdataFile = File.Open(rdata_path, FileMode.Create);
            using var rdataWriter = new BinaryWriter(rdataFile);
            new CSharpPrintVisitor(dumpWriter, rdataWriter, 0, randConst, true).Visit(expr);
        }
        else
        {
            new CSharpPrintVisitor(dumpWriter, BinaryWriter.Null, 0, randConst, true).Visit(expr);
        }
    }

    /// <inheritdoc/>
    public void DumpPatternIR(BaseExpr expr, string prefix, string dumpDir)
    {
        var nprefix = prefix.Any() ? prefix + "_" : prefix;
        string ext = "cs";
        string name = expr is Callable c ? c.Name : expr.GetType().Name;
        string file_path = Path.Combine(dumpDir, $"{nprefix}{name}.{ext}");
        if (string.IsNullOrEmpty(dumpDir))
        {
            throw new ArgumentException("The dumpDir Is Empty!");
        }

        Directory.CreateDirectory(dumpDir);

        using var dumpFile = File.Open(file_path, FileMode.Create);
        using var dumpWriter = new StreamWriter(dumpFile);
        new PatternPrintVisitor(dumpWriter, 0).Visit(expr);
    }

    /// <inheritdoc/>
    public string Print(IRType type, PrinterFlags flags)
    {
        var stream = Stream.Null;
        using var dumpWriter = new IndentedWriter(stream);
        return new ILPrintVisitor(dumpWriter, flags, new Dictionary<BaseExpr, string>()).VisitType(type);
    }

    /// <inheritdoc/>
    public string Print(BaseExpr expr, PrinterFlags flags)
    {
        using var stream = new MemoryStream(128 * 1024 * 1024);

        using (var writer = new IndentedWriter(stream))
        {
            if (flags.HasFlag(PrinterFlags.Script))
            {
                new ScriptPrintVisitor(writer, flags).Visit(expr);
            }
            else
            {
<<<<<<< HEAD
                new ILPrintVisitor(writer, flags, new Dictionary<BaseExpr, string>()).Visit(expr);
=======
                var result = new ILPrintVisitor(writer, flags, new Dictionary<Expr, string>()).Visit(expr);
                if (writer.BaseStream.Position == 0)
                {
                    writer.Write(result);
                }
>>>>>>> 20e2d838
            }
        }

        stream.Seek(0, SeekOrigin.Begin);
        using var reader = new StreamReader(stream);
        return reader.ReadToEnd();
    }

    /// <inheritdoc/>
    public string? PrintOp(Op op, IPrintOpContext context)
    {
        // TODO: Add printers cache.
        var irprinterType = typeof(IOpPrinter<>).MakeGenericType(op.GetType());
        if (_serviceProvider.GetService(irprinterType) is IOpPrinter irprinter)
        {
            return irprinter.Visit(context, op);
        }

        return null;
    }
}<|MERGE_RESOLUTION|>--- conflicted
+++ resolved
@@ -142,15 +142,11 @@
             }
             else
             {
-<<<<<<< HEAD
-                new ILPrintVisitor(writer, flags, new Dictionary<BaseExpr, string>()).Visit(expr);
-=======
-                var result = new ILPrintVisitor(writer, flags, new Dictionary<Expr, string>()).Visit(expr);
+                var result = new ILPrintVisitor(writer, flags, new Dictionary<BaseExpr, string>()).Visit(expr);
                 if (writer.BaseStream.Position == 0)
                 {
                     writer.Write(result);
                 }
->>>>>>> 20e2d838
             }
         }
 
