--- conflicted
+++ resolved
@@ -523,11 +523,7 @@
             // 4. connect edge.
             foreach (var (child, port_name) in connect_list)
             {
-<<<<<<< HEAD
-                if (child is BaseFunction or Const or If or DimConst or AsDim or DimSum or DimVar)
-=======
                 if (child is BaseFunction or Const or Dimension or If)
->>>>>>> f5f138fd
                 {
                     continue;
                 }
