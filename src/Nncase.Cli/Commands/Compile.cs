﻿// Copyright (c) Canaan Inc. All rights reserved.
// Licensed under the Apache license. See LICENSE file in the project root for full license information.

using System;
using System.Collections.Generic;
using System.CommandLine;
using System.CommandLine.Invocation;
using System.IO;
using System.Linq;
using Autofac;
using Microsoft.Extensions.DependencyInjection;
using Microsoft.Extensions.Hosting;
using Nncase.CodeGen;
using Nncase.Compiler;
using Nncase.IR;
using Nncase.Transform;

namespace Nncase.Cli.Commands;

internal enum QuantType
{
    UInt8,
    Int8,
    Int16,
}

internal sealed class CliCompileOptions
{
    /// <inheritdoc/>
    public string InputFile { get; set; }

    /// <inheritdoc/>
    public string InputFormat { get; set; }

    /// <inheritdoc/>
    public string Target { get; set; }

    /// <inheritdoc/>
    public int DumpLevel { get; set; }

    /// <inheritdoc/>
    public string DumpDir { get; set; }

    /// <inheritdoc/>
    public QuantType QuantType { get; set; }

    /// <inheritdoc/>
    public QuantType WQuantType { get; set; }

    /// <inheritdoc/>
    public string OutputFile { get; set; }

    /// <inheritdoc/>
    public Quantization.ModelQuantMode ModelQuantMode { get; set; }

    /// <inheritdoc/>
    public Quantization.CalibMethod CalibMethod { get; set; }
}

/// <summary>
/// Compile command.
/// </summary>
public class Compile : Command
{
    /// <summary>
    /// Initializes a new instance of the <see cref="Compile"/> class.
    /// </summary>
    public Compile()
        : base("compile")
    {
        AddArgument(new Argument("input-file"));
        AddArgument(new Argument("output-file"));
        AddOption(new Option<string>(
          aliases: new string[] { "-t", "--target" },
          description: "target architecture, e.g. cpu, k210")
        );
        AddOption(new Option<string>(
          aliases: new[] { "-i", "--input-format" },
          description: "input format, e.g. tflite",
          getDefaultValue: () => "tflite"));
        AddOption(new Option<int>(
          alias: "--dump-level",
          description: "dump ir to .il, default is 0",
          getDefaultValue: () => 0));
        AddOption(new Option<string>(
          alias: "--dump-dir",
          description: "dump to directory, default is .",
          getDefaultValue: () => "."));
        AddOption(new Option<QuantType>(
          alias: "--quant-type",
          description: "quant type, default is uint8",
          getDefaultValue: () => QuantType.UInt8));
        AddOption(new Option<QuantType>(
          alias: "--wquant-type",
          description: "wquant type, default is uint8",
          getDefaultValue: () => QuantType.UInt8));
        AddOption(new Option<Quantization.ModelQuantMode>(
          alias: "--model-quant-mode",
          description: "model quant mode, default is NoQuant",
          getDefaultValue: () => Quantization.ModelQuantMode.NoQuant));
        AddOption(new Option<Quantization.CalibMethod>(
          alias: "--calib-method",
          description: "model quant options, default is Random",
          getDefaultValue: () => Quantization.CalibMethod.Random));

        Handler = CommandHandler.Create<CliCompileOptions, IHost>(Run);
    }

    private void Run(CliCompileOptions cliOptions, IHost host)
    {
        var provider = host.Services.GetRequiredService<ICompilerServicesProvider>();
        CompilerServices.Configure(provider);

        // 1. setup the options
        Quantization.QuantizeOptions quant_options = new() { CalibrationMethod = cliOptions.CalibMethod };
        var compileOptions = new CompileOptions()
        {
            InputFile = cliOptions.InputFile,
            OutputFile = cliOptions.OutputFile,
            Target = cliOptions.Target,
            InputFormat = cliOptions.InputFormat,
            DumpLevel = cliOptions.DumpLevel,
            DumpDir = cliOptions.DumpDir,
            QuantType = cliOptions.QuantType switch
            {
                QuantType.UInt8 => DataTypes.UInt8,
                QuantType.Int8 => DataTypes.Int8,
                QuantType.Int16 => DataTypes.Int16,
                _ => throw new ArgumentOutOfRangeException()
            },
            WQuantType = cliOptions.WQuantType switch
            {
                QuantType.UInt8 => DataTypes.UInt8,
                QuantType.Int8 => DataTypes.Int8,
                QuantType.Int16 => DataTypes.Int16,
                _ => throw new ArgumentOutOfRangeException()
            },
            ModelQuantMode = cliOptions.ModelQuantMode,
            // todo add the quant options parser
            QuantizeOptions = quant_options,
        };

        // 2. import the model
        Compiler.Compiler.UpdateCompileOptions(compileOptions);
        var compiler = new Compiler.Compiler();
        using (var model_stream = File.OpenRead(CompilerServices.CompileOptions.InputFile))
        {
            compiler.ImportModule(model_stream);
        }

        // 3. create the calib dataset
        if (compileOptions.ModelQuantMode == Quantization.ModelQuantMode.UsePTQ)
        {
            if (quant_options.CalibrationMethod == Quantization.CalibMethod.Random)
            {
                quant_options.CalibrationDataset = new RandCalibrationDatasetProvider(((Function)compiler.Module.Entry!).Parameters.ToArray());
            }
        }

        // 4. compile
        compiler.Compile();

        // 5. code gen
        var bytes = compiler.Gencode();
        using (var os = File.OpenWrite(CompilerServices.CompileOptions.OutputFile))
        {
<<<<<<< HEAD
            new Compiler.Compiler(options).Compile();
=======
            os.Write(bytes);
>>>>>>> d4b7779b
        }
    }


}


internal sealed class RandCalibrationDatasetProvider : Quantization.ICalibrationDatasetProvider
{

    private const int count = 5;
    public int? Count => count;

    public IAsyncEnumerable<IReadOnlyDictionary<Var, IValue>> Samples => _samples.ToAsyncEnumerable();

    private readonly IReadOnlyDictionary<Var, IValue>[] _samples;

    public RandCalibrationDatasetProvider(IEnumerable<Var> vars)
    {
        _samples = Enumerable.Range(0, count).Select(i =>
          {
              var values = new Dictionary<Var, IValue>();
              foreach (var var in vars)
              {
                  CompilerServices.InferenceType(var);
                  var shape = var.CheckedShape.Select(d => d.IsUnknown ? 1 : d.FixedValue).ToArray();
                  var value = IR.F.Random.Normal(var.CheckedDataType, 0, 1, 0, shape).Evaluate();
                  values.Add(var, value);
              }
              return values;
          }).ToArray();
    }
}<|MERGE_RESOLUTION|>--- conflicted
+++ resolved
@@ -164,17 +164,17 @@
         var bytes = compiler.Gencode();
         using (var os = File.OpenWrite(CompilerServices.CompileOptions.OutputFile))
         {
-<<<<<<< HEAD
+            os.Write(bytes);
+        }
+    }
+
+
+}
+
+        private void Run(CompileOptions options, IHost host)
+        {
             new Compiler.Compiler(options).Compile();
-=======
-            os.Write(bytes);
->>>>>>> d4b7779b
-        }
-    }
-
-
-}
-
+        }
 
 internal sealed class RandCalibrationDatasetProvider : Quantization.ICalibrationDatasetProvider
 {
