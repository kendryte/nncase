/* Copyright 2020 Canaan Inc.
 *
 * Licensed under the Apache License, Version 2.0 (the "License");
 * you may not use this file except in compliance with the License.
 * You may obtain a copy of the License at
 *
 *     http://www.apache.org/licenses/LICENSE-2.0
 *
 * Unless required by applicable law or agreed to in writing, software
 * distributed under the License is distributed on an "AS IS" BASIS,
 * WITHOUT WARRANTIES OR CONDITIONS OF ANY KIND, either express or implied.
 * See the License for the specific language governing permissions and
 * limitations under the License.
 */
#include "nncase/ir/quantizer.h"
#include <algorithm>
#include <nncase/ir/quantizer.h>
#include <nncase/ir/visitor.h>
#include <nncase/transforms/transform.h>

using namespace nncase;
using namespace nncase::ir;
using namespace nncase::ir::transforms;

bool transform::try_match(node &node, transform_context &context)
{
    if (on_try_match(node, context))
    {
        if (!skip_self_contained_check())
        {
            for (auto &&node : context.matched_nodes)
            {
                // there exist input connectors out of the subgraph
                for (auto in : node->inputs())
                {
                    if (in->connection())
                    {
                        if (std::find(std::begin(context.inputs), std::end(context.inputs), in) == std::end(context.inputs)
                            && std::find(std::begin(context.matched_nodes), std::end(context.matched_nodes), &in->connection()->owner()) == std::end(context.matched_nodes))
                            return false;
                    }
                }

                // there exist output connectors out of the subgraph
                for (auto out : node->outputs())
                {
                    for (auto conn : out->connections())
                    {
                        if (std::find(std::begin(context.outputs), std::end(context.outputs), out) == std::end(context.outputs)
                            && std::find(std::begin(context.matched_nodes), std::end(context.matched_nodes), &conn->owner()) == std::end(context.matched_nodes))
                            return false;
                    }
                }
            }
        }

        return true;
    }

    return false;
}

bool transform::skip_self_contained_check() const noexcept
{
    return false;
}

namespace
{
class transform_apply_visitor : public dfs_ir_visitor
{
public:
    using dfs_ir_visitor::visit;
    ir::graph *graph;
    nncase::target *target;
    bool need_retry = false;
    transforms::transform *transform;

protected:
    bool visit(node &node) override
    {
        transform_context context { *graph, *target };
        if (transform->try_match(node, context))
        {
            transform->process(context);
            need_retry = true;
            return true;
        }

        return false;
    }
};
}

void nncase::ir::transforms::link(ir::output_connector &old_c, ir::output_connector &new_c, [[maybe_unused]] ir::quantizer *quantizer)
{
    new_c.attributes(old_c.attributes());

    if (old_c.attributes() & ir::cnctr_attr_need_quantize && quantizer)
<<<<<<< HEAD
       quantizer->set(new_c, quantizer->get(old_c));
=======
        quantizer->set(new_c, quantizer->get(old_c));
>>>>>>> 7461dac4
}<|MERGE_RESOLUTION|>--- conflicted
+++ resolved
@@ -97,9 +97,5 @@
     new_c.attributes(old_c.attributes());
 
     if (old_c.attributes() & ir::cnctr_attr_need_quantize && quantizer)
-<<<<<<< HEAD
-       quantizer->set(new_c, quantizer->get(old_c));
-=======
         quantizer->set(new_c, quantizer->get(old_c));
->>>>>>> 7461dac4
 }