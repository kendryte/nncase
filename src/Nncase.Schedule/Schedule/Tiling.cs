--- conflicted
+++ resolved
@@ -130,19 +130,6 @@
 
     public void Solve()
     {
-<<<<<<< HEAD
-        // constants
-        const int M = 16;
-        const int N = 256;
-        const int K = 256;
-        const int LoopsCount = 3; // m, n, k
-
-        _ = new CpModel();
-
-        // variables
-        _ = CreateTileVars(new[] { M, N, K });
-        _ = CreateLoopOrderVars(LoopsCount);
-=======
         var objeciveMonitor = _solver.MakeMinimize(_objective, 1);
         var searchLog = _solver.MakeSearchLog(100000, objeciveMonitor);
         var searchLimit = _solver.MakeImprovementLimit(_objective, false, 1, 0, 1, 2);
@@ -166,7 +153,6 @@
     private static IntExpr GetTileCalcCycles(IntVar[] tiles)
     {
         return tiles[0].CeilDiv(MMA_PRIM_M) * tiles[1].CeilDiv(MMA_PRIM_N) * tiles[2].CeilDiv(MMA_PRIM_K) * MMA_PRIM_CYCLES;
->>>>>>> 90eea02c
     }
 
     private IntVar[] CreateTileVars(int[] upperBounds)
