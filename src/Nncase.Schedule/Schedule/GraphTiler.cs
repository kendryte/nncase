--- conflicted
+++ resolved
@@ -43,23 +43,15 @@
         return cloner.Clone(preExpr, default);
     }
 
-<<<<<<< HEAD
     public int DeviceFuncionCount { get; set; }
 
-    public Expr Tile(Expr preExpr, string moduleKind, ICpuTargetOptions targetOptions)
-=======
-    public static Expr Tiling(Expr preExpr, string moduleKind, string prefix, Dictionary<TileNode, TiledFunc> solveMemo, ICpuTargetOptions targetOptions)
->>>>>>> 4b6966be
+    public Expr Tile(Expr preExpr, string moduleKind, Dictionary<TileNode, TiledFunc> solveMemo, ICpuTargetOptions targetOptions)
     {
         var topLevel = targetOptions.MemoryCapacities.Length;
         var rootGraph = GraphBuilder.Build(preExpr, topLevel, out var exprMemo);
         if (Diagnostics.DumpScope.Current.IsEnabled(Diagnostics.DumpFlags.Tiling))
         {
-<<<<<<< HEAD
             rootGraph.Dump($"tile_graph");
-=======
-            rootGraph.Dump($"device_func{prefix}_original");
->>>>>>> 4b6966be
         }
 
         var (resultMemo, _) = SolveRootGraph(rootGraph, moduleKind, prefix, solveMemo, targetOptions);
@@ -73,22 +65,14 @@
         var bufferGraphMemo = rootGraph.Bufferize();
         if (Diagnostics.DumpScope.Current.IsEnabled(Diagnostics.DumpFlags.Tiling))
         {
-<<<<<<< HEAD
             bufferGraphMemo[rootGraph].Dump($"tile_buffer_graph");
-=======
-            bufferGraphMemo[rootGraph].Dump($"device_func{prefix}_original_buffer");
->>>>>>> 4b6966be
         }
 
         // condense the root graph.
         var condensedGraph = rootGraph.Condense();
         if (Diagnostics.DumpScope.Current.IsEnabled(Diagnostics.DumpFlags.Tiling))
         {
-<<<<<<< HEAD
             using (var file = Diagnostics.DumpScope.Current.OpenFile($"condensed_tile_graph.dot"))
-=======
-            using (var file = Diagnostics.DumpScope.Current.OpenFile($"device_func{prefix}_condensed.dot"))
->>>>>>> 4b6966be
             {
                 using var writer = new StreamWriter(file);
                 writer.Write(condensedGraph.ToGraphviz(init =>
@@ -112,11 +96,7 @@
         long objectValue = 0;
         foreach (var (primGraph, i) in condensedGraph.TopologicalSort().Select((s, i) => (s, i)))
         {
-<<<<<<< HEAD
             using var subSubScope = new Diagnostics.DumpScope($"device_func_{DeviceFuncionCount}", Diagnostics.DumpFlags.Tiling);
-=======
-            using var subscope = new Diagnostics.DumpScope($"device_func{prefix}_{i}", Diagnostics.DumpFlags.Tiling);
->>>>>>> 4b6966be
             var primTree = treeGraphMemo[primGraph];
             HashSet<BufferIdentity> inputBids;
             HashSet<BufferIdentity> outputBids;
@@ -129,11 +109,7 @@
                 var bodyBuilder = T.Sequential();
                 result.Visit(primTree, new(bodyBuilder, Array.Empty<Expr>()));
                 var parameters = inputBids.Concat(outputBids).Select(k => result.PrimBufferMemo[k]).ToArray();
-<<<<<<< HEAD
                 var funcBuilder = T.PrimFunc($"device_func_{DeviceFuncionCount++}", moduleKind, parameters).Body(bodyBuilder);
-=======
-                var funcBuilder = T.PrimFunc($"device_func{prefix}_{i}", moduleKind, parameters).Body(bodyBuilder);
->>>>>>> 4b6966be
                 var primFunc = funcBuilder.Build();
                 memo = new(new PrimFunctionWrapper(primFunc, inputBids.Count, inputBids.Concat(outputBids).Select(bid => bid.Node.Grid.GetArgument(bid.Index).CheckedType).ToArray()), result.ObjectiveValue);
                 solveMemo.Add(primTree, memo);
