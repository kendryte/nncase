﻿// Copyright (c) Canaan Inc. All rights reserved.
// Licensed under the Apache license. See LICENSE file in the project root for full license information.

using Google.OrTools.ConstraintSolver;
using NetFabric.Hyperlinq;
using Nncase.Graphs;
using Nncase.IR;
using Nncase.IR.Affine;
using Nncase.Schedule.TileGraph;
using Nncase.TIR;
using QuikGraph;
using QuikGraph.Algorithms;
using QuikGraph.Graphviz;

namespace Nncase.Schedule;

public static class GraphTiler
{
    public static Expr MCTSTiling(Expr preExpr, string moduleKind, string prefix, Dictionary<TileNode, TiledFunc> solveMemo, ICpuTargetOptions targetOptions)
    {
        var topLevel = targetOptions.MemoryCapacities.Length;
        var rootGraph = GraphBuilder.Build(preExpr, topLevel, out var exprMemo);
        var rootState = new MCTState(rootGraph, moduleKind, prefix, "0", solveMemo, targetOptions);
        var rootNode = new MCTNode(rootState);
        var searcher = new MCTSearcher();
        searcher.Search(rootNode);
        if (Diagnostics.DumpScope.Current.IsEnabled(Diagnostics.DumpFlags.Tiling))
        {
            rootNode.Dump("SearchTree");
        }

        var bestState = (MCTState)searcher.BestMCTNode!.State;
        var replaces = new Dictionary<Expr, Expr>();
        foreach (var (oldExpr, v) in exprMemo)
        {
            if (bestState.Results.TryGetValue(v, out var newExpr))
            {
                replaces.Add(oldExpr, newExpr);
            }
        }

        var cloner = new ReplacingExprCloner(replaces);
        return cloner.Clone(preExpr, default);
    }

    public static Expr Tiling(Expr preExpr, string moduleKind, string prefix, Dictionary<TileNode, TiledFunc> solveMemo, ICpuTargetOptions targetOptions)
    {
        var topLevel = targetOptions.MemoryCapacities.Length;
        var rootGraph = GraphBuilder.Build(preExpr, topLevel, out var exprMemo);
        if (Diagnostics.DumpScope.Current.IsEnabled(Diagnostics.DumpFlags.Tiling))
        {
            rootGraph.Dump($"device_func{prefix}_original");
        }

        var (resultMemo, _) = SolveRootGraph(rootGraph, moduleKind, prefix, solveMemo, targetOptions);
        var cloner = new ReplacingExprCloner(exprMemo.ToDictionary(kv => (Expr)kv.Key, kv => resultMemo[kv.Value]));
        return cloner.Clone(preExpr, default);
    }

    public static (Dictionary<TieredTileGraph, Expr> ResultMemo, long ObjectValue) SolveRootGraph(TieredTileGraph rootGraph, string moduleKind, string prefix, Dictionary<TileNode, TiledFunc> solveMemo, ICpuTargetOptions targetOptions)
    {
        // bufferize root graph.
        var bufferGraphMemo = rootGraph.Bufferize();
        if (Diagnostics.DumpScope.Current.IsEnabled(Diagnostics.DumpFlags.Tiling))
        {
            bufferGraphMemo[rootGraph].Dump($"device_func{prefix}_original_buffer");
        }

        // condense the root graph.
        var condensedGraph = rootGraph.Condense();
        if (Diagnostics.DumpScope.Current.IsEnabled(Diagnostics.DumpFlags.Tiling))
        {
            using (var file = Diagnostics.DumpScope.Current.OpenFile($"device_func{prefix}_condensed.dot"))
            {
                using var writer = new StreamWriter(file);
                writer.Write(condensedGraph.ToGraphviz(init =>
                {
                    init.FormatVertex += (_, arg) =>
                    {
                        if (arg.Vertex is TieredTileGraph t)
                        {
                            arg.VertexFormat.Label = t.ToString();
                        }
                    };
                }));
            }
        }

        // convert root graph as tree.
        var rootTree = TileNode.FromTileGraph(rootGraph, out var treeGraphMemo);

        var argumentsMemo = bufferGraphMemo[rootGraph].GetInputsOutputs().Inputs.ToDictionary(k => k, k => k.Node.Grid.GetArgument(k.Index));
        var resultMemo = new Dictionary<TieredTileGraph, Expr>();
        long objectValue = 0;
        foreach (var (primGraph, i) in condensedGraph.TopologicalSort().Select((s, i) => (s, i)))
        {
            using var subscope = new Diagnostics.DumpScope($"device_func{prefix}_{i}", Diagnostics.DumpFlags.Tiling);
            var primTree = treeGraphMemo[primGraph];
            HashSet<BufferIdentity> inputBids;
            HashSet<BufferIdentity> outputBids;

            if (!solveMemo.TryGetValue(primTree, out var memo))
            {
<<<<<<< HEAD
                var result = SolvePrimGraph(primTree, bufferGraphMemo, targetOptions);
=======
                var result = SolvePrimGraph(primTree, primBufferGraph, targetOptions, moduleKind);
>>>>>>> ae1ef369
                (inputBids, outputBids) = (result.Inputs, result.Outputs);
                result.ScheduleBuffers();
                var bodyBuilder = T.Sequential();
                result.Visit(primTree, new(bodyBuilder, Array.Empty<Expr>()));
                var parameters = inputBids.Concat(outputBids).Select(k => result.PrimBufferMemo[k]).ToArray();
                var funcBuilder = T.PrimFunc($"device_func{prefix}_{i}", moduleKind, parameters).Body(bodyBuilder);
                var primFunc = funcBuilder.Build();
                memo = new(new PrimFunctionWrapper(primFunc, inputBids.Count, inputBids.Concat(outputBids).Select(bid => bid.Node.Grid.GetArgument(bid.Index).CheckedType).ToArray()), result.ObjectiveValue);
                solveMemo.Add(primTree, memo);
            }
            else
            {
                (inputBids, outputBids) = bufferGraphMemo[primGraph].GetInputsOutputs();
            }

            objectValue += memo.ObjectValue;
            var finalCall = new Call(memo.Func, inputBids.Select(bid => argumentsMemo[bid]).ToArray());
            resultMemo.Add(primGraph, finalCall);

            // save the output.
            foreach (var outputBid in outputBids)
            {
                if (!argumentsMemo.TryGetValue(outputBid, out var _))
                {
                    foreach (var outEdge in bufferGraphMemo[rootGraph].OutEdges(outputBid).Where(e => e.Tag is BufferEdgeKind.Outer))
                    {
                        argumentsMemo.Add(outEdge.Target, finalCall);
                    }

                    argumentsMemo.Add(outputBid, finalCall);
                }
            }
        }

        return (resultMemo, objectValue);
    }

<<<<<<< HEAD
    public static TreeSolveResult SolvePrimGraph(TileNode primTree, Dictionary<TieredTileGraph, BufferGraph> bufferGraphMemo, ICpuTargetOptions targetOptions)
=======
    private TreeSolveResult SolvePrimGraph(TileNode primTree, BufferGraph primBufferGraph, ICpuTargetOptions targetOptions, string moduleKind)
>>>>>>> ae1ef369
    {
        int[] memoryCapacities = targetOptions.MemoryCapacities;
        int[] memoryBandWidths = targetOptions.MemoryBandWidths;
        var topLevel = memoryCapacities.Length;
        TreeSolverInitializer.Init(primTree, bufferGraphMemo, topLevel, targetOptions, out var solver, out var opNodeMemo, out var tileNodeMemo, out var tileableNodeMemo);

        // 0. the top level already store a buffer at outter most.
        var toplevelStoreBufferConstraints = new List<Constraint>();
        var (inputBids, outputBids) = bufferGraphMemo[primTree.Wrapped].GetInputsOutputs();
        foreach (var (bid, binfo) in tileNodeMemo[primTree].BufferInfoMap)
        {
            if (inputBids.Contains(bid) || outputBids.Contains(bid))
            {
                var cons = solver.MakeEquality(binfo.Places[0][^1], 1);
                cons.SetName($"{bid}StoreAtOutMost");
                solver.Add(cons);
                toplevelStoreBufferConstraints.Add(cons);
            }
        }

        // 1. must have one buffer at lowest store level.
        // Beside the top-level node, from bottom to top count each tile node's buffer numbers which are stored at the lowest level.
        var tileNodeStoreAtLevelPlaces = new Dictionary<TileNode, Dictionary<BufferIdentity, Dictionary<int, List<IntExpr>>>>();
        var reusedBuffers = new HashSet<NodeWithBuffer>();
        primTree.Walk(
            treeNode =>
            {
                if (treeNode is not TileNode tileNode)
                {
                    return;
                }

                var tileNodeInfo = tileNodeMemo[tileNode];

                if (!tileNodeStoreAtLevelPlaces.TryGetValue(tileNode, out var curNodeStoreAtLevelePlaces))
                {
                    curNodeStoreAtLevelePlaces = new Dictionary<BufferIdentity, Dictionary<int, List<IntExpr>>>();
                    reusedBuffers.UnionWith(tileNodeInfo.DefUseMap.Keys.Select(b => new NodeWithBuffer(tileNode, b)));
                    foreach (var (bid, bufferInfo) in tileNodeInfo.BufferInfoMap)
                    {
                        var levelPlaces = new Dictionary<int, List<IntExpr>>();

                        // collect current node‘s placements.
                        for (int sl = 0; sl < tileNode.Level; sl++)
                        {
                            if (!levelPlaces.TryGetValue(sl, out var places))
                            {
                                places = new List<IntExpr>();
                                levelPlaces.Add(sl, places);
                            }

                            foreach (var place in bufferInfo.Places)
                            {
                                if (sl < place.Length)
                                {
                                    places.Add(place[sl]);
                                }
                            }
                        }

                        // collect child node's placement
                        foreach (var childNode in tileNode.Children.ToArray().OfType<TileNode>())
                        {
                            var childNodeStoreAtLevelePlaces = tileNodeStoreAtLevelPlaces[childNode];
                            if (tileNodeInfo.DefUseMap.ContainsKey(bid) || tileNodeInfo.DefUseMap.ContainsValue(bid))
                            {
                                continue;
                            }

                            // collect the child buffer's placement which has not been reused.
                            if (childNodeStoreAtLevelePlaces.TryGetValue(bid, out var childLevelPlaces))
                            {
                                for (int sl = 0; sl < childNode.Level; sl++)
                                {
                                    levelPlaces[sl].AddRange(childLevelPlaces[sl]);
                                }
                            }
                        }

                        curNodeStoreAtLevelePlaces.Add(bid, levelPlaces);
                    }

                    tileNodeStoreAtLevelPlaces.Add(tileNode, curNodeStoreAtLevelePlaces);
                }
            },
            true);

        // sum(places[cl,bid,ci,sl], (cl, ci)) == 1
        var eachLevelStoreBufferNumsConstrains = new Dictionary<BufferIdentity, Constraint[]>();
        foreach (var (bid, bufferInfo) in tileNodeMemo[primTree].BufferInfoMap)
        {
            if (reusedBuffers.Contains(new NodeWithBuffer(primTree, bid)))
            {
                continue;
            }

            var levelPlaces = tileNodeStoreAtLevelPlaces[primTree][bid];
            var cons = new Constraint[primTree.Level];
            eachLevelStoreBufferNumsConstrains[bid] = cons;
            for (int sl = 0; sl < primTree.Level; sl++)
            {
                if (levelPlaces.TryGetValue(sl, out var places))
                {
                    cons[sl] = solver.MakeEquality(solver.MakeSum(places.Select(e => e.Var()).ToArray()), 1);
                    cons[sl].SetName($"store[{bid}, sl{sl}]");
                    solver.Add(cons[sl]);
                }
            }
        }

        var eachLevelStoreReusedBufferNumsConstrains = new Dictionary<NodeWithBuffer, Constraint[]>();
        foreach (var (tileNode, bid) in reusedBuffers)
        {
            var fusedLevel = tileNode.Level - 1;

            // child's places
            var producerSubPlaces = new List<IntExpr>();
            var consumerSubPlaces = new List<IntExpr>();
            var nodeInfo = tileNodeMemo[tileNode];
            var sourceId = bid;
            var sinkId = nodeInfo.DefUseMap[sourceId];
            foreach (var childNode in tileNode.Children.ToArray().OfType<TileNode>())
            {
                var childNodeInfo = tileNodeMemo[childNode];
                foreach (var (cbid, cbidInfo) in childNodeInfo.BufferInfoMap)
                {
                    if (cbid == sourceId)
                    {
                        producerSubPlaces.AddRange(tileNodeStoreAtLevelPlaces[childNode][cbid][fusedLevel - 1]);
                    }
                    else if (cbid == sinkId)
                    {
                        consumerSubPlaces.AddRange(tileNodeStoreAtLevelPlaces[childNode][cbid][fusedLevel - 1]);
                    }
                }
            }

            // 1. child consumer sub places == child producer sub places == 0
            var producerChildStoreNums = solver.MakeSum(producerSubPlaces.Select(e => e.Var()).ToArray());
            var consumerChildStoreNums = solver.MakeSum(consumerSubPlaces.Select(e => e.Var()).ToArray());
            var pcons = solver.MakeEquality(producerChildStoreNums, 0);
            pcons.SetName($"producer_store[{bid}, sl{fusedLevel}]");
            solver.Add(pcons);
            var ccons = solver.MakeEquality(consumerChildStoreNums, 0);
            ccons.SetName($"consumer_store[{bid}, sl{fusedLevel}]");
            solver.Add(ccons);

            // 2. all parent places == 0
            var parentPlaces = new List<IntExpr>();
            var nextNode = tileNode;
            while (nextNode.Parent is TileNode nextParent)
            {
                for (int sl = tileNode.Level - 1; sl < primTree.Level; sl++)
                {
                    parentPlaces.AddRange(tileNodeStoreAtLevelPlaces[nextNode][bid][sl]);
                }

                nextNode = nextParent;
            }

            var parentCons = solver.MakeEquality(solver.MakeSum(parentPlaces.Select(e => e.Var()).ToArray()), 0);
            parentCons.SetName($"fused_parent_store[{bid}]");
            solver.Add(parentCons);

            // 3. fused places == 1
            var fusedStoreNums = solver.MakeSum(tileNodeStoreAtLevelPlaces[tileNode][bid][fusedLevel - 1].Select(e => e.Var()).ToArray());
            var fcons = solver.MakeEquality(fusedStoreNums, 1);
            fcons.SetName($"fused_store[{bid}, sl{fusedLevel}]");
            solver.Add(fcons);
            eachLevelStoreReusedBufferNumsConstrains.Add(new NodeWithBuffer(tileNode, bid), new[] { pcons, ccons, parentCons, fcons });
        }

        // 4. tile var constraints
        var tileVarConstraints = new Dictionary<OpNode, Constraint[]>();
        foreach (var opNode in opNodeMemo.Keys)
        {
            var domainInfo = tileableNodeMemo[opNode];
            var constraints = new Constraint[domainInfo.TileVars.Length];
            for (int i = 0; i < domainInfo.TileVars.Length; i++)
            {
                constraints[i] = solver.MakeEquality(domainInfo.ForwardExtents[i], opNode.DomainBounds[i]);
                constraints[i].SetName($"bound[op{opNode.OpId}, d{i}]");
                solver.Add(constraints[i]);
            }

            tileVarConstraints.Add(opNode, constraints);
        }

        // 5. add the memory schedule constraints, each level has own memory plan schedule.
        // 5.1. sum(place[cl,b,ci,sl]*size[cl,b,ci], sl), sl = [0,toplevel)
        var levelBufferSizes = new Dictionary<int, Dictionary<NodeWithBuffer, IntExpr>>();
        var levelBufferLifeness = new Dictionary<int, Dictionary<NodeWithBuffer, Tuple<int, int>>>();
        var levelBufferLifenessConstraints = new Dictionary<int, Constraint[]>();
        for (int sl = 0; sl < topLevel - 1; sl++)
        {
            // note currently there is a only one root
            var nodeBufferSizes = levelBufferSizes[sl] = new();
            var nodeBufferLiveness = levelBufferLifeness[sl] = new();
            var beginTime = int.MaxValue;
            var endTime = int.MinValue;

            foreach (var (tileNode, nodeInfo) in tileNodeMemo)
            {
                foreach (var (bid, bufferInfo) in nodeInfo.BufferInfoMap)
                {
                    var nodeBuffer = new NodeWithBuffer(tileNode, bid);
                    nodeBufferLiveness[nodeBuffer] = bufferInfo.Liveness;
                    beginTime = Math.Min(beginTime, bufferInfo.Liveness.Item1);
                    endTime = Math.Max(endTime, bufferInfo.Liveness.Item2);
                    var extents = new List<IntExpr>();
                    for (int ci = 0; ci < bufferInfo.Places.Length; ci++)
                    {
                        if (sl >= bufferInfo.Places[ci].Length)
                        {
                            continue;
                        }

                        extents.Add(solver.MakeProd(bufferInfo.Places[ci][sl], bufferInfo.SizeVars[ci]));
                    }

                    nodeBufferSizes[nodeBuffer] = extents.Skip(1).Aggregate(extents[0], solver.MakeSum);
                }
            }

            // Add constraints according to liveness.
            if (Diagnostics.DumpScope.Current.IsEnabled(Diagnostics.DumpFlags.Tiling))
            {
                DumpGantt(nodeBufferSizes, nodeBufferLiveness, primTree, sl);
            }

            var lastTimeStamp = new HashSet<NodeWithBuffer>();
            var constraints = new List<Constraint>();
            for (int i = beginTime; i < endTime; i++)
            {
                var curTimeStamp = new HashSet<NodeWithBuffer>();
                foreach (var (key, liveness) in nodeBufferLiveness)
                {
                    if ((i + 0.5) >= liveness.Item1 && (i + 0.5) <= liveness.Item2)
                    {
                        curTimeStamp.Add(key);
                    }
                }

                if (!lastTimeStamp.SetEquals(curTimeStamp))
                {
                    var bufs = curTimeStamp.Select(key => nodeBufferSizes[key]).ToArray();
                    var size = bufs.Skip(1).Aggregate(bufs.First(), solver.MakeSum);
                    var cons = solver.MakeLessOrEqual(size, memoryCapacities[sl]);
                    cons.SetName($"capacity[sl{sl}, t{i}]");
                    solver.Add(cons);
                    constraints.Add(cons);
                    lastTimeStamp.Clear(); // update last stamp.
                    lastTimeStamp.UnionWith(curTimeStamp);
                }
            }

            levelBufferLifenessConstraints.Add(sl, constraints.ToArray());
        }

        // compute the cycles as objective
        IntExpr computeCycles = solver.MakeIntConst(0);

        // the l0 write and l1 read update by op node. l0 have no reads.
        foreach (var (opNode, opNodeInfo) in opNodeMemo)
        {
            var tnode = (TileNode)opNode.Parent!;
            var loopTrip = tileNodeMemo[tnode].TripCounts[^1];
            var kernelInfo = opNode.GetKernelInfo(targetOptions);

            // NOTE if we can't get accurate compute cycles，we better do not use it.
            // make inner dimension increase.
            // var noContiguous = new IntExpr[opNodeInfo.Shapes.Length];
            // for (int i = 0; i < opNodeInfo.Shapes.Length; i++)
            // {
            //     noContiguous[i] = opNode.BufferShapes[i][^1] - opNodeInfo.Shapes[i][^1];
            // }
            // IntExpr opCycles = solver.MakeIntConst(120); // note cycles should get from op.
            IntExpr opCycles = kernelInfo.GetComputeCycle(opNodeInfo.Shapes, solver, opNode.GetMicroKernelContext(targetOptions));
            computeCycles = solver.MakeSum(computeCycles, opCycles * loopTrip);

            // computeCycles = solver.MakeSum(computeCycles, noContiguous.Aggregate(opCycles, solver.MakeSum) * loopTrip);
        }

        // Because of the placement as a control of data movement, there is no need to pick the buffer carefully.
        var levelDataReads = Enumerable.Range(0, topLevel).Select(i => (IntExpr)solver.MakeIntConst(0)).ToArray();
        var levelDataWrites = Enumerable.Range(0, topLevel).Select(i => (IntExpr)solver.MakeIntConst(0)).ToArray();
        foreach (var (tileNode, nodeInfo) in tileNodeMemo)
        {
            var createLevel = tileNode.Level;
            var nodeWrites = Enumerable.Range(0, topLevel).Select(_ => new List<IntExpr>()).ToArray();
            var nodeReads = Enumerable.Range(0, topLevel).Select(_ => new List<IntExpr>()).ToArray();
            foreach (var (bid, bufferInfo) in nodeInfo.BufferInfoMap)
            {
                var binfo = bid.Node.GetKernelInfo(targetOptions).BufferInfos;
                var reused = nodeInfo.DefUseMap.ContainsKey(bid);
                for (int storeLevel = 0; storeLevel < Math.Min(tileNode.Level, topLevel - 1); storeLevel++)
                {
                    // skip the buffer which store at top level
                    var volumes = Enumerable.Repeat((IntExpr)solver.MakeIntConst(1), bufferInfo.Places.Length).ToArray();
                    for (int i = 0; i < bufferInfo.Places.Length; i++)
                    {
                        if (storeLevel >= bufferInfo.Places[i].Length)
                        {
                            continue;
                        }

                        IntExpr factor = solver.MakeIntConst(1);

                        // if (storeLevel == 0 && !bid.IsOutput)
                        // {
                        //     // var elemSize = bid.Node.Grid.Buffers[bid.Index].CheckedDataType.SizeInBytes;
                        //     factor = bid.Node.BufferShapes[bid.Index][^1] - bufferInfo.Shapes[i][^1];
                        //     // var v = solver.MakeIsLessCstVar(width, 128) + 1; // for cache line.
                        // }
                        volumes[i] = bufferInfo.Places[i][storeLevel] * nodeInfo.TripCounts[i] * bufferInfo.SizeVars[i] * factor;

                        // volumes[i] = bufferInfo.Places[i][storeLevel] * bufferInfo.Trips[i] * bufferInfo.SizeVars[i] * factor;
                    }

                    var dataMoves = volumes.Skip(1).Aggregate(volumes[0], solver.MakeSum);

                    if (binfo[bid.Index].State.HasFlag(MicroKernelBufferInfo.BufferState.Read))
                    {
                        if (storeLevel < topLevel)
                        {
                            nodeWrites[storeLevel].Add(dataMoves); // write to store level.
                        }

                        if (storeLevel + 1 < topLevel && !reused)
                        {
                            nodeReads[storeLevel + 1].Add(dataMoves); // read from higher level.
                        }
                    }

                    // todo the intermediate buffer should be read write.
                    if (binfo[bid.Index].State.HasFlag(MicroKernelBufferInfo.BufferState.Write))
                    {
                        if (storeLevel + 1 < topLevel && !reused)
                        {
                            nodeWrites[storeLevel + 1].Add(dataMoves);
                        }

                        if (storeLevel < topLevel)
                        {
                            nodeReads[storeLevel].Add(dataMoves);
                        }
                    }
                }
            }

            for (int l = 0; l < topLevel; l++)
            {
                if (nodeWrites[l].Any())
                {
                    levelDataWrites[l] = levelDataWrites[l] + nodeWrites[l].Skip(1).Aggregate(nodeWrites[l].First(), solver.MakeSum);
                }

                if (nodeReads[l].Any())
                {
                    levelDataReads[l] = levelDataReads[l] + nodeReads[l].Skip(1).Aggregate(nodeReads[l].First(), solver.MakeSum);
                }
            }
        }

        var memoryCycles = new IntExpr[topLevel];
        for (int i = 0; i < topLevel; i++)
        {
            memoryCycles[i] = (levelDataWrites[i] + levelDataReads[i]).CeilDiv(memoryBandWidths[i]);
        }

        IntExpr totalCycles = computeCycles;
        for (int i = 0; i < topLevel; i++)
        {
            totalCycles = totalCycles + memoryCycles[i];
        }

        var totalCyclesVar = totalCycles.Var();
        totalCyclesVar.SetRange(1, long.MaxValue / memoryBandWidths[0]); /* avoid crash. */

        var objectiveMonitor = solver.MakeMinimize(totalCyclesVar, 1);
        var collector = solver.MakeNBestValueSolutionCollector(5, false);
        collector.AddObjective(totalCyclesVar);
        collector.Add(totalCyclesVar);
        collector.Add(levelDataReads.Select(i => i.Var()).ToArray());
        collector.Add(levelDataWrites.Select(i => i.Var()).ToArray());
        collector.Add(memoryCycles.Select(i => i.Var()).ToArray());
        collector.Add(computeCycles.Var());
        var searchAbleVars = new List<IntVar>();
        foreach (var (node, diminfo) in tileableNodeMemo)
        {
            searchAbleVars.AddRange(diminfo.TileVars.Select(i => i.Var()));
            collector.Add(diminfo.TileVars.Select(i => i.Var()).ToArray());
            collector.Add(diminfo.ForwardExtents.Select(x => x.Var()).ToArray());
        }

        foreach (var (node, info) in opNodeMemo)
        {
            collector.Add(info.Shapes.SelectMany(i => i).Select(i => i.Var()).ToArray());
            collector.Add(info.Sizes.Select(i => i.Var()).ToArray());
        }

        foreach (var (node, info) in tileNodeMemo)
        {
            collector.Add(info.TripCounts.Select(i => i.Var()).ToArray());
            collector.Add(info.BackWardExtents.Select(i => i.Select(j => j.Var())).SelectMany(i => i).ToArray());
            foreach (var (bid, bufferInfo) in info.BufferInfoMap)
            {
                var placeVars = bufferInfo.Places.SelectMany(i => i).ToArray();
                searchAbleVars.AddRange(placeVars.Select(i => i.Var()));
                collector.Add(placeVars.Select(i => i.Var()).ToArray());
                collector.Add(bufferInfo.Shapes.SelectMany(i => i).Select(i => i.Var()).ToArray());
                collector.Add(bufferInfo.SizeVars.Where(v => v is not null).Select(i => i.Var()).ToArray());
                collector.Add(bufferInfo.SizeExprs.Where(v => v is not null).Select(i => i.Var()).ToArray());
                collector.Add(bufferInfo.Trips.Where(v => v is not null).Select(i => i.Var()).ToArray());
            }
        }

        foreach (var (_, nodeBufferSizes) in levelBufferSizes)
        {
            foreach (var (_, bufferSize) in nodeBufferSizes)
            {
                collector.Add(bufferSize.Var());
            }
        }

        foreach (var (_, v) in levelBufferLifenessConstraints)
        {
            foreach (var item in v)
            {
                collector.Add(item.Var());
            }
        }

        var defaultPhaseParameters = new DefaultPhaseParameters();
        if (Diagnostics.DumpScope.Current.IsEnabled(Diagnostics.DumpFlags.Tiling))
        {
            defaultPhaseParameters.display_level = DefaultPhaseParameters.NORMAL;
        }
        else
        {
            defaultPhaseParameters.display_level = DefaultPhaseParameters.NONE;
        }

        var decisionBuilder = solver.MakeDefaultPhase(searchAbleVars.ToArray(), defaultPhaseParameters);
        var solve_max_time = 30;
        if (System.Environment.GetEnvironmentVariable("TILING_SOLVE_MAX_TIME") is string s_solve_max_time)
        {
            try
            {
                solve_max_time = int.Parse(s_solve_max_time);
            }
            catch (System.Exception)
            {
            }
        }

        var solve_max_solutions = 15;
        if (System.Environment.GetEnvironmentVariable("TILING_SOLVE_MAX_SOLUTIONS") is string s_solve_max_solutions)
        {
            try
            {
                solve_max_solutions = int.Parse(s_solve_max_solutions);
            }
            catch (System.Exception)
            {
            }
        }

        var monitors = new List<SearchMonitor>() { collector, objectiveMonitor, solver.MakeTimeLimit(solve_max_time * 1000) };
        if (solve_max_solutions > 0)
        {
            monitors.Add(solver.MakeSolutionsLimit(solve_max_solutions));
        }

        if (Diagnostics.DumpScope.Current.IsEnabled(Diagnostics.DumpFlags.Tiling))
        {
            monitors.Add(solver.MakeSearchLog(10000, totalCyclesVar));
        }

        var status = solver.Solve(decisionBuilder, monitors.ToArray());
        if (!status)
        {
            DumpAssgin(primTree, new TreeSolverPrinter(null, solver, opNodeMemo, tileNodeMemo, tileableNodeMemo, targetOptions), tileVarConstraints, eachLevelStoreBufferNumsConstrains, levelBufferSizes, levelDataReads, levelDataWrites, memoryCycles, totalCycles, totalCyclesVar);
            throw new InvalidOperationException("tiling solve failed!");
        }

        var sol = collector.Solution(collector.SolutionCount() - 1);

        var levelBufferSizesAssgin = levelBufferSizes.ToDictionary(kv => kv.Key, kv => kv.Value.ToDictionary(p => p.Key, p => sol.Value(p.Value.Var())));
        var opNodeMemoAssgin = opNodeMemo.ToDictionary(kv => kv.Key, kv => new OpNodeInfo<long>(kv.Value.Maps, sol.Value(kv.Value.Shapes), sol.Value(kv.Value.Sizes)));
        var tileNodeMemoAssgin = tileNodeMemo.ToDictionary(kv => kv.Key, kv => new TileNodeInfo<long>(sol.Value(kv.Value.TripCounts), sol.Value(kv.Value.BackWardExtents), kv.Value.DefUseMap, kv.Value.BufferInfoMap.ToDictionary(p => p.Key, p => new TileNodeBufferInfo<long>(p.Value.Liveness, p.Value.Map, sol.Value(p.Value.Places), sol.Value(p.Value.Shapes), sol.Value(p.Value.SizeVars), sol.Value(p.Value.SizeExprs), sol.Value(p.Value.Trips), p.Value.Masks))));
        var tileableNodeMemoAssgin = tileableNodeMemo.ToDictionary(kv => kv.Key, kv => new DomainInfo<long>(sol.Value(kv.Value.TileVars), sol.Value(kv.Value.ForwardExtents), kv.Value.DimsMap));

        if (Diagnostics.DumpScope.Current.IsEnabled(Diagnostics.DumpFlags.Tiling))
        {
            DumpAssgin(primTree, new TreeSolverPrinter(sol, solver, opNodeMemo, tileNodeMemo, tileableNodeMemo, targetOptions), tileVarConstraints, eachLevelStoreBufferNumsConstrains, levelBufferSizes, levelDataReads, levelDataWrites, memoryCycles, computeCycles, totalCyclesVar);

            DumpAssgin(primTree, new TreeSolverPythonPrinter(sol, solver, opNodeMemo, tileNodeMemo, tileableNodeMemo, targetOptions), tileVarConstraints, eachLevelStoreBufferNumsConstrains, levelBufferSizes, levelDataReads, levelDataWrites, memoryCycles, computeCycles, totalCyclesVar);
        }

<<<<<<< HEAD
        return new TreeSolveResult(bufferGraphMemo[primTree.Wrapped], sol.ObjectiveValue(), levelBufferSizesAssgin, levelBufferLifeness, opNodeMemoAssgin, tileNodeMemoAssgin, tileableNodeMemoAssgin, targetOptions);
=======
        return new TreeSolveResult(primBufferGraph, sol.ObjectiveValue(), levelBufferSizesAssgin, levelBufferLifeness, opNodeMemoAssgin, tileNodeMemoAssgin, tileableNodeMemoAssgin, targetOptions, moduleKind);
>>>>>>> ae1ef369
    }

    public static void DumpAssgin(ITreeNode tree, TreeSolverPythonPrinter printer, Dictionary<OpNode, Constraint[]> tileVarConstraints, Dictionary<BufferIdentity, Constraint[]> lowestStoreBufferNumsConstrains, Dictionary<int, Dictionary<NodeWithBuffer, IntExpr>> levelBufferSizes, IntExpr[] levelDataReads, IntExpr[] levelDataWrites, IntExpr[] memoryCycles, IntExpr computeCycles, IntVar totalCycles)
    {
        using (var stream = Diagnostics.DumpScope.Current.OpenFile($"modeling.py"))
        {
            using var baseWriter = new StreamWriter(stream);
            using var writer = new System.CodeDom.Compiler.IndentedTextWriter(baseWriter, "  ");
            tree.Accept(printer, (null, writer));
        }
    }

    public static void DumpAssgin(ITreeNode tree, TreeSolverPrinter printer, Dictionary<OpNode, Constraint[]> tileVarConstraints, Dictionary<BufferIdentity, Constraint[]> eachLevelStoreBufferNumsConstrains, Dictionary<int, Dictionary<NodeWithBuffer, IntExpr>> levelBufferSizes, IntExpr[] levelDataReads, IntExpr[] levelDataWrites, IntExpr[] memoryCycles, IntExpr computeCycles, IntVar totalCycles)
    {
        using (var stream = Diagnostics.DumpScope.Current.OpenFile($"modeling.yaml"))
        {
            using var baseWriter = new StreamWriter(stream);
            using var writer = new System.CodeDom.Compiler.IndentedTextWriter(baseWriter, "  ");
            tree.Accept(printer, writer);
            writer.WriteLine("tileVarConstraints:");
            writer.Indent++;
            foreach (var (opnode, consts) in tileVarConstraints)
            {
                TreeSolverPrinter.WriteIntExprVector(writer, opnode.ToString(), consts, printer.Solution);
            }

            writer.Indent--;

            writer.WriteLine("EachLevelStoreBufferNumsConstrains:");
            writer.Indent++;
            foreach (var (node, cons) in eachLevelStoreBufferNumsConstrains)
            {
                TreeSolverPrinter.WriteIntExprVector(writer, node.ToString(), cons, printer.Solution);
            }

            writer.Indent--;

            writer.WriteLine("LevelMemoryUsage:");
            {
                writer.Indent++;
                foreach (var (sl, nodeMemoryUsage) in levelBufferSizes)
                {
                    writer.WriteLine($"Level_{sl}:");
                    writer.Indent++;
                    foreach (var (node, usage) in nodeMemoryUsage)
                    {
                        TreeSolverPrinter.WriteIntExpr(writer, $"- {node}", usage, printer.Solution);
                    }

                    writer.Indent--;
                }

                writer.Indent--;
            }

            TreeSolverPrinter.WriteIntExprVector(writer, "LevelDataReads", levelDataReads, printer.Solution);
            TreeSolverPrinter.WriteIntExprVector(writer, "LevelDataWrites", levelDataWrites, printer.Solution);
            TreeSolverPrinter.WriteIntExprVector(writer, "MemoryCycles", memoryCycles, printer.Solution);
            TreeSolverPrinter.WriteIntExpr(writer, "ComputeCycles", computeCycles, printer.Solution);
            TreeSolverPrinter.WriteIntExpr(writer, "TotalCycles", totalCycles, printer.Solution);
        }
    }

    private static void DumpGantt(Dictionary<NodeWithBuffer, IntExpr> nodeBufferSizes, Dictionary<NodeWithBuffer, Tuple<int, int>> nodeBufferLiveness, TileNode primTree, int storeLevel)
    {
        string GetStartStr(string name, int start) => $"[{name}] starts D+{start}";
        string GetDurationStr(string name, int duration) => $"[{name}] requires {duration} days";
        using (var fs = Diagnostics.DumpScope.Current.OpenFile($"Op{primTree.OpId}_{primTree.Level}_store_{storeLevel}_gantt.md"))
        {
            using var writer = new StreamWriter(fs);
            writer.WriteLine("```plantuml");
            writer.WriteLine("@startgantt");
            writer.WriteLine("printscale daily zoom 10");

            foreach (var ((node, bid), liveness) in nodeBufferLiveness)
            {
                var name = $"cl{node.Level} op{bid.Node.OpId} {bid.Index}";
                writer.WriteLine(GetDurationStr(name, liveness.Item2 - liveness.Item1));
                writer.WriteLine(GetStartStr(name, liveness.Item1));
            }

            writer.WriteLine("@endgantt");
            writer.WriteLine("```");
        }
    }

    public sealed record TiledFunc(PrimFunctionWrapper Func, long ObjectValue)
    {
    }
}<|MERGE_RESOLUTION|>--- conflicted
+++ resolved
@@ -101,11 +101,7 @@
 
             if (!solveMemo.TryGetValue(primTree, out var memo))
             {
-<<<<<<< HEAD
-                var result = SolvePrimGraph(primTree, bufferGraphMemo, targetOptions);
-=======
-                var result = SolvePrimGraph(primTree, primBufferGraph, targetOptions, moduleKind);
->>>>>>> ae1ef369
+                var result = SolvePrimGraph(primTree, bufferGraphMemo, targetOptions, moduleKind);
                 (inputBids, outputBids) = (result.Inputs, result.Outputs);
                 result.ScheduleBuffers();
                 var bodyBuilder = T.Sequential();
@@ -143,11 +139,7 @@
         return (resultMemo, objectValue);
     }
 
-<<<<<<< HEAD
-    public static TreeSolveResult SolvePrimGraph(TileNode primTree, Dictionary<TieredTileGraph, BufferGraph> bufferGraphMemo, ICpuTargetOptions targetOptions)
-=======
-    private TreeSolveResult SolvePrimGraph(TileNode primTree, BufferGraph primBufferGraph, ICpuTargetOptions targetOptions, string moduleKind)
->>>>>>> ae1ef369
+    public static TreeSolveResult SolvePrimGraph(TileNode primTree, Dictionary<TieredTileGraph, BufferGraph> bufferGraphMemo, ICpuTargetOptions targetOptions, string moduleKind)
     {
         int[] memoryCapacities = targetOptions.MemoryCapacities;
         int[] memoryBandWidths = targetOptions.MemoryBandWidths;
@@ -648,11 +640,7 @@
             DumpAssgin(primTree, new TreeSolverPythonPrinter(sol, solver, opNodeMemo, tileNodeMemo, tileableNodeMemo, targetOptions), tileVarConstraints, eachLevelStoreBufferNumsConstrains, levelBufferSizes, levelDataReads, levelDataWrites, memoryCycles, computeCycles, totalCyclesVar);
         }
 
-<<<<<<< HEAD
-        return new TreeSolveResult(bufferGraphMemo[primTree.Wrapped], sol.ObjectiveValue(), levelBufferSizesAssgin, levelBufferLifeness, opNodeMemoAssgin, tileNodeMemoAssgin, tileableNodeMemoAssgin, targetOptions);
-=======
-        return new TreeSolveResult(primBufferGraph, sol.ObjectiveValue(), levelBufferSizesAssgin, levelBufferLifeness, opNodeMemoAssgin, tileNodeMemoAssgin, tileableNodeMemoAssgin, targetOptions, moduleKind);
->>>>>>> ae1ef369
+        return new TreeSolveResult(bufferGraphMemo[primTree.Wrapped], sol.ObjectiveValue(), levelBufferSizesAssgin, levelBufferLifeness, opNodeMemoAssgin, tileNodeMemoAssgin, tileableNodeMemoAssgin, targetOptions, moduleKind);
     }
 
     public static void DumpAssgin(ITreeNode tree, TreeSolverPythonPrinter printer, Dictionary<OpNode, Constraint[]> tileVarConstraints, Dictionary<BufferIdentity, Constraint[]> lowestStoreBufferNumsConstrains, Dictionary<int, Dictionary<NodeWithBuffer, IntExpr>> levelBufferSizes, IntExpr[] levelDataReads, IntExpr[] levelDataWrites, IntExpr[] memoryCycles, IntExpr computeCycles, IntVar totalCycles)
