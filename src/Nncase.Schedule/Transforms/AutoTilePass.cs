﻿// Copyright (c) Canaan Inc. All rights reserved.
// Licensed under the Apache license. See LICENSE file in the project root for full license information.

using System;
using System.Collections.Generic;
using System.Linq;
using System.Text;
using System.Threading.Tasks;
using NetFabric.Hyperlinq;
using Nncase.Graphs;
using Nncase.IR;
using Nncase.IR.Affine;
using Nncase.Passes.GraphPartition;
using Nncase.Schedule;
using QuikGraph;
using QuikGraph.Algorithms;

namespace Nncase.Passes.Transforms;

public sealed class AutoTilePass : ModulePass
{
    public AutoTilePass(string moduleKind, CompileOptions compileOptions)
    {
        ModuleKind = moduleKind;
        CompileOptions = compileOptions;
        WorkItem = 0;
    }

    public string ModuleKind { get; }

    public CompileOptions CompileOptions { get; }

    public int WorkItem { get; set; }

    protected override Task<IRModule> RunCoreAsync(IRModule input, RunPassContext context)
    {
        var memo = new Dictionary<Schedule.TileGraph.TileNode, GraphTiler.TiledFunc>();
        var funcNums = input.Functions.Count;
        for (int i = 0; i < funcNums; i++)
        {
<<<<<<< HEAD
            var pre = input.Functions[i];
            using var scope = new Diagnostics.DumpScope(pre.Name);
            var post = Rewrite(pre, tiler);
=======
            var post = Rewrite(input.Functions[i], i, memo);
>>>>>>> 4b6966be
            input.Replace(i, post);
        }

        return Task.FromResult(input);
    }

<<<<<<< HEAD
    private BaseFunction Rewrite(BaseFunction pre, GraphTiler tiler)
=======
    private BaseFunction Rewrite(BaseFunction pre, int funcNumber, Dictionary<Schedule.TileGraph.TileNode, GraphTiler.TiledFunc> memo)
>>>>>>> 4b6966be
    {
        if (!(pre is IR.Fusion fusion && fusion.ModuleKind == ModuleKind))
        {
            return pre;
        }

        var funcName = pre.Name;

        // 1. convert to quikgraph
        var graph = new BidirectionalGraph<ExprVertex, ExprEdge>(false);
        {
            var convertor = new AutoTileExprGraphConvertor();
            convertor.Visit(fusion.Body, graph);
        }

        // 2. perform condensation
        var condenseAlgo = new CondensationGraphAlgorithm<ExprVertex, ExprEdge>(graph);
        condenseAlgo.IsEdgeCompatible += (algo, arg) =>
        {
            return (arg.Edge.Source.Expr, arg.Edge.Target.Expr) switch
            {
                (Grid, Grid) => true,
                (Grid, IR.Tuple tp) => tp.Fields.AsValueEnumerable().All(x => x is Grid),
                _ => false,
            };
        };

        condenseAlgo.IsGraphCompatible += (algo, edge) =>
        {
            return algo.CondensedGraph.IsDirectedAcyclicGraph();
        };

        condenseAlgo.Compute();

        if (Diagnostics.DumpScope.Current.IsEnabled(Diagnostics.DumpFlags.Rewrite))
        {
            condenseAlgo.CondensedGraph.Dump($"Condensed", init => { });
            condenseAlgo.ClusteredGraph.Dump($"Cluster", algo =>
            {
                algo.FormatVertex += (s, arg) =>
                {
<<<<<<< HEAD
                    arg.VertexFormat.Label = $"{arg.Vertex.Expr.GetType().Name}";
                };
            });
        }
=======
                    var expr = v.Expr switch
                    {
                        Call c => c.With(arguments: c.Arguments.AsValueEnumerable().Select(arg => exprMemo[arg]).ToArray()),
                        IR.Tuple t => t.With(fields: t.Fields.AsValueEnumerable().Select(arg => exprMemo[arg]).ToArray()),
                        _ => v.Expr,
                    };
                    exprMemo.Add(v.Expr, expr);
                }
            }
            else
            {
                var si = ctx.SummaryVertexSubgraphMap[vertex];
                var cloner = new ReplacingExprCloner(ctx.VarMap[si].ToDictionary(kv => kv.Key, kv => (Expr)kv.Value));
                var clonedCall = cloner.Clone(vertex.Expr, default); // replaces some exprs that are in the subgraph with var, avoid tiling the grids out of the subgraph.
                using var scope = new Diagnostics.DumpScope($"tiling_func{funcNumber}_subfunc{subFuncNumber}");
#if false
                var tiledCall = GraphTiler.MCTSTiling(clonedCall, ModuleKind, $"{funcNumber}_{subFuncNumber}", memo, (ICpuTargetOptions)CompileOptions.TargetOptions);
#else
                var tiledCall = GraphTiler.Tiling(clonedCall, ModuleKind, $"{funcNumber}_{subFuncNumber}", memo, (ICpuTargetOptions)CompileOptions.TargetOptions);
#endif
>>>>>>> 4b6966be

        // 3. reconstruction
        var constructor = new AutoTileReConstructor(tiler, ModuleKind, CompileOptions, condenseAlgo);
        var post = constructor.Construct();
        return fusion.With(fusion.Name, fusion.ModuleKind, post, fusion.Parameters.ToArray());
    }
}

internal sealed class AutoTileExprGraphConvertor : ExprGraphConvertor<ExprVertex, ExprEdge>
{
    protected override ExprVertex VisitGrid(Grid expr, IMutableVertexAndEdgeListGraph<ExprVertex, ExprEdge> context)
    {
        foreach (var read in expr.Reads)
        {
            Visit(read, context);
        }

        return VisitLeafGrid(expr, context);
    }

    protected override ExprVertex VisitLeafGrid(Grid expr, IMutableVertexAndEdgeListGraph<ExprVertex, ExprEdge> graph)
    {
        var target = (ExprVertex)ExprVertex.Create(expr);
        graph.AddVertex(target);
        int count = 0;
        foreach (var item in expr.Reads)
        {
            var source = Visit(item, graph);
            var edge = (ExprEdge)ExprEdge.Create(source, target, count++);
            graph.AddEdge(edge);
        }

        return target;
    }
}

internal sealed class AutoTileReConstructor : ExprReConstructor<ExprVertex, ExprEdge>
{
    public AutoTileReConstructor(GraphTiler tiler, string moduleKind, CompileOptions compileOptions, CondensationGraphAlgorithm<ExprVertex, ExprEdge> algo)
        : base(algo)
    {
        Tiler = tiler;
        ModuleKind = moduleKind;
        CompileOptions = compileOptions;
    }

    public GraphTiler Tiler { get; }

    public string ModuleKind { get; }

    public CompileOptions CompileOptions { get; }

    protected override Expr OnAtomCluster(ClusteredBidirectionalGraph<ExprVertex, ExprEdge> cluster, int sortIndex)
    {
        using var subscope = new Diagnostics.DumpScope($"cluster_{sortIndex}", Diagnostics.DumpFlags.Tiling);
        var pairs = GetClusterArgumentPairs(cluster);
        var vertex = cluster.Vertices.First();
        var expr = vertex.Expr;
        if (expr is Grid)
        {
            var extractDict = new Dictionary<Expr, Expr>(ReferenceEqualityComparer.Instance);
            var argumentDict = new Dictionary<Var, Expr>(ReferenceEqualityComparer.Instance);
            foreach (var (pre, post) in pairs)
            {
                if (pre is Const)
                {
                    continue;
                }

                var @var = new Var(pre.CheckedType);
                var added = extractDict.TryAdd(pre, @var);
                if (added)
                {
                    argumentDict.Add(@var, post);
                }
            }

            var cloner = new ExprClusterCloner(extractDict);
            Expr cloned = cloner.Clone(expr, default);
            var tiled = Tiler.Tile(cloned, ModuleKind, (ICpuTargetOptions)CompileOptions.TargetOptions);
            var substitutor = new Mutators.Substitutor(e =>
            {
                if (e is Var v && argumentDict.TryGetValue(v, out var arg))
                {
                    return arg;
                }

                return null;
            });

            var substited = substitutor.Rewrite(tiled, default);
            return substited;
        }
        else
        {
            var cloner = new ExprClusterCloner(pairs.ToDictionary(p => p.Pre, p => p.Post, new ReferenceEqualityComparer<Expr>()));
            return cloner.Clone(expr, default);
        }
    }

    protected override Expr OnComplexCluster(ClusteredBidirectionalGraph<ExprVertex, ExprEdge> cluster, int sortIndex)
    {
        using var subscope = new Diagnostics.DumpScope($"cluster_{sortIndex}", Diagnostics.DumpFlags.Tiling);
        var pairs = GetClusterArgumentPairs(cluster);
        var extractDict = new Dictionary<Expr, Expr>(ReferenceEqualityComparer.Instance);
        var argumentDict = new Dictionary<Var, Expr>(ReferenceEqualityComparer.Instance);
        foreach (var (pre, post) in pairs)
        {
            if (pre is Const)
            {
                continue;
            }

            var @var = new Var(pre.CheckedType);
            var added = extractDict.TryAdd(pre, @var);
            if (added)
            {
                argumentDict.Add(@var, post);
            }
        }

        var cloner = new ExprClusterCloner(extractDict);
        var outVertices = cluster.OutVertices().ToArray();
        var clones = new List<Expr>();
        foreach (var outVertex in outVertices)
        {
            clones.Add(cloner.Clone(outVertex.Expr, default));
        }

        Expr cloned = clones.Count == 1 ? clones[0] : new IR.Tuple(clones.ToArray());
        var tiled = Tiler.Tile(cloned, ModuleKind, (ICpuTargetOptions)CompileOptions.TargetOptions);

        var substitutor = new Mutators.Substitutor(e =>
        {
            if (e is Var v && argumentDict.TryGetValue(v, out var arg))
            {
                return arg;
            }

            return null;
        });

        var substited = substitutor.Rewrite(tiled, default);
        return substited;
    }
}<|MERGE_RESOLUTION|>--- conflicted
+++ resolved
@@ -38,24 +38,16 @@
         var funcNums = input.Functions.Count;
         for (int i = 0; i < funcNums; i++)
         {
-<<<<<<< HEAD
             var pre = input.Functions[i];
             using var scope = new Diagnostics.DumpScope(pre.Name);
             var post = Rewrite(pre, tiler);
-=======
-            var post = Rewrite(input.Functions[i], i, memo);
->>>>>>> 4b6966be
             input.Replace(i, post);
         }
 
         return Task.FromResult(input);
     }
 
-<<<<<<< HEAD
     private BaseFunction Rewrite(BaseFunction pre, GraphTiler tiler)
-=======
-    private BaseFunction Rewrite(BaseFunction pre, int funcNumber, Dictionary<Schedule.TileGraph.TileNode, GraphTiler.TiledFunc> memo)
->>>>>>> 4b6966be
     {
         if (!(pre is IR.Fusion fusion && fusion.ModuleKind == ModuleKind))
         {
@@ -97,33 +89,10 @@
             {
                 algo.FormatVertex += (s, arg) =>
                 {
-<<<<<<< HEAD
                     arg.VertexFormat.Label = $"{arg.Vertex.Expr.GetType().Name}";
                 };
             });
         }
-=======
-                    var expr = v.Expr switch
-                    {
-                        Call c => c.With(arguments: c.Arguments.AsValueEnumerable().Select(arg => exprMemo[arg]).ToArray()),
-                        IR.Tuple t => t.With(fields: t.Fields.AsValueEnumerable().Select(arg => exprMemo[arg]).ToArray()),
-                        _ => v.Expr,
-                    };
-                    exprMemo.Add(v.Expr, expr);
-                }
-            }
-            else
-            {
-                var si = ctx.SummaryVertexSubgraphMap[vertex];
-                var cloner = new ReplacingExprCloner(ctx.VarMap[si].ToDictionary(kv => kv.Key, kv => (Expr)kv.Value));
-                var clonedCall = cloner.Clone(vertex.Expr, default); // replaces some exprs that are in the subgraph with var, avoid tiling the grids out of the subgraph.
-                using var scope = new Diagnostics.DumpScope($"tiling_func{funcNumber}_subfunc{subFuncNumber}");
-#if false
-                var tiledCall = GraphTiler.MCTSTiling(clonedCall, ModuleKind, $"{funcNumber}_{subFuncNumber}", memo, (ICpuTargetOptions)CompileOptions.TargetOptions);
-#else
-                var tiledCall = GraphTiler.Tiling(clonedCall, ModuleKind, $"{funcNumber}_{subFuncNumber}", memo, (ICpuTargetOptions)CompileOptions.TargetOptions);
-#endif
->>>>>>> 4b6966be
 
         // 3. reconstruction
         var constructor = new AutoTileReConstructor(tiler, ModuleKind, CompileOptions, condenseAlgo);
@@ -255,6 +224,11 @@
 
         Expr cloned = clones.Count == 1 ? clones[0] : new IR.Tuple(clones.ToArray());
         var tiled = Tiler.Tile(cloned, ModuleKind, (ICpuTargetOptions)CompileOptions.TargetOptions);
+// #if false
+//        var tiledCall = GraphTiler.MCTSTiling(clonedCall, ModuleKind, memo, (ICpuTargetOptions)CompileOptions.TargetOptions);
+// #else
+//        var tiledCall = GraphTiler.Tiling(clonedCall, ModuleKind, memo, (ICpuTargetOptions)CompileOptions.TargetOptions);
+// #endif
 
         var substitutor = new Mutators.Substitutor(e =>
         {
