--- conflicted
+++ resolved
@@ -267,7 +267,6 @@
           "libortki": "0.0.2"
         }
       },
-<<<<<<< HEAD
       "QuikGraph": {
         "type": "CentralTransitive",
         "requested": "[2.5.0, )",
@@ -283,14 +282,6 @@
           "QuikGraph": "2.5.0"
         }
       },
-      "Singulink.Collections.Weak": {
-        "type": "CentralTransitive",
-        "requested": "[1.0.2, )",
-        "resolved": "1.0.2",
-        "contentHash": "giLAHrjJe0Bh7yhNexR6pmcv02+Fi+lEPxQVdB8zvkuJCmy6rnqu8CZLIpxrUfLcWDuTCSiK0IfGmMhig3UDhA=="
-      },
-=======
->>>>>>> 82a757e0
       "System.CommandLine": {
         "type": "CentralTransitive",
         "requested": "[2.0.0-beta4.22272.1, )",
