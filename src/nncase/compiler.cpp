/* Copyright 2020 Canaan Inc.
 *
 * Licensed under the Apache License, Version 2.0 (the "License");
 * you may not use this file except in compliance with the License.
 * You may obtain a copy of the License at
 *
 *     http://www.apache.org/licenses/LICENSE-2.0
 *
 * Unless required by applicable law or agreed to in writing, software
 * distributed under the License is distributed on an "AS IS" BASIS,
 * WITHOUT WARRANTIES OR CONDITIONS OF ANY KIND, either express or implied.
 * See the License for the specific language governing permissions and
 * limitations under the License.
 */
#include "nncase/ir/quantizer.h"
#include <fstream>
#include <magic_enum.hpp>
#include <nncase/codegen/model_builder.h>
#include <nncase/compiler.h>
#include <nncase/data/dataset.h>
#include <nncase/importer/importer.h>
#include <nncase/io_utils.h>
#include <nncase/ir/debug.h>
#include <nncase/ir/evaluator.h>
#include <nncase/runtime/datatypes.h>
#include <nncase/transforms/neutral/add_quant_motion.h>
#include <nncase/transforms/neutral/fold_io_quant_motion.h>
#include <nncase/transforms/pass.h>
#include <variant>

using namespace nncase;
using namespace nncase::data;
using namespace nncase::runtime;
using namespace nncase::ir;

namespace
{
calibrate_method to_calibrate_method(std::string name)
{
    if (name == "no_clip")
        return calibrate_method::no_clip;
    if (name == "l2")
        return calibrate_method::l2;
    if (name == "kld_m0")
        return calibrate_method::kld_m0;
    if (name == "kld_m1")
        return calibrate_method::kld_m1;
    if (name == "cdf")
        return calibrate_method::cdf;
    return calibrate_method::no_clip;
}

datatype_t to_datatype_method(std::string name)
{
    if (name == "uint8")
        return datatype_t::dt_uint8;
    if (name == "int8")
        return datatype_t::dt_int8;
    return datatype_t::dt_float32;
}

void do_dump_graph(ir::graph &graph, std::ostream &output)
{
    output << "digraph \"graph\" {\n";
    output << "node [shape=\"record\"]\n";

    for (auto &&node : graph.nodes())
    {
        if (node->runtime_opcode() != ir::op_constant)
            output << "\"" << node->name() << "\" [label=\"{" << node->runtime_opcode().name << "}\"]\n";
    }

    for (auto &&node : graph.nodes())
    {
        if (node->runtime_opcode() != ir::op_constant)
        {
            for (auto out : node->outputs())
            {
                auto shape = std::string(datatype_names(out->type())) + ir::to_string(out->shape());
                for (auto &&conn : out->connections())
                {
                    output << "\"" << node->name() << "\"->\"" << conn->owner().name() << "\" [label=\"" << shape << "\"]\n";
                }
            }
        }
    }

    output << "}" << std::endl;
}

std::string format_size(size_t size)
{
    size_t index = 0;
    double display_size = (double)size;
    std::vector<std::string> size_surfix { "B", "KB", "MB" };
    while (index < size_surfix.size() - 1)
    {
        if (display_size >= 1024)
        {
            display_size /= 1024;
            index++;
        }
        else
        {
            break;
        }
    }

    std::stringstream ss;
    ss << std::setfill(' ') << std::setw(7) << std::fixed << std::setprecision(2) << display_size << ' ' << size_surfix[index] << '\t' << "(" << size << " B)";
    return ss.str();
}

class compiler_impl : public compiler
{
public:
    compiler_impl(const compile_options &options)
        : compile_options_(options)
    {
        graph_.name("main");
        if (!options.dump_dir.empty())
            std::filesystem::create_directories(options.dump_dir);
        set_target(options.target);
    }

    nncase::target &target() noexcept { return *target_; }

#define BEGIN_IMPORT()                              \
    std::cout << "1. Import graph..." << std::endl; \
                                                    \
    importer::import_options imp_options;           \
    imp_options.output_arrays = options.output_arrays;

#define END_IMPORT() \
    dump_graph(graph_, "import");

    void import_tflite(std::span<const uint8_t> model, const import_options &options) override
    {
        BEGIN_IMPORT()
        importer::import_tflite(graph_, model, imp_options);
        END_IMPORT()
    }

    void use_ptq(ptq_dataset_options options) override
    {
        ptq_options_ = std::move(options);
        use_ptq_ = true;
    }

    void use_ptq(ptq_tensor_options options) override
    {
        ptq_options_ = std::move(options);
        use_ptq_ = true;
    }

    void compile() override
    {
        std::cout << "2. Optimize target independent..." << std::endl;
        optimize_target_independent(graph_);

        std::cout << "3. Optimize target dependent..." << std::endl;
        optimize_target_dependent(graph_, to_datatype_method(compile_options_.input_type));

        if (use_ptq_)
        {
            std::cout << "4.1. Add quantize annotation..." << std::endl;
            add_quantize_annotation(graph_);

            std::cout << "4.2. Run calibration..." << std::endl;
            auto evaluator = run_calibration(graph_);

            std::cout << "4.3. Quantize graph..." << std::endl;
            quantize_graph(graph_, evaluator);
        }

        std::cout << "5. Optimize target dependent after quantization..." << std::endl;
        optimize_target_dependent_after_quant(graph_);

        std::cout << "6. Merge module regions..." << std::endl;
        optimize_merge_module_regions(graph_);
    }

    ir::graph &graph(uint32_t stage) override
    {
        if (stage > 1)
        {
            std::cout << "2. Optimize target independent..." << std::endl;
            optimize_target_independent(graph_);
        }

        if (stage > 2)
        {
            std::cout << "3. Optimize target dependent..." << std::endl;
            optimize_target_dependent(graph_, to_datatype_method(compile_options_.input_type));
        }

        return graph_;
    }

    void gencode(std::ostream &output) override
    {
        std::cout << "6. Generate code..." << std::endl;
        using namespace nncase::schedule;
        using namespace nncase::codegen;

        scheduler sch(*target_, graph_, graph_.outputs());
        auto schr = sch.schedule();
        model_builder builder(*target_, schr);
        builder.config_dump(compile_options_.dump_dir, compile_options_.dump_asm);
        auto result = builder.build(output);

        dump_summary(graph_, builder, result);
    }

private:
    void set_target(std::string_view type)
    {
        target_ = plugin_loader::create_target(type);
        target_options_.is_fpga = compile_options_.is_fpga;

        target_->register_evaluator_ops();
    }

    void optimize_target_independent(ir::graph &graph)
    {
        run_passes("target_indep", graph, [&](const module_type_t &module_type, ir::transforms::pass_manager &pmgr) { target_->register_target_independent_passes(module_type, pmgr); });
    }

    void optimize_merge_module_regions(ir::graph &graph)
    {
        graph.merge_module_regions();
        dump_graph(graph, "merge_module_regions");
    }

    void optimize_target_dependent(ir::graph &graph, datatype_t quant_type)
    {
<<<<<<< HEAD
        run_passes("target_dep", graph, [&](const module_type_t &module_type, ir::transforms::pass_manager &pmgr)
            { target_->register_target_dependent_passes(module_type, pmgr, quant_type); });
=======
        run_passes("target_dep", graph, [&](const module_type_t &module_type, ir::transforms::pass_manager &pmgr) { target_->register_target_dependent_passes(module_type, pmgr); });
>>>>>>> 6d3e1ead
    }

    void optimize_target_dependent_after_quant(ir::graph &graph)
    {
        run_passes("target_dep_after_quant", graph, [&](const module_type_t &module_type, ir::transforms::pass_manager &pmgr) { target_->register_target_dependent_after_quantization_passes(module_type, pmgr); });
    }

    void add_quantize_annotation(ir::graph &graph)
    {
        run_passes("quantize_annotation", graph, [&](const module_type_t &module_type, ir::transforms::pass_manager &pmgr) { target_->register_quantize_annotation_passes(module_type, pmgr); });
    }

    void quantize_graph(ir::graph &graph, ir::evaluator &evaluator)
    {
        auto graph_runner = [&](ir::graph &graph) {
            ir::transforms::pass_manager pmgr(graph, *target_);
            auto quant = evaluator.module_context(graph).quantizer();

            if (!compile_options_.use_dataset_as_input_stat)
            {
                auto min = (0.f - compile_options_.input_mean) / compile_options_.input_std;
                auto max = (1.f - compile_options_.input_mean) / compile_options_.input_std;
                value_range<float> input_range { min, max };
                quant->set(graph.inputs()[0]->output(), input_range);
                quant->record(graph.inputs()[0]->output(), input_range);
            }

            // broadcast quant ranges
            std::unordered_set<node_opcode> opcodes;
            target_->add_quantization_broadcast(opcodes);
            quant->broadcast_output(graph, opcodes);

            ir::transforms::pass p("process i&o node");

            // if (use_ptq_)
            // {
            //     if (compile_options_.input_type != "float32")
            //         p.emplace<nncase::ir::transforms::add_input_dequantize_transform>(to_datatype_method(compile_options_.input_type));

            //     if (compile_options_.output_type != "float32")
            //         p.emplace<nncase::ir::transforms::add_output_quantize_transform>(to_datatype_method(compile_options_.output_type));
            //     pmgr.add_pass(std::move(p));
            // }

            pmgr.quantizer(quant);
            if (compile_options_.dump_ir)
                pmgr.dump_dir(compile_options_.dump_dir);
            if (to_datatype_method(compile_options_.input_type) == dt_float32)
                target_->register_quantize_passes(graph.module_type(), pmgr, dt_uint8);
            else
                target_->register_quantize_passes(graph.module_type(), pmgr, to_datatype_method(compile_options_.input_type));
            pmgr.run();
            dump_graph(graph, "quantize");
        };

        graph_runner(graph);
        for (auto &subgraph : graph.subgraphs())
            graph_runner(*subgraph);
    }

    ir::evaluator run_calibration(ir::graph &graph)
    {
        schedule::scheduler sched(*target_, graph, graph.outputs());
        auto sched_result = sched.schedule(true);
        ir::evaluator evaluator(sched_result);
        ir::calibrate_method calib_method;
        if (ptq_options_.index() == 0)
            calib_method = to_calibrate_method(std::get<ptq_dataset_options>(ptq_options_).calibrate_method);
        else
            calib_method = to_calibrate_method(std::get<ptq_tensor_options>(ptq_options_).calibrate_method);

        evaluator.enable_ptq(*target_, calib_method);

        if (graph.inputs().size() != 1)
            throw std::invalid_argument("PTQ only support models that have single 1 input");

        if (ptq_options_.index() == 0)
        {
            auto &options = std::get<ptq_dataset_options>(ptq_options_);
            auto &in_shape = graph.inputs()[0]->output().shape();
            xt::dynamic_shape<size_t> dataset_in_shape(in_shape.begin(), in_shape.end());
            std::unique_ptr<dataset> ds;
            if (options.dataset_format == "image")
                ds = std::make_unique<image_dataset>(options.dataset, dataset_in_shape, "NHWC", options.input_mean, options.input_std);
            else if (options.dataset_format == "raw")
                ds = std::make_unique<raw_dataset>(options.dataset, dataset_in_shape, options.input_mean, options.input_std);
            else
                throw std::runtime_error("Invalid calibration dataset format: " + options.dataset_format);

            auto in_type = graph.inputs()[0]->output().type();
            switch (in_type)
            {
            case dt_float32:
                run_calibration_eval<float>(options, *ds, evaluator);
                break;
            case dt_uint8:
                run_calibration_eval<uint8_t>(options, *ds, evaluator);
                break;
            case dt_int8:
                run_calibration_eval<int8_t>(options, *ds, evaluator);
                break;
            default:
                throw std::runtime_error("Unsupported input datatype: " + std::string(datatype_names(in_type)));
            }
        }
        else
        {
            auto &options = std::get<ptq_tensor_options>(ptq_options_);
            run_calibration_eval(options, evaluator);
        }

        return evaluator;
    }

    template <class T>
    void run_calibration_eval(ptq_dataset_options &options, dataset &dataset, ir::evaluator &evaluator)
    {
        const size_t max_stages = options.calibrate_method == "no_clip" ? 1 : 2;
        for (size_t stage = 0; stage < max_stages; stage++)
        {
            if (stage == 0)
            {
                std::cout << "4.2.1 Collecting ranges..." << std::endl;
            }
            else
            {
                std::cout << "4.2.2 Collecting distribution..." << std::endl;
                evaluator.begin_collect_distribution();
            }

            size_t i = 0;
            for (auto it = dataset.begin<T>(); it != dataset.end<T>(); ++it)
            {
                auto input_buffer = host_runtime_tensor::buffer(evaluator.input_at(0)).unwrap_or_throw();
                auto &tensor = it->tensor;
                std::memcpy(input_buffer.data(), tensor.data(), input_buffer.size_bytes());

                evaluator.evaluate();
                if (options.progress)
                    options.progress(i++, dataset.total_size());
            }

            if (stage == 1)
            {
                std::cout << "4.2.3. Find optimal quantization ranges..." << std::endl;
                evaluator.end_collect_distribution(options.progress);
            }
        }
    }

    void run_calibration_eval(ptq_tensor_options &options, ir::evaluator &evaluator)
    {
        const size_t max_stages = options.calibrate_method == "no_clip" ? 1 : 2;
        for (size_t stage = 0; stage < max_stages; stage++)
        {
            if (stage == 0)
            {
                std::cout << "4.2.1 Collecting ranges..." << std::endl;
            }
            else
            {
                std::cout << "4.2.2 Collecting distribution..." << std::endl;
                evaluator.begin_collect_distribution();
            }

            for (size_t i = 0; i < options.samples_count; i++)
            {
                auto input_buffer = host_runtime_tensor::buffer(evaluator.input_at(0)).unwrap_or_throw();
                std::memcpy(input_buffer.data(), options.tensor_data.data() + i * input_buffer.size_bytes(), input_buffer.size_bytes());

                evaluator.evaluate();
                if (options.progress)
                    options.progress(i++, options.samples_count);
            }

            if (stage == 1)
            {
                std::cout << "4.2.3. Find optimal quantization ranges..." << std::endl;
                evaluator.end_collect_distribution(options.progress);
            }
        }
    }

    template <class Callable>
    void run_passes(std::string_view name, ir::graph &root_graph, Callable &&register_passes)
    {
        auto graph_runner = [&](ir::graph &graph) {
            ir::transforms::pass_manager pmgr(graph, *target_);
            if (compile_options_.dump_ir)
                pmgr.dump_dir(compile_options_.dump_dir);
            register_passes(graph.module_type(), pmgr);
            pmgr.run();
            dump_graph(graph, name);
        };

        for (auto graph : root_graph.reachable_graphs())
            graph_runner(*graph);
    }

    void dump_graph(ir::graph &graph, std::string_view prefix)
    {
        if (compile_options_.dump_ir)
        {
            auto dump_path = compile_options_.dump_dir / ("ir_" + std::string(prefix));
            std::filesystem::create_directories(dump_path);
            graph.assign_names();
            ir::dump_graph(graph, dump_path);

            for (auto &subgraph : graph.subgraphs())
                dump_graph(*subgraph, prefix);
        }
    }

    void dump_summary(ir::graph &graph, codegen::model_builder &mod_builder, codegen::build_model_result build_result)
    {
        std::cout << "\nSUMMARY" << std::endl;
        std::cout << "INPUTS" << std::endl;
        graph.assign_names();
        size_t i = 0;
        for (auto &in : graph.inputs())
            std::cout << i++ << "\t" << in->name() << "\t" << datatype_names(in->output().type()) << ir::to_string(in->output().shape()) << std::endl;

        std::cout << "OUTPUTS" << std::endl;
        i = 0;
        for (auto &out : graph.outputs())
            std::cout << i++ << "\t" << out->name() << "\t" << datatype_names(out->input().type()) << ir::to_string(out->input().shape()) << std::endl;
        std::cout << "\nMEMORY USAGES" << std::endl;
        size_t total_usage = 0;
        total_usage += dump_memory_usage(mod_builder, mem_input, ".input");
        total_usage += dump_memory_usage(mod_builder, mem_output, ".output");
        total_usage += dump_memory_usage(mod_builder, mem_data, ".data");
        std::cout << "MODEL"
                  << "\t" << format_size(build_result.model_size) << std::endl;
        total_usage += build_result.model_size;
        std::cout << "TOTAL"
                  << "\t" << format_size(total_usage) << std::endl;
    }

    size_t dump_memory_usage(codegen::model_builder &mod_builder, memory_location_t location, std::string_view name)
    {
        auto usage = mod_builder.max_usage(location);
        std::cout << name << "\t" << format_size(usage) << std::endl;
        return usage;
    }

private:
    ir::graph graph_;
    compile_options compile_options_;
    target_options target_options_;
    std::variant<ptq_dataset_options, ptq_tensor_options> ptq_options_;
    bool use_ptq_ = false;
    std::unique_ptr<nncase::target> target_;
};
}

compiler::~compiler()
{
}

std::unique_ptr<compiler> compiler::create(const compile_options &options)
{
    return std::make_unique<compiler_impl>(options);
}<|MERGE_RESOLUTION|>--- conflicted
+++ resolved
@@ -223,7 +223,8 @@
 
     void optimize_target_independent(ir::graph &graph)
     {
-        run_passes("target_indep", graph, [&](const module_type_t &module_type, ir::transforms::pass_manager &pmgr) { target_->register_target_independent_passes(module_type, pmgr); });
+        run_passes("target_indep", graph, [&](const module_type_t &module_type, ir::transforms::pass_manager &pmgr)
+            { target_->register_target_independent_passes(module_type, pmgr); });
     }
 
     void optimize_merge_module_regions(ir::graph &graph)
@@ -234,27 +235,26 @@
 
     void optimize_target_dependent(ir::graph &graph, datatype_t quant_type)
     {
-<<<<<<< HEAD
         run_passes("target_dep", graph, [&](const module_type_t &module_type, ir::transforms::pass_manager &pmgr)
             { target_->register_target_dependent_passes(module_type, pmgr, quant_type); });
-=======
-        run_passes("target_dep", graph, [&](const module_type_t &module_type, ir::transforms::pass_manager &pmgr) { target_->register_target_dependent_passes(module_type, pmgr); });
->>>>>>> 6d3e1ead
     }
 
     void optimize_target_dependent_after_quant(ir::graph &graph)
     {
-        run_passes("target_dep_after_quant", graph, [&](const module_type_t &module_type, ir::transforms::pass_manager &pmgr) { target_->register_target_dependent_after_quantization_passes(module_type, pmgr); });
+        run_passes("target_dep_after_quant", graph, [&](const module_type_t &module_type, ir::transforms::pass_manager &pmgr)
+            { target_->register_target_dependent_after_quantization_passes(module_type, pmgr); });
     }
 
     void add_quantize_annotation(ir::graph &graph)
     {
-        run_passes("quantize_annotation", graph, [&](const module_type_t &module_type, ir::transforms::pass_manager &pmgr) { target_->register_quantize_annotation_passes(module_type, pmgr); });
+        run_passes("quantize_annotation", graph, [&](const module_type_t &module_type, ir::transforms::pass_manager &pmgr)
+            { target_->register_quantize_annotation_passes(module_type, pmgr); });
     }
 
     void quantize_graph(ir::graph &graph, ir::evaluator &evaluator)
     {
-        auto graph_runner = [&](ir::graph &graph) {
+        auto graph_runner = [&](ir::graph &graph)
+        {
             ir::transforms::pass_manager pmgr(graph, *target_);
             auto quant = evaluator.module_context(graph).quantizer();
 
@@ -426,7 +426,8 @@
     template <class Callable>
     void run_passes(std::string_view name, ir::graph &root_graph, Callable &&register_passes)
     {
-        auto graph_runner = [&](ir::graph &graph) {
+        auto graph_runner = [&](ir::graph &graph)
+        {
             ir::transforms::pass_manager pmgr(graph, *target_);
             if (compile_options_.dump_ir)
                 pmgr.dump_dir(compile_options_.dump_dir);
