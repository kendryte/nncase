/* Copyright 2020 Canaan Inc.
 *
 * Licensed under the Apache License, Version 2.0 (the "License");
 * you may not use this file except in compliance with the License.
 * You may obtain a copy of the License at
 *
 *     http://www.apache.org/licenses/LICENSE-2.0
 *
 * Unless required by applicable law or agreed to in writing, software
 * distributed under the License is distributed on an "AS IS" BASIS,
 * WITHOUT WARRANTIES OR CONDITIONS OF ANY KIND, either express or implied.
 * See the License for the specific language governing permissions and
 * limitations under the License.
 */
#include <nncase/kernels/tensor_compute.h>
#include <nncase/runtime/error.h>
#include <nncase/runtime/runtime_op_utility.h>
#include <nncase/runtime/runtime_tensor.h>

using namespace nncase;
using namespace nncase::runtime;

namespace
{
class host_runtime_tensor_type : public runtime_tensor_type
{
public:
    bool can_copy_from_different_type(NNCASE_UNUSED const runtime_tensor &dest, NNCASE_UNUSED const runtime_tensor &src) noexcept override
    {
        return true;
    }

    bool can_copy_to_different_type(NNCASE_UNUSED const runtime_tensor &dest, NNCASE_UNUSED const runtime_tensor &src) noexcept override
    {
        return true;
    }

    result<void> copy_to_same_type(const runtime_tensor &src, const runtime_tensor &dest) noexcept override
    {
        auto buffer_src = host_runtime_tensor::buffer(src).unwrap();
        auto buffer_dest = host_runtime_tensor::buffer(dest).unwrap();
        if (src.datatype() != dest.datatype())
            return err(nncase_errc::datatype_mismatch);
        if (src.shape() != dest.shape())
            return err(nncase_errc::shape_mismatch);

        return kernels::copy(src.datatype(), buffer_src.data(), buffer_dest.data(), src.shape(), src.strides(), dest.strides());
    }

    result<void> copy_from_different_type(const runtime_tensor &src, const runtime_tensor &dest) noexcept override
    {
        return src.tensor_type().copy_to_host(src, dest);
    }

    result<void> copy_to_different_type(const runtime_tensor &src, const runtime_tensor &dest) noexcept override
    {
        return dest.tensor_type().copy_from_host(src, dest);
    }

    result<void> copy_from_host(const runtime_tensor &src, const runtime_tensor &dest) noexcept override
    {
        return copy_to_same_type(src, dest);
    }

    result<void> copy_to_host(const runtime_tensor &src, const runtime_tensor &dest) noexcept override
    {
        return copy_to_same_type(src, dest);
    }
};

class empty_runtime_tensor_type : public runtime_tensor_type
{
};

host_runtime_tensor_type host_runtime_tensor_type_;
empty_runtime_tensor_type empty_runtime_tensor_type_;
}

bool runtime_tensor_type::can_copy_from_different_type(NNCASE_UNUSED const runtime_tensor &src, NNCASE_UNUSED const runtime_tensor &dest) noexcept
{
    return false;
}

bool runtime_tensor_type::can_copy_to_different_type(NNCASE_UNUSED const runtime_tensor &src, NNCASE_UNUSED const runtime_tensor &dest) noexcept
{
    return false;
}

result<void> runtime_tensor_type::copy_to_same_type(NNCASE_UNUSED const runtime_tensor &src, NNCASE_UNUSED const runtime_tensor &dest) noexcept
{
    return err(std::errc::not_supported);
}

result<void> runtime_tensor_type::copy_from_different_type(NNCASE_UNUSED const runtime_tensor &src, NNCASE_UNUSED const runtime_tensor &dest) noexcept
{
    return err(std::errc::not_supported);
}

result<void> runtime_tensor_type::copy_to_different_type(NNCASE_UNUSED const runtime_tensor &src, NNCASE_UNUSED const runtime_tensor &dest) noexcept
{
    return err(std::errc::not_supported);
}

result<void> runtime_tensor_type::copy_from_host(NNCASE_UNUSED const runtime_tensor &src, NNCASE_UNUSED const runtime_tensor &dest) noexcept
{
    return err(std::errc::not_supported);
}

result<void> runtime_tensor_type::copy_to_host(NNCASE_UNUSED const runtime_tensor &src, NNCASE_UNUSED const runtime_tensor &dest) noexcept
{
    return err(std::errc::not_supported);
}

runtime_tensor_type &host_runtime_tensor::tensor_type() noexcept
{
    return host_runtime_tensor_type_;
}

runtime_tensor::runtime_tensor() noexcept
    : datatype_(dt_uint8), tensor_type_(&empty_runtime_tensor_type_)
{
}

runtime_tensor::runtime_tensor(datatype_t datatype, runtime_shape_t shape, runtime_shape_t strides, runtime_tensor_type &tensor_type, std::shared_ptr<void> data) noexcept
    : datatype_(datatype), shape_(std::move(shape)), strides_(std::move(strides)), tensor_type_(&tensor_type), data_(std::move(data))
{
}

bool runtime_tensor::can_copy_to_without_staging(const runtime_tensor &dest) const noexcept
{
    if (datatype() != dest.datatype()
        || shape() != dest.shape())
        return false;

    return tensor_type() == dest.tensor_type()
        || is_host() || dest.is_host()
        || tensor_type().can_copy_to_different_type(*this, dest)
        || dest.tensor_type().can_copy_from_different_type(*this, dest);
}

result<void> runtime_tensor::copy_to(const runtime_tensor &dest) const noexcept
{
    if (empty() || dest.empty())
        return err(std::errc::not_supported);
    if (datatype() != dest.datatype())
        return err(nncase_errc::datatype_mismatch);
    if (shape() != dest.shape())
        return err(nncase_errc::shape_mismatch);

    if (tensor_type() == dest.tensor_type())
        return tensor_type().copy_to_same_type(*this, dest);
    if (is_host())
        return dest.tensor_type().copy_from_host(*this, dest);
    if (dest.is_host())
        return tensor_type().copy_to_host(*this, dest);
    if (tensor_type().can_copy_to_different_type(*this, dest))
        return tensor_type().copy_to_different_type(*this, dest);
    if (dest.tensor_type().can_copy_from_different_type(*this, dest))
        return dest.tensor_type().copy_from_different_type(*this, dest);

    // staging
    try_var(host, as_host());
    return dest.tensor_type().copy_from_host(host, dest);
}

result<runtime_tensor> runtime_tensor::as_host() const noexcept
{
    if (empty())
        return err(std::errc::not_supported);
    if (is_host())
        return ok(*this);
    try_var(host, host_runtime_tensor::create(datatype(), shape()));
    try_(tensor_type().copy_to_host(*this, host));
    return ok(host);
}

bool runtime_tensor::is_host() const noexcept
{
    return tensor_type() == host_runtime_tensor::tensor_type();
}

bool runtime_tensor::is_contiguous() const noexcept
{
    return this->strides() == get_default_strides(this->shape());
}

void runtime_tensor::reset() noexcept
{
    *this = runtime_tensor();
}

bool runtime_tensor::empty() const noexcept
{
    return tensor_type() == empty_runtime_tensor_type_;
}

bool runtime::operator==(const runtime_tensor &lhs, const runtime_tensor &rhs) noexcept
{
    return lhs.datatype() == rhs.datatype() && lhs.shape() == rhs.shape()
        && lhs.tensor_type() == rhs.tensor_type() && lhs.data() == rhs.data();
}

bool runtime::operator!=(const runtime_tensor &lhs, const runtime_tensor &rhs) noexcept
{
    return !(lhs == rhs);
}

inline size_t compute_real_size(runtime_shape_t &shape, NNCASE_UNUSED xt::layout_type layout, runtime_shape_t &strides)
{
    for (size_t i = 0; i < shape.size(); i++)
    {
        if (shape[i] == 1)
        {
            strides[i] = 0;
        }
    }
    return compute_size(shape, strides);
}

result<runtime_tensor> host_runtime_tensor::create(datatype_t datatype, runtime_shape_t shape, runtime_shape_t strides) noexcept
{
<<<<<<< HEAD
    auto size = compute_real_size(shape, xt::layout_type::row_major, strides) * get_bytes(datatype);
=======
    auto size = compute_size(shape, strides) * get_bytes(datatype);
>>>>>>> 56f65e6f
    std::shared_ptr<uint8_t> buffer(new (std::nothrow) uint8_t[size], std::default_delete<uint8_t[]>());
    if (!buffer)
        return err(std::errc::not_enough_memory);
    return ok(runtime_tensor(datatype, std::move(shape), std::move(strides), host_runtime_tensor_type_, std::move(buffer)));
}

result<runtime_tensor> host_runtime_tensor::create(datatype_t datatype, runtime_shape_t shape, runtime_shape_t strides, gsl::span<gsl::byte> data, bool copy) noexcept
{
<<<<<<< HEAD
    auto size = compute_real_size(shape, xt::layout_type::row_major, strides) * get_bytes(datatype);
=======
    auto size = compute_size(shape, strides) * get_bytes(datatype);
>>>>>>> 56f65e6f
    if (data.size_bytes() != size)
        return err(std::errc::invalid_argument);

    std::shared_ptr<gsl::byte> buffer;
    if (copy)
    {
        buffer.reset(new (std::nothrow) gsl::byte[size], std::default_delete<gsl::byte[]>());
        if (!buffer)
            return err(std::errc::not_enough_memory);
        try_(kernels::copy(datatype, data.data(), buffer.get(), shape, strides, strides));
    }
    else
    {
        buffer.reset(data.data(), [](NNCASE_UNUSED gsl::byte *ptr) {});
    }

    return ok(runtime_tensor(datatype, std::move(shape), std::move(strides), host_runtime_tensor_type_, std::move(buffer)));
}

result<runtime_tensor> host_runtime_tensor::create(datatype_t datatype, runtime_shape_t shape, runtime_shape_t strides, gsl::span<gsl::byte> data, data_deleter_t data_deleter) noexcept
{
<<<<<<< HEAD
    auto size = compute_real_size(shape, xt::layout_type::row_major, strides) * get_bytes(datatype);
=======
    auto size = compute_size(shape, strides) * get_bytes(datatype);
>>>>>>> 56f65e6f
    if (data.size_bytes() != size)
        return err(std::errc::invalid_argument);
    return ok(runtime_tensor(datatype, std::move(shape), std::move(strides), host_runtime_tensor_type_,
        std::shared_ptr<gsl::byte>(data.data(), data_deleter)));
}

result<runtime_tensor> host_runtime_tensor::create(datatype_t datatype, runtime_shape_t shape) noexcept
{
    return create(datatype, shape, get_default_strides(shape));
}

result<runtime_tensor> host_runtime_tensor::create(datatype_t datatype, runtime_shape_t shape, gsl::span<gsl::byte> data, bool copy) noexcept
{
    return create(datatype, shape, get_default_strides(shape), data, copy);
}

result<runtime_tensor> host_runtime_tensor::create(datatype_t datatype, runtime_shape_t shape, gsl::span<gsl::byte> data, data_deleter_t data_deleter) noexcept
{
    return create(datatype, shape, get_default_strides(shape), data, std::move(data_deleter));
}

result<gsl::span<gsl::byte>> host_runtime_tensor::buffer(const runtime_tensor &tensor) noexcept
{
    if (tensor.is_host())
    {
        auto size = get_bytes(tensor.datatype(), tensor.shape());
        return ok(gsl::span<gsl::byte>(tensor.data_as<gsl::byte>(), size));
    }
    else
    {
        return err(std::errc::invalid_argument);
    }
}<|MERGE_RESOLUTION|>--- conflicted
+++ resolved
@@ -205,25 +205,9 @@
     return !(lhs == rhs);
 }
 
-inline size_t compute_real_size(runtime_shape_t &shape, NNCASE_UNUSED xt::layout_type layout, runtime_shape_t &strides)
-{
-    for (size_t i = 0; i < shape.size(); i++)
-    {
-        if (shape[i] == 1)
-        {
-            strides[i] = 0;
-        }
-    }
-    return compute_size(shape, strides);
-}
-
 result<runtime_tensor> host_runtime_tensor::create(datatype_t datatype, runtime_shape_t shape, runtime_shape_t strides) noexcept
 {
-<<<<<<< HEAD
-    auto size = compute_real_size(shape, xt::layout_type::row_major, strides) * get_bytes(datatype);
-=======
     auto size = compute_size(shape, strides) * get_bytes(datatype);
->>>>>>> 56f65e6f
     std::shared_ptr<uint8_t> buffer(new (std::nothrow) uint8_t[size], std::default_delete<uint8_t[]>());
     if (!buffer)
         return err(std::errc::not_enough_memory);
@@ -232,11 +216,7 @@
 
 result<runtime_tensor> host_runtime_tensor::create(datatype_t datatype, runtime_shape_t shape, runtime_shape_t strides, gsl::span<gsl::byte> data, bool copy) noexcept
 {
-<<<<<<< HEAD
-    auto size = compute_real_size(shape, xt::layout_type::row_major, strides) * get_bytes(datatype);
-=======
     auto size = compute_size(shape, strides) * get_bytes(datatype);
->>>>>>> 56f65e6f
     if (data.size_bytes() != size)
         return err(std::errc::invalid_argument);
 
@@ -258,11 +238,7 @@
 
 result<runtime_tensor> host_runtime_tensor::create(datatype_t datatype, runtime_shape_t shape, runtime_shape_t strides, gsl::span<gsl::byte> data, data_deleter_t data_deleter) noexcept
 {
-<<<<<<< HEAD
-    auto size = compute_real_size(shape, xt::layout_type::row_major, strides) * get_bytes(datatype);
-=======
     auto size = compute_size(shape, strides) * get_bytes(datatype);
->>>>>>> 56f65e6f
     if (data.size_bytes() != size)
         return err(std::errc::invalid_argument);
     return ok(runtime_tensor(datatype, std::move(shape), std::move(strides), host_runtime_tensor_type_,
