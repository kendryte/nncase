﻿// Copyright (c) Canaan Inc. All rights reserved.
// Licensed under the Apache license. See LICENSE file in the project root for full license information.

using System;
using System.Collections.Generic;
using System.Linq;
using System.Text;
using System.Threading.Tasks;
using Nncase.IR;
using Nncase.IR.Math;
using Nncase.PatternMatch;
using Nncase.Transform;
using static Nncase.PatternMatch.F.Math;
using static Nncase.PatternMatch.Utility;

namespace Nncase.Quantization;

internal partial class Quantizer
{
    private readonly EGraph _graph;
    private readonly List<ENode> _rangeOfs = new List<ENode>();
<<<<<<< HEAD
    private readonly List<ENode> _childrenOfRangeOfs = new List<ENode>();
=======
    private readonly List<ENode> _childenOfRangeOfs = new List<ENode>();
    private readonly RunPassOptions _passOptions;
>>>>>>> 4ec6040b

    public Quantizer(EGraph graph, RunPassOptions passOptions)
    {
        _graph = graph;
        _passOptions = passOptions;
        MarkRangeOfs();
    }

    public async Task RunAsync(RunPassOptions options)
    {
        int srcBinSize = 8192;
        int dstBinSize = 256;
        if (options.CompileOptions.QuantizeOptions.CalibrationDataset == null)
        {
            throw new ArgumentNullException(nameof(options.CompileOptions.QuantizeOptions.CalibrationDataset));
        }

        // 1.0 Get ranges
        var ranges = await GetRangesAsync(options.CompileOptions.QuantizeOptions.CalibrationDataset);

        if (options.CompileOptions.QuantizeOptions.CalibrationMethod != CalibMethod.NoClip)
        {
            // 1.1. Get histograms
            var histograms = await GetHistogramsAsync(options.CompileOptions.QuantizeOptions.CalibrationDataset, ranges, srcBinSize, dstBinSize);

            // 1.2. Select best ranges
            var optRanges = GetOptRanges(histograms, ranges, srcBinSize, dstBinSize, options.CompileOptions.QuantizeOptions.CalibrationMethod);

            // 1.3. Assign ranges
            AssignRanges(optRanges);
        }
        else
        {   // 2. Assign ranges
            AssignRanges(ranges);
        }
        // 3. Choose better quant method using cosine, and bind info with ir.
        var info = options.Target.BindQuantMethodCosine(options.CompileOptions.QuantizeOptions.CalibrationDataset, options.Target, _rangeOfs, _childrenOfRangeOfs);
    }

    private async Task RunPassAsync(ICalibrationDatasetProvider calibrationDataset, Action<IReadOnlyDictionary<ENode, Tensor>, IReadOnlyDictionary<ENode, Tensor>> func)
    {
        await foreach (var sample in calibrationDataset.Samples)
        {
            var evaluator = new CalibrationEvaluator(sample, _rangeOfs, _passOptions.SetPassName(_passOptions.PassName + "/ep1"));
            var values = evaluator.Evaluate();
<<<<<<< HEAD
            var childrenEvaluator = new CalibrationEvaluator(sample, _childrenOfRangeOfs);
=======
            foreach (var _rangeOf in _rangeOfs)
            {
                for (int i = 0; i < _rangeOf.Children.Count; i++)
                {
                    _childenOfRangeOfs.Add(_rangeOf.Children[1].Nodes[0]);
                }
            }
            var childrenEvaluator = new CalibrationEvaluator(sample, _childenOfRangeOfs, _passOptions.SetPassName(_passOptions.PassName + "/ep2"));
>>>>>>> 4ec6040b
            var childrenValues = childrenEvaluator.Evaluate();
            // values are children op range values(only two scalars for each value: Min and Max), childrenValues are children op tensor values.
            func(values, childrenValues);
        }
    }

    private async Task<IDictionary<ENode, ValueRange<float>>> GetRangesAsync(ICalibrationDatasetProvider calibrationDataset)
    {
        var ranges = new Dictionary<ENode, ValueRange<float>>();
        await RunPassAsync(calibrationDataset, (values, childrenValues) =>
        {
            foreach (var value in values)
            {
                var tensor = value.Value.Cast<float>();
                var range = GetMinMax(tensor);
                if (ranges.TryGetValue(value.Key, out var oldRange))
                {
                    ranges[value.Key] = oldRange.Union(range);
                }
                else
                {
                    ranges.Add(value.Key, range);
                }
            }
        });
        return ranges;
    }

    private async Task<IDictionary<ENode, QuantizeHistogram<float>>> GetHistogramsAsync(ICalibrationDatasetProvider calibrationDataset, IDictionary<ENode, ValueRange<float>> ranges, int srcBinSize, int dstBinSize)
    {
        var histograms = new Dictionary<ENode, QuantizeHistogram<float>>();
        await RunPassAsync(calibrationDataset, (values, childrenValues) =>
        {
            var valuesList = values.ToList();
            var childrenValuesList = childrenValues.ToList();
            for (int i = 0; i < valuesList.Count; i++)
            {
                var r = ranges[valuesList[i].Key].Max - ranges[valuesList[i].Key].Min;
                var srcBinInterval = r / srcBinSize;
                if (!histograms.TryGetValue(valuesList[i].Key, out var oldHistogram))
                {
                    List<float> initSrcBin = new List<float>(new float[srcBinSize]);
                    List<float> initDstBin = new List<float>(new float[dstBinSize]);
                    QuantizeHistogram<float> histogram = new QuantizeHistogram<float>(initSrcBin, initDstBin);
                    histograms.Add(valuesList[i].Key, histogram);
                }
                var childrenTensor = childrenValuesList[i].Value.Cast<float>();
                var childrenBuffer = childrenTensor.Buffer;

                foreach (var buf in childrenBuffer)
                {
                    var r_index = (buf - ranges[valuesList[i].Key].Min) / srcBinInterval;
                    var index = (int)Math.Clamp((float)r_index, (float)(0), (float)(srcBinSize) - 1);
                    histograms[valuesList[i].Key].SrcBin[index]++;
                }
            }
        });
        return histograms;
    }

    private IDictionary<ENode, ValueRange<float>> GetOptRanges(IDictionary<ENode, QuantizeHistogram<float>> histograms, IDictionary<ENode, ValueRange<float>> ranges, int srcBinSize, int dstBinSize, CalibMethod calibrationMethod)
    {
        var optRanges = new Dictionary<ENode, ValueRange<float>>();
        if (calibrationMethod == CalibMethod.Kld)
        {
            foreach (KeyValuePair<ENode, QuantizeHistogram<float>> histogram in histograms)
            {
                histogram.Value.SrcBin = Smooth(histogram.Value.SrcBin);
                var minKld = float.MaxValue;
                var r = ranges[histogram.Key].Max - ranges[histogram.Key].Min;
                var srcBinInterval = r / srcBinSize;
                var betterThreshold = new Tuple<int, int>(0, srcBinSize);
                var zeroThreshold = (int)Math.Clamp((0 - ranges[histogram.Key].Min) / srcBinInterval, 0, srcBinSize - 1);
                // range max first
                int lowerThreshold = 0;
                var srcBin = histogram.Value.SrcBin;
                for (int upperThreshold = srcBinSize; upperThreshold >= dstBinSize && upperThreshold >= zeroThreshold; upperThreshold -= dstBinSize)
                {
                    GetKldOptRanges(lowerThreshold, upperThreshold, dstBinSize, ref srcBin, ref minKld, ref betterThreshold);
                    // betterThreshold = thresholdWithMinKldWithSmoothSrcBin.Item1;
                    // minKld = thresholdWithMinKldWithSmoothSrcBin.Item2;
                    // srcBin = thresholdWithMinKldWithSmoothSrcBin.Item3;
                }
                // range min
                minKld = float.MaxValue;
                int upperThreshold2 = betterThreshold.Item2;
                for (int lowerThreshold2 = 0; lowerThreshold2 <= zeroThreshold && lowerThreshold2 <= upperThreshold2 - dstBinSize; lowerThreshold2 += dstBinSize)
                {
                    GetKldOptRanges(lowerThreshold2, upperThreshold2, dstBinSize, ref srcBin, ref minKld, ref betterThreshold);
                    // betterThreshold = thresholdWithMinKldWithSmoothSrcBin.Item1;
                    // minKld = thresholdWithMinKldWithSmoothSrcBin.Item2;
                    // srcBin = thresholdWithMinKldWithSmoothSrcBin.Item3;
                }

                var optMin = (betterThreshold.Item1 - 0.5f) * srcBinInterval + ranges[histogram.Key].Min;
                var optMax = (betterThreshold.Item2 + 0.5f) * srcBinInterval + ranges[histogram.Key].Min;
                optRanges.Add(histogram.Key, new ValueRange<float>(optMin, optMax));
            }
            return optRanges;
        }
        else
        {
            throw new ArgumentException("Invalid calibration method.");
        }
    }

    private void AssignRanges(IDictionary<ENode, ValueRange<float>> ranges)
    {
        // note union the constant in the rangeof eclass, when extact the graph will replace the rangeof expression with the constant ValueRange.
        foreach (var range in ranges)
        {
            var value = new[] { range.Value.Min, range.Value.Max };
            var rangeEclass = _graph.Add(value);
            var rangeOfEclass = _graph.Find(range.Key);
            _graph.Union(rangeOfEclass, rangeEclass);
        }

        _graph.Rebuild();
    }

    /// <summary>
    /// collec all rangeof enode.
    /// </summary>
    private void MarkRangeOfs()
    {
        if (EGraphMatcher.TryMatchRoot(_graph.Nodes, IsRangeOf(IsWildcard()), out var matches))
        {
            foreach (var match in matches)
            {
                var _rangeOf = (ENode)match.Root;
                _rangeOfs.Add(_rangeOf);
                _childrenOfRangeOfs.Add(_rangeOf.Children[1].Nodes[0]);
            }
        }
    }
}<|MERGE_RESOLUTION|>--- conflicted
+++ resolved
@@ -19,12 +19,8 @@
 {
     private readonly EGraph _graph;
     private readonly List<ENode> _rangeOfs = new List<ENode>();
-<<<<<<< HEAD
     private readonly List<ENode> _childrenOfRangeOfs = new List<ENode>();
-=======
-    private readonly List<ENode> _childenOfRangeOfs = new List<ENode>();
     private readonly RunPassOptions _passOptions;
->>>>>>> 4ec6040b
 
     public Quantizer(EGraph graph, RunPassOptions passOptions)
     {
@@ -61,7 +57,7 @@
             AssignRanges(ranges);
         }
         // 3. Choose better quant method using cosine, and bind info with ir.
-        var info = options.Target.BindQuantMethodCosine(options.CompileOptions.QuantizeOptions.CalibrationDataset, options.Target, _rangeOfs, _childrenOfRangeOfs);
+        var info = options.Target.BindQuantMethodCosine(options.CompileOptions.QuantizeOptions.CalibrationDataset, options.Target, _rangeOfs, _childrenOfRangeOfs, _passOptions);
     }
 
     private async Task RunPassAsync(ICalibrationDatasetProvider calibrationDataset, Action<IReadOnlyDictionary<ENode, Tensor>, IReadOnlyDictionary<ENode, Tensor>> func)
@@ -70,18 +66,7 @@
         {
             var evaluator = new CalibrationEvaluator(sample, _rangeOfs, _passOptions.SetPassName(_passOptions.PassName + "/ep1"));
             var values = evaluator.Evaluate();
-<<<<<<< HEAD
-            var childrenEvaluator = new CalibrationEvaluator(sample, _childrenOfRangeOfs);
-=======
-            foreach (var _rangeOf in _rangeOfs)
-            {
-                for (int i = 0; i < _rangeOf.Children.Count; i++)
-                {
-                    _childenOfRangeOfs.Add(_rangeOf.Children[1].Nodes[0]);
-                }
-            }
-            var childrenEvaluator = new CalibrationEvaluator(sample, _childenOfRangeOfs, _passOptions.SetPassName(_passOptions.PassName + "/ep2"));
->>>>>>> 4ec6040b
+            var childrenEvaluator = new CalibrationEvaluator(sample, _childrenOfRangeOfs, _passOptions.SetPassName(_passOptions.PassName + "/ep2"));
             var childrenValues = childrenEvaluator.Evaluate();
             // values are children op range values(only two scalars for each value: Min and Max), childrenValues are children op tensor values.
             func(values, childrenValues);
