--- conflicted
+++ resolved
@@ -305,17 +305,13 @@
 
         nncase::ntt::apply(lvalue.shape(), [&](auto idx) {
             auto ulp_error =
-<<<<<<< HEAD
-                std::abs(lvalue(idx) - rvalue(idx)) / ulp(rvalue(idx));
+                std::abs(lvalue(idx) - rvalue(idx)) / ulp((T)rvalue(idx));
             if (ulp_error > max_ulp_error)
                 std::cout << "lvalue(idx) = " << lvalue(idx)
                           << ", rvalue(idx) = " << rvalue(idx)
-                          << ", ulp = " << ulp(rvalue(idx))
+                          << ", ulp = " << ulp((T)rvalue(idx))
                           << ", ulp_error = " << ulp_error
                           << ", max_ulp_error = " << max_ulp_error << std::endl;
-=======
-                std::abs(lvalue(idx) - rvalue(idx)) / ulp((T)rvalue(idx));
->>>>>>> a3ed43ba
             max_ulp_error =
                 ulp_error > max_ulp_error ? ulp_error : max_ulp_error;
         });
