--- conflicted
+++ resolved
@@ -323,20 +323,17 @@
     constexpr auto name(const T &v, TResult init_value) noexcept {             \
         return ntt::reduce<op>(v, init_value);                                 \
     }
-<<<<<<< HEAD
 
 template <class TDest, class TSource>
 constexpr void store(TDest &dest, const TSource &v) noexcept {
     ops::store<std::decay_t<TDest>, std::decay_t<TSource>>()(dest, v);
 }
 
-=======
 #define NTT_DEFINE_COMPARE_FUNC_IMPL(op)                                       \
     template <IsTensorOrScalar T>                                              \
     constexpr auto op(const T &v1, const T &v2) noexcept {                     \
         return ops::op<T>()(v1, v2);                                           \
     }
->>>>>>> e6d95d2d
 NTT_DEFINE_UNARY_FUNC_IMPL(abs)
 NTT_DEFINE_UNARY_FUNC_IMPL(acos)
 NTT_DEFINE_UNARY_FUNC_IMPL(acosh)
