--- conflicted
+++ resolved
@@ -305,86 +305,6 @@
             TSubLhsElem a0_tmp[m0_subtile];
             TSubRhsElem b0_tmp[n0_tile];
 
-<<<<<<< HEAD
-        // 2. 2D-packing: pack MK & K
-        else if constexpr (LhsPackedAxes::rank() == 2 &&
-                           LhsPackedAxes::at(0) == TLhs::rank() - 2 &&
-                           LhsPackedAxes::at(1) == TLhs::rank() - 1 &&
-                           RhsPackedAxes::rank() == 1 &&
-                           RhsPackedAxes::at(0) == TRhs::rank() - 2) {
-
-            constexpr size_t vl = TLhsElem::shape().at(0);
-            for (size_t i = 0; i < extent; i++) {
-                auto rhs_mp = rhs;
-                auto lhs_mp = lhs;
-
-                // k == 0
-                if (vl >= 4) {
-                    for (size_t m = 0; m < vl; m += 4) {
-                        (*output)(m + 0) =
-                            AccumulateC
-                                ? (*output)(m + 0) +
-                                      ntt::inner_product((*lhs_mp)(m + 0),
-                                                         *rhs_mp)
-                                : ntt::inner_product((*lhs_mp)(m + 0), *rhs_mp);
-                        (*output)(m + 1) =
-                            AccumulateC
-                                ? (*output)(m + 1) +
-                                      ntt::inner_product((*lhs_mp)(m + 1),
-                                                         *rhs_mp)
-                                : ntt::inner_product((*lhs_mp)(m + 1), *rhs_mp);
-                        (*output)(m + 2) =
-                            AccumulateC
-                                ? (*output)(m + 2) +
-                                      ntt::inner_product((*lhs_mp)(m + 2),
-                                                         *rhs_mp)
-                                : ntt::inner_product((*lhs_mp)(m + 2), *rhs_mp);
-                        (*output)(m + 3) =
-                            AccumulateC
-                                ? (*output)(m + 3) +
-                                      ntt::inner_product((*lhs_mp)(m + 3),
-                                                         *rhs_mp)
-                                : ntt::inner_product((*lhs_mp)(m + 3), *rhs_mp);
-                    }
-                }
-
-                for (size_t m = (vl / 4) * 4; m < vl; m++) {
-                    (*output)(m) =
-                        AccumulateC
-                            ? (*output)(m) +
-                                  ntt::inner_product((*lhs_mp)(m), *rhs_mp)
-                            : ntt::inner_product((*lhs_mp)(m), *rhs_mp);
-                }
-                lhs_mp++;
-                rhs_mp += rhs_stride;
-
-                // k >= 1
-                for (size_t k = 1; k < K; k++) {
-                    if (vl >= 4) {
-                        for (size_t m = 0; m < vl; m += 4) {
-                            (*output)(m + 0) =
-                                (*output)(m + 0) +
-                                ntt::inner_product((*lhs_mp)(m + 0), *rhs_mp);
-                            (*output)(m + 1) =
-                                (*output)(m + 1) +
-                                ntt::inner_product((*lhs_mp)(m + 1), *rhs_mp);
-                            (*output)(m + 2) =
-                                (*output)(m + 2) +
-                                ntt::inner_product((*lhs_mp)(m + 2), *rhs_mp);
-                            (*output)(m + 3) =
-                                (*output)(m + 3) +
-                                ntt::inner_product((*lhs_mp)(m + 3), *rhs_mp);
-                        }
-                    }
-
-                    for (size_t m = (vl / 4) * 4; m < vl; m++) {
-                        (*output)(m) =
-                            (*output)(m) +
-                            ntt::inner_product((*lhs_mp)(m), *rhs_mp);
-                    }
-                    lhs_mp++;
-                    rhs_mp += rhs_stride;
-=======
             ntt::apply(fixed_shape<m0_subtile>{}, [&](auto index) {
                 a0_tmp[index[0]] = a1(0, 0)(sm1 + index[0], sk1);
             });
@@ -413,7 +333,6 @@
             for (size_t n = 0; n < actual_n1; n++) {
                 for (size_t m = 0; m < actual_m1; m++) {
                     mul_add<true>(a0_tmp[m], b0_tmp[n], c0_tmp[m][n]);
->>>>>>> 61e6bf6c
                 }
             }
         }
@@ -439,58 +358,11 @@
         else if constexpr (pack_kind == ukernels::mamtul_pack_kind::pack_n) {
             output = AccC ? ntt::mul_add(lhs, rhs, output) : ntt::mul(lhs, rhs);
         }
-<<<<<<< HEAD
-        // 2.3. pack M & N
-        else if constexpr (LhsPackedAxes::rank() == 1 &&
-                           LhsPackedAxes::at(0) == TLhs::rank() - 2 &&
-                           RhsPackedAxes::rank() == 1 &&
-                           RhsPackedAxes::at(0) == TRhs::rank() - 1) {
-#if 0
-            constexpr size_t vl = TLhsElem::shape().at(0);
-            if (vl >= 4)
-            {
-                for (size_t i = 0; i < vl; i += 4) {
-                    output(i + 0) = AccC ? ntt::mul_add(lhs(i + 0), rhs, output(i + 0)) : ntt::mul(lhs(i + 0), rhs);
-                    output(i + 1) = AccC ? ntt::mul_add(lhs(i + 1), rhs, output(i + 1)) : ntt::mul(lhs(i + 1), rhs);
-                    output(i + 2) = AccC ? ntt::mul_add(lhs(i + 2), rhs, output(i + 2)) : ntt::mul(lhs(i + 2), rhs);
-                    output(i + 3) = AccC ? ntt::mul_add(lhs(i + 3), rhs, output(i + 3)) : ntt::mul(lhs(i + 3), rhs);
-                }
-            }
-
-            for (size_t i = (vl / 4) * 4; i < vl; i++) {
-                output(i) = AccC ? ntt::mul_add(lhs(i), rhs, output(i)) : ntt::mul(lhs(i), rhs);
-            }
-#else
-            constexpr size_t vl = TLhsElem::shape().at(0);
-            if (vl >= 4) {
-                for (size_t i = 0; i < vl; i += 4) {
-                    output(i + 0) =
-                        AccC ? ntt::mul(lhs(i + 0), rhs) + output(i + 0)
-                             : ntt::mul(lhs(i + 0), rhs);
-                    output(i + 1) =
-                        AccC ? ntt::mul(lhs(i + 1), rhs) + output(i + 1)
-                             : ntt::mul(lhs(i + 1), rhs);
-                    output(i + 2) =
-                        AccC ? ntt::mul(lhs(i + 2), rhs) + output(i + 2)
-                             : ntt::mul(lhs(i + 2), rhs);
-                    output(i + 3) =
-                        AccC ? ntt::mul(lhs(i + 3), rhs) + output(i + 3)
-                             : ntt::mul(lhs(i + 3), rhs);
-                }
-            }
-
-            for (size_t i = (vl / 4) * 4; i < vl; i++) {
-                output(i) = AccC ? ntt::mul_add(lhs(i), rhs, output(i))
-                                 : ntt::mul(lhs(i), rhs);
-            }
-#endif
-=======
         // 2.4. pack M & N
         else if constexpr (pack_kind == ukernels::mamtul_pack_kind::pack_mn ||
                            pack_kind == ukernels::mamtul_pack_kind::pack_kn) {
             auto value = ntt::outer_product(lhs, rhs);
             output = AccC ? output + value : value;
->>>>>>> 61e6bf6c
         }
         // 3.1. pack MK & K
         else if constexpr (pack_kind == ukernels::mamtul_pack_kind::pack_mk) {
