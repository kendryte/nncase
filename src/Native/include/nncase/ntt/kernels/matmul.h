--- conflicted
+++ resolved
@@ -280,124 +280,7 @@
         auto b1 =
             b.view(make_ranked_shape(0, n1), make_ranked_shape(K, N0Tile));
 
-<<<<<<< HEAD
-            ntt::apply(fixed_shape<m0_subtile>{}, [&](auto index) {
-                a0_tmp[index[0]] = a1(0, 0)(sm1 + index[0]);
-            });
-            ntt::apply(fixed_shape<N0Tile>{},
-                       [&](auto index) { b0_tmp[index[0]] = b1(0, index[0]); });
-
-            for (size_t n = 0; n < N0Tile; n++) {
-                for (size_t m = 0; m < m0_subtile; m++) {
-                    mul_add<true>(a0_tmp[m], b0_tmp[n], c0_tmp[m][n]);
-                }
-            }
-        }
-        // 2. pack K & KN
-        else if constexpr (pack_kind == ukernels::mamtul_pack_kind::pack_kn) {
-            using TSubLhsElem = typename TLhsElem::element_type;
-            using TSubRhsElem = ntt::vector<typename TRhsElem::element_type,
-                                            TRhsElem::shape().last()>;
-            TSubLhsElem a0_tmp[M0Tile];
-            TSubRhsElem b0_tmp[N0Tile];
-
-            ntt::apply(fixed_shape<M0Tile>{}, [&](auto index) {
-                a0_tmp[index[0]] = a1(index[0], 0)(sk1);
-            });
-            ntt::apply(fixed_shape<N0Tile>{}, [&](auto index) {
-                b0_tmp[index[0]] = b1(0, index[0])(sk1);
-            });
-
-            for (size_t n = 0; n < N0Tile; n++) {
-                for (size_t m = 0; m < M0Tile; m++) {
-                    mul_add<true>(a0_tmp[m], b0_tmp[n], c0_tmp[m][n]);
-                }
-            }
-        }
-        // 1. pack MK & KN
-        else if constexpr (pack_kind == ukernels::mamtul_pack_kind::pack_mkn &&
-                           m0_subtile) {
-            using TSubLhsElem = typename TLhsElem::element_type;
-            using TSubRhsElem = ntt::vector<typename TRhsElem::element_type,
-                                            TRhsElem::shape().last()>;
-            TSubLhsElem a0_tmp[m0_subtile];
-            TSubRhsElem b0_tmp[N0Tile];
-
-            ntt::apply(fixed_shape<m0_subtile>{}, [&](auto index) {
-                a0_tmp[index[0]] = a1(0, 0)(sm1 + index[0], sk1);
-            });
-            ntt::apply(fixed_shape<N0Tile>{}, [&](auto index) {
-                b0_tmp[index[0]] = b1(0, index[0])(sk1);
-            });
-
-            for (size_t n = 0; n < N0Tile; n++) {
-                for (size_t m = 0; m < m0_subtile; m++) {
-                    auto &output = c0_tmp[m][n];
-                    auto value = ntt::outer_product(a0_tmp[m], b0_tmp[n]);
-                    output = output + value;
-                }
-            }
-        }
-        // Other packs
-        else {
-            TLhsElem a0_tmp[M0Tile];
-            TRhsElem b0_tmp[N0Tile];
-
-            ntt::apply(fixed_shape<M0Tile>{},
-                       [&](auto index) { a0_tmp[index[0]] = a1(index[0], 0); });
-            ntt::apply(fixed_shape<N0Tile>{},
-                       [&](auto index) { b0_tmp[index[0]] = b1(0, index[0]); });
-
-            for (size_t n = 0; n < N0Tile; n++) {
-                for (size_t m = 0; m < M0Tile; m++) {
-                    mul_add<true>(a0_tmp[m], b0_tmp[n], c0_tmp[m][n]);
-                }
-            }
-        }
-    }
-
-    template <bool AccC, class TLhsElem, class TRhsElem, class TOutElem>
-    void mul_add(const TLhsElem &lhs, const TRhsElem &rhs, TOutElem &output) {
-        // 1. 0D-packing
-        if constexpr (pack_kind == ukernels::mamtul_pack_kind::no_pack) {
-            output = AccC ? ntt::mul_add(lhs, rhs, output) : ntt::mul(lhs, rhs);
-        }
-        // 2. 1D-packing
-        // 2.1. pack M
-        else if constexpr (pack_kind == ukernels::mamtul_pack_kind::pack_m) {
-            output = AccC ? ntt::mul_add(lhs, rhs, output) : ntt::mul(lhs, rhs);
-        }
-        // 2.2. pack K
-        else if constexpr (pack_kind == ukernels::mamtul_pack_kind::pack_k) {
-            auto value = ntt::inner_product(lhs, rhs);
-            output = AccC ? output + value : value;
-        }
-        // 2.3. pack N
-        else if constexpr (pack_kind == ukernels::mamtul_pack_kind::pack_n) {
-            output = AccC ? ntt::mul_add(lhs, rhs, output) : ntt::mul(lhs, rhs);
-        }
-        // 2.4. pack M & N
-        else if constexpr (pack_kind == ukernels::mamtul_pack_kind::pack_mn ||
-                           pack_kind == ukernels::mamtul_pack_kind::pack_kn) {
-            auto value = ntt::outer_product(lhs, rhs);
-            output = AccC ? output + value : value;
-        }
-        // 3.1. pack MK & K
-        else if constexpr (pack_kind == ukernels::mamtul_pack_kind::pack_mk) {
-            for (size_t m = 0; m < lhs.shape()[0]; m++) {
-                auto value = ntt::inner_product(lhs(m), rhs);
-                output(m) = AccC ? output(m) + value : value;
-            }
-        }
-        // 3.2. pack MK & KN
-        else if constexpr (pack_kind == ukernels::mamtul_pack_kind::pack_mkn) {
-            output = ntt::mma<AccC, false>(lhs, rhs, output);
-        } else {
-            static_assert(sizeof(TLhsElem) == 0, "Unsupported packing.");
-        }
-=======
         ntt::u_matmul<pack_kind, AccumulateC, M0Tile, N0Tile>(a1, b1, c0, K);
->>>>>>> 9f289a3b
     }
 };
 } // namespace detail
