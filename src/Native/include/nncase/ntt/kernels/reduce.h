--- conflicted
+++ resolved
@@ -29,47 +29,12 @@
 namespace nncase::ntt {
 namespace detail {
 
-<<<<<<< HEAD
-namespace reduce_detail {
-
-template <template <class, class> class Op, class TElem, IsFixedDims Axes,
-          IsFixedDims PackedAxes>
-constexpr size_t unroll_arch() {
-#if defined(__riscv)
-    return 2;
-#elif defined(__x86_64__)
-    constexpr bool is_pattern0 =
-        (Axes::rank() == 1) && (PackedAxes::rank() == 0);
-    constexpr bool is_op0 =
-        std::is_same_v<Op<TElem, TElem>, ntt::ops::mean<TElem, TElem>> ||
-        std::is_same_v<Op<TElem, TElem>, ntt::ops::add<TElem, TElem>>;
-
-    constexpr bool is_pattern1 =
-        (Axes::rank() == 2) && (PackedAxes::rank() == 0);
-    constexpr bool is_op1 =
-        std::is_same_v<Op<TElem, TElem>, ntt::ops::max<TElem, TElem>> ||
-        std::is_same_v<Op<TElem, TElem>, ntt::ops::min<TElem, TElem>>;
-
-    if (is_pattern0 && is_op0) {
-        return 4;
-    }
-
-    if (is_pattern1 && is_op1) {
-        return 1;
-    }
-    return 2;
-#else
-    return 1;
-#endif
-}
-=======
 template <reduce_op Op, bool Accumulate, IsTensor TIn, IsTensor TOut,
           IsFixedDims Axes, IsFixedDims PackedAxes, class PadedNums>
 class reduce_impl {
     using TInElem = typename TIn::element_type;
     using TOutElem = typename TOut::element_type;
     using TOutScalar = element_or_scalar_t<TOutElem>;
->>>>>>> 9fc10cb0
 
     static constexpr bool use_vector_reduce =
         PackedAxes::rank() == 1 && PackedAxes::at(0) >= Axes::at(0);
