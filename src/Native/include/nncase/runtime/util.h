/* Copyright 2019-2021 Canaan Inc.
 *
 * Licensed under the Apache License, Version 2.0 (the "License");
 * you may not use this file except in compliance with the License.
 * You may obtain a copy of the License at
 *
 *     http://www.apache.org/licenses/LICENSE-2.0
 *
 * Unless required by applicable law or agreed to in writing, software
 * distributed under the License is distributed on an "AS IS" BASIS,
 * WITHOUT WARRANTIES OR CONDITIONS OF ANY KIND, either express or implied.
 * See the License for the specific language governing permissions and
 * limitations under the License.
 */
#pragma once
#include "../tensor.h"
#include "allocator.h"
#include "buffer.h"
#include "error.h"
#include "host_buffer.h"
#include "simple_types.h"
#include <nncase/api.h>
#include <nncase/runtime/runtime_op_utility.h>

namespace nncase::runtime {
inline bool is_scalar(tensor t) noexcept { return t->shape().empty(); }

template <typename T, bool IsResult, typename F>
inline result<std::vector<T>> get_from_tuple_with_result(tuple inputs, F &&f) {
    std::vector<T> data(inputs->fields().size());
    for (int i = 0; i < inputs->fields().size(); ++i) {
        try_var(input, inputs->fields()[i].as<tensor>());
        if constexpr (IsResult) {
            try_var(in, f(input));
            data[i] = in;
        } else {
            data[i] = f(input);
        }
    }
    return ok(data);
}

template <typename T, typename F>
inline result<std::vector<T>> get_from_tuple(tuple inputs, F &&f) {
    return get_from_tuple_with_result<T, false>(inputs, f);
}

inline result<std::vector<dims_t>> get_shapes(tuple inputs) {
    return get_from_tuple<dims_t>(inputs,
                                  [](auto &input) { return input->shape(); });
}

inline result<std::vector<dims_t>> get_strides(tuple inputs) {
    return get_from_tuple<dims_t>(inputs,
                                  [](auto &input) { return input->strides(); });
}

inline result<void> alloc_output(value_t &output, datatype_t dtype,
                                 const dims_t &out_shape) {
    // TODO: copy back output
    //    try_var(output, output_v.as<tensor>());
    //    assert(output.empty());
    if (output.empty()) {
        auto out_strides = get_default_strides(out_shape);
        try_var(out_buffer, buffer_allocator::host().allocate(
                                get_bytes(dtype, out_shape, out_strides), {}));
        output =
            tensor(std::in_place, dtype, out_shape, out_strides, out_buffer);
    } else {
        try_var(out_tensor, output.as<tensor>());
        if (out_tensor->shape() != out_shape)
            return err(nncase_errc::shape_mismatch);
    }
    return ok();
}

inline result<host_buffer_slice> get_host_buffer(tensor tensor) {
    try_var(tensor_host, tensor->to_host());
    try_var(tensor_buffer, tensor_host->buffer().as_host());
    return ok(tensor_buffer);
}

inline result<gsl::byte *> get_output_data(tensor output) {
    try_var(output_buffer, get_host_buffer(output));
    try_var(output_map, output_buffer.map(map_write));
    return ok(output_map.buffer().data());
}

inline result<gsl::byte *> get_input_data(tensor input) {
    try_var(input_buffer, get_host_buffer(input));
    try_var(input_map, input_buffer.map(map_read));
    return ok(input_map.buffer().data());
}

inline result<std::vector<gsl::byte *>> get_input_data(tuple inputs) {
    return get_from_tuple_with_result<gsl::byte *, true>(
        inputs, [](tensor &input) { return get_input_data(input); });
}

inline result<bool> cmp_dt_impl(datatype_t lhs, datatype_t rhs) {
    try_var(l, to_typecode(lhs));
    try_var(r, to_typecode(rhs));
    return ok(l == r);
}

inline bool cmp_dt(datatype_t lhs, datatype_t rhs) {
    auto result = cmp_dt_impl(lhs, rhs);
    return result.is_ok() && result.unwrap();
}

template <typename T> inline bool cmp_type(datatype_t dt) {
    return cmp_dt(datatype_t::from_type<T>(), dt);
}

template <typename T> inline result<bool> type_only_check(tensor input) {
    return cmp_dt_impl(input->dtype(), datatype_t::from_type<T>());
}

inline result<bool> float_only_check(tensor input) {
    return cmp_dt_impl(input->dtype(), datatype_t::float32);
}

inline size_t positive_index(int index, size_t rank) {
    return index < 0 ? index + rank : index;
}

#define try_alloc_output(out_mem, _out_tensor, _dt, _shape)                    \
    try_(alloc_output(_out_tensor, _dt, _shape));

#define try_input_impl(_var_name, _value_name, _value_kind)                    \
    try_var(_value_name##_tensor, _value_name.as<_value_kind>());              \
    try_var(_var_name, get_input_data(_value_name##_tensor))

#define try_input(_var_name, _value_name)                                      \
    try_input_impl(_var_name, _value_name, tensor)
#define try_tuple_input(_var_name, _value_name)                                \
    try_input_impl(_var_name, _value_name, tuple)

#define try_input_with_ty(_var_name, _value_name, _ty)                         \
    try_input(__##_var_name, _value_name)                                      \
        try_(type_only_check<_ty>(_value_name##_tensor)) auto _var_name =      \
            reinterpret_cast<const _ty *>(__##_var_name)

<<<<<<< HEAD
=======
#define try_integer_input(_var_name, _value_name)                              \
    try_input_with_ty(_var_name, _value_name, int64_t)

>>>>>>> d538e67e
#define try_f32_input(_var_name, _value_name)                                  \
    try_input_with_ty(_var_name, _value_name, float)
#define try_f32_output(_var_name, _value_name, _dt, _out_shape)                \
    try_output(__##_var_name, _value_name, _dt, _out_shape);                   \
    auto _var_name = reinterpret_cast<float *>(__##_var_name)

#define try_output_impl(_var_name, _value_name, _dt, _out_shape, _value_kind)  \
    try_alloc_output(out_mem, _value_name, _dt, _out_shape);                   \
    try_var(_value_name##_tensor, _value_name.as<_value_kind>());              \
    try_var(_var_name, get_output_data(_value_name##_tensor))

#define try_output(_var_name, _value_name, _dt, _out_shape)                    \
    try_output_impl(_var_name, _value_name, _dt, _out_shape, tensor)

#define try_tuple_output(_var_name, _value_name, _dt, _out_shape)              \
    try_output_impl(_var_name, _value_name, _dt, _out_shape, tuple)

#define try_value_as(_var_name, _value_name, f_name)                           \
    try_var(_var_name, value_as_##f_name(_value_name))
#define try_strides(_var_name, _value_name)                                    \
    try_value_as(_var_name, _value_name, strides)
#define try_dims(_var_name, _value_name)                                       \
    try_value_as(_var_name, _value_name, dims)
#define try_positive_axes(_var_name, _value_name, _rank)                       \
    try_var(_var_name, value_as_positive_axes(_value_name, _rank))

#define try_axes(_var_name, _value_name)                                       \
    try_var(_var_name, value_as_axes(_value_name))
#define try_paddings(_var_name, _value_name)                                   \
    try_value_as(_var_name, _value_name, paddings)
#define try_value_as_t(_var_name, _value_name, _ty, f_name)                    \
    try_var(_var_name, value_as_##f_name<_ty>(_value_name))
#define try_to_scalar(_var_name, _value_name, _ty)                             \
    try_var(_var_name, value_to_scalar<_ty>(_value_name))
<<<<<<< HEAD
#define try_to_axis(_var_name, _value_name, _input)                            \
    try_to_scalar(__##_var_name, _value_name, int32_t);                        \
    auto _var_name = positive_index(__##_var_name, _input->shape().size());
=======

#define try_to_integer(_var_name, _value_name)                                 \
    try_to_scalar(_var_name, _value_name, int64_t)

#define try_positive_axis_with_rank(_var_name, _value_name, _rank)             \
    try_to_scalar(__##_var_name, _value_name, int64_t);                        \
    auto _var_name = positive_index(__##_var_name, _rank)

#define try_positive_axis(_var_name, _value_name, _input_tensor)                      \
    try_positive_axis_with_rank(_var_name, _value_name, _input_tensor->shape().size())
>>>>>>> d538e67e

#define try_array(_var_name, _value_name, _ty)                                 \
    try_value_as_t(_var_name, _value_name, _ty, array)

#define try_typecode(_var_name, _tensor_name)                                  \
    try_var(_var_name, to_typecode(_tensor_name->dtype()))

template <typename T>
inline result<T> value_to_scalar([[maybe_unused]] value_t value) {
    try_input_with_ty(input, value, T);
    return ok(*input);
}

inline result<scalar> tensor_as_scalar([[maybe_unused]] value_t value) {
    throw "NotImplement";
}

template <typename T>
inline result<itlib::small_vector<T, 4>> value_as_Ts(value_t value) {
    try_input_with_ty(input, value, T);
    if (value_tensor->shape().size() > 1) {
        return Err(nncase_errc::shape_mismatch);
    }
    return ok(
        itlib::small_vector<T, 4>(input, input + value_tensor->shape()[0]));
}

inline result<dims_t> value_as_dims(value_t value) {
    return value_as_Ts<dims_t::value_type>(value);
}

inline result<axes_t> value_as_axes(value_t value) {
<<<<<<< HEAD
    try_input_with_ty(input, value, int32_t);
    auto size = value_tensor->shape()[0];
    auto axis = axes_t(size);
    for (int i = 0; i < size; ++i) {
        axis[i] = input[i];
    };

    return ok(axis);
=======
    return value_as_Ts<axes_t::value_type>(value);
>>>>>>> d538e67e
}

// todo:refactor
inline result<dims_t> value_as_positive_axes(value_t value, size_t rank) {
<<<<<<< HEAD
    try_input_with_ty(input, value, int32_t);
=======
    try_input_with_ty(input, value, axes_t::value_type);
>>>>>>> d538e67e
    auto size = value_tensor->shape()[0];
    auto axis = dims_t(size);
    for (int i = 0; i < size; ++i) {
        axis[i] = positive_index(input[i], rank);
    }
    return ok(axis);
}

inline result<strides_t> value_as_strides(value_t value) {
    return value_as_Ts<strides_t::value_type>(value);
}

inline result<paddings_t> value_as_paddings([[maybe_unused]] value_t value) {
    //    try_input_with_ty(input, value, size_t);
    throw "NotImplement";
}

inline result<quant_param_t>
value_as_quant_param([[maybe_unused]] value_t value) {
    throw "NotImplement";
}

template <typename T>
inline result<T *> value_as_array([[maybe_unused]] value_t v) {
    throw "NotImplement";
}

#define TYPE_SELECT(_typecode, _impl)                                          \
    switch (_typecode) {                                                       \
    case dt_float32:                                                           \
        _impl(float);                                                          \
    case dt_int8:                                                              \
        _impl(int8_t);                                                         \
    case dt_int16:                                                             \
        _impl(int16_t);                                                        \
    case dt_int32:                                                             \
        _impl(int32_t);                                                        \
    case dt_int64:                                                             \
        _impl(int64_t);                                                        \
    case dt_uint8:                                                             \
        _impl(uint8_t);                                                        \
    case dt_uint16:                                                            \
        _impl(uint16_t);                                                       \
    case dt_uint32:                                                            \
        _impl(uint32_t);                                                       \
    case dt_uint64:                                                            \
        _impl(uint64_t);                                                       \
    case dt_float64:                                                           \
        _impl(double);                                                         \
    default:                                                                   \
        return err(std::errc::not_supported);                                  \
    }
<<<<<<< HEAD
=======

#define IN_CAST(_ty, _name) reinterpret_cast<const _ty *>(_name)
#define OUT_CAST(_ty, _name) reinterpret_cast<_ty *>(_name)
#define SCALAR_CAST(_ty, _name) *reinterpret_cast<const _ty *>(_name)

inline bool is_contiguous(tensor tensor) {
    return is_contiguous(tensor->shape(), tensor->strides());
}

#define CONTIGUOUS_KERNEL(_op, _in_tensor, ...)                                \
    if (is_contiguous(_in_tensor)) {                                           \
        try_(reference::_op(__VA_ARGS__))                                      \
    } else {                                                                   \
        try_(optimized::_op(__VA_ARGS__))                                      \
    }
>>>>>>> d538e67e

#define IN_CAST(_ty, _name) reinterpret_cast<const _ty *>(_name)
#define OUT_CAST(_ty, _name) reinterpret_cast<_ty *>(_name)
#define SCALAR_CAST(_ty, _name) *reinterpret_cast<const _ty *>(_name)
} // namespace nncase::runtime<|MERGE_RESOLUTION|>--- conflicted
+++ resolved
@@ -141,12 +141,9 @@
         try_(type_only_check<_ty>(_value_name##_tensor)) auto _var_name =      \
             reinterpret_cast<const _ty *>(__##_var_name)
 
-<<<<<<< HEAD
-=======
 #define try_integer_input(_var_name, _value_name)                              \
     try_input_with_ty(_var_name, _value_name, int64_t)
 
->>>>>>> d538e67e
 #define try_f32_input(_var_name, _value_name)                                  \
     try_input_with_ty(_var_name, _value_name, float)
 #define try_f32_output(_var_name, _value_name, _dt, _out_shape)                \
@@ -181,11 +178,6 @@
     try_var(_var_name, value_as_##f_name<_ty>(_value_name))
 #define try_to_scalar(_var_name, _value_name, _ty)                             \
     try_var(_var_name, value_to_scalar<_ty>(_value_name))
-<<<<<<< HEAD
-#define try_to_axis(_var_name, _value_name, _input)                            \
-    try_to_scalar(__##_var_name, _value_name, int32_t);                        \
-    auto _var_name = positive_index(__##_var_name, _input->shape().size());
-=======
 
 #define try_to_integer(_var_name, _value_name)                                 \
     try_to_scalar(_var_name, _value_name, int64_t)
@@ -196,7 +188,6 @@
 
 #define try_positive_axis(_var_name, _value_name, _input_tensor)                      \
     try_positive_axis_with_rank(_var_name, _value_name, _input_tensor->shape().size())
->>>>>>> d538e67e
 
 #define try_array(_var_name, _value_name, _ty)                                 \
     try_value_as_t(_var_name, _value_name, _ty, array)
@@ -229,27 +220,12 @@
 }
 
 inline result<axes_t> value_as_axes(value_t value) {
-<<<<<<< HEAD
-    try_input_with_ty(input, value, int32_t);
-    auto size = value_tensor->shape()[0];
-    auto axis = axes_t(size);
-    for (int i = 0; i < size; ++i) {
-        axis[i] = input[i];
-    };
-
-    return ok(axis);
-=======
     return value_as_Ts<axes_t::value_type>(value);
->>>>>>> d538e67e
 }
 
 // todo:refactor
 inline result<dims_t> value_as_positive_axes(value_t value, size_t rank) {
-<<<<<<< HEAD
-    try_input_with_ty(input, value, int32_t);
-=======
     try_input_with_ty(input, value, axes_t::value_type);
->>>>>>> d538e67e
     auto size = value_tensor->shape()[0];
     auto axis = dims_t(size);
     for (int i = 0; i < size; ++i) {
@@ -302,8 +278,6 @@
     default:                                                                   \
         return err(std::errc::not_supported);                                  \
     }
-<<<<<<< HEAD
-=======
 
 #define IN_CAST(_ty, _name) reinterpret_cast<const _ty *>(_name)
 #define OUT_CAST(_ty, _name) reinterpret_cast<_ty *>(_name)
@@ -319,7 +293,6 @@
     } else {                                                                   \
         try_(optimized::_op(__VA_ARGS__))                                      \
     }
->>>>>>> d538e67e
 
 #define IN_CAST(_ty, _name) reinterpret_cast<const _ty *>(_name)
 #define OUT_CAST(_ty, _name) reinterpret_cast<_ty *>(_name)
