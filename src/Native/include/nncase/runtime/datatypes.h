--- conflicted
+++ resolved
@@ -49,12 +49,9 @@
     static prim_type_t float32;
     static prim_type_t float64;
     static prim_type_t bfloat16;
-<<<<<<< HEAD
-    static value_type_t attention_kv_cache;
-=======
     static prim_type_t float8e4m3;
     static prim_type_t float8e5m2;
->>>>>>> 0cc28012
+    static value_type_t attention_kv_cache;
 
     datatype_t(typecode_t typecode);
 
