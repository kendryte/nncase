/* Copyright 2019-2021 Canaan Inc.
 *
 * Licensed under the Apache License, Version 2.0 (the "License");
 * you may not use this file except in compliance with the License.
 * You may obtain a copy of the License at
 *
 *     http://www.apache.org/licenses/LICENSE-2.0
 *
 * Unless required by applicable law or agreed to in writing, software
 * distributed under the License is distributed on an "AS IS" BASIS,
 * WITHOUT WARRANTIES OR CONDITIONS OF ANY KIND, either express or implied.
 * See the License for the specific language governing permissions and
 * limitations under the License.
 */
#pragma once
#include "../compiler_defs.h"
#include "bfloat16.h"
#include "half.h"
#include "small_vector.hpp"
#include <array>

namespace nncase {
typedef enum : uint8_t {
#define DEFINE_TYPECODE(id, name, value) dt_##id = value,
#include "typecodes.def"
#undef DEFINE_TYPECODE
} typecode_t;

struct scalar {
    typecode_t type;
    std::aligned_storage_t<8> storage;

    scalar() = default;

    scalar(int8_t value) noexcept {
        type = dt_int8;
        as<int8_t>() = value;
    }

    scalar(int16_t value) noexcept {
        type = dt_int16;
        as<int16_t>() = value;
    }

    scalar(int32_t value) noexcept {
        type = dt_int32;
        as<int32_t>() = value;
    }

    scalar(uint8_t value) noexcept {
        type = dt_uint8;
        as<uint8_t>() = value;
    }

    scalar(uint16_t value) noexcept {
        type = dt_uint16;
        as<uint16_t>() = value;
    }

    scalar(uint32_t value) noexcept {
        type = dt_uint32;
        as<uint32_t>() = value;
    }

    scalar(bfloat16 value) noexcept {
        type = dt_bfloat16;
        as<bfloat16>() = value;
    }

    scalar(half value) noexcept {
        type = dt_float16;
        as<half>() = value;
    }

    scalar(float value) noexcept {
        type = dt_float32;
        as<float>() = value;
    }

    template <class T> T &as() noexcept {
        return *reinterpret_cast<T *>(&storage);
    }

    template <class T> const T &as() const noexcept {
        return *reinterpret_cast<const T *>(&storage);
    }
};

inline constexpr size_t typecode_bytes(typecode_t typecode) {
    switch (typecode) {
    case dt_boolean:
    case dt_uint8:
    case dt_int8:
        return 1;
    case dt_uint16:
    case dt_int16:
    case dt_float16:
    case dt_bfloat16:
        return 2;
    case dt_uint32:
    case dt_int32:
    case dt_float32:
        return 4;
    case dt_uint64:
    case dt_int64:
    case dt_float64:
        return 8;
    case dt_pointer:
        return sizeof(intptr_t);
    default:
        return -1;
    }
}

struct padding {
    int32_t before;
    int32_t after;
    int32_t interior = 0;

    int32_t sum() const noexcept { return before + after; }

    static padding zero() noexcept { return {}; }
};

using uuid_t = std::array<uint8_t, 16>;
using dims_t = itlib::small_vector<size_t, 8>;
<<<<<<< HEAD
using axes_t = itlib::small_vector<int64_t, 4>;
=======
using axes_t = itlib::small_vector<int64_t, 8>;
>>>>>>> 881ce345
using strides_t = itlib::small_vector<size_t, 8>;
using paddings_t = itlib::small_vector<padding, 4>;

template <class T> struct value_range {
    T min;
    T max;

    static constexpr value_range<T> full() noexcept {
        if (std::is_floating_point<T>::value ||
            std::is_same<T, bfloat16>::value || std::is_same<T, half>::value)
            return {-std::numeric_limits<T>::infinity(),
                    std::numeric_limits<T>::infinity()};
        else
            return {std::numeric_limits<T>::lowest(),
                    std::numeric_limits<T>::max()};
    }

    static constexpr value_range<T> nonnegative() noexcept {
        return {0, std::numeric_limits<T>::max()};
    }

    constexpr T length() const noexcept { return max - min; }
};

typedef struct _quant_param {
    int32_t zero_point;
    float scale;

    template <class T> constexpr value_range<float> range() const noexcept {
        return {(std::numeric_limits<T>::lowest() - zero_point) * scale,
                (std::numeric_limits<T>::max() - zero_point) * scale};
    }
} quant_param_t;

inline bool operator==(const quant_param_t &lhs,
                       const quant_param_t &rhs) noexcept {
    return lhs.zero_point == rhs.zero_point && lhs.scale == rhs.scale;
}

inline bool almost_equal(const quant_param_t &lhs,
                         const quant_param_t &rhs) noexcept {
    return lhs.zero_point == rhs.zero_point &&
           fabs(lhs.scale - rhs.scale) <= std::numeric_limits<float>::epsilon();
}

namespace runtime {
typedef enum sync_op_ { sync_invalidate, sync_write_back } sync_op_t;

typedef enum map_access_ {
    map_none = 0,
    map_read = 1,
    map_write = 2,
    map_read_write = 3
} map_access_t;

DEFINE_ENUM_BITMASK_OPERATORS(map_access_t)

enum class host_sync_status_t { valid, need_invalidate, need_write_back };
} // namespace runtime
} // namespace nncase<|MERGE_RESOLUTION|>--- conflicted
+++ resolved
@@ -124,11 +124,7 @@
 
 using uuid_t = std::array<uint8_t, 16>;
 using dims_t = itlib::small_vector<size_t, 8>;
-<<<<<<< HEAD
-using axes_t = itlib::small_vector<int64_t, 4>;
-=======
-using axes_t = itlib::small_vector<int64_t, 8>;
->>>>>>> 881ce345
+using axes_t = itlib::small_vector<int64_t, 8>
 using strides_t = itlib::small_vector<size_t, 8>;
 using paddings_t = itlib::small_vector<padding, 4>;
 
