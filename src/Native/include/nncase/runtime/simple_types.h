/* Copyright 2019-2021 Canaan Inc.
 *
 * Licensed under the Apache License, Version 2.0 (the "License");
 * you may not use this file except in compliance with the License.
 * You may obtain a copy of the License at
 *
 *     http://www.apache.org/licenses/LICENSE-2.0
 *
 * Unless required by applicable law or agreed to in writing, software
 * distributed under the License is distributed on an "AS IS" BASIS,
 * WITHOUT WARRANTIES OR CONDITIONS OF ANY KIND, either express or implied.
 * See the License for the specific language governing permissions and
 * limitations under the License.
 */
#pragma once
#include "../compiler_defs.h"
#include "bfloat16.h"
#include "half.h"
#include "small_vector.hpp"
#include <array>

namespace nncase {
typedef enum : uint8_t {
#define DEFINE_TYPECODE(id, name, value) dt_##id = value,
#include "typecodes.def"
#undef DEFINE_TYPECODE
} typecode_t;

struct scalar {
    typecode_t type;
    std::aligned_storage_t<8> storage;

    scalar() = default;

    scalar(int8_t value) noexcept {
        type = dt_int8;
        as<int8_t>() = value;
    }

    scalar(int16_t value) noexcept {
        type = dt_int16;
        as<int16_t>() = value;
    }

    scalar(int32_t value) noexcept {
        type = dt_int32;
        as<int32_t>() = value;
    }

    scalar(uint8_t value) noexcept {
        type = dt_uint8;
        as<uint8_t>() = value;
    }

    scalar(uint16_t value) noexcept {
        type = dt_uint16;
        as<uint16_t>() = value;
    }

    scalar(uint32_t value) noexcept {
        type = dt_uint32;
        as<uint32_t>() = value;
    }

    scalar(bfloat16 value) noexcept {
        type = dt_bfloat16;
        as<bfloat16>() = value;
    }

    scalar(half value) noexcept {
        type = dt_float16;
        as<half>() = value;
    }

    scalar(float value) noexcept {
        type = dt_float32;
        as<float>() = value;
    }

    template <class T> T &as() noexcept {
        return *reinterpret_cast<T *>(&storage);
    }

    template <class T> const T &as() const noexcept {
        return *reinterpret_cast<const T *>(&storage);
    }
};

inline constexpr size_t typecode_bytes(typecode_t typecode) {
    switch (typecode) {
    case dt_uint8:
    case dt_int8:
        return 1;
    case dt_uint16:
    case dt_int16:
    case dt_float16:
    case dt_bfloat16:
        return 2;
    case dt_uint32:
    case dt_int32:
    case dt_float32:
        return 4;
    case dt_uint64:
    case dt_int64:
    case dt_float64:
        return 8;
    case dt_pointer:
        return sizeof(intptr_t);
    default:
        return -1;
    }
}

struct padding {
    int32_t before;
    int32_t after;
    int32_t interior = 0;

    int32_t sum() const noexcept { return before + after; }

    static padding zero() noexcept { return {}; }
};

using uuid_t = std::array<uint8_t, 16>;
using dims_t = itlib::small_vector<size_t, 4>;
<<<<<<< HEAD
using axes_t = itlib::small_vector<int32_t, 4>;
=======
using axes_t = itlib::small_vector<int64_t, 4>;
>>>>>>> d538e67e
using strides_t = itlib::small_vector<size_t, 4>;
using paddings_t = itlib::small_vector<padding, 4>;

template <class T> struct value_range {
    T min;
    T max;

    static constexpr value_range<T> full() noexcept {
        if (std::is_floating_point<T>::value ||
            std::is_same<T, bfloat16>::value || std::is_same<T, half>::value)
            return {-std::numeric_limits<T>::infinity(),
                    std::numeric_limits<T>::infinity()};
        else
            return {std::numeric_limits<T>::lowest(),
                    std::numeric_limits<T>::max()};
    }

    static constexpr value_range<T> nonnegative() noexcept {
        return {0, std::numeric_limits<T>::max()};
    }

    constexpr T length() const noexcept { return max - min; }
};

typedef struct _quant_param {
    int32_t zero_point;
    float scale;

    template <class T> constexpr value_range<float> range() const noexcept {
        return {(std::numeric_limits<T>::lowest() - zero_point) * scale,
                (std::numeric_limits<T>::max() - zero_point) * scale};
    }
} quant_param_t;

inline bool operator==(const quant_param_t &lhs,
                       const quant_param_t &rhs) noexcept {
    return lhs.zero_point == rhs.zero_point && lhs.scale == rhs.scale;
}

inline bool almost_equal(const quant_param_t &lhs,
                         const quant_param_t &rhs) noexcept {
    return lhs.zero_point == rhs.zero_point &&
           fabs(lhs.scale - rhs.scale) <= std::numeric_limits<float>::epsilon();
}

namespace runtime {
typedef enum sync_op_ { sync_invalidate, sync_write_back } sync_op_t;

typedef enum map_access_ {
    map_none = 0,
    map_read = 1,
    map_write = 2,
    map_read_write = 3
} map_access_t;

DEFINE_ENUM_BITMASK_OPERATORS(map_access_t)

enum class host_sync_status_t { valid, need_invalidate, need_write_back };
} // namespace runtime
} // namespace nncase<|MERGE_RESOLUTION|>--- conflicted
+++ resolved
@@ -123,11 +123,7 @@
 
 using uuid_t = std::array<uint8_t, 16>;
 using dims_t = itlib::small_vector<size_t, 4>;
-<<<<<<< HEAD
-using axes_t = itlib::small_vector<int32_t, 4>;
-=======
 using axes_t = itlib::small_vector<int64_t, 4>;
->>>>>>> d538e67e
 using strides_t = itlib::small_vector<size_t, 4>;
 using paddings_t = itlib::small_vector<padding, 4>;
 
