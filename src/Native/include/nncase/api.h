/* Copyright 2019-2021 Canaan Inc.
 *
 * Licensed under the Apache License, Version 2.0 (the "License");
 * you may not use this file except in compliance with the License.
 * You may obtain a copy of the License at
 *
 *     http://www.apache.org/licenses/LICENSE-2.0
 *
 * Unless required by applicable law or agreed to in writing, software
 * distributed under the License is distributed on an "AS IS" BASIS,
 * WITHOUT WARRANTIES OR CONDITIONS OF ANY KIND, either express or implied.
 * See the License for the specific language governing permissions and
 * limitations under the License.
 */
#pragma once
#include <nncase/compiler_defs.h>
#include <nncase/runtime/simple_types.h>

namespace nncase {
class object_node;
class tensor_node;
class attention_config_node;
class paged_attention_config_node;
class attention_kv_cache_node;
class paged_attention_kv_cache_node;
class paged_attention_scheduler_node;
class tuple_node;
class value_node;
class type_node;
class datatype_node;
class vector_type_node;
<<<<<<< HEAD
=======
namespace llm {
class attention_config_node;
class paged_attention_config_node;
class attention_kv_cache_node;
class paged_attention_kv_cache_node;
class paged_attention_scheduler_node;
enum class paged_attention_dim_kind;
enum class attention_cache_kind;
} // namespace llm
>>>>>>> 791b61c8

namespace runtime {
class buffer_allocator;
class buffer_node;
class host_buffer_node;
class interpreter;
class runtime_function;
} // namespace runtime
} // namespace nncase

extern "C" {
struct nncase_buffer_slice {
    nncase::runtime::buffer_node *buffer;
    uint32_t start;
    uint32_t size_bytes;
};

NNCASE_API int nncase_object_add_ref(nncase::object_node *node);
NNCASE_API int nncase_object_release(nncase::object_node *node);

NNCASE_API int nncase_interp_create(nncase::runtime::interpreter **interp);
NNCASE_API int nncase_interp_free(nncase::runtime::interpreter *interp);
NNCASE_API int nncase_interp_load_model(nncase::runtime::interpreter *interp,
                                        void *model_buffer, uint32_t model_size,
                                        bool copy_buffer);
NNCASE_API int
nncase_interp_load_model_from_path(nncase::runtime::interpreter *interp,
                                   const char *model_path);
NNCASE_API int nncase_interp_set_dump_root(nncase::runtime::interpreter *interp,
                                           const char *path);
NNCASE_API int
nncase_interp_get_entry_func(nncase::runtime::interpreter *interp,
                             nncase::runtime::runtime_function **func);

NNCASE_API int
nncase_func_get_params_size(nncase::runtime::runtime_function *func,
                            uint32_t *size);
NNCASE_API int nncase_func_invoke(nncase::runtime::runtime_function *func,
                                  nncase::value_node **params,
                                  uint32_t params_size,
                                  nncase::value_node **result);

NNCASE_API int
nncase_buffer_allocator_get_host(nncase::runtime::buffer_allocator **alloc);
NNCASE_API int
nncase_buffer_allocator_alloc(nncase::runtime::buffer_allocator *alloc,
                              uint32_t bytes, void *options,
                              nncase::runtime::buffer_node **buffer);
NNCASE_API int
nncase_buffer_as_host(nncase::runtime::buffer_node *buffer,
                      nncase::runtime::host_buffer_node **host_buffer);

NNCASE_API int
nncase_host_buffer_map(nncase::runtime::host_buffer_node *host_buffer,
                       nncase::runtime::map_access_t access, void **data,
                       uint32_t *bytes);
NNCASE_API int
nncase_host_buffer_unmap(nncase::runtime::host_buffer_node *host_buffer);

NNCASE_API int nncase_dtype_create_prime(nncase::typecode_t typecode,
                                         nncase::datatype_node **dtype);

NNCASE_API int nncase_dtype_create_vector(nncase::datatype_node *elem_type,
                                          int32_t *lanes, int32_t length,
                                          nncase::datatype_node **dtype);

NNCASE_API int nncase_dtype_get_typecode(nncase::datatype_node *dtype);

NNCASE_API int
nncase_vector_dtype_get_elem_type(nncase::vector_type_node *handle,
                                  nncase::datatype_node **elemType);

NNCASE_API int
nncase_vector_dtype_get_lanes_length(nncase::vector_type_node *handle,
                                     int32_t *length);

NNCASE_API int nncase_vector_dtype_get_lanes(nncase::vector_type_node *handle,
                                             int32_t *lanes);

<<<<<<< HEAD
=======
NNCASE_API int nncase_dtype_create_reference(nncase::datatype_node *elem_type,
                                             nncase::datatype_node **dtype);
NNCASE_API int
nncase_dtype_create_attention_kv_cache(nncase::datatype_node **dtype);

NNCASE_API int
nncase_dtype_create_paged_attention_kv_cache(nncase::datatype_node **dtype);

>>>>>>> 791b61c8
NNCASE_API int nncase_value_is_tensor(nncase::value_node *value,
                                      bool *is_tensor);

NNCASE_API int nncase_tensor_create(nncase::datatype_node *dtype,
                                    const uint32_t *dims, uint32_t dims_length,
                                    const uint32_t *strides,
                                    uint32_t strides_length,
                                    nncase_buffer_slice *buffer,
                                    nncase::tensor_node **tensor);
NNCASE_API int nncase_tensor_get_dtype(nncase::tensor_node *tensor,
                                       nncase::datatype_node **dtype);
NNCASE_API int nncase_tensor_get_buffer(nncase::tensor_node *tensor,
                                        nncase_buffer_slice *buffer);
NNCASE_API int nncase_tensor_get_dims(nncase::tensor_node *tensor,
                                      uint32_t *dims, uint32_t *dims_length);
NNCASE_API int nncase_tensor_get_strides(nncase::tensor_node *tensor,
                                         uint32_t *dims, uint32_t *dims_length);

NNCASE_API int nncase_tuple_create(nncase::value_node **fields,
                                   uint32_t fields_length,
                                   nncase::tuple_node **tuple);
NNCASE_API int nncase_tuple_get_fields(nncase::tuple_node *tuple,
                                       nncase::value_node **fields,
                                       uint32_t *fields_length);
<<<<<<< HEAD
// NNCASE_API int
// nncase_attention_config_create(int32_t num_layers, int32_t num_kv_heads,
//                                int32_t head_dim, nncase::typecode_t kv_type,
//                                nncase::attention_config_node **config);
// NNCASE_API int
// nncase_attention_config_get_num_layers(nncase::attention_config_node *config,
//                                        int32_t *num_layers);
// NNCASE_API int
// nncase_attention_config_set_num_layers(nncase::attention_config_node *config,
//                                        int32_t num_layers);
// NNCASE_API int
// nncase_attention_config_get_num_kv_heads(nncase::attention_config_node
// *config,
//                                          int32_t *num_kv_heads);
// NNCASE_API int
// nncase_attention_config_set_num_kv_heads(nncase::attention_config_node
// *config,
//                                          int32_t num_kv_heads);
// NNCASE_API int
// nncase_attention_config_get_head_dim(nncase::attention_config_node *config,
//                                      int32_t *head_dim);
// NNCASE_API int
// nncase_attention_config_set_head_dim(nncase::attention_config_node *config,
//                                      int32_t head_dim);

// NNCASE_API int
// nncase_attention_config_get_kv_type(nncase::attention_config_node *config,
//                                     nncase::typecode_t *kv_type);

// NNCASE_API int
// nncase_attention_config_set_kv_type(nncase::attention_config_node *config,
//                                     nncase::typecode_t kv_type);

// NNCASE_API int nncase_paged_attention_config_create(
//     int32_t num_layers, int32_t num_kv_heads, int32_t head_dim,
//     nncase::typecode_t kv_type, int32_t block_size,
//     nncase::paged_attention_config_node **config);

// NNCASE_API int nncase_paged_attention_config_get_block_size(
//     nncase::paged_attention_config_node *config, int32_t *block_size);

// NNCASE_API int nncase_paged_attention_config_set_block_size(
//     nncase::paged_attention_config_node *config, int32_t block_size);

// NNCASE_API int nncase_attention_kv_cache_get_num_requests(
//     nncase::paged_attention_kv_cache_node *cache, int32_t *num_requests);

// NNCASE_API int nncase_attention_kv_cache_get_seq_len(
//     nncase::paged_attention_kv_cache_node *cache, int request_id,
//     int32_t *seq_len);

// NNCASE_API int nncase_attention_kv_cache_get_context_len(
//     nncase::paged_attention_kv_cache_node *cache, int request_id,
//     int32_t *context_len);

// NNCASE_API int nncase_paged_attenion_scheduler_create(
//     nncase::paged_attention_config_node *config, int32_t num_blocks,
//     int32_t max_model_len, nncase::paged_attention_scheduler_node
//     **scheduler);

// NNCASE_API int nncase_paged_attenion_scheduler_schedule(
//     nncase::paged_attention_scheduler_node *scheduler,
//     nncase::tensor_node *session_ids, nncase::tensor_node *token_counts,
//     nncase::paged_attention_kv_cache_node **cache);

/*
NNCASE_API int nncase_paged_attenion_kv_cache_get_block(
    nncase::paged_attention_kv_cache_node *cache, uint8_t kind, int layer_id,
    long block_id, nncase::tensor_node **tensor);

NNCASE_API int nncase_paged_attenion_kv_cache_get_context_block_ids(
    nncase::paged_attention_kv_cache_node *cache, int request_id,
    nncase::tensor_node **tensor);

NNCASE_API int nncase_paged_attenion_kv_cache_get_output_slot_ids(
    nncase::paged_attention_kv_cache_node *cache, nncase::tensor_node **tensor);

NNCASE_API int nncase_paged_attenion_kv_cache_get_slot(
    nncase::paged_attention_kv_cache_node *cache, uint8_t kind, int layer_id,
    long slot_id, nncase::tensor_node **tensor);

NNCASE_API int nncase_paged_attenion_kv_cache_get_slots(
    nncase::paged_attention_kv_cache_node *cache, nncase::tensor_node *block,
    int start_slot, int count, nncase::tensor_node **tensor);

NNCASE_API int nncase_paged_attenion_kv_cache_update_output_slot(
    nncase::paged_attention_kv_cache_node *cache, uint8_t kind, int layer_id,
    long slot_id, nncase::tensor_node *slot);
*/

// NNCASE_API int nncase_paged_attenion_kv_cache_get_sub_block(
//     nncase::paged_attention_kv_cache_node *cache, int *indices, int
//     indices_len, nncase::tensor_node **sub_block);

// NNCASE_API int nncase_paged_attenion_kv_cache_set_sub_block(
//     nncase::paged_attention_kv_cache_node *cache, int *indices, int
//     indices_len, nncase::tensor_node *sub_block);
=======
NNCASE_API int
nncase_attention_config_create(int32_t num_layers, int32_t num_kv_heads,
                               int32_t head_dim, nncase::typecode_t kv_type,
                               nncase::llm::attention_config_node **config);

NNCASE_API int nncase_attention_config_get_num_layers(
    nncase::llm::attention_config_node *config, int32_t *num_layers);

NNCASE_API int nncase_attention_config_set_num_layers(
    nncase::llm::attention_config_node *config, int32_t num_layers);

NNCASE_API int nncase_attention_config_get_num_kv_heads(
    nncase::llm::attention_config_node *config, int32_t *num_kv_heads);

NNCASE_API int nncase_attention_config_set_num_kv_heads(
    nncase::llm::attention_config_node *config, int32_t num_kv_heads);

NNCASE_API int
nncase_attention_config_get_head_dim(nncase::llm::attention_config_node *config,
                                     int32_t *head_dim);

NNCASE_API int
nncase_attention_config_set_head_dim(nncase::llm::attention_config_node *config,
                                     int32_t head_dim);

NNCASE_API int
nncase_attention_config_get_kv_type(nncase::llm::attention_config_node *config,
                                    nncase::typecode_t *kv_type);

NNCASE_API int
nncase_attention_config_set_kv_type(nncase::llm::attention_config_node *config,
                                    nncase::typecode_t kv_type);

NNCASE_API int nncase_paged_attention_config_create(
    int32_t num_layers, int32_t num_kv_heads, int32_t head_dim,
    nncase::typecode_t kv_type, int32_t block_size,
    const nncase::llm::paged_attention_dim_kind *cache_layout,
    const nncase::llm::paged_attention_dim_kind *packed_axes,
    int32_t packed_axes_len, const int32_t *lanes, int32_t lanes_len,
    const int32_t *topology, int32_t topology_len,
    nncase::llm::paged_attention_config_node **config);

NNCASE_API int nncase_paged_attention_config_get_block_size(
    nncase::llm::paged_attention_config_node *config, int32_t *block_size);

NNCASE_API int nncase_paged_attention_config_set_block_size(
    nncase::llm::paged_attention_config_node *config, int32_t block_size);

NNCASE_API int nncase_paged_attention_config_get_cache_layout(
    nncase::llm::paged_attention_config_node *config,
    nncase::llm::paged_attention_dim_kind *layout, int32_t layout_len);

NNCASE_API int nncase_paged_attention_config_set_cache_layout(
    nncase::llm::paged_attention_config_node *config,
    const nncase::llm::paged_attention_dim_kind *layout, int32_t layout_len);

NNCASE_API int nncase_paged_attention_config_get_packed_axes(
    nncase::llm::paged_attention_config_node *config,
    nncase::llm::paged_attention_dim_kind *packed_axes,
    int32_t packed_axes_len);

NNCASE_API int nncase_paged_attention_config_set_packed_axes(
    nncase::llm::paged_attention_config_node *config,
    const nncase::llm::paged_attention_dim_kind *packed_axes,
    int32_t packed_axes_len);

NNCASE_API int nncase_paged_attention_config_get_lanes(
    nncase::llm::paged_attention_config_node *config, int32_t *lanes,
    int32_t lanes_len);

NNCASE_API int nncase_paged_attention_config_set_lanes(
    nncase::llm::paged_attention_config_node *config, const int32_t *lanes,
    int32_t lanes_len);

NNCASE_API int nncase_paged_attention_config_get_topology(
    nncase::llm::paged_attention_config_node *config, int32_t *topology,
    int32_t topology_len);

NNCASE_API int nncase_paged_attention_config_set_topology(
    nncase::llm::paged_attention_config_node *config, const int32_t *topology,
    int32_t topology_len);

NNCASE_API int
nncase_attention_kv_cache_create(nncase::llm::attention_config_node *config,
                                 int32_t num_seqs, int32_t num_tokens,
                                 nncase::tensor_node *context_lens,
                                 nncase::tensor_node *seq_lens,
                                 nncase::llm::attention_kv_cache_node **cache);

NNCASE_API int nncase_attention_kv_cache_get_config(
    nncase::llm::attention_kv_cache_node *cache,
    nncase::llm::attention_config_node **config);

NNCASE_API int nncase_attention_kv_cache_get_num_seqs(
    nncase::llm::attention_kv_cache_node *cache, int32_t *num_seqs);

NNCASE_API int nncase_attention_kv_cache_set_num_seqs(
    nncase::llm::attention_kv_cache_node *cache, int32_t num_seqs);

NNCASE_API int nncase_attention_kv_cache_get_num_tokens(
    nncase::llm::attention_kv_cache_node *cache, int32_t *num_tokens);

NNCASE_API int nncase_attention_kv_cache_set_num_tokens(
    nncase::llm::attention_kv_cache_node *cache, int32_t num_tokens);

NNCASE_API int nncase_paged_attention_kv_cache_create(
    nncase::llm::paged_attention_config_node *config, int32_t num_seqs,
    int32_t num_tokens, nncase::tensor_node *context_lens,
    nncase::tensor_node *seq_lens, nncase::tensor_node *block_table,
    nncase::tensor_node *slot_mapping, int32_t num_blocks,
    const int32_t *kv_shape, int32_t kv_shape_len,
    nncase::llm::paged_attention_kv_cache_node **cache);

NNCASE_API int nncase_paged_attention_kv_cache_get_num_blocks(
    nncase::llm::paged_attention_kv_cache_node *cache, int32_t *num_blocks);

NNCASE_API int nncase_paged_attention_kv_cache_get_block_table(
    nncase::llm::paged_attention_kv_cache_node *cache,
    nncase::tensor_node **block_table);

NNCASE_API int nncase_paged_attention_kv_cache_set_block_table(
    nncase::llm::paged_attention_kv_cache_node *cache,
    nncase::tensor_node *block_table);

NNCASE_API int nncase_paged_attention_kv_cache_get_slot_mapping(
    nncase::llm::paged_attention_kv_cache_node *cache,
    nncase::tensor_node **slot_mapping);

NNCASE_API int nncase_paged_attention_kv_cache_set_slot_mapping(
    nncase::llm::paged_attention_kv_cache_node *cache,
    nncase::tensor_node *slot_mapping);

NNCASE_API int nncase_paged_attention_kv_cache_get_kv_cache(
    nncase::llm::paged_attention_kv_cache_node *cache, const int32_t *indices,
    int32_t indices_len, nncase::tensor_node **kv_cache);

NNCASE_API int nncase_paged_attention_kv_cache_set_kv_cache(
    nncase::llm::paged_attention_kv_cache_node *cache, const int32_t *indices,
    int32_t indices_len, nncase::tensor_node *kv_cache);
>>>>>>> 791b61c8
}<|MERGE_RESOLUTION|>--- conflicted
+++ resolved
@@ -29,8 +29,6 @@
 class type_node;
 class datatype_node;
 class vector_type_node;
-<<<<<<< HEAD
-=======
 namespace llm {
 class attention_config_node;
 class paged_attention_config_node;
@@ -40,7 +38,6 @@
 enum class paged_attention_dim_kind;
 enum class attention_cache_kind;
 } // namespace llm
->>>>>>> 791b61c8
 
 namespace runtime {
 class buffer_allocator;
@@ -120,8 +117,6 @@
 NNCASE_API int nncase_vector_dtype_get_lanes(nncase::vector_type_node *handle,
                                              int32_t *lanes);
 
-<<<<<<< HEAD
-=======
 NNCASE_API int nncase_dtype_create_reference(nncase::datatype_node *elem_type,
                                              nncase::datatype_node **dtype);
 NNCASE_API int
@@ -130,7 +125,6 @@
 NNCASE_API int
 nncase_dtype_create_paged_attention_kv_cache(nncase::datatype_node **dtype);
 
->>>>>>> 791b61c8
 NNCASE_API int nncase_value_is_tensor(nncase::value_node *value,
                                       bool *is_tensor);
 
@@ -155,105 +149,6 @@
 NNCASE_API int nncase_tuple_get_fields(nncase::tuple_node *tuple,
                                        nncase::value_node **fields,
                                        uint32_t *fields_length);
-<<<<<<< HEAD
-// NNCASE_API int
-// nncase_attention_config_create(int32_t num_layers, int32_t num_kv_heads,
-//                                int32_t head_dim, nncase::typecode_t kv_type,
-//                                nncase::attention_config_node **config);
-// NNCASE_API int
-// nncase_attention_config_get_num_layers(nncase::attention_config_node *config,
-//                                        int32_t *num_layers);
-// NNCASE_API int
-// nncase_attention_config_set_num_layers(nncase::attention_config_node *config,
-//                                        int32_t num_layers);
-// NNCASE_API int
-// nncase_attention_config_get_num_kv_heads(nncase::attention_config_node
-// *config,
-//                                          int32_t *num_kv_heads);
-// NNCASE_API int
-// nncase_attention_config_set_num_kv_heads(nncase::attention_config_node
-// *config,
-//                                          int32_t num_kv_heads);
-// NNCASE_API int
-// nncase_attention_config_get_head_dim(nncase::attention_config_node *config,
-//                                      int32_t *head_dim);
-// NNCASE_API int
-// nncase_attention_config_set_head_dim(nncase::attention_config_node *config,
-//                                      int32_t head_dim);
-
-// NNCASE_API int
-// nncase_attention_config_get_kv_type(nncase::attention_config_node *config,
-//                                     nncase::typecode_t *kv_type);
-
-// NNCASE_API int
-// nncase_attention_config_set_kv_type(nncase::attention_config_node *config,
-//                                     nncase::typecode_t kv_type);
-
-// NNCASE_API int nncase_paged_attention_config_create(
-//     int32_t num_layers, int32_t num_kv_heads, int32_t head_dim,
-//     nncase::typecode_t kv_type, int32_t block_size,
-//     nncase::paged_attention_config_node **config);
-
-// NNCASE_API int nncase_paged_attention_config_get_block_size(
-//     nncase::paged_attention_config_node *config, int32_t *block_size);
-
-// NNCASE_API int nncase_paged_attention_config_set_block_size(
-//     nncase::paged_attention_config_node *config, int32_t block_size);
-
-// NNCASE_API int nncase_attention_kv_cache_get_num_requests(
-//     nncase::paged_attention_kv_cache_node *cache, int32_t *num_requests);
-
-// NNCASE_API int nncase_attention_kv_cache_get_seq_len(
-//     nncase::paged_attention_kv_cache_node *cache, int request_id,
-//     int32_t *seq_len);
-
-// NNCASE_API int nncase_attention_kv_cache_get_context_len(
-//     nncase::paged_attention_kv_cache_node *cache, int request_id,
-//     int32_t *context_len);
-
-// NNCASE_API int nncase_paged_attenion_scheduler_create(
-//     nncase::paged_attention_config_node *config, int32_t num_blocks,
-//     int32_t max_model_len, nncase::paged_attention_scheduler_node
-//     **scheduler);
-
-// NNCASE_API int nncase_paged_attenion_scheduler_schedule(
-//     nncase::paged_attention_scheduler_node *scheduler,
-//     nncase::tensor_node *session_ids, nncase::tensor_node *token_counts,
-//     nncase::paged_attention_kv_cache_node **cache);
-
-/*
-NNCASE_API int nncase_paged_attenion_kv_cache_get_block(
-    nncase::paged_attention_kv_cache_node *cache, uint8_t kind, int layer_id,
-    long block_id, nncase::tensor_node **tensor);
-
-NNCASE_API int nncase_paged_attenion_kv_cache_get_context_block_ids(
-    nncase::paged_attention_kv_cache_node *cache, int request_id,
-    nncase::tensor_node **tensor);
-
-NNCASE_API int nncase_paged_attenion_kv_cache_get_output_slot_ids(
-    nncase::paged_attention_kv_cache_node *cache, nncase::tensor_node **tensor);
-
-NNCASE_API int nncase_paged_attenion_kv_cache_get_slot(
-    nncase::paged_attention_kv_cache_node *cache, uint8_t kind, int layer_id,
-    long slot_id, nncase::tensor_node **tensor);
-
-NNCASE_API int nncase_paged_attenion_kv_cache_get_slots(
-    nncase::paged_attention_kv_cache_node *cache, nncase::tensor_node *block,
-    int start_slot, int count, nncase::tensor_node **tensor);
-
-NNCASE_API int nncase_paged_attenion_kv_cache_update_output_slot(
-    nncase::paged_attention_kv_cache_node *cache, uint8_t kind, int layer_id,
-    long slot_id, nncase::tensor_node *slot);
-*/
-
-// NNCASE_API int nncase_paged_attenion_kv_cache_get_sub_block(
-//     nncase::paged_attention_kv_cache_node *cache, int *indices, int
-//     indices_len, nncase::tensor_node **sub_block);
-
-// NNCASE_API int nncase_paged_attenion_kv_cache_set_sub_block(
-//     nncase::paged_attention_kv_cache_node *cache, int *indices, int
-//     indices_len, nncase::tensor_node *sub_block);
-=======
 NNCASE_API int
 nncase_attention_config_create(int32_t num_layers, int32_t num_kv_heads,
                                int32_t head_dim, nncase::typecode_t kv_type,
@@ -393,5 +288,4 @@
 NNCASE_API int nncase_paged_attention_kv_cache_set_kv_cache(
     nncase::llm::paged_attention_kv_cache_node *cache, const int32_t *indices,
     int32_t indices_len, nncase::tensor_node *kv_cache);
->>>>>>> 791b61c8
 }