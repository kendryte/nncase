--- conflicted
+++ resolved
@@ -1134,39 +1134,6 @@
         ntt::binary<ntt::ops::swishb>(pa, tb, pc);
     }
 
-<<<<<<< HEAD
-    // gather
-    {
-        ntt::tensor<float, ntt::fixed_shape<6, 3>> ta;
-        ntt::tensor<size_t, ntt::fixed_shape<1, 3>> tb;
-        ntt::tensor<size_t, ntt::fixed_shape<1, 3, 3>> tc;
-        std::iota(ta.elements().begin(), ta.elements().end(), 0.f);
-        std::iota(tb.elements().rbegin(), tb.elements().rend(), 0.f);
-        ntt::gather<0>(ta, tb, tc);
-        assert(tc(0, 2, 0) == 0.0f);
-        assert(tc(0, 2, 1) == 1.0f);
-        assert(tc(0, 2, 2) == 2.0f);
-        assert(tc(0, 1, 0) == 3.0f);
-        assert(tc(0, 1, 1) == 4.0f);
-        assert(tc(0, 1, 2) == 5.0f);
-        assert(tc(0, 0, 0) == 6.0f);
-        assert(tc(0, 0, 1) == 7.0f);
-        assert(tc(0, 0, 2) == 8.0f);
-
-        ntt::tensor<float, ntt::fixed_shape<2, 3, 3>> td;
-        ntt::tensor<size_t, ntt::fixed_shape<1, 2>> te;
-        ntt::tensor<size_t, ntt::fixed_shape<2, 1, 2, 3>> tf;
-        std::iota(td.elements().begin(), td.elements().end(), 0.f);
-        std::iota(te.elements().rbegin(), te.elements().rend(), 0.f);
-        ntt::gather<1>(td, te, tf);
-        assert(tf(0, 0, 1, 0) == 0.0f);
-        assert(tf(0, 0, 1, 1) == 1.0f);
-        assert(tf(0, 0, 1, 2) == 2.0f);
-        assert(tf(0, 0, 0, 0) == 3.0f);
-        assert(tf(0, 0, 0, 1) == 4.0f);
-        assert(tf(0, 0, 0, 2) == 5.0f);
-    }
-=======
 // gather
 {
     ntt::tensor<float, ntt::fixed_shape<6, 3>> ta;
@@ -1198,7 +1165,6 @@
     assert(tf(0, 0, 0, 1) == 4.0f);
     assert(tf(0, 0, 0, 2) == 5.0f);
 }
->>>>>>> 2bb91b1e
 
     // pad
     {
