--- conflicted
+++ resolved
@@ -861,9 +861,6 @@
         });
     }
 
-<<<<<<< HEAD
-    // fixed vectorize with pad
-=======
     // fixed pack 2
     {
         auto dim_0 = 32_dim / 4;
@@ -885,7 +882,6 @@
     }
 
     // fixed pack with pad
->>>>>>> 88dd1301
     {
         auto ta = ntt::make_tensor<float>(ntt::fixed_shape_v<1, 3, 4>);
         auto tb = ntt::make_tensor<ntt::vector<float, 4>>(
