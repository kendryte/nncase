--- conflicted
+++ resolved
@@ -35,7 +35,6 @@
              float beta, bool needLog = false) noexcept {
     size_t positive_axis = axis < 0 ? in_shape.size() + axis : axis;
 
-<<<<<<< HEAD
     if(positive_axis == in_shape.size()-1)
     {
         size_t reduced_size = in_shape[positive_axis];
@@ -86,43 +85,11 @@
         for (size_t i = positive_axis+1; i < in_shape.size(); i++)
         {
             reduced_size *= in_shape[i];
-=======
-    size_t reduced_size = 1;
-    for (size_t i = positive_axis; i < in_shape.size(); i++) {
-        reduced_size *= in_shape[i];
-    }
-    auto out_size = compute_size(in_shape) / reduced_size;
-    std::vector<T> tmp(reduced_size, std::numeric_limits<T>::lowest());
-
-    for (size_t i = 0; i < out_size; i++) {
-        auto in_ = input + i * reduced_size;
-        auto out_ = output + i * reduced_size;
-
-        // reduce_max
-        auto max_value = *in_;
-        for (size_t j = 0; j < reduced_size; j++) {
-            max_value = std::max(max_value, in_[j]);
-        }
-
-        // (x - reduce_max) * beta
-        for (size_t j = 0; j < reduced_size; j++) {
-            out_[j] = static_cast<T>(
-                (static_cast<float>(in_[j]) - static_cast<float>(max_value)) *
-                beta);
-        }
-
-        // exp((x - reduce_max) * beta) and sum
-        T sum = 0;
-        for (size_t j = 0; j < reduced_size; j++) {
-            out_[j] = static_cast<T>(expf(static_cast<float>(out_[j])));
-            sum += out_[j];
->>>>>>> 744203bb
         }
         auto out_size = compute_size(in_shape) / reduced_size / axis_size;
         std::vector<T> axis_sum(reduced_size, static_cast<T>(0));
         std::vector<T> max_value(reduced_size, std::numeric_limits<T>::lowest());
 
-<<<<<<< HEAD
         for (size_t i = 0; i < out_size; i++)
         {
             auto in_ = input + i * reduced_size * axis_size;
@@ -160,13 +127,6 @@
                     if(needLog)
                         out_k[j] = static_cast<T>(std::log(static_cast<float>((out_k[j]))));
                 }
-=======
-        // div
-        for (size_t j = 0; j < reduced_size; j++) {
-            out_[j] /= sum;
-            if (needLog) {
-                out_[j] = static_cast<T>(std::log(static_cast<float>(out_[j])));
->>>>>>> 744203bb
             }
         }
     }
