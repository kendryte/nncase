--- conflicted
+++ resolved
@@ -78,11 +78,7 @@
     return ok(output);
 }
 
-<<<<<<< HEAD
-result<value_t> kernels::stackvm::bitcast(
-=======
 result<value_t> nncase::kernels::stackvm::bitcast(
->>>>>>> e431d32c
     [[maybe_unused]] prim_type_t type, [[maybe_unused]] prim_type_t new_type,
     [[maybe_unused]] value_t input, [[maybe_unused]] value_t new_shape,
     [[maybe_unused]] value_t output, [[maybe_unused]] kernel_context &context) {
