/* Copyright 2019-2021 Canaan Inc.
 *
 * Licensed under the Apache License, Version 2.0 (the "License");
 * you may not use this file except in compliance with the License.
 * You may obtain a copy of the License at
 *
 *     http://www.apache.org/licenses/LICENSE-2.0
 *
 * Unless required by applicable law or agreed to in writing, software
 * distributed under the License is distributed on an "AS IS" BASIS,
 * WITHOUT WARRANTIES OR CONDITIONS OF ANY KIND, either express or implied.
 * See the License for the specific language governing permissions and
 * limitations under the License.
 */
#include "optimized/opt_ops.h"
#include "reference/ref_ops.h"
#include "shape_infer.h"
#include <cstring>
#include <nncase/kernels/kernel_utils.h>
#include <nncase/kernels/stackvm/tensor_ops.h>
#include <nncase/runtime/runtime_tensor.h>
#include <nncase/runtime/util.h>

using namespace nncase;
using namespace nncase::kernels;
using namespace nncase::kernels::stackvm;
using namespace nncase::runtime;
using namespace nncase::runtime::stackvm;

result<value_t> nncase::kernels::stackvm::batch_normalization(
    value_t input, value_t scale, value_t bias, value_t input_mean,
    value_t input_var, value_t epsilon, [[maybe_unused]] value_t momentum,
    value_t output, [[maybe_unused]] kernel_context &context) {
    try_input(input_mem, input);
    try_input(scale_mem, scale);
    try_input(bias_mem, bias);
    try_input(mean_mem, input_mean);
    try_input(var_mem, input_var);
    try_float_scalar(eps, epsilon);
    try_output_like_input(output_mem, output, input_tensor);
    try_typecode(typecode, input_tensor);
    try_(reference::batchnorm(typecode, input_mem, scale_mem, bias_mem,
                              mean_mem, var_mem, output_mem,
                              input_tensor->shape(), input_tensor->strides(),
                              output_tensor->strides(), eps));
    KERNEL_FINISH;
}

result<value_t> nncase::kernels::stackvm::layer_norm(
    int32_t axis, float epsilon, [[maybe_unused]] bool use_mean, value_t input,
    value_t scale, value_t bias, value_t output,
    [[maybe_unused]] kernel_context &context) {
    try_input(input_mem, input);
    try_input(scale_mem, scale);
    try_input(bias_mem, bias);
    try_output_like_input(output_mem, output, input_tensor);
    try_typecode(typecode, input_tensor);
    if (typecode == dt_float32) {
        CONTIGUOUS_KERNEL(layer_norm, input_tensor, typecode, input_mem,
                          output_mem, scale_mem, bias_mem,
                          input_tensor->shape(), axis, epsilon);
    } else {
        try_(reference::layer_norm(typecode, input_mem, output_mem, scale_mem,
                                   bias_mem, input_tensor->shape(), axis,
                                   epsilon));
    }
    KERNEL_FINISH;
}

result<value_t> kernels::stackvm::binary(binary_op_t binary_op, value_t lhs,
                                         value_t rhs, value_t output,
                                         kernel_context &context) {
    try_input(lhs_mem, lhs);
    try_input(rhs_mem, rhs);
    if (!cmp_dt(lhs_tensor, rhs_tensor)) {
        return err(nncase_errc::datatype_mismatch);
    }

    try_typecode(typecode, lhs_tensor);
    auto out_shape = kernels::detail::get_binary_output_shape(
        lhs_tensor->shape(), rhs_tensor->shape());
    try_output(out_mem, output, lhs_tensor->dtype(), out_shape);
    CONTIGUOUS_KERNEL(binary, lhs_tensor, typecode, binary_op, lhs_mem, rhs_mem,
                      out_mem, lhs_tensor->shape(), lhs_tensor->strides(),
                      rhs_tensor->shape(), rhs_tensor->strides(),
                      output_tensor->shape(), output_tensor->strides(),
                      context);
    return ok(output);
}

result<value_t> nncase::kernels::stackvm::bitcast(
    [[maybe_unused]] prim_type_t type, [[maybe_unused]] prim_type_t new_type,
    [[maybe_unused]] value_t input, [[maybe_unused]] value_t new_shape,
    [[maybe_unused]] value_t output, [[maybe_unused]] kernel_context &context) {
    return err(std::errc::not_supported);
}

result<value_t> kernels::stackvm::broadcast(value_t input, value_t shape,
                                            value_t output,
                                            kernel_context &context) {
    try_input(input_mem, input);
    auto dtype = input_tensor->dtype();
    try_var(typecode, to_typecode(dtype));
    try_dims(out_shape, shape);
    try_output(out_mem, output, dtype, out_shape);
    try_(reference::broadcast(typecode, input_mem, out_mem,
                              input_tensor->shape(), input_tensor->strides(),
                              output_tensor->shape(), output_tensor->strides(),
                              context));
    return ok(output);
}

result<value_t>
nncase::kernels::stackvm::clamp(value_t input, value_t min, value_t max,
                                value_t output,
                                [[maybe_unused]] kernel_context &context) {
    try_input(input_mem, input);
    try_input(min_mem, min);
    try_input(max_mem, max);
    try_output_like_input(output_mem, output, input_tensor);
    try_var(typecode, to_typecode(input_tensor->dtype()));
    try_(reference::clamp(typecode, input_mem, min_mem, max_mem, output_mem,
                          input_tensor->shape(), input_tensor->strides(),
                          output_tensor->strides()));
    KERNEL_FINISH;
}

result<value_t> nncase::kernels::stackvm::concat(int32_t axis, value_t input,
                                                 value_t output,
                                                 kernel_context &context) {
    try_tuple_input(inputs_mem, input);
    try_var(shapes, get_shapes(input_tuple));
    try_var(strides, get_strides(input_tuple));
    try_tuple_field0(input0, input_tuple);
    auto dtype = input0->dtype();
    auto axis_value = positive_index(axis, input0->shape().size());
    auto out_shape = concat_infer_shape(shapes, axis_value);
    try_output(out_mem, output, dtype, out_shape);
    auto concat_dims = dims_t();
    if (input0->shape().size() != 0) {
        for (size_t i = 0; i < input_tuple->fields().size(); ++i) {
            try_var(in, input_tuple->fields()[i].as<tensor>());
            concat_dims.push_back(in->shape()[axis_value]);
        }
    } else {
        concat_dims = dims_t(input_tuple->fields().size(), 1);
    }
    auto inputs_mem_span =
        gsl::make_span(inputs_mem).as_span<const gsl::byte *const>();

    if (is_contiguous(input0) && axis_value < 4) {
        try_(optimized::concat(
            dtype, inputs_mem_span, out_mem, output_tensor->shape(), strides,
            output_tensor->strides(), axis_value, concat_dims, context))
    } else {
        try_(reference::concat(
            dtype, inputs_mem_span, out_mem, output_tensor->shape(), strides,
            output_tensor->strides(), axis_value, concat_dims, context))
    }
    return ok(output);
}

result<value_t> nncase::kernels::stackvm::condition(
    [[maybe_unused]] bool can_fold_const_call,
    [[maybe_unused]] value_t predicate, [[maybe_unused]] value_t value,
    [[maybe_unused]] value_t output, [[maybe_unused]] kernel_context &context) {
    return err(std::errc::not_supported);
}

result<value_t> nncase::kernels::stackvm::constant_of_shape(
    value_t shape, value_t value, value_t output,
    [[maybe_unused]] kernel_context &context) {
    try_dims(out_shape, shape);
    try_input(value_mem, value);
    try_output(out_mem, output, value_tensor->dtype(), out_shape);
    try_(reference::constant_of_shape(value_tensor->dtype(), value_mem, out_mem,
                                      out_shape));
    KERNEL_FINISH;
}

result<value_t> nncase::kernels::stackvm::conv2d(
    pad_mode_t pad_mode, value_t input, value_t weights, value_t bias,
    value_t stride, value_t padding, value_t dilation, value_t groups,
    value_t fused_clamp, value_t output, kernel_context &context) {
    if (pad_mode != pad_mode_t::constant) {
        return err(nncase_errc::runtime_not_found);
    }
    try_input(input_mem, input);
    try_input(weights_mem, weights);
    try_input(bias_mem, bias);
    try_strides(strides_value, stride);
    try_paddings(pads, padding);
    try_to_integer(groups_value, groups);
    try_strides(strides, stride);
    try_strides(dilations, dilation);
    try_f32_input(fused_clamp_value, fused_clamp);
    try_typecode(typecode, input_tensor);
    auto out_shape =
        conv2d_infer_shape(input_tensor->shape(), weights_tensor->shape(),
                           strides_value, dilations, pads);
    try_output(out_mem, output, typecode, out_shape);

    // CONTIGUOUS_KERNEL(
    //     conv2d, input_tensor, input_mem, weights_mem, bias_mem, out_mem,
    //     input_tensor->shape(), input_tensor->strides(),
    //     weights_tensor->shape(), weights_tensor->strides(),
    //     bias_tensor->strides(), output_tensor->strides(), pads[0],
    //     pads[1], groups_value, strides[0], strides[1], dilations[0],
    //     dilations[1], value_range<float>{fused_clamp_value[0],
    //     fused_clamp_value[1]}, context);
    try_(reference::conv2d(
        typecode, input_mem, weights_mem, bias_mem, out_mem,
        input_tensor->shape(), input_tensor->strides(), weights_tensor->shape(),
        weights_tensor->strides(), bias_tensor->strides(),
        output_tensor->strides(), pads[0], pads[1], groups_value, strides[0],
        strides[1], dilations[0], dilations[1],
        value_range<float>{fused_clamp_value[0], fused_clamp_value[1]},
        context));
    return ok(output);
}

result<value_t> nncase::kernels::stackvm::conv2d_transpose(
    pad_mode_t pad_mode, value_t input, value_t weights, value_t bias,
    value_t output_shape, value_t stride, value_t padding,
    [[maybe_unused]] value_t output_padding, value_t dilation, value_t groups,
    value_t fused_clamp, value_t output,
    [[maybe_unused]] kernel_context &context) {
    if (pad_mode != pad_mode_t::constant) {
        return err(nncase_errc::runtime_not_found);
    }
    try_input(input_mem, input);
    try_input(weights_mem, weights);
    try_input(bias_mem, bias);
    try_strides(strides_value, stride);
    try_paddings(pads, padding);
    try_to_integer(groups_value, groups);
    try_strides(strides, stride);
    try_strides(dilations, dilation);
    try_f32_input(fused_clamp_value, fused_clamp);
    try_dims(out_shape, output_shape);
    try_typecode(typecode, input_tensor);
    try_output(out_mem, output, typecode, out_shape);
    try_(reference::conv2d_transpose(
        typecode, input_mem, out_mem, weights_mem, bias_mem,
        input_tensor->shape(), groups_value, output_tensor->shape(),
        weights_tensor->shape()[2], weights_tensor->shape()[3], strides[0],
        strides[1], dilations[0], dilations[1], pads[0], pads[1],
        value_range<float>{fused_clamp_value[0], fused_clamp_value[1]}));
    return ok(output);
}

result<value_t>
nncase::kernels::stackvm::expand(value_t input, value_t shape, value_t output,
                                 [[maybe_unused]] kernel_context &context) {
    try_input(input_mem, input);
    auto dtype = input_tensor->dtype();
    try_var(typecode, to_typecode(dtype));
    try_dims(expand_shape, shape);
    auto out_shape = kernels::detail::get_binary_output_shape(
        input_tensor->shape(), expand_shape);
    try_output(out_mem, output, dtype, out_shape);
    try_(reference::expand(typecode, input_mem, out_mem, input_tensor->shape(),
                           input_tensor->strides(), output_tensor->shape(),
                           output_tensor->strides(), context));
    return ok(output);
}

result<value_t> nncase::kernels::stackvm::dequantize(typecode_t target_type,
                                                     value_t input,
                                                     value_t dequant_param,
                                                     value_t output,
                                                     kernel_context &context) {
    try_input(input_mem, input);
    try_output(out_mem, output, target_type, input_tensor->shape());
    try_input_with_value_type(deq_param, dequant_param, quant_param_t);

    CONTIGUOUS_KERNEL(dequantize, input_tensor, input_tensor->dtype(),
                      output_tensor->dtype(), input_mem, out_mem,
                      input_tensor->shape(), input_tensor->strides(),
                      output_tensor->strides(), deq_param->scale,
                      (float)deq_param->zero_point, context);
    return ok(output);
}

result<value_t>
nncase::kernels::stackvm::flatten(value_t input, value_t axis, value_t output,
                                  [[maybe_unused]] kernel_context &context) {
    try_var(in_tensor, input.as<tensor>());
    auto in_shape = in_tensor->shape();
    not_impl_no_contiguous(in_tensor);
    try_positive_axis(axis_value, axis, in_tensor);
    auto new_shape = flatten_infer_shape(in_shape, axis_value);
    output = tensor_reshape(in_tensor, new_shape);
    KERNEL_FINISH;
}

result<value_t> nncase::kernels::stackvm::gather(int32_t axis, value_t input,
                                                 value_t index, value_t output,
                                                 kernel_context &context) {
    try_input(input_mem, input);
    try_input(index_mem, index);
    auto dtype = input_tensor->dtype();
    try_var(typecode, to_typecode(dtype));
    // try_positive_axis(axis_value, axis, input_tensor);
    auto axis_value = positive_index(axis, input_tensor->shape().size());
    auto out_shape = gather_infer_shape(input_tensor->shape(),
                                        index_tensor->shape(), axis_value);
    try_output(out_mem, output, dtype, out_shape);
    CONTIGUOUS_KERNEL(gather, input_tensor, typecode, input_mem, out_mem,
                      input_tensor->shape(), output_tensor->shape(),
                      input_tensor->strides(), output_tensor->strides(),
                      index_tensor->dtype(), index_mem, index_tensor->shape(),
                      axis_value, context);
    return ok(output);
}

result<value_t>
nncase::kernels::stackvm::gather_elements(value_t input, value_t axis,
                                          value_t indices, value_t output,
                                          kernel_context &context) {
    try_input(input_mem, input);
    try_input(indices_mem, indices);
    auto dtype = input_tensor->dtype();
    try_positive_axis(axis_value, axis, input_tensor);
    auto out_shape = indices_tensor->shape();
    try_output(out_mem, output, dtype, out_shape);
    try_(reference::gather_elements(
        dtype, input_mem, out_mem, input_tensor->shape(), out_shape,
        input_tensor->strides(), output_tensor->strides(),
        indices_tensor->dtype(), indices_mem, indices_tensor->shape(),
        axis_value, context));
    return ok(output);
}

result<value_t> nncase::kernels::stackvm::gather_nd(value_t input,
                                                    value_t batch_dims,
                                                    value_t index,
                                                    value_t output,
                                                    kernel_context &context) {
    try_input(input_mem, input);
    try_input(index_mem, index);
    auto dtype = input_tensor->dtype();
    try_var(typecode, to_typecode(dtype));
    try_to_scalar(batch_dims_value, batch_dims, int64_t);
    auto out_shape = gather_nd_infer_shape(
        input_tensor->shape(), index_tensor->shape(), batch_dims_value);
    try_output(out_mem, output, dtype, out_shape);
    CONTIGUOUS_KERNEL(gather_nd, input_tensor, typecode, input_mem, out_mem,
                      input_tensor->shape(), output_tensor->shape(),
                      input_tensor->strides(), output_tensor->strides(),
                      index_tensor->dtype(), index_mem, index_tensor->shape(),
                      batch_dims_value, context);
    return ok(output);
}

result<value_t> nncase::kernels::stackvm::scatter_nd(value_t input,
                                                     value_t indices,
                                                     value_t updates,
                                                     value_t output,
                                                     kernel_context &context) {
    try_input(input_mem, input);
    try_input(indices_mem, indices);
    try_input(updates_memm, updates);
    auto dtype = input_tensor->dtype();
    auto out_shape = input_tensor->shape();
    try_output(out_mem, output, dtype, out_shape);
    try_(reference::scatter_nd(dtype, input_mem, out_mem, input_tensor->shape(),
                               indices_tensor->dtype(), indices_mem,
                               indices_tensor->shape(), updates_memm,
                               updates_tensor->shape(), context));
    return ok(output);
}

result<value_t> nncase::kernels::stackvm::get_item(
    [[maybe_unused]] value_t input, [[maybe_unused]] value_t index,
    [[maybe_unused]] value_t output, [[maybe_unused]] kernel_context &context) {
    // todo: not finish
    if (input.is_a<tuple>()) {
        try_var(tuples, input.as<tuple>());
        try_tuple_field0(input0, tuples);
        try_positive_axis_with_rank(index_value, index, input0->shape().size());
        auto target = tuples->fields()[index_value];
        output = target;
        KERNEL_FINISH;
    } else {
        // used for get dim
        try_input(in_mem, input);
        try_axes(begins_value, index);
        for (int i = 0; i < begins_value.size(); ++i) {
            if (begins_value[i] < 0) {
                begins_value[i] += input_tensor->shape()[i];
            }
        }
        if (input_tensor->shape().size() == 1 && begins_value.size() == 1) {
            auto i = begins_value[0];
            auto out_shape = dims_t{};
            try_output(out_mem, output, input_tensor->dtype(), out_shape);
#define RETURN_RESULT(_in_type)                                                \
    if (cmp_type<_in_type>(input_tensor->dtype())) {                           \
        OUT_CAST(_in_type, out_mem)[0] = IN_CAST(_in_type, in_mem)[i];         \
        return ok(output);                                                     \
    }
            RETURN_RESULT_SELECT(RETURN_RESULT);
#undef RETURN_RESULT
            return err(std::errc::not_supported);
        }

        if (input_tensor->shape().size() == 2 && begins_value.size() == 1) {
            auto get_item_index = begins_value[0];
            auto out_shape = dims_t{input_tensor->shape()[1]};
            try_output(out_mem, output, input_tensor->dtype(), out_shape);
            auto size = input_tensor->shape()[1];
#define RETURN_RESULT(_in_type)                                                \
    if (cmp_type<_in_type>(input_tensor->dtype())) {                           \
        for (int i = 0; i < size; ++i) {                                       \
            OUT_CAST(_in_type, out_mem)                                        \
            [i] = IN_CAST(_in_type, in_mem)[get_item_index * size + i];        \
        }                                                                      \
        return ok(output);                                                     \
    }
            RETURN_RESULT_SELECT(RETURN_RESULT);
#undef RETURN_RESULT
            return err(std::errc::not_supported);
        }

        auto n = begins_value.size();
        auto in_shape = input_tensor->shape();
        auto ends_value = axes_t(n, 0);
        auto axes_value = axes_t(n, 0);
        for (size_t i = 0; i < n; ++i) {
            ends_value[i] = begins_value[i] + 1;
            axes_value[i] = i;
        }
        auto strides_value = axes_t(n, 1);

        auto &&[begin_values, end_values, strides_values] = slice_fill(
            in_shape, begins_value, ends_value, strides_value, axes_value);
        auto out_shape = slice_infer_shape(in_shape, begin_values, end_values,
                                           strides_values);
        try_output(out_mem, output, input_tensor->dtype(), out_shape);
        CONTIGUOUS_KERNEL(slice, input_tensor, input_tensor->dtype(), in_mem,
                          out_mem, in_shape, input_tensor->strides(),
                          output_tensor->strides(), begin_values, end_values,
                          strides_values, context);
        output = tensor_reshape(output_tensor,
                                dims_t(out_shape.begin() + n, out_shape.end()));
        KERNEL_FINISH;
    }
}

result<value_t> nncase::kernels::stackvm::instance_normalization(
    value_t input, value_t scale, value_t bias, value_t epsilon, value_t output,
    [[maybe_unused]] kernel_context &context) {
    try_input(input_mem, input);
    try_input(scale_mem, scale);
    try_input(bias_mem, bias);
    try_float_scalar(eps, epsilon);
    try_output_like_input(output_mem, output, input_tensor);
    try_typecode(type, input_tensor);
    try_(reference::instance_norm(
        type, input_mem, scale_mem, bias_mem, output_mem, input_tensor->shape(),
        input_tensor->strides(), output_tensor->strides(), eps));
    KERNEL_FINISH;
}

result<value_t> nncase::kernels::stackvm::l2_normalization(
    [[maybe_unused]] value_t input, [[maybe_unused]] value_t output,
    [[maybe_unused]] kernel_context &context) {
    return err(std::errc::not_supported);
}

result<value_t> nncase::kernels::stackvm::log_softmax(
    value_t input, value_t axis, value_t output,
    [[maybe_unused]] kernel_context &context) {
    try_input(in_mem, input);
    try_output_like_input(out_mem, output, input_tensor);
    try_positive_axis(axis_value, axis, input_tensor);
    try_typecode(type, input_tensor);

    if (type == dt_float32) {
        CONTIGUOUS_KERNEL(log_softmax, input_tensor, type, in_mem, out_mem,
                          input_tensor->shape(), input_tensor->strides(),
                          output_tensor->strides(), axis_value);
    } else {
        try_(reference::log_softmax(
            type, in_mem, out_mem, input_tensor->shape(),
            input_tensor->strides(), output_tensor->strides(), axis_value));
    }

    return ok(output);
}

result<value_t> nncase::kernels::stackvm::lp_normalization(
    [[maybe_unused]] value_t input, [[maybe_unused]] value_t axis,
    [[maybe_unused]] value_t p, [[maybe_unused]] value_t output,
    [[maybe_unused]] kernel_context &context) {
    return err(std::errc::not_supported);
}

result<value_t>
nncase::kernels::stackvm::lrn(value_t input, value_t alpha, value_t beta,
                              value_t bias, value_t size, value_t output,
                              [[maybe_unused]] kernel_context &context) {
    try_in_mem(input);
    try_float_scalar_v(alpha);
    try_float_scalar_v(beta);
    try_float_scalar_v(bias);
    try_to_integer(size_value, size);
    auto out_shape = input_tensor->shape();
    try_typecode(typecode, input_tensor);
    try_out_mem(output, typecode, out_shape);
    try_(reference::lrn(typecode, input_mem, alpha_value, beta_value,
                        bias_value, size_value, output_mem,
                        input_tensor->shape(), input_tensor->strides(),
                        runtime::get_default_strides(out_shape)));
    KERNEL_FINISH;
}

result<value_t> nncase::kernels::stackvm::lstm(
    lstmdirection_t direction, [[maybe_unused]] lstmlayout_t layout,
    [[maybe_unused]] std::vector<std::string> activations, value_t x, value_t w,
    value_t r, value_t b, value_t sequence_lens, value_t initial_h,
    value_t initial_c, [[maybe_unused]] value_t p,
    [[maybe_unused]] value_t activation_alpha,
    [[maybe_unused]] value_t activation_beta, [[maybe_unused]] value_t clip,
    value_t hidden_size, [[maybe_unused]] value_t input_forget,
    value_t output_size, value_t output,
    [[maybe_unused]] kernel_context &context) {
    try_in_mem(x);
    try_in_mem(w);
    try_in_mem(r);
    try_in_mem(b);
    try_dims_v(sequence_lens);
    try_in_mem(initial_h);
    try_in_mem(initial_c);
    // todo:p
    //    try_f32_in_mem(p);
    try_integer_v(hidden_size);
    try_integer_v(output_size);
    try_typecode(type, x_tensor);
    auto output_shapes = lstm_infer_shape(
        x_tensor->shape(), initial_h_tensor->shape(), initial_c_tensor->shape(),
        direction, layout, hidden_size_value, output_size_value);
    try_tuple_output(out_tuple, output, dt_float32, output_shapes);
    try_(reference::lstm(
        type, x_mem, w_mem, r_mem, b_mem, initial_h_mem, initial_c_mem,
        out_tuple[0], out_tuple[1], out_tuple[2], x_tensor->shape(),
        initial_h_tensor->shape(), initial_c_tensor->shape(), output_shapes[0],
        w_tensor->shape(), r_tensor->shape(), direction));
    KERNEL_FINISH;
}

result<value_t>
nncase::kernels::stackvm::mat_mul(value_t lhs, value_t rhs, value_t output,
                                  [[maybe_unused]] kernel_context &context) {
    try_input(lhs_mem, lhs);
    try_input(rhs_mem, rhs);
    try_var(out_shape,
            matmul_infer_shape(lhs_tensor->shape(), rhs_tensor->shape()));
    try_output(out_mem, output, lhs_tensor->dtype(), out_shape);
    try_typecode(typecode, lhs_tensor);
    try_(reference::matmul(typecode, lhs_mem, rhs_mem, out_mem,
                           lhs_tensor->shape(), rhs_tensor->shape()));
    return ok(output);
}

result<value_t>
nncase::kernels::stackvm::normal(typecode_t type, value_t mean, value_t scale,
                                 value_t seed, value_t shape, value_t output,
                                 [[maybe_unused]] kernel_context &context) {
    try_float_scalar(mean_value, mean);
    try_float_scalar(scale_value, scale);
    try_float_scalar(seed_value, seed);
    try_dims(out_shape, shape);
    try_output(out_mem, output, dt_float32, out_shape);
    try_(reference::random_normal(type, out_mem, out_shape, mean_value,
                                  scale_value, seed_value));
    KERNEL_FINISH;
}

result<value_t> nncase::kernels::stackvm::normal_like(
    typecode_t type, value_t input, value_t mean, value_t scale, value_t seed,
    value_t output, [[maybe_unused]] kernel_context &context) {
    to_tensor(in_tensor, input);
    try_float_scalar(mean_value, mean);
    try_float_scalar(scale_value, scale);
    try_float_scalar(seed_value, seed);
    auto out_shape = in_tensor->shape();
    try_output(out_mem, output, dt_float32, out_shape);
    try_(reference::random_normal(type, out_mem, out_shape, mean_value,
                                  scale_value, seed_value));
    KERNEL_FINISH;
}

result<value_t> nncase::kernels::stackvm::one_hot(one_hot_mode_t one_hot_mode,
                                                  value_t indices,
                                                  value_t depth, value_t values,
                                                  value_t axis, value_t output,
                                                  kernel_context &context) {
    try_input(onehot_values, values);
    try_var(typecode, to_typecode(values_tensor->dtype()));
    try_to_integer(depth_value, depth);
    try_input(indices_mem, indices);
    try_positive_axis(axis_value, axis, indices_tensor);
    auto out_shape =
        onehot_infer_shape(indices_tensor->shape(), depth_value, axis_value);
    try_output(out_mem, output, typecode, out_shape);

    CONTIGUOUS_KERNEL(one_hot, indices_tensor, typecode,
                      indices_tensor->dtype(), indices_mem, out_mem,
                      indices_tensor->shape(), output_tensor->shape(),
                      output_tensor->strides(), depth_value, onehot_values,
                      axis_value, one_hot_mode, context);
    return ok(output);
}

inline bool is_nop_pad([[maybe_unused]] const paddings_t &paddings) {
#ifdef SKIP_NOP
    return false;
#else
    return std::all_of(paddings.begin(), paddings.end(),
                       [](const padding &p) { return p.sum() == 0; });
#endif
}

result<value_t>
nncase::kernels::stackvm::pad(runtime::stackvm::pad_mode_t pad_mode,
                              value_t input, value_t pads, value_t value,
                              value_t output, kernel_context &context) {
    try_input(input_mem, input);
    try_paddings(paddings, pads);
    if (is_nop_pad(paddings)) {
        return ok(input);
    }
    if (pad_mode == runtime::stackvm::pad_mode_t::reflect) {
        // 在tensorflow和onnxruntime中，pad在reflect mode下
        // 当before_pad/after_pad > in_dim - 1时
        // 均会出现未定义的行为，因此需要约束输入pad大小
        // 针对in_dim-1 < after_pad  <= in_dim-1+before_pad的情况
        // 此处实现结果与onnxruntime对齐
        for (size_t i = 0; i < paddings.size(); ++i) {
            if (paddings[i].before > (input_tensor->shape()[i] - 1) ||
                (paddings[i].after >
                 (input_tensor->shape()[i] + paddings[i].before - 1)))
                return err(std::errc::invalid_argument);
        }
    }
    auto out_shape = pad_infer_shape(input_tensor->shape(), paddings);
    try_output(out_mem, output, input_tensor->dtype(), out_shape);

    try_input(pad_value, value);
    try_(reference::pad(input_tensor->dtype(), input_mem, out_mem,
                        input_tensor->shape(), input_tensor->strides(),
                        output_tensor->strides(), paddings, pad_mode, pad_value,
                        context));

    return ok(output);
}

result<value_t> kernels::stackvm::prelu(value_t input, value_t slope,
                                        value_t output,
                                        kernel_context &context) {
    try_in_mem(input);
    try_in_mem(slope);
    try_output_like_input(out_mem, output, input_tensor);
    try_typecode(type, input_tensor);
    try_(reference::prelu(
        type, input_mem, slope_mem, out_mem, input_tensor->shape(),
        input_tensor->strides(), slope_tensor->shape(), slope_tensor->strides(),
        output_tensor->shape(), output_tensor->strides(), context));
    return ok(output);
}

result<value_t>
nncase::kernels::stackvm::prod([[maybe_unused]] value_t input,
                               [[maybe_unused]] value_t output,
                               [[maybe_unused]] kernel_context &context) {
    return err(std::errc::not_supported);
}

result<value_t> nncase::kernels::stackvm::quantize(typecode_t target_type,
                                                   value_t input,
                                                   value_t quant_param,
                                                   value_t output,
                                                   kernel_context &context) {
    try_input(input_mem, input);
    try_output(out_mem, output, target_type, input_tensor->shape());
    try_input_with_value_type(qp, quant_param, quant_param_t);

    CONTIGUOUS_KERNEL(
        quantize, input_tensor, input_tensor->dtype(), output_tensor->dtype(),
        input_mem, out_mem, input_tensor->shape(), input_tensor->strides(),
        output_tensor->strides(), qp->scale, (float)qp->zero_point, context);
    return ok(output);
}

result<value_t> nncase::kernels::stackvm::quant_param_of(
    [[maybe_unused]] quant_mode_t quant_mode, [[maybe_unused]] value_t range,
    [[maybe_unused]] value_t bits, [[maybe_unused]] value_t output,
    [[maybe_unused]] kernel_context &context) {
    return err(std::errc::not_supported);
}

result<value_t> nncase::kernels::stackvm::range(
    [[maybe_unused]] value_t begin, [[maybe_unused]] value_t end,
    [[maybe_unused]] value_t step, [[maybe_unused]] value_t output,
    [[maybe_unused]] kernel_context &context) {
#define GET_VALUE(_dtype, _in_type)                                            \
    if (cmp_type<_in_type>(_dtype)) {                                          \
        try_input_with_ty(begin_value, begin, _in_type);                       \
        try_input_with_ty(end_value, end, _in_type);                           \
        try_input_with_ty(step_value, step, _in_type);                         \
        auto count =                                                           \
            (dims_t::value_type)((*end_value - *begin_value) / *step_value);   \
        try_output(out_mem, output, _dtype, dims_t{count});                    \
        auto _out_ptr = OUT_CAST(_in_type, out_mem);                           \
        for (size_t i = 0; i < count; ++i) {                                   \
            auto v = *begin_value + i * *step_value;                           \
            *(_out_ptr + i) = v;                                               \
        }                                                                      \
    }

    try_var(data_tensor, begin.as<tensor>());
    auto dt = data_tensor->dtype();
    GET_VALUE(dt, int32_t);
    GET_VALUE(dt, uint32_t);
    GET_VALUE(dt, int64_t);
    GET_VALUE(dt, uint64_t);
    GET_VALUE(dt, float);
    KERNEL_FINISH;
}

result<value_t> nncase::kernels::stackvm::range_of(
    [[maybe_unused]] bool is_range_of_weight, [[maybe_unused]] value_t input,
    [[maybe_unused]] value_t output, [[maybe_unused]] kernel_context &context) {
    return err(std::errc::not_supported);
}

result<value_t> nncase::kernels::stackvm::reduce(
    reduce_op_t reduce_op, value_t input, value_t axes, value_t init_value,
    value_t keep_dims, value_t output, kernel_context &context) {
    try_input(in_mem, input);
    try_positive_axes(axes_value, axes, input_tensor->shape().size());
    try_to_scalar(keep_dims_value, keep_dims, bool);
    try_input(init_v, init_value);
    try_typecode(typecode, input_tensor);
    auto out_shape =
        reduce_infer_shape(input_tensor->shape(), axes_value, keep_dims_value);
    try_output(out_mem, output, input_tensor->dtype(), out_shape);

    CONTIGUOUS_KERNEL(reduce, input_tensor, typecode, reduce_op, init_v, in_mem,
                      out_mem, input_tensor->shape(), axes_value,
                      input_tensor->strides(), output_tensor->strides(),
                      keep_dims_value, context);

    return ok(output);
}

result<value_t>
nncase::kernels::stackvm::relu6([[maybe_unused]] value_t input,
                                [[maybe_unused]] value_t output,
                                [[maybe_unused]] kernel_context &context) {
    return err(std::errc::not_supported);
}

result<value_t> nncase::kernels::stackvm::require(
    [[maybe_unused]] std::string message,
    [[maybe_unused]] bool can_fold_const_call,
    [[maybe_unused]] value_t predicate, [[maybe_unused]] value_t value,
    [[maybe_unused]] value_t output, [[maybe_unused]] kernel_context &context) {
    try_to_scalar(cond, predicate, bool);
    if (!cond) {
        printf("%s\n", message.data());
        return err(std::errc::invalid_argument);
    }
    output = value;
    KERNEL_FINISH;
}

inline bool is_nop_pad([[maybe_unused]] const std::vector<int> &paddings) {
#ifdef SKIP_NOP
    return false;
#else
    return std::all_of(paddings.begin(), paddings.end(),
                       [](auto &p) { return p == 0; });
#endif
}

result<value_t> nncase::kernels::stackvm::bucket_pad(
    [[maybe_unused]] value_t input, [[maybe_unused]] value_t shape,
    [[maybe_unused]] value_t output, [[maybe_unused]] kernel_context &) {
    try_dims_v(shape);
    auto in_tensor = input.as<tensor>().expect("input is not a tensor");
    auto in_shape = in_tensor->shape();
    if (compute_size(in_shape) > compute_size(shape_value)) {
<<<<<<< HEAD
        std::cout << "in shape" << std::endl;
        for (int i = 0; i < in_shape.size(); ++i) {
            std::cout << in_shape[i] << std::endl;
        }
        std::cout << "shape_value shape" << std::endl;
        for (int i = 0; i < shape_value.size(); ++i) {
            std::cout << shape_value[i] << std::endl;
        }
=======
>>>>>>> 87aa4079
        return err(std::errc::invalid_argument);
    }

    auto paddings = std::vector<int>(8);
    auto rank = shape_value.size();
    for (int i = 0; i < rank; ++i) {
        paddings[2 * i + 0] = 0;
        paddings[2 * i + 1] = shape_value[i] - in_shape[i];
    }
    if (is_nop_pad(paddings)) {
        return ok(input);
    }
    auto pads_shape = dims_t{rank, 2};
    auto span = gsl::span(reinterpret_cast<gsl::byte *>(paddings.data()),
                          compute_size(pads_shape) * sizeof(int));
    try_var(pads, hrt::create(dt_int32, pads_shape, span, false,
                              host_runtime_tensor::pool_cpu_only));
#define RUN_PAD                                                                \
    auto data = gsl::span(reinterpret_cast<gsl::byte *>(&pad_value),           \
                          in_tensor->dtype()->size_bytes());                   \
    try_var(pad_v, hrt::create(in_tensor->dtype()->typecode(), dims_t{}, data, \
                               false, host_runtime_tensor::pool_cpu_only));    \
    return nncase::kernels::stackvm::pad(pad_mode_t::constant, input,          \
                                         pads.impl(), pad_v.impl(), output);

    if (runtime::get_bytes(in_tensor->dtype()) == 1) {
        auto pad_value = (int8_t)0;
        RUN_PAD;
    } else if (runtime::get_bytes(in_tensor->dtype()) == 2) {
        auto pad_value = (int16_t)0;
        RUN_PAD;
    }
    if (runtime::get_bytes(in_tensor->dtype()) == 4) {
        auto pad_value = (int32_t)0;
        RUN_PAD;
    }
    if (runtime::get_bytes(in_tensor->dtype()) == 8) {
        auto pad_value = (int64_t)0;
        RUN_PAD;
    }
    return err(std::errc::not_supported);
}

result<value_t>
nncase::kernels::stackvm::rank([[maybe_unused]] value_t input,
                               [[maybe_unused]] value_t output,
                               [[maybe_unused]] kernel_context &) {
    try_output(out_mem, output, dt_int64, dims_t{});
    OUT_CAST(int64_t, out_mem)[0] = input.as<tensor>().unwrap()->shape().size();
    return ok(output);
}

result<value_t> nncase::kernels::stackvm::index_of(
    [[maybe_unused]] value_t input, [[maybe_unused]] value_t value,
    [[maybe_unused]] value_t output, [[maybe_unused]] kernel_context &) {
    return err(std::errc::not_supported);
    auto t = input.as<tensor>().unwrap();
    try_output(out_mem, output, dt_int32, dims_t{});
    try_input(input_mem, input);
    try_input(value_mem, value);

#define TRANSLATE_TYPE(_ty)                                                    \
    for (int i = 0; i < compute_size(t->shape()); ++i) {                       \
        if (input_mem[i] == value_mem[0]) {                                    \
            OUT_CAST(int64_t, out_mem)[0] = i;                                 \
            return ok(output);                                                 \
        }                                                                      \
    }                                                                          \
    OUT_CAST(int64_t, out_mem)[0] = -1;                                        \
    return ok(output);

    RETURN_RESULT_SELECT(TRANSLATE_TYPE);
}

result<value_t> nncase::kernels::stackvm::fix_shape(
    [[maybe_unused]] value_t input, [[maybe_unused]] value_t shape,
    [[maybe_unused]] value_t output, [[maybe_unused]] kernel_context &) {
    return ok(input);
}

result<value_t>
nncase::kernels::stackvm::reshape(value_t input, value_t shape, value_t output,
                                  [[maybe_unused]] kernel_context &context) {
    try_var(in_tensor, input.as<tensor>());
    // dim maybe neg
    try_axes(shape_value, shape);
    auto new_shape = reshape_shape_infer(in_tensor->shape(), shape_value);
    not_impl_no_contiguous(in_tensor);
    output = tensor_reshape(in_tensor, new_shape);
    KERNEL_FINISH;
}

result<value_t> nncase::kernels::stackvm::resize_image(
    image_resize_mode_t resize_mode,
    image_resize_transformation_mode_t transformation_mode,
    [[maybe_unused]] image_resize_nearest_mode_t nearest_mode,
    [[maybe_unused]] bool is_tfresize, value_t input,
    [[maybe_unused]] value_t roi, value_t new_size,
    [[maybe_unused]] value_t cubic_coeff_a,
    [[maybe_unused]] value_t exclude_outside,
    [[maybe_unused]] value_t extrapolation_value, value_t output,
    kernel_context &context) {
    try_input(in_mem, input);
    auto ty = input_tensor->dtype();
    try_var(tycode, to_typecode(ty));
    try_dims(new_size_value, new_size);
    try_output(out_mem, output, input_tensor->dtype(), new_size_value);

    bool align_corner = false;
    bool half_pixel = false;
    if (transformation_mode == image_resize_transformation_mode_t::half_pixel ||
        transformation_mode ==
            image_resize_transformation_mode_t::pytorch_half_pixel) {
        half_pixel = true;
    } else if (transformation_mode ==
               image_resize_transformation_mode_t::align_corners) {
        align_corner = true;
    }
    if (resize_mode == image_resize_mode_t::bilinear) {
        CONTIGUOUS_KERNEL(resize_bilinear, input_tensor, tycode, in_mem,
                          out_mem, input_tensor->shape(),
                          input_tensor->strides(), output_tensor->strides(),
                          new_size_value[2], new_size_value[3], align_corner,
                          half_pixel, context);
    } else if (resize_mode == image_resize_mode_t::nearest_neighbor) {
        auto get_coordinate_func =
            get_coordinate_from_resized(transformation_mode);
        auto get_nearset_func = get_nearest_pixel_from_origin(nearest_mode);
        CONTIGUOUS_KERNEL(resize_nearest_neighbor, input_tensor, tycode, in_mem,
                          out_mem, input_tensor->shape(),
                          input_tensor->strides(), output_tensor->strides(),
                          new_size_value[2], new_size_value[3], align_corner,
                          half_pixel, get_coordinate_func, get_nearset_func,
                          context);
    } else {
        return err(nncase_errc::runtime_not_found);
    }
    // todo: some param not be used
    return ok(output);
}

result<value_t> nncase::kernels::stackvm::reverse_sequence(
    value_t input, value_t seq_lens, value_t batch_axis, value_t time_axis,
    value_t output, [[maybe_unused]] kernel_context &context) {
    try_in_mem(input);
    try_integer_v(batch_axis);
    try_integer_v(time_axis);
    try_dims(seq_lens_value, seq_lens);
    auto out_shape = input_tensor->shape();
    try_out_mem(output, input_tensor->dtype(), out_shape);
    try_(reference::reverse_sequence(
        input_tensor->dtype(), input_mem, output_mem, input_tensor->shape(),
        seq_lens_value, batch_axis_value, time_axis_value,
        input_tensor->strides(), output_tensor->strides()));
    KERNEL_FINISH;
}

result<value_t> nncase::kernels::stackvm::select(
    [[maybe_unused]] value_t predicate, [[maybe_unused]] value_t true_value,
    [[maybe_unused]] value_t false_value, [[maybe_unused]] value_t output,
    [[maybe_unused]] kernel_context &context) {
    return err(std::errc::not_supported);
}

result<value_t>
nncase::kernels::stackvm::shape_of(value_t input, value_t output,
                                   [[maybe_unused]] kernel_context &context) {
    try_var(in_tensor, input.as<tensor>());
    auto r = in_tensor->shape().size();
    try_output(out_mem, output, dt_int64, dims_t{r});
    auto out = reinterpret_cast<int64_t *>(out_mem);
    for (size_t i = 0; i < r; ++i) {
        out[i] = in_tensor->shape()[i];
    }
    return ok(output);
}

result<value_t>
nncase::kernels::stackvm::size_of([[maybe_unused]] value_t input,
                                  [[maybe_unused]] value_t output,
                                  [[maybe_unused]] kernel_context &context) {
    try_var(in_tensor, input.as<tensor>());
    try_output(out_mem, output, dt_int64, dims_t{});
    *OUT_CAST(int64_t, out_mem) = compute_size(in_tensor);
    KERNEL_FINISH;
}

inline bool is_nop_slice([[maybe_unused]] const axes_t &begin,
                         [[maybe_unused]] const axes_t &end,
                         [[maybe_unused]] const axes_t &axes,
                         [[maybe_unused]] const axes_t &strides,
                         [[maybe_unused]] const dims_t &in_shape) {
#ifdef SKIP_NOP
    return false;
#else
    if (begin.size() != in_shape.size()) {
        return false;
    }
    if (!std::all_of(begin.begin(), begin.end(),
                     [](auto x) { return x == 0; })) {
        return false;
    }
    for (int i = 0; i < in_shape.size(); ++i) {
        if (end[i] < in_shape[i]) {
            return false;
        }
    }
    if (!std::all_of(strides.begin(), strides.end(),
                     [](auto x) { return x == 1; })) {
        return false;
    }
    // todo: check axes
    return true;
#endif
}

result<value_t> nncase::kernels::stackvm::slice(value_t input, value_t begins,
                                                value_t ends, value_t axes,
                                                value_t strides, value_t output,
                                                kernel_context &context) {
    try_input(in_mem, input);
    try_axes(begins_value, begins);
    try_axes(ends_value, ends);
    try_axes(axes_value, axes);
    try_axes(strides_value, strides);
    auto in_shape = input_tensor->shape();
    if (is_nop_slice(begins_value, ends_value, axes_value, strides_value,
                     in_shape)) {
        return ok(input);
    }

    auto &&[begin_values, end_values, strides_values] = slice_fill(
        in_shape, begins_value, ends_value, strides_value, axes_value);
    auto out_shape =
        slice_infer_shape(in_shape, begin_values, end_values, strides_values);
    try_output(out_mem, output, input_tensor->dtype(), out_shape);

    bool neg_strides = false;
    for (auto &&stride : strides_value) {
        if (stride < 0) {
            neg_strides = true;
            break;
        }
    }
    if (neg_strides) {
        try_(reference::slice(input_tensor->dtype(), in_mem, out_mem, in_shape,
                              input_tensor->strides(), output_tensor->strides(),
                              begin_values, end_values, strides_values,
                              context));
    } else {
        try_(optimized::slice(input_tensor->dtype(), in_mem, out_mem, in_shape,
                              input_tensor->strides(), output_tensor->strides(),
                              begin_values, end_values, strides_values,
                              context));
    }
    return ok(output);
}

result<value_t>
nncase::kernels::stackvm::softmax(value_t input, value_t axis, value_t output,
                                  [[maybe_unused]] kernel_context &context) {
    try_input(in_mem, input);
    try_output_like_input(out_mem, output, input_tensor);
    try_positive_axis(axis_value, axis, input_tensor);
    try_typecode(type, input_tensor);
    if (type == dt_float32) {
        CONTIGUOUS_KERNEL(softmax, input_tensor, type, in_mem, out_mem,
                          input_tensor->shape(), input_tensor->strides(),
                          output_tensor->strides(), axis_value, 1.f);
    } else {
        try_(reference::softmax(type, in_mem, out_mem, input_tensor->shape(),
                                input_tensor->strides(),
                                output_tensor->strides(), axis_value, 1.f));
    }
    return ok(output);
}

result<value_t> nncase::kernels::stackvm::space_to_batch(
    [[maybe_unused]] value_t input, [[maybe_unused]] value_t block_shape,
    [[maybe_unused]] value_t paddings, [[maybe_unused]] value_t output,
    [[maybe_unused]] kernel_context &context) {
    try_in_mem(input);
    try_paddings(paddings_value, paddings);
    try_dims_v(block_shape);
    auto out_shape = space_to_batch_shape_infer(
        input_tensor->shape(), block_shape_value, paddings_value);
    try_out_mem(output, input_tensor->dtype(), out_shape);

    try_(reference::space_to_batch(input_tensor->dtype(), input_mem, output_mem,
                                   input_tensor->shape(), block_shape_value,
                                   paddings_value, input_tensor->strides(),
                                   out_shape, output_tensor->strides()));
    KERNEL_FINISH;
}

result<value_t> nncase::kernels::stackvm::split(value_t input, value_t axis,
                                                value_t sections,
                                                value_t output,
                                                kernel_context &context) {
    try_input(in_mem, input);
    try_positive_axis(axis_value, axis, input_tensor);
    try_dims(sections_value, sections);
    auto shapes =
        split_shape_infer(input_tensor->shape(), axis_value, sections_value);
    try_tuple_output(outputs, output, input_tensor->dtype(), shapes);
    try_var(out_strides, get_strides(output_tuple));
    if (is_contiguous(input_tensor)) {
        auto n = input_tensor->shape().size();
        auto begins = axes_t(n, 0);
        auto ends =
            axes_t(input_tensor->shape().begin(), input_tensor->shape().end());
        auto strides = axes_t(n, 1);
        auto section_index = 0;
        for (int i = 0; i < outputs.size(); ++i) {
            auto out = outputs[i];
            begins[axis_value] = section_index;
            ends[axis_value] = section_index + sections_value[i];
            section_index += sections_value[i];
            try_(optimized::slice(input_tensor->dtype(), in_mem, out,
                                  input_tensor->shape(),
                                  input_tensor->strides(), out_strides[i],
                                  begins, ends, strides, context));
        }
    } else {
        try_ref(split, input_tensor->dtype(), in_mem, outputs,
                input_tensor->shape(), input_tensor->strides(), out_strides,
                axis_value, sections_value, context);
    }
    KERNEL_FINISH;
}

result<value_t>
nncase::kernels::stackvm::squeeze(value_t input, value_t dim, value_t output,
                                  [[maybe_unused]] kernel_context &context) {
    try_var(in_tensor, input.as<tensor>());
    auto in_shape = in_tensor->shape();
    not_impl_no_contiguous(in_tensor);
    // todo: dim is scalar
    try_positive_axes(axes, dim, in_tensor->shape().size());
    auto new_shape = squeeze_infer_shape(in_shape, axes);
    output = tensor_reshape(in_tensor, new_shape);
    KERNEL_FINISH;
}

result<value_t> nncase::kernels::stackvm::stack(value_t inputs, value_t axis,
                                                value_t output,
                                                kernel_context &context) {
    try_tuple_input(inputs_value, inputs);
    try_tuple_field0(input0, inputs_tuple);
    try_positive_axis(axis_value, axis, input0);
    auto out_shape = stack_infer_shape(
        input0->shape(), inputs_tuple->fields().size(), axis_value);
    try_output(out_mem, output, input0->dtype(), out_shape);
    try_var(shapes, get_shapes(inputs_tuple));
    auto strides = std::vector<dims_t>(shapes.size());
    for (int i = 0; i < shapes.size(); ++i) {
        strides[i] = get_default_strides(shapes[i]);
    }
    auto inputs_value_span =
        gsl::make_span(inputs_value).as_span<const gsl::byte *const>();
    try_(reference::stack(input0->dtype(), inputs_value_span, out_mem,
                          out_shape, strides, output_tensor->strides(),
                          axis_value, context));
    KERNEL_FINISH;
}

result<value_t>
nncase::kernels::stackvm::tile(value_t input, value_t repeats, value_t output,
                               [[maybe_unused]] kernel_context &context) {
    try_input(in_mem, input);
    try_dims(repeats_value, repeats);
    auto ty = input_tensor->dtype();
    auto out_shape = tile_infer_shape(input_tensor->shape(), repeats_value);
    try_output(out_mem, output, ty, out_shape);
    try_(reference::tile(ty, in_mem, out_mem, input_tensor->shape(), out_shape,
                         input_tensor->strides(), output_tensor->strides(),
                         repeats_value));
    KERNEL_FINISH;
}

result<value_t>
nncase::kernels::stackvm::top_k(value_t x, value_t k, value_t axis,
                                value_t largest, value_t sorted, value_t output,
                                [[maybe_unused]] kernel_context &context) {
    try_in_mem(x);
    try_integer_v(k);
    try_positive_axis(axis_value, axis, x_tensor);
    auto out_shape = topk_infer_shape(x_tensor->shape(), k_value, axis_value);

    try_(alloc_tuple_output(output, {x_tensor->dtype(), datatype_t::int64},
                            {out_shape, out_shape}));
    try_var(output_tuple, output.as<tuple>());
    try_var(outputs, get_output_data(output_tuple));
    try_var(out_values, output_tuple->fields()[0].as<tensor>());
    try_var(out_indices, output_tuple->fields()[1].as<tensor>());

    try_var(tycode, to_typecode(x_tensor->dtype()));
    try_integer_v(largest);
    try_integer_v(sorted);
    try_(reference::topk(
        tycode, x_mem, outputs[0], OUT_CAST(int64_t, outputs[1]),
        x_tensor->shape(), x_tensor->strides(), out_values->shape(),
        out_values->strides(), out_indices->shape(), out_indices->strides(),
        k_value, axis_value, largest_value, sorted_value));
    KERNEL_FINISH;
}

result<value_t>
nncase::kernels::stackvm::transpose(value_t input, value_t perm, value_t output,
                                    [[maybe_unused]] kernel_context &context) {
    try_input(input_mem, input);
    auto dt = input_tensor->dtype();
    try_dims(perm_value, perm);
    auto out_shape = transpose_infer_shape(input_tensor->shape(), perm_value);
    try_output(out_mem, output, dt, out_shape);

    if (out_shape.size() == 4) {
        try_(optimized::transpose(dt, input_mem, out_mem, input_tensor->shape(),
                                  perm_value, input_tensor->strides(),
                                  output_tensor->strides(), context));
    } else {
        try_(reference::transpose(dt, input_mem, out_mem, input_tensor->shape(),
                                  perm_value, input_tensor->strides(),
                                  output_tensor->strides()));
    }
    return ok(output);
}

result<value_t> nncase::kernels::stackvm::trilu(value_t input, value_t k,
                                                value_t upper, value_t output,
                                                kernel_context &) {
    try_input(in_mem, input);
    try_integer_v(k);
    try_integer_v(upper);
    try_output(out_mem, output, input_tensor->dtype(), input_tensor->shape());
    try_(reference::trilu(input_tensor->dtype(), in_mem, out_mem,
                          input_tensor->shape(), input_tensor->strides(),
                          output_tensor->strides(), k_value, upper_value == 1))
        KERNEL_FINISH;
}

result<value_t>
nncase::kernels::stackvm::uniform(typecode_t type, value_t high, value_t low,
                                  value_t seed, value_t shape, value_t output,
                                  [[maybe_unused]] kernel_context &context) {
    try_float_scalar(high_value, high);
    try_float_scalar(low_value, low);
    try_float_scalar(seed_value, seed);
    try_dims(out_shape, shape);
    try_output(out_mem, output, dt_float32, out_shape);
    try_(reference::random_uniform(type, out_mem, out_shape, low_value,
                                   high_value, seed_value));
    KERNEL_FINISH;
}

result<value_t> nncase::kernels::stackvm::uniform_like(
    typecode_t type, value_t input, value_t high, value_t low, value_t seed,
    value_t output, [[maybe_unused]] kernel_context &context) {
    to_tensor(in_tensor, input);
    try_float_scalar(high_value, high);
    try_float_scalar(low_value, low);
    try_float_scalar(seed_value, seed);
    auto out_shape = in_tensor->shape();
    try_output(out_mem, output, dt_float32, out_shape);
    try_(reference::random_uniform(type, out_mem, out_shape, low_value,
                                   high_value, seed_value));
    KERNEL_FINISH;
}

result<value_t>
nncase::kernels::stackvm::unsqueeze(value_t input, value_t dim, value_t output,
                                    [[maybe_unused]] kernel_context &context) {
    try_var(in_tensor, input.as<tensor>());
    auto in_shape = in_tensor->shape();
    not_impl_no_contiguous(in_tensor);
    try_axes(axes, dim);
    auto new_shape = unsqueeze_infer_shape(in_shape, axes);
    output = tensor_reshape(in_tensor, new_shape);
    KERNEL_FINISH;
}

result<value_t> nncase::kernels::stackvm::where(
    [[maybe_unused]] bool is_tf_where, [[maybe_unused]] value_t cond,
    [[maybe_unused]] value_t x, [[maybe_unused]] value_t y,
    [[maybe_unused]] value_t output, [[maybe_unused]] kernel_context &context) {
    try_input_with_ty(cond_mem, cond, bool);
    try_input(x_mem, x);
    try_input(y_mem, y);
    auto dt = x_tensor->dtype();
    if ((x_tensor->shape().size() == 0 || x_tensor->shape()[0] == 0) &&
        (y_tensor->shape().size() == 0 || y_tensor->shape()[0]) == 0 &&
        cmp_type<float>(x_tensor->dtype())) {
        // todo: not finish other rank
        assert(cond_tensor->shape().size() == 1);
        dt = dt_int64;
        auto size = compute_size(cond_tensor->shape());
        std::vector<int64_t> result;
        auto cond_mem_ptr = IN_CAST(bool, cond_mem);
        for (size_t i = 0; i < size; ++i) {
            if (cond_mem_ptr[i]) {
                result.push_back(i);
            }
        }
        auto out_shape = dims_t{result.size(), cond_tensor->shape().size()};
        try_output(out_mem, output, dt, out_shape);
        memcpy(OUT_CAST(int64_t, out_mem), result.data(),
               result.size() * sizeof(int64_t));
        KERNEL_FINISH;
    }
    auto out_shape = where_infer_shape(cond_tensor->shape(), x_tensor->shape(),
                                       y_tensor->shape());
    try_output(out_mem, output, dt, out_shape);
    CONTIGUOUS_KERNEL(where, cond_tensor, dt, cond_mem, x_mem, y_mem, out_mem,
                      cond_tensor->shape(), x_tensor->shape(),
                      y_tensor->shape(), out_shape, cond_tensor->strides(),
                      x_tensor->strides(), y_tensor->strides(),
                      output_tensor->strides());
    KERNEL_FINISH;
}

result<value_t> kernels::stackvm::unary(unary_op_t unary_op, value_t input,
                                        value_t output,
                                        kernel_context &context) {
    try_input(input_mem, input);
    try_var(typoecode, to_typecode(input_tensor->dtype()));
    auto dtype = input_tensor->dtype();
    try_output(out_mem, output, dtype, input_tensor->shape());

    if (typoecode != dt_float32) {
        try_(reference::unary(typoecode, unary_op, input_mem, out_mem,
                              input_tensor->shape(), input_tensor->strides(),
                              output_tensor->shape(), output_tensor->strides(),
                              context));
        return ok(output);
    } else {
        CONTIGUOUS_KERNEL(unary, input_tensor, typoecode, unary_op, input_mem,
                          out_mem, input_tensor->shape(),
                          input_tensor->strides(), output_tensor->shape(),
                          output_tensor->strides(), context);
    }
    return ok(output);
}

result<value_t> nncase::kernels::stackvm::fake_dequantize(
    [[maybe_unused]] typecode_t target_type, [[maybe_unused]] value_t input,
    [[maybe_unused]] value_t dequant_param, [[maybe_unused]] value_t output,
    [[maybe_unused]] kernel_context &context) {
    return err(std::errc::not_supported);
}

result<value_t> nncase::kernels::stackvm::fake_quantize(
    [[maybe_unused]] typecode_t target_type, [[maybe_unused]] value_t input,
    [[maybe_unused]] value_t quant_param, [[maybe_unused]] value_t output,
    [[maybe_unused]] kernel_context &context) {
    return err(std::errc::not_supported);
}

// result<value_t> nncase::kernels::stackvm::uninitialized(
//    NNCASE_UNUSED typecode_t dtype,
//    NNCASE_UNUSED runtime::stackvm::memory_location_t memory_location,
//    NNCASE_UNUSED value_t shape, NNCASE_UNUSED value_t output,
//    NNCASE_UNUSED kernel_context &context) {
//    return err(std::errc::not_supported);
//}<|MERGE_RESOLUTION|>--- conflicted
+++ resolved
@@ -793,17 +793,6 @@
     auto in_tensor = input.as<tensor>().expect("input is not a tensor");
     auto in_shape = in_tensor->shape();
     if (compute_size(in_shape) > compute_size(shape_value)) {
-<<<<<<< HEAD
-        std::cout << "in shape" << std::endl;
-        for (int i = 0; i < in_shape.size(); ++i) {
-            std::cout << in_shape[i] << std::endl;
-        }
-        std::cout << "shape_value shape" << std::endl;
-        for (int i = 0; i < shape_value.size(); ++i) {
-            std::cout << shape_value[i] << std::endl;
-        }
-=======
->>>>>>> 87aa4079
         return err(std::errc::invalid_argument);
     }
 
