/* Copyright 2019-2021 Canaan Inc.
 *
 * Licensed under the Apache License, Version 2.0 (the "License");
 * you may not use this file except in compliance with the License.
 * You may obtain a copy of the License at
 *
 *     http://www.apache.org/licenses/LICENSE-2.0
 *
 * Unless required by applicable law or agreed to in writing, software
 * distributed under the License is distributed on an "AS IS" BASIS,
 * WITHOUT WARRANTIES OR CONDITIONS OF ANY KIND, either express or implied.
 * See the License for the specific language governing permissions and
 * limitations under the License.
 */
#include "shape_infer.h"
#include <cstring>
#include <nncase/kernels/kernel_utils.h>
#include <nncase/kernels/stackvm/opt_ops.h>
#include <nncase/kernels/stackvm/ref_ops.h>
#include <nncase/kernels/stackvm/tensor_ops.h>
#include <nncase/runtime/runtime_tensor.h>
#include <nncase/runtime/util.h>

using namespace nncase;
using namespace nncase::kernels;
using namespace nncase::kernels::stackvm;
using namespace nncase::runtime;
using namespace nncase::runtime::stackvm;

result<value_t> nncase::kernels::stackvm::batch_normalization(
    value_t input, value_t scale, value_t bias, value_t input_mean,
    value_t input_var, value_t epsilon, [[maybe_unused]] value_t momentum,
    value_t output, [[maybe_unused]] kernel_context &context) {
    try_f32_input(input_mem, input);
    try_f32_input(scale_mem, scale);
    try_f32_input(bias_mem, bias);
    try_f32_input(mean_mem, input_mean);
    try_f32_input(var_mem, input_var);
    try_float_scalar(eps, epsilon);
    try_f32_output(output_mem, output, input_tensor->shape());
    try_(reference::batchnorm(input_mem, scale_mem, bias_mem, mean_mem, var_mem,
                              output_mem, input_tensor->shape(),
                              input_tensor->strides(), output_tensor->strides(),
                              eps));
    KERNEL_FINISH;
}

result<value_t> kernels::stackvm::binary(binary_op_t binary_op, value_t lhs,
                                         value_t rhs, value_t output,
                                         kernel_context &context) {
    try_input(lhs_mem, lhs);
    try_input(rhs_mem, rhs);
    if (!cmp_dt(lhs_tensor, rhs_tensor)) {
        return err(nncase_errc::datatype_mismatch);
    }

    try_typecode(typecode, lhs_tensor);
    auto out_shape = kernels::detail::get_binary_output_shape(
        lhs_tensor->shape(), rhs_tensor->shape());
    try_output(out_mem, output, lhs_tensor->dtype(), out_shape);
    try_(reference::binary(
        typecode, binary_op, lhs_mem, rhs_mem, out_mem, lhs_tensor->shape(),
        lhs_tensor->strides(), rhs_tensor->shape(), rhs_tensor->strides(),
        output_tensor->shape(), output_tensor->strides(), context));
    return ok(output);
}

result<value_t> kernels::stackvm::broadcast(value_t input, value_t shape,
                                            value_t output,
                                            kernel_context &context) {
    try_input(input_mem, input);
    auto dtype = input_tensor->dtype();
    try_var(typecode, to_typecode(dtype));
    try_dims(out_shape, shape);
    try_output(out_mem, output, dtype, out_shape);
    try_(reference::broadcast(typecode, input_mem, out_mem,
                              input_tensor->shape(), input_tensor->strides(),
                              output_tensor->shape(), output_tensor->strides(),
                              context));
    return ok(output);
}

result<value_t>
nncase::kernels::stackvm::clamp(value_t input, value_t min, value_t max,
                                value_t output,
                                [[maybe_unused]] kernel_context &context) {
    try_input(input_mem, input);
    try_input(min_mem, min);
    try_input(max_mem, max);
    try_output_like_input(output_mem, output, input_tensor);
    try_var(typecode, to_typecode(input_tensor->dtype()));
    try_(reference::clamp(typecode, input_mem, min_mem, max_mem, output_mem,
                          input_tensor->shape(), input_tensor->strides(),
                          output_tensor->strides()));
    KERNEL_FINISH;
}

result<value_t> nncase::kernels::stackvm::concat(value_t input, value_t axis,
                                                 value_t output,
                                                 kernel_context &context) {
    try_tuple_input(inputs_mem, input);
    try_var(shapes, get_shapes(input_tuple));
    try_var(strides, get_strides(input_tuple));
    try_tuple_field0(input0, input_tuple);
    auto dtype = input0->dtype();
    try_positive_axis_with_rank(axis_value, axis, input0->shape().size());
    auto out_shape = concat_infer_shape(shapes, axis_value);
    try_output(out_mem, output, dtype, out_shape);
    auto concat_dims = dims_t();
    if (input0->shape().size() != 0) {
        for (size_t i = 0; i < input_tuple->fields().size(); ++i) {
            try_var(in, input_tuple->fields()[i].as<tensor>());
            concat_dims.push_back(in->shape()[axis_value]);
        }
    } else {
        concat_dims = dims_t(input_tuple->fields().size(), 1);
    }
    auto inputs_mem_span =
        gsl::make_span(inputs_mem).as_span<const gsl::byte *const>();
    CONTIGUOUS_KERNEL(concat, input0, dtype, inputs_mem_span, out_mem,
                      output_tensor->shape(), strides, output_tensor->strides(),
                      axis_value, concat_dims, context);
    return ok(output);
}

result<value_t> nncase::kernels::stackvm::constant_of_shape(
    value_t shape, value_t value, value_t output,
    [[maybe_unused]] kernel_context &context) {
    try_dims(out_shape, shape);
    try_input(value_mem, value);
    try_output(out_mem, output, value_tensor->dtype(), out_shape);
    try_(reference::constant_of_shape(value_tensor->dtype(), value_mem, out_mem,
                                      out_shape));
    KERNEL_FINISH;
}

result<value_t> nncase::kernels::stackvm::conv2d(
    pad_mode_t pad_mode, value_t input, value_t weights, value_t bias,
    value_t stride, value_t padding, value_t dilation, value_t groups,
    value_t fused_clamp, value_t output, kernel_context &context) {
    if (pad_mode != pad_mode_t::constant) {
        return err(nncase_errc::runtime_not_found);
    }
    try_f32_input(input_mem, input);
    try_f32_input(weights_mem, weights);
    try_f32_input(bias_mem, bias);
    try_strides(strides_value, stride);
    try_paddings(pads, padding);
    try_to_integer(groups_value, groups);
    try_strides(strides, stride);
    try_strides(dilations, dilation);
    try_f32_input(fused_clamp_value, fused_clamp);
    auto out_shape =
        conv2d_infer_shape(input_tensor->shape(), weights_tensor->shape(),
                           strides_value, dilations, pads);
    try_f32_output(out_mem, output, out_shape);
<<<<<<< HEAD
    // CONTIGUOUS_KERNEL(
    //     conv2d, input_tensor, input_mem, weights_mem, bias_mem, out_mem,
    //     input_tensor->shape(), input_tensor->strides(), weights_tensor->shape(),
    //     weights_tensor->strides(), bias_tensor->strides(),
    //     output_tensor->strides(), pads[0], pads[1], groups_value, strides[0],
    //     strides[1], dilations[0], dilations[1],
    //     value_range<float>{fused_clamp_value[0], fused_clamp_value[1]},
    //     context);
    try_(reference::conv2d(
        input_mem, weights_mem, bias_mem, out_mem,
=======
    CONTIGUOUS_KERNEL(
        conv2d, input_tensor, input_mem, weights_mem, bias_mem, out_mem,
>>>>>>> 3492e23b
        input_tensor->shape(), input_tensor->strides(), weights_tensor->shape(),
        weights_tensor->strides(), bias_tensor->strides(),
        output_tensor->strides(), pads[0], pads[1], groups_value, strides[0],
        strides[1], dilations[0], dilations[1],
        value_range<float>{fused_clamp_value[0], fused_clamp_value[1]},
        context));
    return ok(output);
}

result<value_t> nncase::kernels::stackvm::conv2d_transpose(
    pad_mode_t pad_mode, value_t input, value_t weights, value_t bias,
    value_t output_shape, value_t stride, value_t padding,
    [[maybe_unused]] value_t output_padding, value_t dilation, value_t groups,
    value_t fused_clamp, value_t output,
    [[maybe_unused]] kernel_context &context) {
    if (pad_mode != pad_mode_t::constant) {
        return err(nncase_errc::runtime_not_found);
    }
    try_f32_input(input_mem, input);
    try_f32_input(weights_mem, weights);
    try_f32_input(bias_mem, bias);
    try_strides(strides_value, stride);
    try_paddings(pads, padding);
    try_to_integer(groups_value, groups);
    try_strides(strides, stride);
    try_strides(dilations, dilation);
    try_f32_input(fused_clamp_value, fused_clamp);
    try_dims(out_shape, output_shape);
    try_f32_output(out_mem, output, out_shape);
    try_(reference::conv2d_transpose(
        input_mem, out_mem, weights_mem, bias_mem, input_tensor->shape(),
        groups_value, output_tensor->shape(), weights_tensor->shape()[2],
        weights_tensor->shape()[3], strides[0], strides[1], dilations[0],
        dilations[1], pads[0], pads[1],
        value_range<float>{fused_clamp_value[0], fused_clamp_value[1]}));
    return ok(output);
}

result<value_t>
nncase::kernels::stackvm::expand(value_t input, value_t shape, value_t output,
                                 [[maybe_unused]] kernel_context &context) {
    try_input(input_mem, input);
    auto dtype = input_tensor->dtype();
    try_var(typecode, to_typecode(dtype));
    try_dims(expand_shape, shape);
    auto out_shape = kernels::detail::get_binary_output_shape(
        input_tensor->shape(), expand_shape);
    try_output(out_mem, output, dtype, out_shape);
    try_(reference::expand(typecode, input_mem, out_mem, input_tensor->shape(),
                           input_tensor->strides(), output_tensor->shape(),
                           output_tensor->strides(), context));
    return ok(output);
}

result<value_t> nncase::kernels::stackvm::dequantize(typecode_t target_type,
                                                     value_t input,
                                                     value_t dequant_param,
                                                     value_t output,
                                                     kernel_context &context) {
    try_input(input_mem, input);
    try_output(out_mem, output, target_type, input_tensor->shape());
    try_input_with_value_type(deq_param, dequant_param, quant_param_t);

    CONTIGUOUS_KERNEL(dequantize, input_tensor, input_tensor->dtype(),
                      output_tensor->dtype(), input_mem, out_mem,
                      input_tensor->shape(), input_tensor->strides(),
                      output_tensor->strides(), deq_param->scale,
                      (float)deq_param->zero_point, context);
    return ok(output);
}

result<value_t>
nncase::kernels::stackvm::flatten(value_t input, value_t axis, value_t output,
                                  [[maybe_unused]] kernel_context &context) {
    try_var(in_tensor, input.as<tensor>());
    auto in_shape = in_tensor->shape();
    not_impl_no_contiguous(in_tensor);
    try_positive_axis(axis_value, axis, in_tensor);
    auto new_shape = flatten_infer_shape(in_shape, axis_value);
    output = tensor_reshape(in_tensor, new_shape);
    KERNEL_FINISH;
}

result<value_t> nncase::kernels::stackvm::gather(value_t input, value_t axis,
                                                 value_t index, value_t output,
                                                 kernel_context &context) {
    try_input(input_mem, input);
    try_input(index_mem, index);
    auto dtype = input_tensor->dtype();
    try_var(typecode, to_typecode(dtype));
    try_positive_axis(axis_value, axis, input_tensor);
    auto out_shape = gather_infer_shape(input_tensor->shape(),
                                        index_tensor->shape(), axis_value);
    try_output(out_mem, output, dtype, out_shape);
    CONTIGUOUS_KERNEL(gather, input_tensor, typecode, input_mem, out_mem,
                      input_tensor->shape(), output_tensor->shape(),
                      input_tensor->strides(), output_tensor->strides(),
                      index_tensor->dtype(), index_mem, index_tensor->shape(),
                      axis_value, context);
    return ok(output);
}

result<value_t> nncase::kernels::stackvm::gather_nd(value_t input,
                                                    value_t batch_dims,
                                                    value_t index,
                                                    value_t output,
                                                    kernel_context &context) {
    try_input(input_mem, input);
    try_input(index_mem, index);
    auto dtype = input_tensor->dtype();
    try_var(typecode, to_typecode(dtype));
    try_to_scalar(batch_dims_value, batch_dims, int64_t);
    auto out_shape = gather_nd_infer_shape(
        input_tensor->shape(), index_tensor->shape(), batch_dims_value);
    try_output(out_mem, output, dtype, out_shape);
    CONTIGUOUS_KERNEL(gather_nd, input_tensor, typecode, input_mem, out_mem,
                      input_tensor->shape(), output_tensor->shape(),
                      input_tensor->strides(), output_tensor->strides(),
                      index_tensor->dtype(), index_mem, index_tensor->shape(),
                      batch_dims_value, context);
    return ok(output);
}

result<value_t> nncase::kernels::stackvm::get_item(
    [[maybe_unused]] value_t input, [[maybe_unused]] value_t index,
    [[maybe_unused]] value_t output, [[maybe_unused]] kernel_context &context) {
    // todo: not finish
    if (input.is_a<tuple>()) {
        try_var(tuples, input.as<tuple>());
        try_tuple_field0(input0, tuples);
        try_positive_axis_with_rank(index_value, index, input0->shape().size());
        auto target = tuples->fields()[index_value];
        output = target;
        KERNEL_FINISH;
    } else {
        try_input(in_mem, input);
        try_axes(begins_value, index);
        auto n = begins_value.size();
        auto in_shape = input_tensor->shape();
        auto ends_value = axes_t(n, std::numeric_limits<int>::max());
        auto axes_value = axes_t(n, 0);
        for (size_t i = 0; i < n; ++i) {
            axes_value[i] = i;
        }
        auto strides_value = axes_t(n, 1);

        auto &&[begin_values, end_values, strides_values] = slice_fill(
            in_shape, begins_value, ends_value, strides_value, axes_value);
        auto out_shape = slice_infer_shape(in_shape, begin_values, end_values,
                                           strides_values);
        try_output(out_mem, output, input_tensor->dtype(), out_shape);
        CONTIGUOUS_KERNEL(slice, input_tensor, input_tensor->dtype(), in_mem,
                          out_mem, in_shape, input_tensor->strides(),
                          output_tensor->strides(), begin_values, end_values,
                          strides_values, context);
        KERNEL_FINISH;
    }
}

result<value_t> nncase::kernels::stackvm::instance_normalization(
    value_t input, value_t scale, value_t bias, value_t epsilon, value_t output,
    [[maybe_unused]] kernel_context &context) {
    try_f32_input(input_mem, input);
    try_f32_input(scale_mem, scale);
    try_f32_input(bias_mem, bias);
    try_float_scalar(eps, epsilon);
    try_f32_output(output_mem, output, input_tensor->shape());
    try_(reference::instance_norm(
        input_mem, scale_mem, bias_mem, output_mem, input_tensor->shape(),
        input_tensor->strides(), output_tensor->strides(), eps));
    KERNEL_FINISH;
}

result<value_t> nncase::kernels::stackvm::l2_normalization(
    [[maybe_unused]] value_t input, [[maybe_unused]] value_t output,
    [[maybe_unused]] kernel_context &context) {
    return err(std::errc::not_supported);
}

result<value_t> nncase::kernels::stackvm::log_softmax(
    value_t input, value_t axis, value_t output,
    [[maybe_unused]] kernel_context &context) {
    try_f32_input(in_mem, input);
    try_f32_output(out_mem, output, input_tensor->shape());
    try_positive_axis(axis_value, axis, input_tensor);
    try_(reference::softmax(in_mem, out_mem, input_tensor->shape(),
                            input_tensor->strides(), output_tensor->strides(),
                            axis_value, 1.f, true));
    return ok(output);
}

result<value_t> nncase::kernels::stackvm::lp_normalization(
    [[maybe_unused]] value_t input, [[maybe_unused]] value_t axis,
    [[maybe_unused]] value_t p, [[maybe_unused]] value_t output,
    [[maybe_unused]] kernel_context &context) {
    return err(std::errc::not_supported);
}

result<value_t>
nncase::kernels::stackvm::lrn(value_t input, value_t alpha, value_t beta,
                              value_t bias, value_t size, value_t output,
                              [[maybe_unused]] kernel_context &context) {
    try_f32_in_mem(input);
    try_float_scalar_v(alpha);
    try_float_scalar_v(beta);
    try_float_scalar_v(bias);
    try_to_integer(size_value, size);
    auto out_shape = input_tensor->shape();
    try_f32_out_mem(output, out_shape);
    try_(reference::lrn(input_mem, alpha_value, beta_value, bias_value,
                        size_value, output_mem, input_tensor->shape(),
                        input_tensor->strides(),
                        runtime::get_default_strides(out_shape)));
    KERNEL_FINISH;
}

result<value_t> nncase::kernels::stackvm::lstm(
    lstmdirection_t direction, [[maybe_unused]] lstmlayout_t layout,
    [[maybe_unused]] std::vector<std::string> activations, value_t x, value_t w,
    value_t r, value_t b, value_t sequence_lens, value_t initial_h,
    value_t initial_c, [[maybe_unused]] value_t p,
    [[maybe_unused]] value_t activation_alpha,
    [[maybe_unused]] value_t activation_beta, [[maybe_unused]] value_t clip,
    value_t hidden_size, [[maybe_unused]] value_t input_forget,
    value_t output_size, value_t output,
    [[maybe_unused]] kernel_context &context) {
    try_f32_in_mem(x);
    try_f32_in_mem(w);
    try_f32_in_mem(r);
    try_f32_in_mem(b);
    try_dims_v(sequence_lens);
    try_f32_in_mem(initial_h);
    try_f32_in_mem(initial_c);
    // todo:p
    //    try_f32_in_mem(p);
    try_integer_v(hidden_size);
    try_integer_v(output_size);
    auto output_shapes = lstm_infer_shape(
        x_tensor->shape(), initial_h_tensor->shape(), initial_c_tensor->shape(),
        direction, layout, hidden_size_value, output_size_value);
    try_tuple_output(out_tuple, output, dt_float32, output_shapes);
    try_(reference::lstm(
        x_mem, w_mem, r_mem, b_mem, initial_h_mem, initial_c_mem,
        OUT_CAST(float, out_tuple[0]), OUT_CAST(float, out_tuple[1]),
        OUT_CAST(float, out_tuple[2]), x_tensor->shape(),
        initial_h_tensor->shape(), initial_c_tensor->shape(), output_shapes[0],
        w_tensor->shape(), r_tensor->shape(), direction));
    KERNEL_FINISH;
}

result<value_t>
nncase::kernels::stackvm::mat_mul(value_t lhs, value_t rhs, value_t output,
                                  [[maybe_unused]] kernel_context &context) {
    try_input(lhs_mem, lhs);
    try_input(rhs_mem, rhs);
    try_var(out_shape,
            matmul_infer_shape(lhs_tensor->shape(), rhs_tensor->shape()));
    try_output(out_mem, output, lhs_tensor->dtype(), out_shape);
    try_typecode(typecode, lhs_tensor);
    try_(reference::matmul(typecode, lhs_mem, rhs_mem, out_mem,
                           lhs_tensor->shape(), rhs_tensor->shape()));
    return ok(output);
}

result<value_t>
nncase::kernels::stackvm::normal(typecode_t type, value_t mean, value_t scale,
                                 value_t seed, value_t shape, value_t output,
                                 [[maybe_unused]] kernel_context &context) {
    try_float_scalar(mean_value, mean);
    try_float_scalar(scale_value, scale);
    try_float_scalar(seed_value, seed);
    try_dims(out_shape, shape);
    try_output(out_mem, output, dt_float32, out_shape);
    try_(reference::random_normal(type, out_mem, out_shape, mean_value,
                                  scale_value, seed_value));
    KERNEL_FINISH;
}

result<value_t> nncase::kernels::stackvm::normal_like(
    typecode_t type, value_t input, value_t mean, value_t scale, value_t seed,
    value_t output, [[maybe_unused]] kernel_context &context) {
    to_tensor(in_tensor, input);
    try_float_scalar(mean_value, mean);
    try_float_scalar(scale_value, scale);
    try_float_scalar(seed_value, seed);
    auto out_shape = in_tensor->shape();
    try_output(out_mem, output, dt_float32, out_shape);
    try_(reference::random_normal(type, out_mem, out_shape, mean_value,
                                  scale_value, seed_value));
    KERNEL_FINISH;
}

result<value_t> nncase::kernels::stackvm::one_hot(one_hot_mode_t one_hot_mode,
                                                  value_t indices,
                                                  value_t depth, value_t values,
                                                  value_t axis, value_t output,
                                                  kernel_context &context) {
    try_input(onehot_values, values);
    try_var(typecode, to_typecode(values_tensor->dtype()));
    try_to_integer(depth_value, depth);
    try_input(indices_mem, indices);
    try_positive_axis(axis_value, axis, indices_tensor);
    auto out_shape =
        onehot_infer_shape(indices_tensor->shape(), depth_value, axis_value);
    try_output(out_mem, output, typecode, out_shape);

    CONTIGUOUS_KERNEL(one_hot, indices_tensor, typecode,
                      indices_tensor->dtype(), indices_mem, out_mem,
                      indices_tensor->shape(), output_tensor->shape(),
                      output_tensor->strides(), depth_value, onehot_values,
                      axis_value, one_hot_mode, context);
    return ok(output);
}

result<value_t>
nncase::kernels::stackvm::pad(runtime::stackvm::pad_mode_t pad_mode,
                              value_t input, value_t pads, value_t value,
                              value_t output, kernel_context &context) {
    try_input(input_mem, input);
    try_paddings(paddings, pads);
    auto out_shape = pad_infer_shape(input_tensor->shape(), paddings);
    try_output(out_mem, output, input_tensor->dtype(), out_shape);

    try_input(pad_value, value);
    try_(reference::pad(input_tensor->dtype(), input_mem, out_mem,
                        input_tensor->shape(), input_tensor->strides(),
                        output_tensor->strides(), paddings, pad_mode, pad_value,
                        context));

    return ok(output);
}

result<value_t> kernels::stackvm::prelu(value_t input, value_t slope,
                                        value_t output,
                                        kernel_context &context) {
    try_f32_in_mem(input);
    try_f32_in_mem(slope);
    try_f32_output(out_mem, output, input_tensor->shape());
    try_(reference::prelu(input_mem, slope_mem, out_mem, input_tensor->shape(),
                          input_tensor->strides(), slope_tensor->shape(),
                          slope_tensor->strides(), output_tensor->shape(),
                          output_tensor->strides(), context));
    return ok(output);
}

result<value_t>
nncase::kernels::stackvm::prod([[maybe_unused]] value_t input,
                               [[maybe_unused]] value_t output,
                               [[maybe_unused]] kernel_context &context) {

    return err(std::errc::not_supported);
}

result<value_t> nncase::kernels::stackvm::quantize(typecode_t target_type,
                                                   value_t input,
                                                   value_t quant_param,
                                                   value_t output,
                                                   kernel_context &context) {
    try_input(input_mem, input);
    try_output(out_mem, output, target_type, input_tensor->shape());
    try_input_with_value_type(qp, quant_param, quant_param_t);

    CONTIGUOUS_KERNEL(
        quantize, input_tensor, input_tensor->dtype(), output_tensor->dtype(),
        input_mem, out_mem, input_tensor->shape(), input_tensor->strides(),
        output_tensor->strides(), qp->scale, (float)qp->zero_point, context);
    return ok(output);
}

result<value_t> nncase::kernels::stackvm::quant_param_of(
    [[maybe_unused]] quant_mode_t quant_mode, [[maybe_unused]] value_t range,
    [[maybe_unused]] value_t bits, [[maybe_unused]] value_t output,
    [[maybe_unused]] kernel_context &context) {
    return err(std::errc::not_supported);
}

result<value_t> nncase::kernels::stackvm::range(
    [[maybe_unused]] value_t begin, [[maybe_unused]] value_t end,
    [[maybe_unused]] value_t step, [[maybe_unused]] value_t output,
    [[maybe_unused]] kernel_context &context) {
#define GET_VALUE(_dtype, _in_type)                                            \
    if (cmp_type<_in_type>(_dtype)) {                                          \
        try_input_with_ty(begin_value, begin, _in_type);                       \
        try_input_with_ty(end_value, end, _in_type);                           \
        try_input_with_ty(step_value, step, _in_type);                         \
        auto count =                                                           \
            (dims_t::value_type)((*end_value - *begin_value) / *step_value);   \
        try_output(out_mem, output, _dtype, dims_t{count});                    \
        auto _out_ptr = OUT_CAST(_in_type, out_mem);                           \
        for (size_t i = 0; i < count; ++i) {                                   \
            auto v = *begin_value + i * *step_value;                           \
            *(_out_ptr + i) = v;                                               \
        }                                                                      \
    }

    try_var(data_tensor, begin.as<tensor>());
    auto dt = data_tensor->dtype();
    GET_VALUE(dt, int32_t);
    GET_VALUE(dt, uint32_t);
    GET_VALUE(dt, int64_t);
    GET_VALUE(dt, uint64_t);
    GET_VALUE(dt, float);
    KERNEL_FINISH;
}

result<value_t>
nncase::kernels::stackvm::range_of([[maybe_unused]] value_t input,
                                   [[maybe_unused]] value_t output,
                                   [[maybe_unused]] kernel_context &context) {
    return err(std::errc::not_supported);
}

result<value_t> nncase::kernels::stackvm::reduce(
    reduce_op_t reduce_op, value_t input, value_t axes, value_t init_value,
    value_t keep_dims, value_t output, kernel_context &context) {
    try_input(in_mem, input);
    try_positive_axes(axes_value, axes, input_tensor->shape().size());
    try_to_scalar(keep_dims_value, keep_dims, bool);
    try_input(init_v, init_value);
    try_typecode(typecode, input_tensor);
    auto out_shape =
        reduce_infer_shape(input_tensor->shape(), axes_value, keep_dims_value);
    try_output(out_mem, output, input_tensor->dtype(), out_shape);

    try_(reference::reduce(typecode, reduce_op, init_v, in_mem, out_mem,
                           input_tensor->shape(), axes_value,
                           input_tensor->strides(), output_tensor->strides(),
                           keep_dims_value, context));
    return ok(output);
}

result<value_t>
nncase::kernels::stackvm::relu6([[maybe_unused]] value_t input,
                                [[maybe_unused]] value_t output,
                                [[maybe_unused]] kernel_context &context) {
    return err(std::errc::not_supported);
}

result<value_t> nncase::kernels::stackvm::require(
    [[maybe_unused]] std::string message, [[maybe_unused]] value_t predicate,
    [[maybe_unused]] value_t value, [[maybe_unused]] value_t output,
    [[maybe_unused]] kernel_context &context) {
    return err(std::errc::not_supported);
}

result<value_t>
nncase::kernels::stackvm::reshape(value_t input, value_t shape, value_t output,
                                  [[maybe_unused]] kernel_context &context) {
    try_var(in_tensor, input.as<tensor>());
    // dim maybe neg
    try_axes(shape_value, shape);
    auto new_shape = reshape_shape_infer(in_tensor->shape(), shape_value);
    not_impl_no_contiguous(in_tensor);
    output = tensor_reshape(in_tensor, new_shape);
    KERNEL_FINISH;
}

result<value_t> nncase::kernels::stackvm::resize_image(
    image_resize_mode_t resize_mode,
    image_resize_transformation_mode_t transformation_mode,
    [[maybe_unused]] image_resize_nearest_mode_t nearest_mode,
    [[maybe_unused]] bool is_tfresize, value_t input,
    [[maybe_unused]] value_t roi, value_t new_size,
    [[maybe_unused]] value_t cubic_coeff_a,
    [[maybe_unused]] value_t exclude_outside,
    [[maybe_unused]] value_t extrapolation_value, value_t output,
    kernel_context &context) {
    try_input(in_mem, input);
    auto ty = input_tensor->dtype();
    try_var(tycode, to_typecode(ty));
    try_dims(new_size_value, new_size);
    try_output(out_mem, output, input_tensor->dtype(), new_size_value);

    bool align_corner = false;
    bool half_pixel = false;
    if (transformation_mode == image_resize_transformation_mode_t::half_pixel ||
        transformation_mode ==
            image_resize_transformation_mode_t::pytorch_half_pixel) {
        half_pixel = true;
    } else if (transformation_mode ==
               image_resize_transformation_mode_t::align_corners) {
        align_corner = true;
    }
    if (resize_mode == image_resize_mode_t::bilinear) {
        CONTIGUOUS_KERNEL(resize_bilinear, input_tensor, tycode, in_mem,
                          out_mem, input_tensor->shape(),
                          input_tensor->strides(), output_tensor->strides(),
                          new_size_value[2], new_size_value[3], align_corner,
                          half_pixel, context);
    } else if (resize_mode == image_resize_mode_t::nearest_neighbor) {
        CONTIGUOUS_KERNEL(resize_nearest_neighbor, input_tensor, tycode, in_mem,
                          out_mem, input_tensor->shape(),
                          input_tensor->strides(), output_tensor->strides(),
                          new_size_value[2], new_size_value[3], align_corner,
                          half_pixel, context);
    } else {
        return err(nncase_errc::runtime_not_found);
    }
    // todo: some param not be used
    return ok(output);
}

result<value_t> nncase::kernels::stackvm::reverse_sequence(
    value_t input, value_t seq_lens, value_t batch_axis, value_t time_axis,
    value_t output, [[maybe_unused]] kernel_context &context) {
    try_in_mem(input);
    try_integer_v(batch_axis);
    try_integer_v(time_axis);
    try_dims(seq_lens_value, seq_lens);
    auto out_shape = input_tensor->shape();
    try_out_mem(output, input_tensor->dtype(), out_shape);
    try_(reference::reverse_sequence(
        input_tensor->dtype(), input_mem, output_mem, input_tensor->shape(),
        seq_lens_value, batch_axis_value, time_axis_value,
        input_tensor->strides(), output_tensor->strides()));
    KERNEL_FINISH;
}

result<value_t> nncase::kernels::stackvm::select(
    [[maybe_unused]] value_t predicate, [[maybe_unused]] value_t true_value,
    [[maybe_unused]] value_t false_value, [[maybe_unused]] value_t output,
    [[maybe_unused]] kernel_context &context) {
    return err(std::errc::not_supported);
}

result<value_t>
nncase::kernels::stackvm::shape_of(value_t input, value_t output,
                                   [[maybe_unused]] kernel_context &context) {
    try_var(in_tensor, input.as<tensor>());
    auto r = in_tensor->shape().size();
    try_output(out_mem, output, dt_int64, dims_t{r});
    auto out = reinterpret_cast<int64_t *>(out_mem);
    for (size_t i = 0; i < r; ++i) {
        out[i] = in_tensor->shape()[i];
    }
    return ok(output);
}

result<value_t>
nncase::kernels::stackvm::size_of([[maybe_unused]] value_t input,
                                  [[maybe_unused]] value_t output,
                                  [[maybe_unused]] kernel_context &context) {
    try_var(in_tensor, input.as<tensor>());
    try_output(out_mem, output, dt_int64, dims_t{});
    *OUT_CAST(int64_t, out_mem) = compute_size(in_tensor);
    KERNEL_FINISH;
}

result<value_t> nncase::kernels::stackvm::slice(value_t input, value_t begins,
                                                value_t ends, value_t axes,
                                                value_t strides, value_t output,
                                                kernel_context &context) {
    try_input(in_mem, input);
    try_axes(begins_value, begins);
    try_axes(ends_value, ends);
    try_axes(axes_value, axes);
    try_axes(strides_value, strides);
    auto in_shape = input_tensor->shape();

    auto &&[begin_values, end_values, strides_values] = slice_fill(
        in_shape, begins_value, ends_value, strides_value, axes_value);
    auto out_shape =
        slice_infer_shape(in_shape, begin_values, end_values, strides_values);
    try_output(out_mem, output, input_tensor->dtype(), out_shape);

    bool neg_strides = false;
    for (auto &&stride : strides_value) {
        if (stride < 0) {
            neg_strides = true;
            break;
        }
    }
    if (neg_strides) {
        try_(reference::slice(input_tensor->dtype(), in_mem, out_mem, in_shape,
                              input_tensor->strides(), output_tensor->strides(),
                              begin_values, end_values, strides_values,
                              context));
    } else {
        try_(optimized::slice(input_tensor->dtype(), in_mem, out_mem, in_shape,
                              input_tensor->strides(), output_tensor->strides(),
                              begin_values, end_values, strides_values,
                              context));
    }
    return ok(output);
}

result<value_t>
nncase::kernels::stackvm::softmax(value_t input, value_t axis, value_t output,
                                  [[maybe_unused]] kernel_context &context) {
    try_f32_input(in_mem, input);
    try_f32_output(out_mem, output, input_tensor->shape());
    try_positive_axis(axis_value, axis, input_tensor);
    try_(reference::softmax(in_mem, out_mem, input_tensor->shape(),
                            input_tensor->strides(), output_tensor->strides(),
                            axis_value, 1.f));
    return ok(output);
}

result<value_t> nncase::kernels::stackvm::space_to_batch(
    [[maybe_unused]] value_t input, [[maybe_unused]] value_t block_shape,
    [[maybe_unused]] value_t paddings, [[maybe_unused]] value_t output,
    [[maybe_unused]] kernel_context &context) {
    try_in_mem(input);
    try_paddings(paddings_value, paddings);
    try_dims_v(block_shape);
    auto out_shape = space_to_batch_shape_infer(
        input_tensor->shape(), block_shape_value, paddings_value);
    try_out_mem(output, input_tensor->dtype(), out_shape);

    try_(reference::space_to_batch(input_tensor->dtype(), input_mem, output_mem,
                                   input_tensor->shape(), block_shape_value,
                                   paddings_value, input_tensor->strides(),
                                   out_shape, output_tensor->strides()));
    KERNEL_FINISH;
}

result<value_t> nncase::kernels::stackvm::split(value_t input, value_t axis,
                                                value_t sections,
                                                value_t output,
                                                kernel_context &context) {
    try_input(in_mem, input);
    try_positive_axis(axis_value, axis, input_tensor);
    try_dims(sections_value, sections);
    auto shapes =
        split_shape_infer(input_tensor->shape(), axis_value, sections_value);
    try_tuple_output(outputs, output, input_tensor->dtype(), shapes);
    try_var(out_strides, get_strides(output_tuple));
    try_ref(split, input_tensor->dtype(), in_mem, outputs,
            input_tensor->shape(), input_tensor->strides(), out_strides,
            axis_value, sections_value, context);
    KERNEL_FINISH;
}

result<value_t>
nncase::kernels::stackvm::squeeze(value_t input, value_t dim, value_t output,
                                  [[maybe_unused]] kernel_context &context) {
    try_var(in_tensor, input.as<tensor>());
    auto in_shape = in_tensor->shape();
    not_impl_no_contiguous(in_tensor);
    try_positive_axes(axes, dim, in_tensor->shape().size());
    auto new_shape = squeeze_infer_shape(in_shape, axes);
    output = tensor_reshape(in_tensor, new_shape);
    KERNEL_FINISH;
}

result<value_t> nncase::kernels::stackvm::stack(value_t inputs, value_t axis,
                                                value_t output,
                                                kernel_context &context) {
    try_tuple_input(inputs_value, inputs);
    try_tuple_field0(input0, inputs_tuple);
    try_positive_axis(axis_value, axis, input0);
    auto out_shape = stack_infer_shape(
        input0->shape(), inputs_tuple->fields().size(), axis_value);
    try_output(out_mem, output, input0->dtype(), out_shape);
    try_var(strides, get_strides(inputs_tuple));
    auto inputs_value_span =
        gsl::make_span(inputs_value).as_span<const gsl::byte *const>();
    try_(reference::stack(input0->dtype(), inputs_value_span, out_mem,
                          out_shape, strides, output_tensor->strides(),
                          axis_value, context));
    KERNEL_FINISH;
}

result<value_t>
nncase::kernels::stackvm::tile(value_t input, value_t repeats, value_t output,
                               [[maybe_unused]] kernel_context &context) {
    try_input(in_mem, input);
    try_dims(repeats_value, repeats);
    auto ty = input_tensor->dtype();
    auto out_shape = tile_infer_shape(input_tensor->shape(), repeats_value);
    try_output(out_mem, output, ty, out_shape);
    try_(reference::tile(ty, in_mem, out_mem, input_tensor->shape(), out_shape,
                         input_tensor->strides(), output_tensor->strides(),
                         repeats_value));
    KERNEL_FINISH;
}

result<value_t> nncase::kernels::stackvm::transpose(value_t input, value_t perm,
                                                    value_t output,
                                                    kernel_context &context) {
    try_input(input_mem, input);
    auto dt = input_tensor->dtype();
    try_dims(perm_value, perm);
    auto out_shape = transpose_infer_shape(input_tensor->shape(), perm_value);
    try_output(out_mem, output, dt, out_shape);

    try_(reference::transpose(dt, input_mem, out_mem, input_tensor->shape(),
                              perm_value, input_tensor->strides(),
                              output_tensor->strides(), context));
    return ok(output);
}

result<value_t>
nncase::kernels::stackvm::uniform(typecode_t type, value_t high, value_t low,
                                  value_t seed, value_t shape, value_t output,
                                  [[maybe_unused]] kernel_context &context) {
    try_float_scalar(high_value, high);
    try_float_scalar(low_value, low);
    try_float_scalar(seed_value, seed);
    try_dims(out_shape, shape);
    try_output(out_mem, output, dt_float32, out_shape);
    try_(reference::random_uniform(type, out_mem, out_shape, low_value,
                                   high_value, seed_value));
    KERNEL_FINISH;
}

result<value_t> nncase::kernels::stackvm::uniform_like(
    typecode_t type, value_t input, value_t high, value_t low, value_t seed,
    value_t output, [[maybe_unused]] kernel_context &context) {
    to_tensor(in_tensor, input);
    try_float_scalar(high_value, high);
    try_float_scalar(low_value, low);
    try_float_scalar(seed_value, seed);
    auto out_shape = in_tensor->shape();
    try_output(out_mem, output, dt_float32, out_shape);
    try_(reference::random_uniform(type, out_mem, out_shape, low_value,
                                   high_value, seed_value));
    KERNEL_FINISH;
}

result<value_t>
nncase::kernels::stackvm::unsqueeze(value_t input, value_t dim, value_t output,
                                    [[maybe_unused]] kernel_context &context) {
    try_var(in_tensor, input.as<tensor>());
    auto in_shape = in_tensor->shape();
    not_impl_no_contiguous(in_tensor);
    try_axes(axes, dim);
    auto new_shape = unsqueeze_infer_shape(in_shape, axes);
    output = tensor_reshape(in_tensor, new_shape);
    KERNEL_FINISH;
}

result<value_t> nncase::kernels::stackvm::where(
    [[maybe_unused]] value_t cond, [[maybe_unused]] value_t x,
    [[maybe_unused]] value_t y, [[maybe_unused]] value_t output,
    [[maybe_unused]] kernel_context &context) {
    try_input_with_ty(cond_mem, cond, bool);
    try_input(x_mem, x);
    try_input(y_mem, y);
    auto dt = x_tensor->dtype();
    if (x_tensor->shape()[0] == 0 && y_tensor->shape()[0] == 0 &&
        cmp_type<float>(x_tensor->dtype())) {
        // todo: not finish other rank
        assert(cond_tensor->shape().size() == 1);
        dt = dt_int64;
        auto size = compute_size(cond_tensor->shape());
        std::vector<int64_t> result;
        auto cond_mem_ptr = IN_CAST(bool, cond_mem);
        for (size_t i = 0; i < size; ++i) {
            if (cond_mem_ptr[i]) {
                result.push_back(i);
            }
        }
        auto out_shape = dims_t{result.size(), cond_tensor->shape().size()};
        try_output(out_mem, output, dt, out_shape);
        memcpy(OUT_CAST(int64_t, out_mem), result.data(),
               result.size() * sizeof(int64_t));
        KERNEL_FINISH;
    }
    auto out_shape = where_infer_shape(cond_tensor->shape(), x_tensor->shape(),
                                       y_tensor->shape());
    try_output(out_mem, output, dt, out_shape);
    try_(reference::where(
        dt, cond_mem, x_mem, y_mem, out_mem, cond_tensor->shape(),
        x_tensor->shape(), y_tensor->shape(), out_shape, cond_tensor->strides(),
        x_tensor->strides(), y_tensor->strides(), output_tensor->strides()));
    KERNEL_FINISH;
}

result<value_t> kernels::stackvm::unary(unary_op_t unary_op, value_t input,
                                        value_t output,
                                        kernel_context &context) {
    try_input(input_mem, input);
    try_var(typoecode, to_typecode(input_tensor->dtype()));
    auto dtype = input_tensor->dtype();
    try_output(out_mem, output, dtype, input_tensor->shape());

    try_(reference::unary(typoecode, unary_op, input_mem, out_mem,
                          input_tensor->shape(), input_tensor->strides(),
                          output_tensor->shape(), output_tensor->strides(),
                          context));
    return ok(output);
}

result<value_t> nncase::kernels::stackvm::fake_dequantize(
    [[maybe_unused]] typecode_t target_type, [[maybe_unused]] value_t input,
    [[maybe_unused]] value_t dequant_param, [[maybe_unused]] value_t output,
    [[maybe_unused]] kernel_context &context) {
    return err(std::errc::not_supported);
}

result<value_t> nncase::kernels::stackvm::fake_quantize(
    [[maybe_unused]] typecode_t target_type, [[maybe_unused]] value_t input,
    [[maybe_unused]] value_t quant_param, [[maybe_unused]] value_t output,
    [[maybe_unused]] kernel_context &context) {
    return err(std::errc::not_supported);
}

result<value_t> nncase::kernels::stackvm::uninitialized(
    NNCASE_UNUSED typecode_t dtype,
    NNCASE_UNUSED runtime::stackvm::memory_location_t memory_location,
    NNCASE_UNUSED value_t shape, NNCASE_UNUSED value_t output,
    NNCASE_UNUSED kernel_context &context) {
    return err(std::errc::not_supported);
}<|MERGE_RESOLUTION|>--- conflicted
+++ resolved
@@ -154,7 +154,7 @@
         conv2d_infer_shape(input_tensor->shape(), weights_tensor->shape(),
                            strides_value, dilations, pads);
     try_f32_output(out_mem, output, out_shape);
-<<<<<<< HEAD
+
     // CONTIGUOUS_KERNEL(
     //     conv2d, input_tensor, input_mem, weights_mem, bias_mem, out_mem,
     //     input_tensor->shape(), input_tensor->strides(), weights_tensor->shape(),
@@ -165,10 +165,6 @@
     //     context);
     try_(reference::conv2d(
         input_mem, weights_mem, bias_mem, out_mem,
-=======
-    CONTIGUOUS_KERNEL(
-        conv2d, input_tensor, input_mem, weights_mem, bias_mem, out_mem,
->>>>>>> 3492e23b
         input_tensor->shape(), input_tensor->strides(), weights_tensor->shape(),
         weights_tensor->strides(), bias_tensor->strides(),
         output_tensor->strides(), pads[0], pads[1], groups_value, strides[0],
