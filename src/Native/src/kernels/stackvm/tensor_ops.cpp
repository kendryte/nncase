/* Copyright 2019-2021 Canaan Inc.
 *
 * Licensed under the Apache License, Version 2.0 (the "License");
 * you may not use this file except in compliance with the License.
 * You may obtain a copy of the License at
 *
 *     http://www.apache.org/licenses/LICENSE-2.0
 *
 * Unless required by applicable law or agreed to in writing, software
 * distributed under the License is distributed on an "AS IS" BASIS,
 * WITHOUT WARRANTIES OR CONDITIONS OF ANY KIND, either express or implied.
 * See the License for the specific language governing permissions and
 * limitations under the License.
 */
#include "shape_infer.h"
#include <cstring>
#include <nncase/kernels/kernel_utils.h>
#include <nncase/kernels/stackvm/opt_ops.h>
#include <nncase/kernels/stackvm/ref_ops.h>
#include <nncase/kernels/stackvm/tensor_ops.h>
#include <nncase/runtime/runtime_tensor.h>
#include <nncase/runtime/util.h>

using namespace nncase;
using namespace nncase::kernels;
using namespace nncase::kernels::stackvm;
using namespace nncase::runtime;
using namespace nncase::runtime::stackvm;

result<value_t> nncase::kernels::stackvm::batch_normalization(
    value_t input, value_t scale, value_t bias, value_t input_mean,
    value_t input_var, value_t epsilon, [[maybe_unused]] value_t momentum,
    value_t output, [[maybe_unused]] kernel_context &context) {
    try_f32_input(input_mem, input);
    try_f32_input(scale_mem, scale);
    try_f32_input(bias_mem, bias);
    try_f32_input(mean_mem, input_mean);
    try_f32_input(var_mem, input_var);
    try_float_scalar(eps, epsilon);
    try_f32_output(output_mem, output, input_tensor->shape());
    try_(reference::batchnorm(input_mem, scale_mem, bias_mem, mean_mem, var_mem,
                              output_mem, input_tensor->shape(),
                              input_tensor->strides(), output_tensor->strides(),
                              eps));
    KERNEL_FINISH;
}

result<value_t> kernels::stackvm::binary(binary_op_t binary_op, value_t lhs,
                                         value_t rhs, value_t output,
                                         kernel_context &context) {
    try_input(lhs_mem, lhs);
    try_input(rhs_mem, rhs);
    if (!cmp_dt(lhs_tensor, rhs_tensor)) {
        return err(nncase_errc::datatype_mismatch);
    }

    try_typecode(typecode, lhs_tensor);
    auto out_shape = kernels::detail::get_binary_output_shape(
        lhs_tensor->shape(), rhs_tensor->shape());
    try_output(out_mem, output, lhs_tensor->dtype(), out_shape);
    CONTIGUOUS_KERNEL(binary, lhs_tensor, typecode, binary_op, lhs_mem, rhs_mem,
                      out_mem, lhs_tensor->shape(), lhs_tensor->strides(),
                      rhs_tensor->shape(), rhs_tensor->strides(),
                      output_tensor->shape(), output_tensor->strides(),
                      context);
    return ok(output);
}

result<value_t> kernels::stackvm::bitcast([[maybe_unused]] prim_type_t type,
                                          [[maybe_unused]] prim_type_t new_type, [[maybe_unused]] value_t input,
                                          [[maybe_unused]] value_t new_shape, [[maybe_unused]] value_t output,
                                          [[maybe_unused]] kernel_context &context) {
    return err(std::errc::not_supported);
}

result<value_t> kernels::stackvm::broadcast(value_t input, value_t shape,
                                            value_t output,
                                            kernel_context &context) {
    try_input(input_mem, input);
    auto dtype = input_tensor->dtype();
    try_var(typecode, to_typecode(dtype));
    try_dims(out_shape, shape);
    try_output(out_mem, output, dtype, out_shape);
    try_(reference::broadcast(typecode, input_mem, out_mem,
                              input_tensor->shape(), input_tensor->strides(),
                              output_tensor->shape(), output_tensor->strides(),
                              context));
    return ok(output);
}

result<value_t>
nncase::kernels::stackvm::clamp(value_t input, value_t min, value_t max,
                                value_t output,
                                [[maybe_unused]] kernel_context &context) {
    try_input(input_mem, input);
    try_input(min_mem, min);
    try_input(max_mem, max);
    try_output_like_input(output_mem, output, input_tensor);
    try_var(typecode, to_typecode(input_tensor->dtype()));
    try_(reference::clamp(typecode, input_mem, min_mem, max_mem, output_mem,
                          input_tensor->shape(), input_tensor->strides(),
                          output_tensor->strides()));
    KERNEL_FINISH;
}

result<value_t> nncase::kernels::stackvm::concat(value_t input, value_t axis,
                                                 value_t output,
                                                 kernel_context &context) {
    try_tuple_input(inputs_mem, input);
    try_var(shapes, get_shapes(input_tuple));
    try_var(strides, get_strides(input_tuple));
    try_tuple_field0(input0, input_tuple);
    auto dtype = input0->dtype();
    try_positive_axis_with_rank(axis_value, axis, input0->shape().size());
    auto out_shape = concat_infer_shape(shapes, axis_value);
    try_output(out_mem, output, dtype, out_shape);
    auto concat_dims = dims_t();
    if (input0->shape().size() != 0) {
        for (size_t i = 0; i < input_tuple->fields().size(); ++i) {
            try_var(in, input_tuple->fields()[i].as<tensor>());
            concat_dims.push_back(in->shape()[axis_value]);
        }
    } else {
        concat_dims = dims_t(input_tuple->fields().size(), 1);
    }
    auto inputs_mem_span =
        gsl::make_span(inputs_mem).as_span<const gsl::byte *const>();
    CONTIGUOUS_KERNEL(concat, input0, dtype, inputs_mem_span, out_mem,
                      output_tensor->shape(), strides, output_tensor->strides(),
                      axis_value, concat_dims, context);
    return ok(output);
}

result<value_t> nncase::kernels::stackvm::condition([[maybe_unused]] bool can_fold_const_call,
                                                    [[maybe_unused]] value_t predicate,
                                                    [[maybe_unused]] value_t value,
                                                    [[maybe_unused]] value_t output,
                                                    [[maybe_unused]] kernel_context &context) {
    return err(std::errc::not_supported);
}

result<value_t> nncase::kernels::stackvm::constant_of_shape(
    value_t shape, value_t value, value_t output,
    [[maybe_unused]] kernel_context &context) {
    try_dims(out_shape, shape);
    try_input(value_mem, value);
    try_output(out_mem, output, value_tensor->dtype(), out_shape);
    try_(reference::constant_of_shape(value_tensor->dtype(), value_mem, out_mem,
                                      out_shape));
    KERNEL_FINISH;
}

result<value_t> nncase::kernels::stackvm::conv2d(
    pad_mode_t pad_mode, value_t input, value_t weights, value_t bias,
    value_t stride, value_t padding, value_t dilation, value_t groups,
    value_t fused_clamp, value_t output, kernel_context &context) {
    if (pad_mode != pad_mode_t::constant) {
        return err(nncase_errc::runtime_not_found);
    }
    try_f32_input(input_mem, input);
    try_f32_input(weights_mem, weights);
    try_f32_input(bias_mem, bias);
    try_strides(strides_value, stride);
    try_paddings(pads, padding);
    try_to_integer(groups_value, groups);
    try_strides(strides, stride);
    try_strides(dilations, dilation);
    try_f32_input(fused_clamp_value, fused_clamp);
    auto out_shape =
        conv2d_infer_shape(input_tensor->shape(), weights_tensor->shape(),
                           strides_value, dilations, pads);
    try_f32_output(out_mem, output, out_shape);

    // CONTIGUOUS_KERNEL(
    //     conv2d, input_tensor, input_mem, weights_mem, bias_mem, out_mem,
    //     input_tensor->shape(), input_tensor->strides(),
    //     weights_tensor->shape(), weights_tensor->strides(),
    //     bias_tensor->strides(), output_tensor->strides(), pads[0], pads[1],
    //     groups_value, strides[0], strides[1], dilations[0], dilations[1],
    //     value_range<float>{fused_clamp_value[0], fused_clamp_value[1]},
    //     context);
    try_(reference::conv2d(
        input_mem, weights_mem, bias_mem, out_mem, input_tensor->shape(),
        input_tensor->strides(), weights_tensor->shape(),
        weights_tensor->strides(), bias_tensor->strides(),
        output_tensor->strides(), pads[0], pads[1], groups_value, strides[0],
        strides[1], dilations[0], dilations[1],
        value_range<float>{fused_clamp_value[0], fused_clamp_value[1]},
        context));
    return ok(output);
}

result<value_t> nncase::kernels::stackvm::conv2d_transpose(
    pad_mode_t pad_mode, value_t input, value_t weights, value_t bias,
    value_t output_shape, value_t stride, value_t padding,
    [[maybe_unused]] value_t output_padding, value_t dilation, value_t groups,
    value_t fused_clamp, value_t output,
    [[maybe_unused]] kernel_context &context) {
    if (pad_mode != pad_mode_t::constant) {
        return err(nncase_errc::runtime_not_found);
    }
    try_f32_input(input_mem, input);
    try_f32_input(weights_mem, weights);
    try_f32_input(bias_mem, bias);
    try_strides(strides_value, stride);
    try_paddings(pads, padding);
    try_to_integer(groups_value, groups);
    try_strides(strides, stride);
    try_strides(dilations, dilation);
    try_f32_input(fused_clamp_value, fused_clamp);
    try_dims(out_shape, output_shape);
    try_f32_output(out_mem, output, out_shape);
    try_(reference::conv2d_transpose(
        input_mem, out_mem, weights_mem, bias_mem, input_tensor->shape(),
        groups_value, output_tensor->shape(), weights_tensor->shape()[2],
        weights_tensor->shape()[3], strides[0], strides[1], dilations[0],
        dilations[1], pads[0], pads[1],
        value_range<float>{fused_clamp_value[0], fused_clamp_value[1]}));
    return ok(output);
}

result<value_t>
nncase::kernels::stackvm::expand(value_t input, value_t shape, value_t output,
                                 [[maybe_unused]] kernel_context &context) {
    try_input(input_mem, input);
    auto dtype = input_tensor->dtype();
    try_var(typecode, to_typecode(dtype));
    try_dims(expand_shape, shape);
    auto out_shape = kernels::detail::get_binary_output_shape(
        input_tensor->shape(), expand_shape);
    try_output(out_mem, output, dtype, out_shape);
    try_(reference::expand(typecode, input_mem, out_mem, input_tensor->shape(),
                           input_tensor->strides(), output_tensor->shape(),
                           output_tensor->strides(), context));
    return ok(output);
}

result<value_t> nncase::kernels::stackvm::dequantize(typecode_t target_type,
                                                     value_t input,
                                                     value_t dequant_param,
                                                     value_t output,
                                                     kernel_context &context) {
    try_input(input_mem, input);
    try_output(out_mem, output, target_type, input_tensor->shape());
    try_input_with_value_type(deq_param, dequant_param, quant_param_t);

    CONTIGUOUS_KERNEL(dequantize, input_tensor, input_tensor->dtype(),
                      output_tensor->dtype(), input_mem, out_mem,
                      input_tensor->shape(), input_tensor->strides(),
                      output_tensor->strides(), deq_param->scale,
                      (float)deq_param->zero_point, context);
    return ok(output);
}

result<value_t>
nncase::kernels::stackvm::flatten(value_t input, value_t axis, value_t output,
                                  [[maybe_unused]] kernel_context &context) {
    try_var(in_tensor, input.as<tensor>());
    auto in_shape = in_tensor->shape();
    not_impl_no_contiguous(in_tensor);
    try_positive_axis(axis_value, axis, in_tensor);
    auto new_shape = flatten_infer_shape(in_shape, axis_value);
    output = tensor_reshape(in_tensor, new_shape);
    KERNEL_FINISH;
}

result<value_t> nncase::kernels::stackvm::gather(value_t input, value_t axis,
                                                 value_t index, value_t output,
                                                 kernel_context &context) {
    try_input(input_mem, input);
    try_input(index_mem, index);
    auto dtype = input_tensor->dtype();
    try_var(typecode, to_typecode(dtype));
    try_positive_axis(axis_value, axis, input_tensor);
    auto out_shape = gather_infer_shape(input_tensor->shape(),
                                        index_tensor->shape(), axis_value);
    try_output(out_mem, output, dtype, out_shape);
    CONTIGUOUS_KERNEL(gather, input_tensor, typecode, input_mem, out_mem,
                      input_tensor->shape(), output_tensor->shape(),
                      input_tensor->strides(), output_tensor->strides(),
                      index_tensor->dtype(), index_mem, index_tensor->shape(),
                      axis_value, context);
    return ok(output);
}

result<value_t> nncase::kernels::stackvm::gather_nd(value_t input,
                                                    value_t batch_dims,
                                                    value_t index,
                                                    value_t output,
                                                    kernel_context &context) {
    try_input(input_mem, input);
    try_input(index_mem, index);
    auto dtype = input_tensor->dtype();
    try_var(typecode, to_typecode(dtype));
    try_to_scalar(batch_dims_value, batch_dims, int64_t);
    auto out_shape = gather_nd_infer_shape(
        input_tensor->shape(), index_tensor->shape(), batch_dims_value);
    try_output(out_mem, output, dtype, out_shape);
    CONTIGUOUS_KERNEL(gather_nd, input_tensor, typecode, input_mem, out_mem,
                      input_tensor->shape(), output_tensor->shape(),
                      input_tensor->strides(), output_tensor->strides(),
                      index_tensor->dtype(), index_mem, index_tensor->shape(),
                      batch_dims_value, context);
    return ok(output);
}

result<value_t> nncase::kernels::stackvm::get_item(
    [[maybe_unused]] value_t input, [[maybe_unused]] value_t index,
    [[maybe_unused]] value_t output, [[maybe_unused]] kernel_context &context) {
    // todo: not finish
    if (input.is_a<tuple>()) {
        try_var(tuples, input.as<tuple>());
        try_tuple_field0(input0, tuples);
        try_positive_axis_with_rank(index_value, index, input0->shape().size());
        auto target = tuples->fields()[index_value];
        output = target;
        KERNEL_FINISH;
    } else {
        try_input(in_mem, input);
        try_axes(begins_value, index);
        auto n = begins_value.size();
        auto in_shape = input_tensor->shape();
        auto ends_value = axes_t(n, std::numeric_limits<int>::max());
        auto axes_value = axes_t(n, 0);
        for (size_t i = 0; i < n; ++i) {
            axes_value[i] = i;
        }
        auto strides_value = axes_t(n, 1);

        auto &&[begin_values, end_values, strides_values] = slice_fill(
            in_shape, begins_value, ends_value, strides_value, axes_value);
        auto out_shape = slice_infer_shape(in_shape, begin_values, end_values,
                                           strides_values);
        try_output(out_mem, output, input_tensor->dtype(), out_shape);
        CONTIGUOUS_KERNEL(slice, input_tensor, input_tensor->dtype(), in_mem,
                          out_mem, in_shape, input_tensor->strides(),
                          output_tensor->strides(), begin_values, end_values,
                          strides_values, context);
        KERNEL_FINISH;
    }
}

result<value_t> nncase::kernels::stackvm::instance_normalization(
    value_t input, value_t scale, value_t bias, value_t epsilon, value_t output,
    [[maybe_unused]] kernel_context &context) {
    try_f32_input(input_mem, input);
    try_f32_input(scale_mem, scale);
    try_f32_input(bias_mem, bias);
    try_float_scalar(eps, epsilon);
    try_f32_output(output_mem, output, input_tensor->shape());
    try_(reference::instance_norm(
        input_mem, scale_mem, bias_mem, output_mem, input_tensor->shape(),
        input_tensor->strides(), output_tensor->strides(), eps));
    KERNEL_FINISH;
}

result<value_t> nncase::kernels::stackvm::l2_normalization(
    [[maybe_unused]] value_t input, [[maybe_unused]] value_t output,
    [[maybe_unused]] kernel_context &context) {
    return err(std::errc::not_supported);
}

result<value_t> nncase::kernels::stackvm::log_softmax(
    value_t input, value_t axis, value_t output,
    [[maybe_unused]] kernel_context &context) {
    try_f32_input(in_mem, input);
    try_f32_output(out_mem, output, input_tensor->shape());
    try_positive_axis(axis_value, axis, input_tensor);
    try_(reference::softmax(in_mem, out_mem, input_tensor->shape(),
                            input_tensor->strides(), output_tensor->strides(),
                            axis_value, 1.f, true));
    return ok(output);
}

result<value_t> nncase::kernels::stackvm::lp_normalization(
    [[maybe_unused]] value_t input, [[maybe_unused]] value_t axis,
    [[maybe_unused]] value_t p, [[maybe_unused]] value_t output,
    [[maybe_unused]] kernel_context &context) {
    return err(std::errc::not_supported);
}

result<value_t>
nncase::kernels::stackvm::lrn(value_t input, value_t alpha, value_t beta,
                              value_t bias, value_t size, value_t output,
                              [[maybe_unused]] kernel_context &context) {
    try_f32_in_mem(input);
    try_float_scalar_v(alpha);
    try_float_scalar_v(beta);
    try_float_scalar_v(bias);
    try_to_integer(size_value, size);
    auto out_shape = input_tensor->shape();
    try_f32_out_mem(output, out_shape);
    try_(reference::lrn(input_mem, alpha_value, beta_value, bias_value,
                        size_value, output_mem, input_tensor->shape(),
                        input_tensor->strides(),
                        runtime::get_default_strides(out_shape)));
    KERNEL_FINISH;
}

result<value_t> nncase::kernels::stackvm::lstm(
    lstmdirection_t direction, [[maybe_unused]] lstmlayout_t layout,
    [[maybe_unused]] std::vector<std::string> activations, value_t x, value_t w,
    value_t r, value_t b, value_t sequence_lens, value_t initial_h,
    value_t initial_c, [[maybe_unused]] value_t p,
    [[maybe_unused]] value_t activation_alpha,
    [[maybe_unused]] value_t activation_beta, [[maybe_unused]] value_t clip,
    value_t hidden_size, [[maybe_unused]] value_t input_forget,
    value_t output_size, value_t output,
    [[maybe_unused]] kernel_context &context) {
    try_f32_in_mem(x);
    try_f32_in_mem(w);
    try_f32_in_mem(r);
    try_f32_in_mem(b);
    try_dims_v(sequence_lens);
    try_f32_in_mem(initial_h);
    try_f32_in_mem(initial_c);
    // todo:p
    //    try_f32_in_mem(p);
    try_integer_v(hidden_size);
    try_integer_v(output_size);
    auto output_shapes = lstm_infer_shape(
        x_tensor->shape(), initial_h_tensor->shape(), initial_c_tensor->shape(),
        direction, layout, hidden_size_value, output_size_value);
    try_tuple_output(out_tuple, output, dt_float32, output_shapes);
    try_(reference::lstm(
        x_mem, w_mem, r_mem, b_mem, initial_h_mem, initial_c_mem,
        OUT_CAST(float, out_tuple[0]), OUT_CAST(float, out_tuple[1]),
        OUT_CAST(float, out_tuple[2]), x_tensor->shape(),
        initial_h_tensor->shape(), initial_c_tensor->shape(), output_shapes[0],
        w_tensor->shape(), r_tensor->shape(), direction));
    KERNEL_FINISH;
}

result<value_t>
nncase::kernels::stackvm::mat_mul(value_t lhs, value_t rhs, value_t output,
                                  [[maybe_unused]] kernel_context &context) {
    try_input(lhs_mem, lhs);
    try_input(rhs_mem, rhs);
    try_var(out_shape,
            matmul_infer_shape(lhs_tensor->shape(), rhs_tensor->shape()));
    try_output(out_mem, output, lhs_tensor->dtype(), out_shape);
    try_typecode(typecode, lhs_tensor);
    try_(reference::matmul(typecode, lhs_mem, rhs_mem, out_mem,
                           lhs_tensor->shape(), rhs_tensor->shape()));
    return ok(output);
}

result<value_t>
nncase::kernels::stackvm::normal(typecode_t type, value_t mean, value_t scale,
                                 value_t seed, value_t shape, value_t output,
                                 [[maybe_unused]] kernel_context &context) {
    try_float_scalar(mean_value, mean);
    try_float_scalar(scale_value, scale);
    try_float_scalar(seed_value, seed);
    try_dims(out_shape, shape);
    try_output(out_mem, output, dt_float32, out_shape);
    try_(reference::random_normal(type, out_mem, out_shape, mean_value,
                                  scale_value, seed_value));
    KERNEL_FINISH;
}

result<value_t> nncase::kernels::stackvm::normal_like(
    typecode_t type, value_t input, value_t mean, value_t scale, value_t seed,
    value_t output, [[maybe_unused]] kernel_context &context) {
    to_tensor(in_tensor, input);
    try_float_scalar(mean_value, mean);
    try_float_scalar(scale_value, scale);
    try_float_scalar(seed_value, seed);
    auto out_shape = in_tensor->shape();
    try_output(out_mem, output, dt_float32, out_shape);
    try_(reference::random_normal(type, out_mem, out_shape, mean_value,
                                  scale_value, seed_value));
    KERNEL_FINISH;
}

result<value_t> nncase::kernels::stackvm::one_hot(one_hot_mode_t one_hot_mode,
                                                  value_t indices,
                                                  value_t depth, value_t values,
                                                  value_t axis, value_t output,
                                                  kernel_context &context) {
    try_input(onehot_values, values);
    try_var(typecode, to_typecode(values_tensor->dtype()));
    try_to_integer(depth_value, depth);
    try_input(indices_mem, indices);
    try_positive_axis(axis_value, axis, indices_tensor);
    auto out_shape =
        onehot_infer_shape(indices_tensor->shape(), depth_value, axis_value);
    try_output(out_mem, output, typecode, out_shape);

    CONTIGUOUS_KERNEL(one_hot, indices_tensor, typecode,
                      indices_tensor->dtype(), indices_mem, out_mem,
                      indices_tensor->shape(), output_tensor->shape(),
                      output_tensor->strides(), depth_value, onehot_values,
                      axis_value, one_hot_mode, context);
    return ok(output);
}

result<value_t>
nncase::kernels::stackvm::pad(runtime::stackvm::pad_mode_t pad_mode,
                              value_t input, value_t pads, value_t value,
                              value_t output, kernel_context &context) {
    try_input(input_mem, input);
    try_paddings(paddings, pads);
    auto out_shape = pad_infer_shape(input_tensor->shape(), paddings);
    try_output(out_mem, output, input_tensor->dtype(), out_shape);

    try_input(pad_value, value);
    try_(reference::pad(input_tensor->dtype(), input_mem, out_mem,
                        input_tensor->shape(), input_tensor->strides(),
                        output_tensor->strides(), paddings, pad_mode, pad_value,
                        context));

    return ok(output);
}

result<value_t> kernels::stackvm::prelu(value_t input, value_t slope,
                                        value_t output,
                                        kernel_context &context) {
    try_f32_in_mem(input);
    try_f32_in_mem(slope);
    try_f32_output(out_mem, output, input_tensor->shape());
    try_(reference::prelu(input_mem, slope_mem, out_mem, input_tensor->shape(),
                          input_tensor->strides(), slope_tensor->shape(),
                          slope_tensor->strides(), output_tensor->shape(),
                          output_tensor->strides(), context));
    return ok(output);
}

result<value_t>
nncase::kernels::stackvm::prod([[maybe_unused]] value_t input,
                               [[maybe_unused]] value_t output,
                               [[maybe_unused]] kernel_context &context) {

    return err(std::errc::not_supported);
}

result<value_t> nncase::kernels::stackvm::quantize(typecode_t target_type,
                                                   value_t input,
                                                   value_t quant_param,
                                                   value_t output,
                                                   kernel_context &context) {
    try_input(input_mem, input);
    try_output(out_mem, output, target_type, input_tensor->shape());
    try_input_with_value_type(qp, quant_param, quant_param_t);

    CONTIGUOUS_KERNEL(
        quantize, input_tensor, input_tensor->dtype(), output_tensor->dtype(),
        input_mem, out_mem, input_tensor->shape(), input_tensor->strides(),
        output_tensor->strides(), qp->scale, (float)qp->zero_point, context);
    return ok(output);
}

result<value_t> nncase::kernels::stackvm::quant_param_of(
    [[maybe_unused]] quant_mode_t quant_mode, [[maybe_unused]] value_t range,
    [[maybe_unused]] value_t bits, [[maybe_unused]] value_t output,
    [[maybe_unused]] kernel_context &context) {
    return err(std::errc::not_supported);
}

result<value_t> nncase::kernels::stackvm::range(
    [[maybe_unused]] value_t begin, [[maybe_unused]] value_t end,
    [[maybe_unused]] value_t step, [[maybe_unused]] value_t output,
    [[maybe_unused]] kernel_context &context) {
#define GET_VALUE(_dtype, _in_type)                                            \
    if (cmp_type<_in_type>(_dtype)) {                                          \
        try_input_with_ty(begin_value, begin, _in_type);                       \
        try_input_with_ty(end_value, end, _in_type);                           \
        try_input_with_ty(step_value, step, _in_type);                         \
        auto count =                                                           \
            (dims_t::value_type)((*end_value - *begin_value) / *step_value);   \
        try_output(out_mem, output, _dtype, dims_t{count});                    \
        auto _out_ptr = OUT_CAST(_in_type, out_mem);                           \
        for (size_t i = 0; i < count; ++i) {                                   \
            auto v = *begin_value + i * *step_value;                           \
            *(_out_ptr + i) = v;                                               \
        }                                                                      \
    }

    try_var(data_tensor, begin.as<tensor>());
    auto dt = data_tensor->dtype();
    GET_VALUE(dt, int32_t);
    GET_VALUE(dt, uint32_t);
    GET_VALUE(dt, int64_t);
    GET_VALUE(dt, uint64_t);
    GET_VALUE(dt, float);
    KERNEL_FINISH;
}

result<value_t>
nncase::kernels::stackvm::range_of([[maybe_unused]] value_t input,
                                   [[maybe_unused]] value_t output,
                                   [[maybe_unused]] kernel_context &context) {
    return err(std::errc::not_supported);
}

result<value_t> nncase::kernels::stackvm::reduce(
    reduce_op_t reduce_op, value_t input, value_t axes, value_t init_value,
    value_t keep_dims, value_t output, kernel_context &context) {
    try_input(in_mem, input);
    try_positive_axes(axes_value, axes, input_tensor->shape().size());
    try_to_scalar(keep_dims_value, keep_dims, bool);
    try_input(init_v, init_value);
    try_typecode(typecode, input_tensor);
    auto out_shape =
        reduce_infer_shape(input_tensor->shape(), axes_value, keep_dims_value);
    try_output(out_mem, output, input_tensor->dtype(), out_shape);

    try_(reference::reduce(typecode, reduce_op, init_v, in_mem, out_mem,
                           input_tensor->shape(), axes_value,
                           input_tensor->strides(), output_tensor->strides(),
                           keep_dims_value, context));
    return ok(output);
}

result<value_t>
nncase::kernels::stackvm::relu6([[maybe_unused]] value_t input,
                                [[maybe_unused]] value_t output,
                                [[maybe_unused]] kernel_context &context) {
    return err(std::errc::not_supported);
}

result<value_t> nncase::kernels::stackvm::require(
    [[maybe_unused]] std::string message, [[maybe_unused]] value_t predicate,
    [[maybe_unused]] value_t value, [[maybe_unused]] value_t output,
    [[maybe_unused]] kernel_context &context) {
    return err(std::errc::not_supported);
}

result<value_t>
nncase::kernels::stackvm::reshape(value_t input, value_t shape, value_t output,
                                  [[maybe_unused]] kernel_context &context) {
    try_var(in_tensor, input.as<tensor>());
    // dim maybe neg
    try_axes(shape_value, shape);
    auto new_shape = reshape_shape_infer(in_tensor->shape(), shape_value);
    not_impl_no_contiguous(in_tensor);
    output = tensor_reshape(in_tensor, new_shape);
    KERNEL_FINISH;
}

result<value_t> nncase::kernels::stackvm::resize_image(
    image_resize_mode_t resize_mode,
    image_resize_transformation_mode_t transformation_mode,
    [[maybe_unused]] image_resize_nearest_mode_t nearest_mode,
    [[maybe_unused]] bool is_tfresize, value_t input,
    [[maybe_unused]] value_t roi, value_t new_size,
    [[maybe_unused]] value_t cubic_coeff_a,
    [[maybe_unused]] value_t exclude_outside,
    [[maybe_unused]] value_t extrapolation_value, value_t output,
    kernel_context &context) {
    try_input(in_mem, input);
    auto ty = input_tensor->dtype();
    try_var(tycode, to_typecode(ty));
    try_dims(new_size_value, new_size);
    try_output(out_mem, output, input_tensor->dtype(), new_size_value);

    bool align_corner = false;
    bool half_pixel = false;
    if (transformation_mode == image_resize_transformation_mode_t::half_pixel ||
        transformation_mode ==
            image_resize_transformation_mode_t::pytorch_half_pixel) {
        half_pixel = true;
    } else if (transformation_mode ==
               image_resize_transformation_mode_t::align_corners) {
        align_corner = true;
    }
    if (resize_mode == image_resize_mode_t::bilinear) {
        CONTIGUOUS_KERNEL(resize_bilinear, input_tensor, tycode, in_mem,
                          out_mem, input_tensor->shape(),
                          input_tensor->strides(), output_tensor->strides(),
                          new_size_value[2], new_size_value[3], align_corner,
                          half_pixel, context);
    } else if (resize_mode == image_resize_mode_t::nearest_neighbor) {
        CONTIGUOUS_KERNEL(resize_nearest_neighbor, input_tensor, tycode, in_mem,
                          out_mem, input_tensor->shape(),
                          input_tensor->strides(), output_tensor->strides(),
                          new_size_value[2], new_size_value[3], align_corner,
                          half_pixel, context);
    } else {
        return err(nncase_errc::runtime_not_found);
    }
    // todo: some param not be used
    return ok(output);
}

result<value_t> nncase::kernels::stackvm::reverse_sequence(
    value_t input, value_t seq_lens, value_t batch_axis, value_t time_axis,
    value_t output, [[maybe_unused]] kernel_context &context) {
    try_in_mem(input);
    try_integer_v(batch_axis);
    try_integer_v(time_axis);
    try_dims(seq_lens_value, seq_lens);
    auto out_shape = input_tensor->shape();
    try_out_mem(output, input_tensor->dtype(), out_shape);
    try_(reference::reverse_sequence(
        input_tensor->dtype(), input_mem, output_mem, input_tensor->shape(),
        seq_lens_value, batch_axis_value, time_axis_value,
        input_tensor->strides(), output_tensor->strides()));
    KERNEL_FINISH;
}

result<value_t> nncase::kernels::stackvm::select(
    [[maybe_unused]] value_t predicate, [[maybe_unused]] value_t true_value,
    [[maybe_unused]] value_t false_value, [[maybe_unused]] value_t output,
    [[maybe_unused]] kernel_context &context) {
    return err(std::errc::not_supported);
}

result<value_t>
nncase::kernels::stackvm::shape_of(value_t input, value_t output,
                                   [[maybe_unused]] kernel_context &context) {
    try_var(in_tensor, input.as<tensor>());
    auto r = in_tensor->shape().size();
    try_output(out_mem, output, dt_int64, dims_t{r});
    auto out = reinterpret_cast<int64_t *>(out_mem);
    for (size_t i = 0; i < r; ++i) {
        out[i] = in_tensor->shape()[i];
    }
    return ok(output);
}

result<value_t>
nncase::kernels::stackvm::size_of([[maybe_unused]] value_t input,
                                  [[maybe_unused]] value_t output,
                                  [[maybe_unused]] kernel_context &context) {
    try_var(in_tensor, input.as<tensor>());
    try_output(out_mem, output, dt_int64, dims_t{});
    *OUT_CAST(int64_t, out_mem) = compute_size(in_tensor);
    KERNEL_FINISH;
}

result<value_t> nncase::kernels::stackvm::slice(value_t input, value_t begins,
                                                value_t ends, value_t axes,
                                                value_t strides, value_t output,
                                                kernel_context &context) {
    try_input(in_mem, input);
    try_axes(begins_value, begins);
    try_axes(ends_value, ends);
    try_axes(axes_value, axes);
    try_axes(strides_value, strides);
    auto in_shape = input_tensor->shape();

    auto &&[begin_values, end_values, strides_values] = slice_fill(
        in_shape, begins_value, ends_value, strides_value, axes_value);
    auto out_shape =
        slice_infer_shape(in_shape, begin_values, end_values, strides_values);
    try_output(out_mem, output, input_tensor->dtype(), out_shape);

    bool neg_strides = false;
    for (auto &&stride : strides_value) {
        if (stride < 0) {
            neg_strides = true;
            break;
        }
    }
    if (neg_strides) {
        try_(reference::slice(input_tensor->dtype(), in_mem, out_mem, in_shape,
                              input_tensor->strides(), output_tensor->strides(),
                              begin_values, end_values, strides_values,
                              context));
    } else {
        try_(optimized::slice(input_tensor->dtype(), in_mem, out_mem, in_shape,
                              input_tensor->strides(), output_tensor->strides(),
                              begin_values, end_values, strides_values,
                              context));
    }
    return ok(output);
}

result<value_t>
nncase::kernels::stackvm::softmax(value_t input, value_t axis, value_t output,
                                  [[maybe_unused]] kernel_context &context) {
    try_f32_input(in_mem, input);
    try_f32_output(out_mem, output, input_tensor->shape());
    try_positive_axis(axis_value, axis, input_tensor);
    try_(reference::softmax(in_mem, out_mem, input_tensor->shape(),
                            input_tensor->strides(), output_tensor->strides(),
                            axis_value, 1.f));
    return ok(output);
}

result<value_t> nncase::kernels::stackvm::space_to_batch(
    [[maybe_unused]] value_t input, [[maybe_unused]] value_t block_shape,
    [[maybe_unused]] value_t paddings, [[maybe_unused]] value_t output,
    [[maybe_unused]] kernel_context &context) {
    try_in_mem(input);
    try_paddings(paddings_value, paddings);
    try_dims_v(block_shape);
    auto out_shape = space_to_batch_shape_infer(
        input_tensor->shape(), block_shape_value, paddings_value);
    try_out_mem(output, input_tensor->dtype(), out_shape);

    try_(reference::space_to_batch(input_tensor->dtype(), input_mem, output_mem,
                                   input_tensor->shape(), block_shape_value,
                                   paddings_value, input_tensor->strides(),
                                   out_shape, output_tensor->strides()));
    KERNEL_FINISH;
}

result<value_t> nncase::kernels::stackvm::split(value_t input, value_t axis,
                                                value_t sections,
                                                value_t output,
                                                kernel_context &context) {
    try_input(in_mem, input);
    try_positive_axis(axis_value, axis, input_tensor);
    try_dims(sections_value, sections);
    auto shapes =
        split_shape_infer(input_tensor->shape(), axis_value, sections_value);
    try_tuple_output(outputs, output, input_tensor->dtype(), shapes);
    try_var(out_strides, get_strides(output_tuple));
    try_ref(split, input_tensor->dtype(), in_mem, outputs,
            input_tensor->shape(), input_tensor->strides(), out_strides,
            axis_value, sections_value, context);
    KERNEL_FINISH;
}

result<value_t>
nncase::kernels::stackvm::squeeze(value_t input, value_t dim, value_t output,
                                  [[maybe_unused]] kernel_context &context) {
    try_var(in_tensor, input.as<tensor>());
    auto in_shape = in_tensor->shape();
    not_impl_no_contiguous(in_tensor);
    try_positive_axes(axes, dim, in_tensor->shape().size());
    auto new_shape = squeeze_infer_shape(in_shape, axes);
    output = tensor_reshape(in_tensor, new_shape);
    KERNEL_FINISH;
}

result<value_t> nncase::kernels::stackvm::stack(value_t inputs, value_t axis,
                                                value_t output,
                                                kernel_context &context) {
    try_tuple_input(inputs_value, inputs);
    try_tuple_field0(input0, inputs_tuple);
    try_positive_axis(axis_value, axis, input0);
    auto out_shape = stack_infer_shape(
        input0->shape(), inputs_tuple->fields().size(), axis_value);
    try_output(out_mem, output, input0->dtype(), out_shape);
    try_var(strides, get_strides(inputs_tuple));
    auto inputs_value_span =
        gsl::make_span(inputs_value).as_span<const gsl::byte *const>();
    try_(reference::stack(input0->dtype(), inputs_value_span, out_mem,
                          out_shape, strides, output_tensor->strides(),
                          axis_value, context));
    KERNEL_FINISH;
}

result<value_t>
nncase::kernels::stackvm::tile(value_t input, value_t repeats, value_t output,
                               [[maybe_unused]] kernel_context &context) {
    try_input(in_mem, input);
    try_dims(repeats_value, repeats);
    auto ty = input_tensor->dtype();
    auto out_shape = tile_infer_shape(input_tensor->shape(), repeats_value);
    try_output(out_mem, output, ty, out_shape);
    try_(reference::tile(ty, in_mem, out_mem, input_tensor->shape(), out_shape,
                         input_tensor->strides(), output_tensor->strides(),
                         repeats_value));
    KERNEL_FINISH;
}

result<value_t>
nncase::kernels::stackvm::top_k(value_t x, value_t k, value_t axis,
                                value_t largest, value_t sorted, value_t output,
                                [[maybe_unused]] kernel_context &context) {
    try_in_mem(x);
    try_integer_v(k);
    try_positive_axis(axis_value, axis, x_tensor);
    auto out_shape = topk_infer_shape(x_tensor->shape(), k_value, axis_value);

    try_(alloc_tuple_output(output, {x_tensor->dtype(), datatype_t::int64},
                            {out_shape, out_shape}));
    try_var(output_tuple, output.as<tuple>());
    try_var(outputs, get_output_data(output_tuple));
    try_var(out_values, output_tuple->fields()[0].as<tensor>());
    try_var(out_indices, output_tuple->fields()[1].as<tensor>());

    try_var(tycode, to_typecode(x_tensor->dtype()));
    try_integer_v(largest);
    try_integer_v(sorted);
    try_(reference::topk(
        tycode, x_mem, outputs[0], OUT_CAST(int64_t, outputs[1]),
        x_tensor->shape(), x_tensor->strides(), out_values->shape(),
        out_values->strides(), out_indices->shape(), out_indices->strides(),
        k_value, axis_value, largest_value, sorted_value));
    KERNEL_FINISH;
}

result<value_t> nncase::kernels::stackvm::transpose(value_t input, value_t perm,
                                                    value_t output,
                                                    kernel_context &context) {
    try_input(input_mem, input);
    auto dt = input_tensor->dtype();
    try_dims(perm_value, perm);
    auto out_shape = transpose_infer_shape(input_tensor->shape(), perm_value);
    try_output(out_mem, output, dt, out_shape);

    try_(reference::transpose(dt, input_mem, out_mem, input_tensor->shape(),
                              perm_value, input_tensor->strides(),
                              output_tensor->strides(), context));
    return ok(output);
}

result<value_t>
nncase::kernels::stackvm::uniform(typecode_t type, value_t high, value_t low,
                                  value_t seed, value_t shape, value_t output,
                                  [[maybe_unused]] kernel_context &context) {
    try_float_scalar(high_value, high);
    try_float_scalar(low_value, low);
    try_float_scalar(seed_value, seed);
    try_dims(out_shape, shape);
    try_output(out_mem, output, dt_float32, out_shape);
    try_(reference::random_uniform(type, out_mem, out_shape, low_value,
                                   high_value, seed_value));
    KERNEL_FINISH;
}

result<value_t> nncase::kernels::stackvm::uniform_like(
    typecode_t type, value_t input, value_t high, value_t low, value_t seed,
    value_t output, [[maybe_unused]] kernel_context &context) {
    to_tensor(in_tensor, input);
    try_float_scalar(high_value, high);
    try_float_scalar(low_value, low);
    try_float_scalar(seed_value, seed);
    auto out_shape = in_tensor->shape();
    try_output(out_mem, output, dt_float32, out_shape);
    try_(reference::random_uniform(type, out_mem, out_shape, low_value,
                                   high_value, seed_value));
    KERNEL_FINISH;
}

result<value_t>
nncase::kernels::stackvm::unsqueeze(value_t input, value_t dim, value_t output,
                                    [[maybe_unused]] kernel_context &context) {
    try_var(in_tensor, input.as<tensor>());
    auto in_shape = in_tensor->shape();
    not_impl_no_contiguous(in_tensor);
    try_axes(axes, dim);
    auto new_shape = unsqueeze_infer_shape(in_shape, axes);
    output = tensor_reshape(in_tensor, new_shape);
    KERNEL_FINISH;
}

result<value_t> nncase::kernels::stackvm::where(
    [[maybe_unused]] value_t cond, [[maybe_unused]] value_t x,
    [[maybe_unused]] value_t y, [[maybe_unused]] value_t output,
    [[maybe_unused]] kernel_context &context) {
    try_input_with_ty(cond_mem, cond, bool);
    try_input(x_mem, x);
    try_input(y_mem, y);
    auto dt = x_tensor->dtype();
    if (x_tensor->shape()[0] == 0 && y_tensor->shape()[0] == 0 &&
        cmp_type<float>(x_tensor->dtype())) {
        // todo: not finish other rank
        assert(cond_tensor->shape().size() == 1);
        dt = dt_int64;
        auto size = compute_size(cond_tensor->shape());
        std::vector<int64_t> result;
        auto cond_mem_ptr = IN_CAST(bool, cond_mem);
        for (size_t i = 0; i < size; ++i) {
            if (cond_mem_ptr[i]) {
                result.push_back(i);
            }
        }
        auto out_shape = dims_t{result.size(), cond_tensor->shape().size()};
        try_output(out_mem, output, dt, out_shape);
        memcpy(OUT_CAST(int64_t, out_mem), result.data(),
               result.size() * sizeof(int64_t));
        KERNEL_FINISH;
    }
    auto out_shape = where_infer_shape(cond_tensor->shape(), x_tensor->shape(),
                                       y_tensor->shape());
    try_output(out_mem, output, dt, out_shape);
    try_(reference::where(
        dt, cond_mem, x_mem, y_mem, out_mem, cond_tensor->shape(),
        x_tensor->shape(), y_tensor->shape(), out_shape, cond_tensor->strides(),
        x_tensor->strides(), y_tensor->strides(), output_tensor->strides()));
    KERNEL_FINISH;
}

result<value_t> kernels::stackvm::unary(unary_op_t unary_op, value_t input,
                                        value_t output,
                                        kernel_context &context) {
    try_input(input_mem, input);
    try_var(typoecode, to_typecode(input_tensor->dtype()));
    auto dtype = input_tensor->dtype();
    try_output(out_mem, output, dtype, input_tensor->shape());

    try_(reference::unary(typoecode, unary_op, input_mem, out_mem,
                          input_tensor->shape(), input_tensor->strides(),
                          output_tensor->shape(), output_tensor->strides(),
                          context));
    return ok(output);
}

result<value_t> nncase::kernels::stackvm::fake_dequantize(
    [[maybe_unused]] typecode_t target_type, [[maybe_unused]] value_t input,
    [[maybe_unused]] value_t dequant_param, [[maybe_unused]] value_t output,
    [[maybe_unused]] kernel_context &context) {
    return err(std::errc::not_supported);
}

result<value_t> nncase::kernels::stackvm::fake_quantize(
    [[maybe_unused]] typecode_t target_type, [[maybe_unused]] value_t input,
    [[maybe_unused]] value_t quant_param, [[maybe_unused]] value_t output,
    [[maybe_unused]] kernel_context &context) {
    return err(std::errc::not_supported);
}

// result<value_t> nncase::kernels::stackvm::uninitialized(
<<<<<<< HEAD
//     NNCASE_UNUSED typecode_t dtype,
//     NNCASE_UNUSED runtime::stackvm::memory_location_t memory_location,
//     NNCASE_UNUSED value_t shape, NNCASE_UNUSED value_t output,
//     NNCASE_UNUSED kernel_context &context) {
//     return err(std::errc::not_supported);
// }
=======
//    NNCASE_UNUSED typecode_t dtype,
//    NNCASE_UNUSED runtime::stackvm::memory_location_t memory_location,
//    NNCASE_UNUSED value_t shape, NNCASE_UNUSED value_t output,
//    NNCASE_UNUSED kernel_context &context) {
//    return err(std::errc::not_supported);
//}
>>>>>>> 7ba09e21
<|MERGE_RESOLUTION|>--- conflicted
+++ resolved
@@ -1007,18 +1007,9 @@
 }
 
 // result<value_t> nncase::kernels::stackvm::uninitialized(
-<<<<<<< HEAD
-//     NNCASE_UNUSED typecode_t dtype,
-//     NNCASE_UNUSED runtime::stackvm::memory_location_t memory_location,
-//     NNCASE_UNUSED value_t shape, NNCASE_UNUSED value_t output,
-//     NNCASE_UNUSED kernel_context &context) {
-//     return err(std::errc::not_supported);
-// }
-=======
 //    NNCASE_UNUSED typecode_t dtype,
 //    NNCASE_UNUSED runtime::stackvm::memory_location_t memory_location,
 //    NNCASE_UNUSED value_t shape, NNCASE_UNUSED value_t output,
 //    NNCASE_UNUSED kernel_context &context) {
 //    return err(std::errc::not_supported);
-//}
->>>>>>> 7ba09e21
+//}