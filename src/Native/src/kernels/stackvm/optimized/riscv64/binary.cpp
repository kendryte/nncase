/* Copyright 2019-2021 Canaan Inc.
 *
 * Licensed under the Apache License, Version 2.0 (the "License");
 * you may not use this file except in compliance with the License.
 * You may obtain a copy of the License at
 *
 *     http://www.apache.org/licenses/LICENSE-2.0
 *
 * Unless required by applicable law or agreed to in writing, software
 * distributed under the License is distributed on an "AS IS" BASIS,
 * WITHOUT WARRANTIES OR CONDITIONS OF ANY KIND, either express or implied.
 * See the License for the specific language governing permissions and
 * limitations under the License.
 */
#include "../../reference/ref_ops.h"
#include "../opt_ops.h"
#include <iostream>
#include <nncase/kernels/kernel_utils.h>
#include <nncase/runtime/runtime_op_utility.h>
#include <nncase/runtime/util.h>
#if __riscv_vector
#include <riscv_vector.h>
#endif

using namespace nncase;
using namespace nncase::runtime;
using namespace nncase::runtime::stackvm;
using namespace nncase::kernels;
using namespace nncase::kernels::stackvm;
using namespace nncase::kernels::stackvm::optimized;

namespace {

#if __riscv_vector

#define REGISTER_BINARY_OP_RVV(op)                                             \
    struct binary_op_##op##_rvv {                                              \
        vfloat32m8_t operator()(const vfloat32m8_t &a, const vfloat32m8_t &b,  \
                                size_t vl) const {                             \
            return vf##op##_vv_f32m8(a, b, vl);                                \
        }                                                                      \
        vfloat32m8_t operator()(const vfloat32m8_t &a, const float &b,         \
                                size_t vl) const {                             \
            return vf##op##_vf_f32m8(a, b, vl);                                \
        }                                                                      \
        vfloat32m8_t operator()(const float &a, const vfloat32m8_t &b,         \
                                size_t vl) const {                             \
            return vf##op##_vf_f32m8(b, a, vl);                                \
        }                                                                      \
                                                                               \
        vint32m8_t operator()(const vint32m8_t &a, const vint32m8_t &b,        \
                              size_t vl) const {                               \
            return v##op##_vv_i32m8(a, b, vl);                                 \
        }                                                                      \
        vint32m8_t operator()(const vint32m8_t &a, const int32_t &b,           \
                              size_t vl) const {                               \
            return v##op##_vx_i32m8(a, b, vl);                                 \
        }                                                                      \
        vint32m8_t operator()(const int32_t &a, const vint32m8_t &b,           \
                              size_t vl) const {                               \
            return v##op##_vx_i32m8(b, a, vl);                                 \
        }                                                                      \
                                                                               \
        vint64m8_t operator()(const vint64m8_t &a, const vint64m8_t &b,        \
                              size_t vl) const {                               \
            return v##op##_vv_i64m8(a, b, vl);                                 \
        }                                                                      \
        vint64m8_t operator()(const vint64m8_t &a, const int64_t &b,           \
                              size_t vl) const {                               \
            return v##op##_vx_i64m8(a, b, vl);                                 \
        }                                                                      \
        vint64m8_t operator()(const int64_t &a, const vint64m8_t &b,           \
                              size_t vl) const {                               \
            return v##op##_vx_i64m8(b, a, vl);                                 \
        }                                                                      \
    }

REGISTER_BINARY_OP_RVV(add);
REGISTER_BINARY_OP_RVV(mul);
REGISTER_BINARY_OP_RVV(min);
REGISTER_BINARY_OP_RVV(max);

#undef REGISTER_BINARY_OP_RVV

struct binary_op_sub_rvv {
    // float
    vfloat32m8_t operator()(const vfloat32m8_t &a, const vfloat32m8_t &b,
                            size_t vl) const {
        return vfsub_vv_f32m8(a, b, vl);
    }
    vfloat32m8_t operator()(const vfloat32m8_t &a, const float &b,
                            size_t vl) const {
        return vfsub_vf_f32m8(a, b, vl);
    }
    vfloat32m8_t operator()(const float &a, const vfloat32m8_t &b,
                            size_t vl) const {
        return vfrsub_vf_f32m8(b, a, vl);
    }

    // int32_t
    vint32m8_t operator()(const vint32m8_t &a, const vint32m8_t &b,
                          size_t vl) const {
        return vsub_vv_i32m8(a, b, vl);
    }
    vint32m8_t operator()(const vint32m8_t &a, const int32_t &b,
                          size_t vl) const {
        return vsub_vx_i32m8(a, b, vl);
    }
    vint32m8_t operator()(const int32_t &a, const vint32m8_t &b,
                          size_t vl) const {
        return vrsub_vx_i32m8(b, a, vl);
    }

    // int64_t
    vint64m8_t operator()(const vint64m8_t &a, const vint64m8_t &b,
                          size_t vl) const {
        return vsub_vv_i64m8(a, b, vl);
    }
    vint64m8_t operator()(const vint64m8_t &a, const int64_t &b,
                          size_t vl) const {
        return vsub_vx_i64m8(a, b, vl);
    }
    vint64m8_t operator()(const int64_t &a, const vint64m8_t &b,
                          size_t vl) const {
        return vrsub_vx_i64m8(b, a, vl);
    }
};

struct binary_op_div_rvv {
    // float
    vfloat32m8_t operator()(const vfloat32m8_t &a, const vfloat32m8_t &b,
                            size_t vl) const {
        return vfdiv_vv_f32m8(a, b, vl);
    }
    vfloat32m8_t operator()(const vfloat32m8_t &a, const float &b,
                            size_t vl) const {
        return vfdiv_vf_f32m8(a, b, vl);
    }
    vfloat32m8_t operator()(const float &a, const vfloat32m8_t &b,
                            size_t vl) const {
        return vfrdiv_vf_f32m8(b, a, vl);
    }

    // int32_t
    vint32m8_t operator()(const vint32m8_t &a, const vint32m8_t &b,
                          size_t vl) const {
        return vdiv_vv_i32m8(a, b, vl);
    }
    vint32m8_t operator()(const vint32m8_t &a, const int32_t &b,
                          size_t vl) const {
        return vdiv_vx_i32m8(a, b, vl);
    }
    vint32m8_t operator()(const int32_t &a, const vint32m8_t &b,
                          size_t vl) const {
        return vdiv_vv_i32m8(vmv_v_x_i32m8(a, vl), b, vl);
    }

    // int64_t
    vint64m8_t operator()(const vint64m8_t &a, const vint64m8_t &b,
                          size_t vl) const {
        return vdiv_vv_i64m8(a, b, vl);
    }
    vint64m8_t operator()(const vint64m8_t &a, const int64_t &b,
                          size_t vl) const {
        return vdiv_vx_i64m8(a, b, vl);
    }
    vint64m8_t operator()(const int64_t &a, const vint64m8_t &b,
                          size_t vl) const {
        return vdiv_vv_i64m8(vmv_v_x_i64m8(a, vl), b, vl);
    }
};

// float32
template <typename Top>
void binary_impl_vv_f32(const float *input_a, const float *input_b, float *out,
                        int n) {
    Top op;
    size_t vl;
    while (n > 0) {
        vl = vsetvl_e32m8(n);
        auto v_a = vle32_v_f32m8(input_a, vl);
        auto v_b = vle32_v_f32m8(input_b, vl);
        auto v_out = op(v_a, v_b, vl);
        vse32_v_f32m8(out, v_out, vl);

        input_a += vl;
        input_b += vl;
        out += vl;
        n -= vl;
    }
}

template <typename Top>
void binary_impl_vf_f32(const float *input_a, float input_b, float *out,
                        int n) {
    Top op;
    size_t vl;
    while (n > 0) {
        vl = vsetvl_e32m8(n);
        auto v_a = vle32_v_f32m8(input_a, vl);
        auto v_out = op(v_a, input_b, vl);
        vse32_v_f32m8(out, v_out, vl);
        input_a += vl;
        out += vl;
        n -= vl;
    }
}

template <typename Top>
void binary_impl_fv_f32(float input_a, const float *input_b, float *out,
                        int n) {
    Top op;
    size_t vl;
    while (n > 0) {
        vl = vsetvl_e32m8(n);
        auto v_b = vle32_v_f32m8(input_b, vl);
        auto v_out = op(input_a, v_b, vl);
        vse32_v_f32m8(out, v_out, vl);
        input_b += vl;
        out += vl;
        n -= vl;
    }
}

// int32_t
template <typename Top>
void binary_impl_vv_i32(const int32_t *input_a, const int32_t *input_b,
                        int32_t *out, int n) {
    Top op;
    size_t vl;
    while (n > 0) {
        vl = vsetvl_e32m8(n);
        auto v_a = vle32_v_i32m8(input_a, vl);
        auto v_b = vle32_v_i32m8(input_b, vl);
        auto v_out = op(v_a, v_b, vl);
        vse32_v_i32m8(out, v_out, vl);

        input_a += vl;
        input_b += vl;
        out += vl;
        n -= vl;
    }
}

template <typename Top>
<<<<<<< HEAD
void binary_impl_vf_i32(const int32_t *input_a, int32_t input_b, int32_t *out,
                        int n) {
=======
result<void> optimized_binary_impl(const float *input_a, const float *input_b,
                                   float *output,
                                   gsl::span<const size_t> in_a_shape,
                                   gsl::span<const size_t> in_b_shape,
                                   gsl::span<const size_t> out_shape) noexcept {
>>>>>>> 45c36e6a
    Top op;
    size_t vl;
    while (n > 0) {
        vl = vsetvl_e32m8(n);
        auto v_a = vle32_v_i32m8(input_a, vl);
        auto v_out = op(v_a, input_b, vl);
        vse32_v_i32m8(out, v_out, vl);
        input_a += vl;
        out += vl;
        n -= vl;
    }
}

template <typename Top>
void binary_impl_fv_i32(int32_t input_a, const int32_t *input_b, int32_t *out,
                        int n) {
    Top op;
    size_t vl;
    while (n > 0) {
        vl = vsetvl_e32m8(n);
        auto v_b = vle32_v_i32m8(input_b, vl);
        auto v_out = op(input_a, v_b, vl);
        vse32_v_i32m8(out, v_out, vl);
        input_b += vl;
        out += vl;
        n -= vl;
    }
}

// int64_t
template <typename Top>
void binary_impl_vv_i64(const int64_t *input_a, const int64_t *input_b,
                        int64_t *out, int n) {
    Top op;
    size_t vl;
    while (n > 0) {
        vl = vsetvl_e64m8(n);
        auto v_a = vle64_v_i64m8(input_a, vl);
        auto v_b = vle64_v_i64m8(input_b, vl);
        auto v_out = op(v_a, v_b, vl);
        vse64_v_i64m8(out, v_out, vl);

        input_a += vl;
        input_b += vl;
        out += vl;
        n -= vl;
    }
}

template <typename Top>
void binary_impl_vf_i64(const int64_t *input_a, int64_t input_b, int64_t *out,
                        int n) {
    Top op;
    size_t vl;
    while (n > 0) {
        vl = vsetvl_e64m8(n);
        auto v_a = vle64_v_i64m8(input_a, vl);
        auto v_out = op(v_a, input_b, vl);
        vse64_v_i64m8(out, v_out, vl);
        input_a += vl;
        out += vl;
        n -= vl;
    }
}

template <typename Top>
void binary_impl_fv_i64(int64_t input_a, const int64_t *input_b, int64_t *out,
                        int n) {
    Top op;
    size_t vl;
    while (n > 0) {
        vl = vsetvl_e64m8(n);
        auto v_b = vle64_v_i64m8(input_b, vl);
        auto v_out = op(input_a, v_b, vl);
        vse64_v_i64m8(out, v_out, vl);
        input_b += vl;
        out += vl;
        n -= vl;
    }
}

static int verify_shape_impl(const dims_t& in_a_shape, const dims_t& in_b_shape) {

    int size_diff = in_a_shape.size() - in_b_shape.size();
    int outter_front_size = 1;
    int outter_current_size = 1;
    for (int i = 0; i < size_diff; ++i) {
        outter_front_size *= in_a_shape[i];
    }
    int index = -1;
    for (int i = 0; i < (int)(in_b_shape.size()); ++i) {
        if (in_b_shape[i] == 1) {
            outter_front_size *= in_a_shape[i + size_diff];
            continue;
        }

        if (in_b_shape[i] == in_a_shape[i + size_diff]) {
            outter_current_size *= in_b_shape[i];
            index = i;
        } else {
            break;
        }
    }

    if (index == (int)(in_b_shape.size() - 1)) {
        return 0;
    }
    return -1;
}

static int verify_shape(const dims_t& in_a_shape, const dims_t& in_b_shape, int a_len, int b_len)
{
    if(a_len == 1 || b_len == 1)
        return 0;
    if(a_len > b_len)
    {
        return verify_shape_impl(in_a_shape, in_b_shape);
    }
    if(a_len < b_len)
    {
        return verify_shape_impl(in_b_shape, in_b_shape);
    }
    if(in_a_shape.size() < in_b_shape.size())
        return verify_shape_impl(in_b_shape, in_b_shape);
    return verify_shape_impl(in_a_shape, in_b_shape);
}


// float
template <typename Top>
int optimized_binary_impl(const float *input_a, const float *input_b,
                          float *output, const dims_t &in_a_shape,
                          const dims_t &in_b_shape,
                          const dims_t &out_shape) noexcept {
    (void)out_shape;
    int len_a = in_a_shape.size() != 0 ? (int)compute_size(in_a_shape) : 1;
    int len_b = in_b_shape.size() != 0 ? (int)compute_size(in_b_shape) : 1;
    if (in_a_shape == in_b_shape) {
        binary_impl_vv_f32<Top>(input_a, input_b, output, len_a);
        return 0;
    }
    if (verify_shape(in_a_shape, in_b_shape, len_a, len_b)) // 校验失败
    {
        return -1;
    }
    if (len_a >= len_b) {
        if (len_b == 1) {
            binary_impl_vf_f32<Top>(input_a, input_b[0], output, len_a);
        } else {
            int loop_n = len_a / len_b;
            for (int i = 0; i < loop_n; ++i) {
                binary_impl_vv_f32<Top>(input_a, input_b, output, len_b);
                input_a += len_b;
                output += len_b;
            }
        }
    } else // len_a < len_b
    {
        if (len_a == 1) {
            binary_impl_fv_f32<Top>(input_a[0], input_b, output, len_b);
        } else {
            int loop_n = len_b / len_a;
            for (int i = 0; i < loop_n; ++i) {
                binary_impl_vv_f32<Top>(input_a, input_b, output, len_a);
                input_b += len_a;
                output += len_a;
            }
        }
    }

    return 0;
}

// int32_t
template <typename Top>
<<<<<<< HEAD
int optimized_binary_impl(const int32_t *input_a, const int32_t *input_b,
                          int32_t *output, const dims_t &in_a_shape,
                          const dims_t &in_b_shape,
                          const dims_t &out_shape) noexcept {
    (void)out_shape;
    int len_a = in_a_shape.size() != 0 ? (int)compute_size(in_a_shape) : 1;
    int len_b = in_b_shape.size() != 0 ? (int)compute_size(in_b_shape) : 1;
    if (in_a_shape == in_b_shape) {
        binary_impl_vv_i32<Top>(input_a, input_b, output, len_a);
        return 0;
    }
    if (verify_shape(in_a_shape, in_b_shape, len_a, len_b)) // 校验失败
    {
        return -1;
    }
    if (len_a >= len_b) {
        if (len_b == 1) {
            binary_impl_vf_i32<Top>(input_a, input_b[0], output, len_a);
=======
result<void> optimized_binary_impl(const int32_t *input_a,
                                   const int32_t *input_b, int32_t *output,
                                   gsl::span<const size_t> in_a_shape,
                                   gsl::span<const size_t> in_b_shape,
                                   gsl::span<const size_t> out_shape) noexcept {
    Top op;
    const int count = compute_size(out_shape);
    size_t vl = 0;
    auto out = output;

    if (in_a_shape.size() == in_b_shape.size()) {
        int n = count;

        // both a and b are tensors
        while (n > 0) {
            vl = vsetvl_e32m8(n);
            auto v_a = vle32_v_i32m8(input_a, vl);
            auto v_b = vle32_v_i32m8(input_b, vl);
            auto v_out = op(v_a, v_b, vl);
            vse32_v_i32m8(out, v_out, vl);

            input_a += vl;
            input_b += vl;
            out += vl;
            n -= vl;
        }
    } else if (in_a_shape.size() < in_b_shape.size()) {
        if (is_scalar(in_a_shape)) {
            //        if (in_a_shape[0] == 1) {
            // a is scalar, b is tensor
            int n = count;
            while (n > 0) {
                vl = vsetvl_e32m8(n);
                auto v_b = vle32_v_i32m8(input_b, vl);
                auto v_out = op(input_a[0], v_b, vl);
                vse32_v_i32m8(out, v_out, vl);

                input_b += vl;
                out += vl;
                n -= vl;
            }
>>>>>>> 45c36e6a
        } else {
            int loop_n = len_a / len_b;
            for (int i = 0; i < loop_n; ++i) {
                binary_impl_vv_i32<Top>(input_a, input_b, output, len_b);
                input_a += len_b;
                output += len_b;
            }
        }
    } else // len_a < len_b
    {
        if (len_a == 1) {
            binary_impl_fv_i32<Top>(input_a[0], input_b, output, len_b);
        } else {
            int loop_n = len_b / len_a;
            for (int i = 0; i < loop_n; ++i) {
                binary_impl_vv_i32<Top>(input_a, input_b, output, len_a);
                input_b += len_a;
                output += len_a;
            }
        }
    }

    return 0;
}

// int64_t
template <typename Top>
<<<<<<< HEAD
int optimized_binary_impl(const int64_t *input_a, const int64_t *input_b,
                          int64_t *output, const dims_t &in_a_shape,
                          const dims_t &in_b_shape,
                          const dims_t &out_shape) noexcept {
    (void)out_shape;
    int len_a = in_a_shape.size() != 0 ? (int)compute_size(in_a_shape) : 1;
    int len_b = in_b_shape.size() != 0 ? (int)compute_size(in_b_shape) : 1;
    if (in_a_shape == in_b_shape) {
        binary_impl_vv_i64<Top>(input_a, input_b, output, len_a);
        return 0;
    }
    if (verify_shape(in_a_shape, in_b_shape, len_a, len_b)) // 校验失败
    {
        return -1;
    }
    if (len_a >= len_b) {
        if (len_b == 1) {
            binary_impl_vf_i64<Top>(input_a, input_b[0], output, len_a);
=======
result<void> optimized_binary_impl(const int64_t *input_a,
                                   const int64_t *input_b, int64_t *output,
                                   gsl::span<const size_t> in_a_shape,
                                   gsl::span<const size_t> in_b_shape,
                                   gsl::span<const size_t> out_shape) noexcept {
    Top op;
    const int count = compute_size(out_shape);
    size_t vl = 0;
    auto out = output;

    if (in_a_shape.size() == in_b_shape.size()) {
        int n = count;

        // both a and b are tensors
        while (n > 0) {
            vl = vsetvl_e64m8(n);
            auto v_a = vle64_v_i64m8(input_a, vl);
            auto v_b = vle64_v_i64m8(input_b, vl);
            auto v_out = op(v_a, v_b, vl);
            vse64_v_i64m8(out, v_out, vl);

            input_a += vl;
            input_b += vl;
            out += vl;
            n -= vl;
        }
    } else if (in_a_shape.size() < in_b_shape.size()) {
        assert(in_a_shape.size() == 1);
        if (in_a_shape[0] == 1) {
            // a is scalar, b is tensor
            int n = count;
            while (n > 0) {
                vl = vsetvl_e64m8(n);
                auto v_b = vle64_v_i64m8(input_b, vl);
                auto v_out = op(input_a[0], v_b, vl);
                vse64_v_i64m8(out, v_out, vl);

                input_b += vl;
                out += vl;
                n -= vl;
            }
>>>>>>> 45c36e6a
        } else {
            int loop_n = len_a / len_b;
            for (int i = 0; i < loop_n; ++i) {
                binary_impl_vv_i64<Top>(input_a, input_b, output, len_b);
                input_a += len_b;
                output += len_b;
            }
        }
    } else // len_a < len_b
    {
        if (len_a == 1) {
            binary_impl_fv_i64<Top>(input_a[0], input_b, output, len_b);
        } else {
            int loop_n = len_b / len_a;
            for (int i = 0; i < loop_n; ++i) {
                binary_impl_vv_i64<Top>(input_a, input_b, output, len_a);
                input_b += len_a;
                output += len_a;
            }
        }
    }

    return 0;
}
#endif
} // namespace

<<<<<<< HEAD
result<void>
optimized::binary(typecode_t typecode, runtime::stackvm::binary_op_t op,
                  const gsl::byte *lhs, const gsl::byte *rhs, gsl::byte *out,
                  const dims_t &in_a_shape, const strides_t &lhs_strides,
                  const dims_t &in_b_shape, const strides_t &rhs_strides,
                  const dims_t &out_shape, const strides_t &out_strides,
                  NNCASE_UNUSED kernel_context &context) noexcept {
    int ret_value = -1;
=======
result<void> optimized::binary(
    typecode_t typecode, runtime::stackvm::binary_op_t op, const gsl::byte *lhs,
    const gsl::byte *rhs, gsl::byte *out, gsl::span<const size_t> in_a_shape,
    gsl::span<const size_t> lhs_strides, gsl::span<const size_t> in_b_shape,
    gsl::span<const size_t> rhs_strides, gsl::span<const size_t> out_shape,
    gsl::span<const size_t> out_strides,
    NNCASE_UNUSED kernel_context &context) noexcept {
>>>>>>> 45c36e6a
#if __riscv_vector
#define BINARY_IMPL(_ty)                                                       \
    {                                                                          \
        auto *input_a = IN_CAST(_ty, lhs);                                     \
        auto *input_b = IN_CAST(_ty, rhs);                                     \
        auto *output = OUT_CAST(_ty, out);                                     \
        switch (op) {                                                          \
        case binary_op_t::add: {                                               \
            ret_value = optimized_binary_impl<binary_op_add_rvv>(              \
                input_a, input_b, output, in_a_shape, in_b_shape, out_shape);  \
            break;                                                             \
        }                                                                      \
        case binary_op_t::sub: {                                               \
            ret_value = optimized_binary_impl<binary_op_sub_rvv>(              \
                input_a, input_b, output, in_a_shape, in_b_shape, out_shape);  \
            break;                                                             \
        }                                                                      \
        case binary_op_t::mul: {                                               \
            ret_value = optimized_binary_impl<binary_op_mul_rvv>(              \
                input_a, input_b, output, in_a_shape, in_b_shape, out_shape);  \
            break;                                                             \
        }                                                                      \
        case binary_op_t::div: {                                               \
            ret_value = optimized_binary_impl<binary_op_div_rvv>(              \
                input_a, input_b, output, in_a_shape, in_b_shape, out_shape);  \
            break;                                                             \
        }                                                                      \
        case binary_op_t::min: {                                               \
            ret_value = optimized_binary_impl<binary_op_min_rvv>(              \
                input_a, input_b, output, in_a_shape, in_b_shape, out_shape);  \
            break;                                                             \
        }                                                                      \
        case binary_op_t::max: {                                               \
            ret_value = optimized_binary_impl<binary_op_max_rvv>(              \
                input_a, input_b, output, in_a_shape, in_b_shape, out_shape);  \
            break;                                                             \
        }                                                                      \
        default:                                                               \
            ret_value = -1;                                                    \
            break;                                                             \
        }                                                                      \
        break;                                                                 \
    }

    switch (typecode) {
    case dt_float32:
        BINARY_IMPL(float);
    case dt_int32:
        BINARY_IMPL(int32_t);
    case dt_int64:
        BINARY_IMPL(int64_t);
    default:;
    }
#endif
    if (!ret_value) {
        return ok();
    }

    return stackvm::reference::binary(typecode, op, lhs, rhs, out, in_a_shape,
                                      lhs_strides, in_b_shape, rhs_strides,
                                      out_shape, out_strides, context);
}<|MERGE_RESOLUTION|>--- conflicted
+++ resolved
@@ -243,16 +243,8 @@
 }
 
 template <typename Top>
-<<<<<<< HEAD
 void binary_impl_vf_i32(const int32_t *input_a, int32_t input_b, int32_t *out,
                         int n) {
-=======
-result<void> optimized_binary_impl(const float *input_a, const float *input_b,
-                                   float *output,
-                                   gsl::span<const size_t> in_a_shape,
-                                   gsl::span<const size_t> in_b_shape,
-                                   gsl::span<const size_t> out_shape) noexcept {
->>>>>>> 45c36e6a
     Top op;
     size_t vl;
     while (n > 0) {
@@ -334,7 +326,7 @@
     }
 }
 
-static int verify_shape_impl(const dims_t& in_a_shape, const dims_t& in_b_shape) {
+static int verify_shape_impl(gsl::span<const size_t>& in_a_shape, gsl::span<const size_t>& in_b_shape) {
 
     int size_diff = in_a_shape.size() - in_b_shape.size();
     int outter_front_size = 1;
@@ -363,7 +355,7 @@
     return -1;
 }
 
-static int verify_shape(const dims_t& in_a_shape, const dims_t& in_b_shape, int a_len, int b_len)
+static int verify_shape(gsl::span<const size_t>& in_a_shape, gsl::span<const size_t>& in_b_shape, int a_len, int b_len)
 {
     if(a_len == 1 || b_len == 1)
         return 0;
@@ -384,9 +376,9 @@
 // float
 template <typename Top>
 int optimized_binary_impl(const float *input_a, const float *input_b,
-                          float *output, const dims_t &in_a_shape,
-                          const dims_t &in_b_shape,
-                          const dims_t &out_shape) noexcept {
+                          float *output, gsl::span<const size_t> &in_a_shape,
+                          gsl::span<const size_t> &in_b_shape,
+                          gsl::span<const size_t> &out_shape) noexcept {
     (void)out_shape;
     int len_a = in_a_shape.size() != 0 ? (int)compute_size(in_a_shape) : 1;
     int len_b = in_b_shape.size() != 0 ? (int)compute_size(in_b_shape) : 1;
@@ -428,11 +420,10 @@
 
 // int32_t
 template <typename Top>
-<<<<<<< HEAD
 int optimized_binary_impl(const int32_t *input_a, const int32_t *input_b,
-                          int32_t *output, const dims_t &in_a_shape,
-                          const dims_t &in_b_shape,
-                          const dims_t &out_shape) noexcept {
+                          int32_t *output, gsl::span<const size_t> &in_a_shape,
+                          gsl::span<const size_t> &in_b_shape,
+                          gsl::span<const size_t> &out_shape) noexcept {
     (void)out_shape;
     int len_a = in_a_shape.size() != 0 ? (int)compute_size(in_a_shape) : 1;
     int len_b = in_b_shape.size() != 0 ? (int)compute_size(in_b_shape) : 1;
@@ -447,49 +438,6 @@
     if (len_a >= len_b) {
         if (len_b == 1) {
             binary_impl_vf_i32<Top>(input_a, input_b[0], output, len_a);
-=======
-result<void> optimized_binary_impl(const int32_t *input_a,
-                                   const int32_t *input_b, int32_t *output,
-                                   gsl::span<const size_t> in_a_shape,
-                                   gsl::span<const size_t> in_b_shape,
-                                   gsl::span<const size_t> out_shape) noexcept {
-    Top op;
-    const int count = compute_size(out_shape);
-    size_t vl = 0;
-    auto out = output;
-
-    if (in_a_shape.size() == in_b_shape.size()) {
-        int n = count;
-
-        // both a and b are tensors
-        while (n > 0) {
-            vl = vsetvl_e32m8(n);
-            auto v_a = vle32_v_i32m8(input_a, vl);
-            auto v_b = vle32_v_i32m8(input_b, vl);
-            auto v_out = op(v_a, v_b, vl);
-            vse32_v_i32m8(out, v_out, vl);
-
-            input_a += vl;
-            input_b += vl;
-            out += vl;
-            n -= vl;
-        }
-    } else if (in_a_shape.size() < in_b_shape.size()) {
-        if (is_scalar(in_a_shape)) {
-            //        if (in_a_shape[0] == 1) {
-            // a is scalar, b is tensor
-            int n = count;
-            while (n > 0) {
-                vl = vsetvl_e32m8(n);
-                auto v_b = vle32_v_i32m8(input_b, vl);
-                auto v_out = op(input_a[0], v_b, vl);
-                vse32_v_i32m8(out, v_out, vl);
-
-                input_b += vl;
-                out += vl;
-                n -= vl;
-            }
->>>>>>> 45c36e6a
         } else {
             int loop_n = len_a / len_b;
             for (int i = 0; i < loop_n; ++i) {
@@ -517,11 +465,10 @@
 
 // int64_t
 template <typename Top>
-<<<<<<< HEAD
 int optimized_binary_impl(const int64_t *input_a, const int64_t *input_b,
-                          int64_t *output, const dims_t &in_a_shape,
-                          const dims_t &in_b_shape,
-                          const dims_t &out_shape) noexcept {
+                          int64_t *output, gsl::span<const size_t> &in_a_shape,
+                          gsl::span<const size_t> &in_b_shape,
+                          gsl::span<const size_t> &out_shape) noexcept {
     (void)out_shape;
     int len_a = in_a_shape.size() != 0 ? (int)compute_size(in_a_shape) : 1;
     int len_b = in_b_shape.size() != 0 ? (int)compute_size(in_b_shape) : 1;
@@ -536,49 +483,6 @@
     if (len_a >= len_b) {
         if (len_b == 1) {
             binary_impl_vf_i64<Top>(input_a, input_b[0], output, len_a);
-=======
-result<void> optimized_binary_impl(const int64_t *input_a,
-                                   const int64_t *input_b, int64_t *output,
-                                   gsl::span<const size_t> in_a_shape,
-                                   gsl::span<const size_t> in_b_shape,
-                                   gsl::span<const size_t> out_shape) noexcept {
-    Top op;
-    const int count = compute_size(out_shape);
-    size_t vl = 0;
-    auto out = output;
-
-    if (in_a_shape.size() == in_b_shape.size()) {
-        int n = count;
-
-        // both a and b are tensors
-        while (n > 0) {
-            vl = vsetvl_e64m8(n);
-            auto v_a = vle64_v_i64m8(input_a, vl);
-            auto v_b = vle64_v_i64m8(input_b, vl);
-            auto v_out = op(v_a, v_b, vl);
-            vse64_v_i64m8(out, v_out, vl);
-
-            input_a += vl;
-            input_b += vl;
-            out += vl;
-            n -= vl;
-        }
-    } else if (in_a_shape.size() < in_b_shape.size()) {
-        assert(in_a_shape.size() == 1);
-        if (in_a_shape[0] == 1) {
-            // a is scalar, b is tensor
-            int n = count;
-            while (n > 0) {
-                vl = vsetvl_e64m8(n);
-                auto v_b = vle64_v_i64m8(input_b, vl);
-                auto v_out = op(input_a[0], v_b, vl);
-                vse64_v_i64m8(out, v_out, vl);
-
-                input_b += vl;
-                out += vl;
-                n -= vl;
-            }
->>>>>>> 45c36e6a
         } else {
             int loop_n = len_a / len_b;
             for (int i = 0; i < loop_n; ++i) {
@@ -606,24 +510,14 @@
 #endif
 } // namespace
 
-<<<<<<< HEAD
 result<void>
 optimized::binary(typecode_t typecode, runtime::stackvm::binary_op_t op,
                   const gsl::byte *lhs, const gsl::byte *rhs, gsl::byte *out,
-                  const dims_t &in_a_shape, const strides_t &lhs_strides,
-                  const dims_t &in_b_shape, const strides_t &rhs_strides,
-                  const dims_t &out_shape, const strides_t &out_strides,
+                  gsl::span<const size_t> in_a_shape, gsl::span<const size_t> lhs_strides,
+                  gsl::span<const size_t> in_b_shape, gsl::span<const size_t> rhs_strides,
+                  gsl::span<const size_t> out_shape, gsl::span<const size_t> out_strides,
                   NNCASE_UNUSED kernel_context &context) noexcept {
     int ret_value = -1;
-=======
-result<void> optimized::binary(
-    typecode_t typecode, runtime::stackvm::binary_op_t op, const gsl::byte *lhs,
-    const gsl::byte *rhs, gsl::byte *out, gsl::span<const size_t> in_a_shape,
-    gsl::span<const size_t> lhs_strides, gsl::span<const size_t> in_b_shape,
-    gsl::span<const size_t> rhs_strides, gsl::span<const size_t> out_shape,
-    gsl::span<const size_t> out_strides,
-    NNCASE_UNUSED kernel_context &context) noexcept {
->>>>>>> 45c36e6a
 #if __riscv_vector
 #define BINARY_IMPL(_ty)                                                       \
     {                                                                          \
