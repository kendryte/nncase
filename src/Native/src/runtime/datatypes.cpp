/* Copyright 2019-2021 Canaan Inc.
 *
 * Licensed under the Apache License, Version 2.0 (the "License");
 * you may not use this file except in compliance with the License.
 * You may obtain a copy of the License at
 *
 *     http://www.apache.org/licenses/LICENSE-2.0
 *
 * Unless required by applicable law or agreed to in writing, software
 * distributed under the License is distributed on an "AS IS" BASIS,
 * WITHOUT WARRANTIES OR CONDITIONS OF ANY KIND, either express or implied.
 * See the License for the specific language governing permissions and
 * limitations under the License.
 */
#include <nncase/runtime/datatypes.h>
#include <nncase/runtime/result.h>

using namespace nncase;

prim_type_t datatype_t::boolean(std::in_place, dt_boolean);
prim_type_t datatype_t::uint8(std::in_place, dt_uint8);
prim_type_t datatype_t::uint16(std::in_place, dt_uint16);
prim_type_t datatype_t::uint32(std::in_place, dt_uint32);
prim_type_t datatype_t::uint64(std::in_place, dt_uint64);
prim_type_t datatype_t::int8(std::in_place, dt_int8);
prim_type_t datatype_t::int16(std::in_place, dt_int16);
prim_type_t datatype_t::int32(std::in_place, dt_int32);
prim_type_t datatype_t::int64(std::in_place, dt_int64);
prim_type_t datatype_t::float16(std::in_place, dt_float16);
prim_type_t datatype_t::float32(std::in_place, dt_float32);
prim_type_t datatype_t::float64(std::in_place, dt_float64);
prim_type_t datatype_t::bfloat16(std::in_place, dt_bfloat16);
<<<<<<< HEAD
prim_type_t datatype_t::float8e4m3(std::in_place, dt_float8e4m3);
prim_type_t datatype_t::float8e5m2(std::in_place, dt_float8e5m2);
=======
>>>>>>> 791b61c8
value_type_t datatype_t::attention_kv_cache(
    std::in_place,
    uuid_t({0xF6, 0x95, 0x50, 0x16, 0xF1, 0x85, 0x46, 0xFB, 0xAA, 0x5F, 0xFD,
            0xCE, 0xA1, 0xC8, 0x9E, 0xF6}),
<<<<<<< HEAD
    0);
=======
    8);
value_type_t datatype_t::paged_attention_kv_cache(
    std::in_place,
    uuid_t({246, 149, 80, 22, 241, 133, 70, 251, 170, 95, 253, 206, 161, 200,
            158, 246}),
    8);
>>>>>>> 791b61c8

result<prim_type_t> datatype_t::from_typecode(typecode_t typecode) {
    switch (typecode) {
    case dt_boolean:
        return ok(datatype_t::boolean);
    case dt_uint8:
        return ok(datatype_t::uint8);
    case dt_uint16:
        return ok(datatype_t::uint16);
    case dt_uint32:
        return ok(datatype_t::uint32);
    case dt_uint64:
        return ok(datatype_t::uint64);
    case dt_int8:
        return ok(datatype_t::int8);
    case dt_int16:
        return ok(datatype_t::int16);
    case dt_int32:
        return ok(datatype_t::int32);
    case dt_int64:
        return ok(datatype_t::int64);
    case dt_float16:
        return ok(datatype_t::float16);
    case dt_float32:
        return ok(datatype_t::float32);
    case dt_float64:
        return ok(datatype_t::float64);
    case dt_bfloat16:
        return ok(datatype_t::bfloat16);
    case dt_float8e4m3:
        return ok(datatype_t::float8e4m3);
    case dt_float8e5m2:
        return ok(datatype_t::float8e5m2);
    default:
        return err(std::errc::invalid_argument);
    }
}

datatype_t::datatype_t(typecode_t typecode)
    : datatype_t(from_typecode(typecode).unwrap()) {}<|MERGE_RESOLUTION|>--- conflicted
+++ resolved
@@ -30,25 +30,18 @@
 prim_type_t datatype_t::float32(std::in_place, dt_float32);
 prim_type_t datatype_t::float64(std::in_place, dt_float64);
 prim_type_t datatype_t::bfloat16(std::in_place, dt_bfloat16);
-<<<<<<< HEAD
 prim_type_t datatype_t::float8e4m3(std::in_place, dt_float8e4m3);
 prim_type_t datatype_t::float8e5m2(std::in_place, dt_float8e5m2);
-=======
->>>>>>> 791b61c8
 value_type_t datatype_t::attention_kv_cache(
     std::in_place,
     uuid_t({0xF6, 0x95, 0x50, 0x16, 0xF1, 0x85, 0x46, 0xFB, 0xAA, 0x5F, 0xFD,
             0xCE, 0xA1, 0xC8, 0x9E, 0xF6}),
-<<<<<<< HEAD
     0);
-=======
-    8);
 value_type_t datatype_t::paged_attention_kv_cache(
     std::in_place,
     uuid_t({246, 149, 80, 22, 241, 133, 70, 251, 170, 95, 253, 206, 161, 200,
             158, 246}),
     8);
->>>>>>> 791b61c8
 
 result<prim_type_t> datatype_t::from_typecode(typecode_t typecode) {
     switch (typecode) {
