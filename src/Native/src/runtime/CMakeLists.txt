﻿cmake_minimum_required (VERSION 3.13)

set(SRCS buffer.cpp
     copy.cpp
		 datatypes.cpp
		 error.cpp
		 host_buffer.cpp
		 host_runtime_tensor.cpp
     interpreter.cpp
     llm_interpreter.cpp
     runtime_section_context.cpp
     runtime_loader.cpp
     runtime_module.cpp
		 runtime_function.cpp
		 section.cpp
		 type_serializer.cpp
		 tensor_serializer.cpp
		 runtime_tensor.cpp
         dump_manager.cpp)

if ((NOT BUILDING_RUNTIME) OR DEFAULT_SHARED_RUNTIME_TENSOR_PLATFORM_IMPL)
    list(APPEND SRCS host_allocator.cpp)
endif()

if (BUILDING_RUNTIME)
    add_library(runtime OBJECT ${SRCS})
    target_include_directories(runtime PRIVATE ${CMAKE_CURRENT_BINARY_DIR})
<<<<<<< HEAD
=======
    target_link_libraries(runtime PUBLIC nlohmann_json::nlohmann_json)
    target_link_libraries(runtime PRIVATE kernels)
>>>>>>> da4af118
    if (DEFAULT_BUILTIN_RUNTIMES)
      target_compile_definitions(runtime PRIVATE -DNNCASE_DEFAULT_BUILTIN_RUNTIMES)
    endif()
    if (ENABLE_DUMP_MANAGER)
      target_compile_definitions(runtime PUBLIC -DNNCASE_DUMP_MANAGER)
    endif()
    set_property(TARGET runtime PROPERTY POSITION_INDEPENDENT_CODE ON)
    install(TARGETS runtime EXPORT nncaseruntimeTargets)

    add_library(nncaseruntime STATIC dummy.cpp)
<<<<<<< HEAD
    target_link_libraries(nncaseruntime PRIVATE nncasebase runtime runtime_cpu cpu_loaders)
=======
    target_link_libraries(nncaseruntime PUBLIC nlohmann_json::nlohmann_json PRIVATE nncasebase kernels runtime runtime_stackvm runtime_cpu cpu_loaders)
>>>>>>> da4af118
    set_target_properties(nncaseruntime PROPERTIES
                                        OUTPUT_NAME "Nncase.Runtime.Native")
    install(TARGETS nncaseruntime EXPORT nncaseruntimeTargets
        ARCHIVE DESTINATION lib
        LIBRARY DESTINATION lib
        RUNTIME DESTINATION bin
        INCLUDES DESTINATION include
    )

    install(EXPORT nncaseruntimeTargets
            DESTINATION lib/cmake/nncaseruntime)

    configure_file(${CMAKE_CURRENT_LIST_DIR}/../../../../cmake/nncaseruntimeConfig.cmake.in nncaseruntimeConfig.cmake @ONLY)
    install(FILES ${CMAKE_CURRENT_BINARY_DIR}/nncaseruntimeConfig.cmake DESTINATION lib/cmake/nncaseruntime)
else()
    add_library(simulator OBJECT ${SRCS})
    target_include_directories(simulator PRIVATE ${CMAKE_CURRENT_BINARY_DIR})
<<<<<<< HEAD
    target_link_libraries(simulator PUBLIC fmt::fmt)
=======
    target_link_libraries(simulator PUBLIC fmt::fmt nlohmann_json::nlohmann_json)
    target_link_libraries(simulator PRIVATE kernels)
>>>>>>> da4af118
    target_compile_definitions(simulator PUBLIC -DNNCASE_DLL -DNNCASE_SIMULATOR)
    if (DEFAULT_BUILTIN_RUNTIMES)
      target_compile_definitions(simulator PRIVATE -DNNCASE_DEFAULT_BUILTIN_RUNTIMES)
    endif()
    if (ENABLE_DUMP_MANAGER)
      target_compile_definitions(simulator PUBLIC -DNNCASE_DUMP_MANAGER)
    endif()
    set_property(TARGET simulator PROPERTY POSITION_INDEPENDENT_CODE ON)
    
    add_library(nncaseruntime SHARED dummy.cpp)
<<<<<<< HEAD
    target_link_libraries(nncaseruntime PRIVATE nncasebase simulator compiler simulator_cpu cpu_loaders fmt::fmt)
=======
    target_link_libraries(nncaseruntime PUBLIC nlohmann_json::nlohmann_json PRIVATE nncasebase kernels simulator compiler simulator_stackvm simulator_cpu cpu_loaders fmt::fmt)
>>>>>>> da4af118
    if (NOT (WIN32 OR APPLE))
      target_link_libraries(nncaseruntime PRIVATE dl pthread)
    endif()
    set_target_properties(nncaseruntime PROPERTIES
                                        OUTPUT_NAME "Nncase.Runtime.Native")

    install(TARGETS nncaseruntime EXPORT nncaseTargets
        COMPONENT nncase-runtime
        ARCHIVE DESTINATION lib
        LIBRARY DESTINATION lib
        RUNTIME DESTINATION bin
        INCLUDES DESTINATION include
    )
    install(EXPORT nncaseTargets
        DESTINATION lib/cmake/nncase)

    configure_file(${CMAKE_CURRENT_LIST_DIR}/../../../../cmake/nncaseConfig.cmake.in nncaseConfig.cmake @ONLY)
    install(FILES ${CMAKE_CURRENT_BINARY_DIR}/nncaseConfig.cmake DESTINATION lib/cmake/nncase)
endif()

add_subdirectory(cpu)<|MERGE_RESOLUTION|>--- conflicted
+++ resolved
@@ -25,11 +25,7 @@
 if (BUILDING_RUNTIME)
     add_library(runtime OBJECT ${SRCS})
     target_include_directories(runtime PRIVATE ${CMAKE_CURRENT_BINARY_DIR})
-<<<<<<< HEAD
-=======
     target_link_libraries(runtime PUBLIC nlohmann_json::nlohmann_json)
-    target_link_libraries(runtime PRIVATE kernels)
->>>>>>> da4af118
     if (DEFAULT_BUILTIN_RUNTIMES)
       target_compile_definitions(runtime PRIVATE -DNNCASE_DEFAULT_BUILTIN_RUNTIMES)
     endif()
@@ -40,11 +36,7 @@
     install(TARGETS runtime EXPORT nncaseruntimeTargets)
 
     add_library(nncaseruntime STATIC dummy.cpp)
-<<<<<<< HEAD
-    target_link_libraries(nncaseruntime PRIVATE nncasebase runtime runtime_cpu cpu_loaders)
-=======
-    target_link_libraries(nncaseruntime PUBLIC nlohmann_json::nlohmann_json PRIVATE nncasebase kernels runtime runtime_stackvm runtime_cpu cpu_loaders)
->>>>>>> da4af118
+    target_link_libraries(nncaseruntime PUBLIC nlohmann_json::nlohmann_json PRIVATE nncasebase runtime runtime_cpu cpu_loaders)
     set_target_properties(nncaseruntime PROPERTIES
                                         OUTPUT_NAME "Nncase.Runtime.Native")
     install(TARGETS nncaseruntime EXPORT nncaseruntimeTargets
@@ -62,12 +54,7 @@
 else()
     add_library(simulator OBJECT ${SRCS})
     target_include_directories(simulator PRIVATE ${CMAKE_CURRENT_BINARY_DIR})
-<<<<<<< HEAD
-    target_link_libraries(simulator PUBLIC fmt::fmt)
-=======
     target_link_libraries(simulator PUBLIC fmt::fmt nlohmann_json::nlohmann_json)
-    target_link_libraries(simulator PRIVATE kernels)
->>>>>>> da4af118
     target_compile_definitions(simulator PUBLIC -DNNCASE_DLL -DNNCASE_SIMULATOR)
     if (DEFAULT_BUILTIN_RUNTIMES)
       target_compile_definitions(simulator PRIVATE -DNNCASE_DEFAULT_BUILTIN_RUNTIMES)
@@ -78,11 +65,7 @@
     set_property(TARGET simulator PROPERTY POSITION_INDEPENDENT_CODE ON)
     
     add_library(nncaseruntime SHARED dummy.cpp)
-<<<<<<< HEAD
-    target_link_libraries(nncaseruntime PRIVATE nncasebase simulator compiler simulator_cpu cpu_loaders fmt::fmt)
-=======
-    target_link_libraries(nncaseruntime PUBLIC nlohmann_json::nlohmann_json PRIVATE nncasebase kernels simulator compiler simulator_stackvm simulator_cpu cpu_loaders fmt::fmt)
->>>>>>> da4af118
+    target_link_libraries(nncaseruntime PUBLIC nlohmann_json::nlohmann_json PRIVATE nncasebase simulator compiler simulator_cpu cpu_loaders fmt::fmt)
     if (NOT (WIN32 OR APPLE))
       target_link_libraries(nncaseruntime PRIVATE dl pthread)
     endif()
