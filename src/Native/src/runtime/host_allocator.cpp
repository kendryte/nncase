--- conflicted
+++ resolved
@@ -103,26 +103,8 @@
             return err(std::errc::not_enough_memory);
         return ok<buffer_t>(object_t<host_buffer_impl>(
             std::in_place, data, bytes,
-<<<<<<< HEAD
             [](gsl::byte *p) { delete[] p; },
             0, *this, host_sync_status_t::valid, true));
-=======
-            [](gsl::byte *p) {
-                delete[] p;
-#ifdef DUMP_MEM
-                if (max_mem < used_mem)
-                    max_mem = used_mem;
-                auto s = mem_info[p];
-                std::cout << "[Used_mem]:" << std::setw(16) << std::setfill(' ')
-                          << used_mem << "\t[deleter ]:" << std::setw(16)
-                          << std::setfill(' ') << s
-                          << "\t[Max_mem]: " << max_mem << std::endl;
-                used_mem -= s;
-                mem_info.erase(p);
-#endif
-            },
-            0, *this, host_sync_status_t::valid));
->>>>>>> 94e029e2
     }
 
     result<buffer_t>
