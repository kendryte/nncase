--- conflicted
+++ resolved
@@ -81,12 +81,7 @@
         dump_data(stream, IN_CAST(_in_type, data), value_tensor);              \
         return;                                                                \
     }
-<<<<<<< HEAD
-    auto stream = dump_manager_.get_stream(path);
-    dump(
-=======
     dump_by_path(
->>>>>>> 2498b1ba
         dump_manager_, value,
         [incr, &dump_manager_](auto &stream, auto &&value_tensor) {
             auto *data = force_get_data(value_tensor);
@@ -103,8 +98,7 @@
                 return;
             }
         },
-        stream);
-    stream.close();
+        path);
     if (incr) {
         dump_manager_.incr_count();
     }
