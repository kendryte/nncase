#pragma once
#include <fstream>
#include <iostream>
#include <nncase/runtime/datatypes.h>
#include <nncase/runtime/dump_manager.h>
#include <nncase/runtime/host_buffer.h>
#include <nncase/runtime/stackvm/opcode.h>
#include <nncase/runtime/util.h>
#include <nncase/tensor.h>
#include <nncase/type.h>
#include <nncase/value.h>
#include <sstream>

BEGIN_NS_NNCASE_RUNTIME

template <typename F> void dump_append(dump_manager &dump_manager_, F &&f) {
    return dump_append(dump_manager_, f, dump_manager_.dump_path());
}

template <typename F>
void dump_append(dump_manager &dump_manager_, F &&f, const std::string &path) {
    auto stream = dump_manager_.get_stream(path);
    dump_manager_.set_append(true);
    f(stream);
    dump_manager_.set_append(false);
    stream.close();
}

template <typename F>
<<<<<<< HEAD
void dump(dump_manager &dump_manager_, nncase::value_t value, F &&f) {
    auto stream = dump_manager_.get_stream(dump_manager_.dump_path());
    dump(dump_manager_, value, f, stream);
    stream.close();
}

template <typename F>
void dump(dump_manager &dump_manager_, nncase::value_t value, F &&f,
          std::ofstream &stream) {

=======
void dump_by_steam(dump_manager &dump_manager_, nncase::value_t value, F &&f,
                   std::ofstream &stream) {
>>>>>>> 2498b1ba
    if (value.is_a<nncase::tensor>()) {
        auto value_tensor = value.as<nncase::tensor>().unwrap();
        f(stream, value_tensor);
    } else if (value.is_a<nncase::tuple>()) {
<<<<<<< HEAD
        //        stream << "tuple" << "\n";
        auto value_tuple = value.as<nncase::tuple>().unwrap();
        for (auto &field : value_tuple->fields()) {
            dump(dump_manager_, field, f, stream);
=======
        auto value_tuple = value.as<nncase::tuple>().unwrap();
        for (auto &field : value_tuple->fields()) {
            dump_by_steam(dump_manager_, field, f, stream);
            std::cout << std::endl;
>>>>>>> 2498b1ba
        }
    } else {
        std::cout << "unknown in dump" << std::endl;
        stream << "unknown in dump\n";
    }
}

// dump_by_path create a new steam by path and close steam after dump_by_stream.
template <typename F>
void dump_by_path(dump_manager &dump_manager_, nncase::value_t value, F &&f,
                  const std::string &path) {
    auto stream = dump_manager_.get_stream(path);
    dump_by_steam(dump_manager_, value, f, stream);
    stream.close();
}

inline std::string to_str(const nncase::dims_t &shape) {
    std::stringstream stream;
    if (shape.size() == 0) {
        stream << "scalar\n";
    } else {
        for (auto d : shape) {
            stream << std::to_string(d) << " ";
        }
        stream << std::endl;
    }
    return stream.str();
}

template <typename T>
void dump_data(std::ostream &stream, const T *data,
               nncase::tensor value_tensor) {
    stream << "type:"
           << std::to_string(to_typecode(value_tensor->dtype()).unwrap())
           << std::endl;
    auto shape = value_tensor->shape();
    stream << "shape:" << to_str(shape);
    auto sum = 1;
    for (auto s : shape) {
        sum *= s;
    }
    for (int i = 0; i < sum; ++i) {
        if constexpr (std::is_same_v<T, nncase::half>) {
            auto ptr = IN_CAST(uint16_t, data);
            stream << std::to_string((float)nncase::half::from_raw(ptr[i]))
                   << "\n";
        } else {
            stream << std::to_string(data[i]) << "\n";
        }
    }
    stream << "------------------\n" << std::endl;
}

END_NS_NNCASE_RUNTIME<|MERGE_RESOLUTION|>--- conflicted
+++ resolved
@@ -27,36 +27,16 @@
 }
 
 template <typename F>
-<<<<<<< HEAD
-void dump(dump_manager &dump_manager_, nncase::value_t value, F &&f) {
-    auto stream = dump_manager_.get_stream(dump_manager_.dump_path());
-    dump(dump_manager_, value, f, stream);
-    stream.close();
-}
-
-template <typename F>
-void dump(dump_manager &dump_manager_, nncase::value_t value, F &&f,
-          std::ofstream &stream) {
-
-=======
 void dump_by_steam(dump_manager &dump_manager_, nncase::value_t value, F &&f,
                    std::ofstream &stream) {
->>>>>>> 2498b1ba
     if (value.is_a<nncase::tensor>()) {
         auto value_tensor = value.as<nncase::tensor>().unwrap();
         f(stream, value_tensor);
     } else if (value.is_a<nncase::tuple>()) {
-<<<<<<< HEAD
-        //        stream << "tuple" << "\n";
-        auto value_tuple = value.as<nncase::tuple>().unwrap();
-        for (auto &field : value_tuple->fields()) {
-            dump(dump_manager_, field, f, stream);
-=======
         auto value_tuple = value.as<nncase::tuple>().unwrap();
         for (auto &field : value_tuple->fields()) {
             dump_by_steam(dump_manager_, field, f, stream);
             std::cout << std::endl;
->>>>>>> 2498b1ba
         }
     } else {
         std::cout << "unknown in dump" << std::endl;
