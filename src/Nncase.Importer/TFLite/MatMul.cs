﻿// Copyright (c) Canaan Inc. All rights reserved.
// Licensed under the Apache license. See LICENSE file in the project root for full license information.

using System;
using System.Collections.Generic;
using System.IO;
using System.Linq;
using Nncase.IR;
using Nncase.IR.NN;
using Nncase.IR.Tensors;
using tflite;
using static Nncase.IR.F.Tensors;
using F = Nncase.IR.F;
using TensorType = tflite.TensorType;

namespace Nncase.Importer.TFLite
{
    public partial class TFLiteImporter
    {
        private Expr VisitMatMul(in tflite.Operator op, bool isFullyConnected = true)
        {
            var (input, other) = GetInputExprs(op, 0, 1);
            var inTensor = GetInputTensor(op, 0);
            var otherTensor = GetInputTensor(op, 1);

            if (inTensor.Type != TensorType.FLOAT32 || otherTensor.Type != TensorType.FLOAT32)
            {
                throw new NotImplementedException();
            }

            var lhs = input;
            var rhs = other;
            var fusedActivationFunction = ActivationFunctionType.NONE;
            if (isFullyConnected)
            {
                var options = op.BuiltinOptionsAsFullyConnectedOptions();
                if (options.WeightsFormat !=
                    tflite.FullyConnectedOptionsWeightsFormat.DEFAULT)
                {
                    throw new NotSupportedException();
                }

                fusedActivationFunction = options.FusedActivationFunction;

                var perm = GetPerm(op, 1);
                rhs = Transpose(rhs, perm);
            }
            else
            {
                var batchMatMulOptions = op.BuiltinOptionsAsBatchMatMulOptions();
                if (batchMatMulOptions.AdjX)
                {
                    var perm = GetPerm(op, 0);
                    lhs = Transpose(lhs, perm);
                }

                if (batchMatMulOptions.AdjY)
                {
                    var perm = GetPerm(op, 1);
                    rhs = Transpose(rhs, perm);
                }
            }

            var bias = op.InputsLength == 3 && op.Inputs(2) != -1
                ? GetInputExprs(op, 2)
                : Expand(Cast(0, GetDataType(GetInputTensor(op, 0).Type)), new[] { otherTensor.Shape(0) }).Evaluate().AsTensor();
<<<<<<< HEAD

            lhs.GetMetadata().SetOutPutsNames(new List<string> { GetInputTensor(op, 0).Name });
            if (lhs is Call)
            {
                ((Call)lhs).Target.GetMetadata().SetOutPutsNames(new List<string> { GetInputTensor(op, 0).Name });
            }

            rhs.GetMetadata().SetOutPutsNames(new List<string> { GetInputTensor(op, 1).Name });
            if (rhs is Call)
            {
                ((Call)rhs).Target.GetMetadata().SetOutPutsNames(new List<string> { GetInputTensor(op, 1).Name });
            }

            return MatMul(
                lhs,
                rhs) + bias;
=======
            var mm = MatMul(lhs, rhs) + bias;
            return fusedActivationFunction switch
            {
                ActivationFunctionType.NONE => mm,
                ActivationFunctionType.RELU => F.NN.Relu(mm),
                ActivationFunctionType.RELU6 => F.NN.Relu6(mm),
                ActivationFunctionType.TANH => F.Math.Tanh(mm),
                _ => throw new NotImplementedException("Not supported FusedActivationFunction"),
            };
>>>>>>> a33c2134
        }

        private int[] GetPerm(tflite.Operator op, int index)
        {
            var r = GetShapeArray(GetInputTensor(op, index)).Length;
            var perm = Enumerable.Range(0, r).ToArray();
            var tmp = perm[^1];
            perm[^1] = perm[^2];
            perm[^2] = tmp;
            return perm;
        }
    }
}<|MERGE_RESOLUTION|>--- conflicted
+++ resolved
@@ -64,7 +64,6 @@
             var bias = op.InputsLength == 3 && op.Inputs(2) != -1
                 ? GetInputExprs(op, 2)
                 : Expand(Cast(0, GetDataType(GetInputTensor(op, 0).Type)), new[] { otherTensor.Shape(0) }).Evaluate().AsTensor();
-<<<<<<< HEAD
 
             lhs.GetMetadata().SetOutPutsNames(new List<string> { GetInputTensor(op, 0).Name });
             if (lhs is Call)
@@ -78,10 +77,6 @@
                 ((Call)rhs).Target.GetMetadata().SetOutPutsNames(new List<string> { GetInputTensor(op, 1).Name });
             }
 
-            return MatMul(
-                lhs,
-                rhs) + bias;
-=======
             var mm = MatMul(lhs, rhs) + bias;
             return fusedActivationFunction switch
             {
@@ -91,7 +86,6 @@
                 ActivationFunctionType.TANH => F.Math.Tanh(mm),
                 _ => throw new NotImplementedException("Not supported FusedActivationFunction"),
             };
->>>>>>> a33c2134
         }
 
         private int[] GetPerm(tflite.Operator op, int index)
