--- conflicted
+++ resolved
@@ -339,26 +339,15 @@
             _ => UnSupportedOp(builtinCode.ToString()),
         };
 
-<<<<<<< HEAD
-        List<string> outputsNames = new();
-=======
         List<string> outputNames = new();
->>>>>>> c14bb0b1
 
         var outputsLength = op.GetOutputsArray().Length;
         for (int i = 0; i < outputsLength; i++)
         {
-<<<<<<< HEAD
-            outputsNames.Add(GetOutputTensor(op, i).Name);
-        }
-
-        output.Metadata.OutputsNames = outputsNames;
-=======
             outputNames.Add(GetOutputTensor(op, i).Name);
         }
 
         output.Metadata.OutputNames = outputNames;
->>>>>>> c14bb0b1
 
         AddToOutputs(_outputTensors, op.GetOutputsArray(), output);
     }
@@ -432,11 +421,7 @@
 
         if (_outputTensors.TryGetValue(id, out var expr))
         {
-<<<<<<< HEAD
-            expr.Metadata.OutputsNames = new string[] { GetInputTensor(op, index).Name };
-=======
             expr.Metadata.OutputNames = new string[] { GetInputTensor(op, index).Name };
->>>>>>> c14bb0b1
             return expr;
         }
         else
@@ -453,11 +438,7 @@
             if (!data.IsEmpty)
             {
                 var con = Const.FromTensor(Tensor.FromBytes(GetIRType(tensor), data.ToArray()));
-<<<<<<< HEAD
-                con.Metadata.OutputsNames = new string[] { GetInputTensor(op, index).Name };
-=======
                 con.Metadata.OutputNames = new string[] { GetInputTensor(op, index).Name };
->>>>>>> c14bb0b1
                 _outputTensors.Add(id, con);
                 return con;
             }
