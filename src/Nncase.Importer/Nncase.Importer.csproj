--- conflicted
+++ resolved
@@ -2,11 +2,6 @@
 
   <PropertyGroup>
     <TargetFramework>net6.0</TargetFramework>
-<<<<<<< HEAD
-    <RootNamespace>Nncase</RootNamespace>
-=======
-    <CodeAnalysisRuleSet>$(SolutionDir)/tools/StyleCopAnalyzers.ruleset</CodeAnalysisRuleSet>
->>>>>>> 2b4828f5
     <Nullable>enable</Nullable>
   </PropertyGroup>
 
