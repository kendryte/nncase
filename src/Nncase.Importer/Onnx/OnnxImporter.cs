--- conflicted
+++ resolved
@@ -195,26 +195,15 @@
             _ => UnSupportedOp(op.OpType),
         };
 
-<<<<<<< HEAD
-        List<string> outputsNames = new();
-=======
         List<string> outputNames = new();
->>>>>>> c14bb0b1
 
         var outputsCount = op.Output.Count;
         for (int i = 0; i < outputsCount; i++)
         {
-<<<<<<< HEAD
-            outputsNames.Add(op.Output[i]);
-        }
-
-        output.Metadata.OutputsNames = outputsNames;
-=======
             outputNames.Add(op.Output[i]);
         }
 
         output.Metadata.OutputNames = outputNames;
->>>>>>> c14bb0b1
 
         AddToOutputs(_outputTensors!, op.Output.ToArray(), output);
     }
