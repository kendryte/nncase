﻿// Copyright (c) Canaan Inc. All rights reserved.
// Licensed under the Apache license. See LICENSE file in the project root for full license information.

using System;
using System.Collections.Generic;
using System.Linq;
using System.Reflection;
using Nncase.IR;
using Nncase.IR.F;
using Nncase.IR.NN;
using Nncase.IR.Tensors;
using Nncase.Utilities;
using Tuple = System.Tuple;
using TypeCode = Nncase.Runtime.TypeCode;

namespace Nncase.Importer;

/// <summary>
/// This model architectures base on LlamaForCausalLM.
/// </summary>
public abstract class HuggingFaceModel
{
    protected ModelInitContext? Context { get; private set; }

    public virtual void Initialize(ModelInitContext context, string dir)
    {
        Context = context;
    }

    public virtual (IEnumerable<IVar> Inputs, Dictionary<IVar, Dimension[]> VarMap) CreateInputs()
    {
        var hiddenSize = (long)Context!.Config!["hidden_size"];
        _ = (long)Context.Config!["num_hidden_layers"];
        var num_attention_heads = (long)Context.Config!["num_attention_heads"];
        _ = hiddenSize / num_attention_heads;
        if (Context.Config.ContainsKey("head_dim"))
        {
            _ = (long)Context.Config["head_dim"];
        }

        _ = (long)Context.Config!["num_key_value_heads"];

        Context.Inputs = [];
        Context.DynVarMap = new Dictionary<string, DimVar>();
        var varMap = new Dictionary<IVar, Dimension[]>();

        var bucketOptions = Context.CompileSession!.CompileOptions.ShapeBucketOptions;
        Context.FixVarMap = bucketOptions.FixVarMap;

        // local test set
        // _fixVarMap["sequence_length"] = 10;
        // _fixVarMap["history_len"] = 0;
        // TODO: control by config file
        if (!Context.FixVarMap.ContainsKey("sequence_length"))
        {
            Context.DynVarMap["sequence_length"] = new DimVar("sequence_length");
<<<<<<< HEAD
            Context.DynVarMap["sequence_length"].Metadata.Range = new(1, Context.ImportOptions!.HuggingFaceOptions.MaxModelLen);
=======
            Context.DynVarMap["sequence_length"].Metadata.Range = new(1, 256);
>>>>>>> 2d5d1f4f
        }

        // if (!_fixVarMap.ContainsKey("history_len"))
        // {
        //     _dynVarMap["history_len"] = new DimVar("history_len");
        //     _dynVarMap["history_len"].Metadata.Range=new (4096, 8192);
        // }
        // if (!Context.FixVarMap.ContainsKey("batch_size"))
        // {
        //     Context.DynVarMap["batch_size"] = new DimVar("batch_size");
        //     Context.DynVarMap["batch_size"].Metadata.Range = new(1, 4);
        // }

<<<<<<< HEAD
        var inputIdsShapeExpr = new Dimension[] { 1L,
            Context.DynVarMap["sequence_length"],
                                                };
=======
        var inputIdsShapeExpr = new Dimension[]
        {
            Context.FixVarMap.ContainsKey("batch_size") ? Context.FixVarMap["batch_size"] : Context.DynVarMap["batch_size"],
            Context.FixVarMap.ContainsKey("sequence_length") ? Context.FixVarMap["sequence_length"] : Context.DynVarMap["sequence_length"],
        };
>>>>>>> 2d5d1f4f

        // var attentionMaskShapeExpr = new Expr[]
        // {
        //         1L, // _dynVarMap["batch_size"],
        //         20L, // _dynVarMap["sequence_length"]
        // };
        // var positionIdsShapeExpr = new Expr[] {
        //                                         1L, // _dynVarMap["batch_size"],
        //                                         20L, // _dynVarMap["sequence_length"]
        //                                         };

        // // [decode_layers, k_or_v, batch_size, num_heads, past_seq_length, head_dim]
        // var pastKeyValueShapeExpr = new Expr[] { numsHiddenLayers,
        //                                              2L,
        //                                              1L, // _dynVarMap["batch_size"],
        //                                              numKVHeads,
        //                                              0, // _dynVarMap["history_len"],
        //                                              headDim, };
        var inputIds = new Var(
            "input_ids",
<<<<<<< HEAD
            new TensorType(DataTypes.Int64, new RankedShape(
                                                 1L,
                                                 Context.DynVarMap["sequence_length"])));
=======
            new TensorType(DataTypes.Int64, new RankedShape(inputIdsShapeExpr)));
>>>>>>> 2d5d1f4f

        // var attentionMask = new Var(
        //     "attention_mask",
        //     new TensorType(
        //         DataTypes.Float32,
        //         new RankedShape(
        //             1L, // _dynVarMap["batch_size"],
        //             20L)));
        // var positionIds = new Var(
        //     "position_ids",
        //     new TensorType(DataTypes.Float32, new RankedShape(
        //                                     1L, // _dynVarMap["batch_size"],
        //                                     20L)));

        // // [decode_layers, k_or_v, batch_size, num_heads, past_seq_length, head_dim]
        // var pastKeyValue = new Var(
        //     "past_key_values",
        //     new TensorType(DataTypes.Float32, new RankedShape(
        //         numsHiddenLayers,
        //         2L,
        //         1L, // _dynVarMap["batch_size"],
        //         numKVHeads,
        //         0, // _dynVarMap["history_len"],
        //         headDim)));
        var pastKeyValue = new Var("kvCache", TensorType.Scalar(
            new ReferenceType(new PagedAttentionKVCacheType { Config = (IPagedAttentionConfig)Context.ImportOptions!.HuggingFaceOptions.Config })));

        Context.Inputs.Add(inputIds);
        Context.Inputs.Add(null); // attentionMask
        Context.Inputs.Add(null); // positionIds
        Context.Inputs.Add(pastKeyValue); // pastKeyValue

        // _inputs.Add(attentionMask);
        // _inputs.Add(positionIds);
        // _inputs.Add(pastKeyValue);
        varMap[inputIds] = inputIdsShapeExpr;
        if (!Context.FixVarMap.ContainsKey("sequence_length"))
        {
            varMap[Context.DynVarMap["sequence_length"]] = [Context.DynVarMap["sequence_length"]];
        }

        // varMap[attentionMask] = attentionMaskShapeExpr;
        // varMap[positionIds] = positionIdsShapeExpr;
        // varMap[pastKeyValue] = pastKeyValueShapeExpr;
        var inputs = new List<IVar> { };

        // for the input is optional
        foreach (var input in Context.Inputs)
        {
            if (input != null)
            {
                inputs.Add(input);
            }
        }

        Context.CompileSession.CompileOptions.ShapeBucketOptions.VarMap = varMap;
        return (inputs, varMap);
    }

    // public abstract Expr CreateOutputs();
    public virtual BaseExpr CreateOutputs()
    {
        // TODO: use self.config.output_attention to judge wether output kvache
        var logits = Context!.Outputs["logits"];
        Expr? outAttention = null;
        Expr? kvCache = null;
        Expr? hiddenStates = null;

        // if (Context.ImportOptions!.HuggingFaceOptions.UseCache)
        // {
        //     kvCache = Context.Outputs["kvCache"];
        // }
        //
        // if (Context.ImportOptions.HuggingFaceOptions.OutputAttentions)
        // {
        //     outAttention = Context.Outputs["outAttention"];
        // }
        //
        // if (Context.ImportOptions.HuggingFaceOptions.OutputHiddenStates)
        // {
        //     hiddenStates = Context.Outputs["hiddenStates"];
        // }

        var output = new List<Expr?> { logits, kvCache, outAttention, hiddenStates };
        output.RemoveAll(item => item == null);

        return new IR.Tuple([.. output!]);
    }

    public virtual Expr RepeatKV(Expr hiddenStates, long nRep)
    {
        /*
            batch, num_key_value_heads, slen, head_dim = hidden_states.shape
            if n_rep == 1:
                return hidden_states
            hidden_states = hidden_states[:, :, None, :, :].expand(batch, num_key_value_heads, n_rep, slen, head_dim)
            return hidden_states.reshape(batch, num_key_value_heads * n_rep, slen, head_dim)
        */
        if (nRep == 1)
        {
            return hiddenStates;
        }

        var batch_size = hiddenStates.CheckedShape[0];
        var numKVHeads = hiddenStates.CheckedShape[1];
        var seqLen = hiddenStates.CheckedShape[2];
        var headDim = hiddenStates.CheckedShape[3];
        hiddenStates = IR.F.Tensors.Unsqueeze(hiddenStates, new long[] { 2 });

        var tmp = new RankedShape(batch_size, numKVHeads, nRep, seqLen, headDim);
        hiddenStates = IR.F.Tensors.Expand(hiddenStates, tmp);
        hiddenStates = IR.F.Tensors.Reshape(hiddenStates, new RankedShape(batch_size, numKVHeads * nRep, seqLen, headDim));
        return hiddenStates;
    }

    public virtual System.Tuple<Call, Call> ApplyRotaryPosEmb(Expr q, Expr k, Expr cos, Expr sin, long unSqueezeDim = 1)
    {
        cos = IR.F.Tensors.Unsqueeze(cos, Tensor.From<long>(new long[] { 1 }));
        sin = IR.F.Tensors.Unsqueeze(sin, Tensor.From<long>(new long[] { 1 }));

        // q_embed = (q * cos) + (rotate_half(q) * sin)
        // k_embed = (k * cos) + (rotate_half(k) * sin)
        var qEmbed = IR.F.Math.Binary(
            BinaryOp.Add,
            IR.F.Math.Binary(BinaryOp.Mul, q, cos),
            IR.F.Math.Binary(BinaryOp.Mul, RotateHalf(q), sin));
        var kEmbed = IR.F.Math.Binary(
            BinaryOp.Add,
            IR.F.Math.Binary(BinaryOp.Mul, k, cos),
            IR.F.Math.Binary(BinaryOp.Mul, RotateHalf(k), sin));
        return System.Tuple.Create(qEmbed, kEmbed);
    }

    // def rotate_half(x):
    // """Rotates half the hidden dims of the input."""
    // x1 = x[..., : x.shape[-1] // 2]
    // x2 = x[..., x.shape[-1] // 2 :]
    // return torch.cat((-x2, x1), dim=-1)
    public virtual Call RotateHalf(Expr x)
    {
        var xS3 = x.CheckedShape[3];
        var x1 = IR.F.Tensors.Slice(
            x,
            new[] { 0L },
            new RankedShape(xS3 / 2L),
            new[] { -1L },
            new[] { 1L });
        var x2 = IR.F.Tensors.Slice(
            x,
            new RankedShape(xS3 / 2L),
            new RankedShape(xS3),
            new[] { -1L },
            new[] { 1L });

        return IR.F.Tensors.Concat(new IR.Tuple(IR.F.Math.Neg(x2), x1), -1);
    }

    public virtual Call LLMLayerNorm(Expr hiddenStates, string layerName)
    {
        // originType->fp32->dolayernorm->origintype
        // fit layernorm partten 5
        var originDtype = hiddenStates.CheckedDataType;
        hiddenStates = IR.F.Tensors.Cast(hiddenStates, DataTypes.Float32);

        Expr weight = Context!.ConstTensors![$"{layerName}"];

        weight = IR.F.Tensors.Cast(weight, DataTypes.Float32);
        var bias = Tensor.FromScalar(0f, (RankedShape)weight.CheckedShape);
        int axis = -1;

        float eps = 1e-6F;
        if (Context!.Config!.ContainsKey("rms_norm_eps"))
        {
            eps = (float)Context!.Config!.GetNestedValue<double>("rms_norm_eps");
        }

        return IR.F.Tensors.Cast(IR.F.NN.LayerNorm(axis, eps, hiddenStates, weight, bias, false), originDtype);
    }

    public virtual Call Linear(Expr expr, Tensor weight, Tensor? bias = null, Tensor? scaleIf = null, Tensor? scaleW = null, string layerName = "")
    {
        if (scaleIf is not null && scaleW is not null)
        {
            // TODO: only support by tensor quant now!
            if (scaleIf.Rank > 1 || scaleW.Rank > 1)
            {
                throw new NotImplementedException("only support by tensor quant now: ");
            }

            var qScaleA = 1.0f / scaleIf.ToArray<float>()[0];
            var qScaleB = 1.0f / scaleW.ToArray<float>()[0];
            var deqScaleA = 1.0f / qScaleA;
            var deqScaleB = 1.0f / qScaleB;

            var qInput = expr.CheckedDataType switch
            {
                var t when t == DataTypes.BFloat16 => Nncase.IR.F.Math.Binary(Nncase.BinaryOp.Mul, expr, (BFloat16)qScaleA),
                var t when t == DataTypes.Float16 => Nncase.IR.F.Math.Binary(Nncase.BinaryOp.Mul, expr, (Half)qScaleA),
                _ => Nncase.IR.F.Math.Binary(Nncase.BinaryOp.Mul, expr, qScaleA),
            };

            qInput = Nncase.IR.F.Tensors.Cast(qInput, DataTypes.Float8E4M3);
            var transposed_weight = IR.F.Tensors.Transpose(weight, new long[] { 1, 0 }).Evaluate().AsTensor();
            var qWeights = IR.F.Tensors.Cast(transposed_weight, DataTypes.Float8E4M3);
            var qMatmul = Nncase.IR.F.Math.MatMul(qInput, qWeights, expr.CheckedDataType).With(metadata: new IRMetadata() { OutputNames = new[] { layerName } });

            var result = expr.CheckedDataType switch
            {
                var t when t == DataTypes.BFloat16 => Nncase.IR.F.Math.Binary(Nncase.BinaryOp.Mul, qMatmul, (BFloat16)(deqScaleA * deqScaleB)),
                var t when t == DataTypes.Float16 => Nncase.IR.F.Math.Binary(Nncase.BinaryOp.Mul, qMatmul, (Half)(deqScaleA * deqScaleB)),
                _ => Nncase.IR.F.Math.Binary(Nncase.BinaryOp.Mul, qMatmul, deqScaleA * deqScaleB),
            };
            if (bias != null)
            {
                bias = bias.CastTo(expr.CheckedDataType);
                result = IR.F.Math.Add(result, bias);
            }

            return result;
        }
        else if (scaleIf is null && scaleW is not null)
        {
            long[] axes = new long[] { expr.CheckedShape.Rank - 1 };
            var max = Nncase.IR.F.Tensors.ReduceMax(expr, axes, float.MinValue, 1);
            var min = Nncase.IR.F.Tensors.ReduceMin(expr, axes, float.MaxValue, 1);
            var limit = Nncase.IR.F.Math.Max(Nncase.IR.F.Math.Abs(max), Nncase.IR.F.Math.Abs(min));
            if (limit.CheckedDataType != DataTypes.Float32)
            {
                limit = Nncase.IR.F.Tensors.Cast(limit, DataTypes.Float32);
            }

            var qScaleA = Nncase.IR.F.Math.Div((float)Float8E4M3.MaxNormal, limit);
            var deqScaleA = Nncase.IR.F.Math.Div(1.0f, qScaleA);
            var deqScaleB = scaleW;

            if (qScaleA.CheckedDataType != expr.CheckedDataType)
            {
                qScaleA = Nncase.IR.F.Tensors.Cast(qScaleA, expr.CheckedDataType);
            }

            var qInput = Nncase.IR.F.Math.Binary(Nncase.BinaryOp.Mul, expr, qScaleA);
            qInput = Nncase.IR.F.Tensors.Cast(qInput, DataTypes.Float8E4M3);
            var transposed_weight = IR.F.Tensors.Transpose(weight, new long[] { 1, 0 }).Evaluate().AsTensor();
            var qWeights = IR.F.Tensors.Cast(transposed_weight, DataTypes.Float8E4M3);
            var qMatmul = Nncase.IR.F.Math.MatMul(qInput, qWeights, expr.CheckedDataType).With(metadata: new IRMetadata() { OutputNames = new[] { layerName } });

            if (deqScaleA.CheckedDataType != expr.CheckedDataType)
            {
                deqScaleA = Nncase.IR.F.Tensors.Cast(deqScaleA, expr.CheckedDataType);
            }

            var result = Nncase.IR.F.Math.Binary(Nncase.BinaryOp.Mul, qMatmul, deqScaleA);

            if (deqScaleB.Rank == 2)
            {
                long[] dims = System.Linq.Enumerable.Range(0, qMatmul.CheckedShape.Rank).Select(i => 1L).ToArray();
                dims[dims.Length - 1] = deqScaleB.Shape[0].FixedValue;
                deqScaleB = Tensor.From<float>(deqScaleB.ToArray<float>(), dims);
                if (deqScaleB.ElementType != expr.CheckedDataType)
                {
                    deqScaleB = deqScaleB.CastTo(expr.CheckedDataType);
                }
            }

            result = Nncase.IR.F.Math.Binary(Nncase.BinaryOp.Mul, result, deqScaleB);
            if (bias != null)
            {
                result = IR.F.Math.Add(result, bias);
            }

            return result;
        }
        else
        {
            var transposed_weight = IR.F.Tensors.Transpose(weight, new long[] { 1, 0 });
            var result = IR.F.Math.MatMul(expr, transposed_weight, expr.CheckedDataType).With(metadata: new IRMetadata() { OutputNames = new[] { layerName } });
            if (bias != null)
            {
                result = IR.F.Math.Add(result, bias);
            }

            return result;
        }
    }

    public virtual Tuple<Expr, Expr, Expr, Expr> DecodeLayer(
            int count,
            Expr hiddenStates,
            Expr pastKeyValues,
            Tuple<Expr, Expr> positionEmbeddings)
    {
        var residual = hiddenStates;
        hiddenStates = LLMLayerNorm(
            hiddenStates,
            $"model.layers.{count}.input_layernorm.weight");

        // TODO: using `config.attn_implementation` to choose attention implementation
        // self attention
        (hiddenStates, pastKeyValues) = LLMSelfAttention(
            count,
            hiddenStates,
            pastKeyValues,
            positionEmbeddings);
        hiddenStates = residual + hiddenStates;

        // fully Connected
        residual = hiddenStates;
        hiddenStates = LLMLayerNorm(
            hiddenStates,
            $"model.layers.{count}.post_attention_layernorm.weight");

        hiddenStates = LLMMlp(count, hiddenStates);

        hiddenStates = residual + hiddenStates;

        var output = hiddenStates;

        // if (outputAttentions == true && selfAttenKV is not null)
        // {
        return System.Tuple.Create<Expr, Expr, Expr, Expr>(output, pastKeyValues, null /*outAttention*/, null/*currentKV*/);

        // }

        // return Tuple.Create<Call, Call>(output, null);
    }

    public virtual Call LLMMlp(int count, Expr hiddenStates)
    {
        var gateProjW = Context!.ConstTensors![$"model.layers.{count}.mlp.gate_proj.weight"];
        var upProjW = Context.ConstTensors![$"model.layers.{count}.mlp.up_proj.weight"];
        var downProjW = Context.ConstTensors![$"model.layers.{count}.mlp.down_proj.weight"];
        Context.ConstTensors!.TryGetValue($"model.layers.{count}.mlp.gate_proj.input_scale", out var ifScaleGate);
        Context.ConstTensors!.TryGetValue($"model.layers.{count}.mlp.gate_proj.weight_scale", out var wScaleGate);
        Context.ConstTensors!.TryGetValue($"model.layers.{count}.mlp.up_proj.input_scale", out var ifScaleUp);
        Context.ConstTensors!.TryGetValue($"model.layers.{count}.mlp.up_proj.weight_scale", out var wScaleUp);
        Context.ConstTensors!.TryGetValue($"model.layers.{count}.mlp.down_proj.input_scale", out var ifScaleDown);
        Context.ConstTensors!.TryGetValue($"model.layers.{count}.mlp.down_proj.weight_scale", out var wScaleDown);

        var tmp = Linear(hiddenStates, gateProjW, null, ifScaleGate, wScaleGate, $"model.layers.{count}.mlp.gate_proj");
        if (Context!.Config!.ContainsKey("hidden_act"))
        {
            var actType = Context!.Config!.GetNestedValue<string>("hidden_act");
            tmp = ModelUtils.ActFunc(tmp, actType);
        }

        return Linear(tmp * Linear(hiddenStates, upProjW, null, ifScaleUp, wScaleUp, $"model.layers.{count}.mlp.up_proj"), downProjW, null, ifScaleDown, wScaleDown, $"model.layers.{count}.mlp.down_proj");
    }

    public virtual Tuple<Call, Call, Call> QKVCompute(int count, Expr hiddenStates, Dimension batchSize, Dimension seqLen, Dimension headDim)
    {
        var hidden_shape = new RankedShape(batchSize, seqLen, -1L, headDim);

        var qProjW = Context!.ConstTensors![$"model.layers.{count}.self_attn.q_proj.weight"];
        Tensor? qProjB = null;
        if (Context.ConstTensors!.ContainsKey($"model.layers.{count}.self_attn.q_proj.bias"))
        {
            qProjB = Context.ConstTensors![$"model.layers.{count}.self_attn.q_proj.bias"];
        }

        Context.ConstTensors!.TryGetValue($"model.layers.{count}.self_attn.q_proj.input_scale", out var ifScaleQ);
        Context.ConstTensors!.TryGetValue($"model.layers.{count}.self_attn.q_proj.weight_scale", out var wScaleQ);
        var queryStates = Linear(hiddenStates, qProjW, qProjB, ifScaleQ, wScaleQ, $"model.layers.{count}.self_attn.q_proj");
        queryStates = IR.F.Tensors.Reshape(queryStates, hidden_shape);

        // batch_size, num_heads, seq_len, head_dim
        queryStates = IR.F.Tensors.Transpose(queryStates, new long[] { 0, 2, 1, 3 });

        var kProjW = Context.ConstTensors![$"model.layers.{count}.self_attn.k_proj.weight"];
        Tensor? kProjB = null;
        if (Context.ConstTensors!.ContainsKey($"model.layers.{count}.self_attn.k_proj.bias"))
        {
            kProjB = Context.ConstTensors![$"model.layers.{count}.self_attn.k_proj.bias"];
        }

        Context.ConstTensors!.TryGetValue($"model.layers.{count}.self_attn.k_proj.input_scale", out var ifScaleK);
        Context.ConstTensors!.TryGetValue($"model.layers.{count}.self_attn.k_proj.weight_scale", out var wScaleK);
        var keyStates = Linear(hiddenStates, kProjW, kProjB, ifScaleK, wScaleK, $"model.layers.{count}.self_attn.k_proj");
        keyStates = IR.F.Tensors.Reshape(keyStates, hidden_shape);
        keyStates = IR.F.Tensors.Transpose(keyStates, new long[] { 0, 2, 1, 3 });

        var vProjW = Context.ConstTensors![$"model.layers.{count}.self_attn.v_proj.weight"];
        Tensor? vProjB = null;
        if (Context.ConstTensors!.ContainsKey($"model.layers.{count}.self_attn.v_proj.bias"))
        {
            vProjB = Context.ConstTensors![$"model.layers.{count}.self_attn.v_proj.bias"];
        }

        Context.ConstTensors!.TryGetValue($"model.layers.{count}.self_attn.v_proj.input_scale", out var ifScaleV);
        Context.ConstTensors!.TryGetValue($"model.layers.{count}.self_attn.v_proj.weight_scale", out var wScaleV);
        var valueStates = Linear(hiddenStates, vProjW, vProjB, ifScaleV, wScaleV, $"model.layers.{count}.self_attn.v_proj");
        valueStates = IR.F.Tensors.Reshape(valueStates, hidden_shape);
        valueStates = IR.F.Tensors.Transpose(valueStates, new long[] { 0, 2, 1, 3 });
        return System.Tuple.Create(queryStates, keyStates, valueStates);
    }

    public virtual Tuple<Expr, Expr> EagerAttentionForward(Expr query, Expr key, Expr value, Expr? attentionMask, float scaling)
    {
        var numKVGroups = (long)Context!.Config!["num_attention_heads"] / (long)Context.Config!["num_key_value_heads"];
        var keyStates = RepeatKV(key, numKVGroups);
        var valueStates = RepeatKV(value, numKVGroups);
        var scalingExpr = IR.F.Tensors.Cast(Tensor.FromScalar(scaling), query.CheckedDataType);
        Expr attnWeights = IR.F.Math.MatMul(query, IR.F.Tensors.Transpose(keyStates, ShapeExprUtility.GetPermutation(keyStates, [2, 3])), query.CheckedDataType).With(metadata: new IRMetadata() { OutputNames = new[] { "EagerAttentionForward0" } }) * scalingExpr;
        if (attentionMask is not null)
        {
            var causalMask = IR.F.Tensors.Slice(
                    attentionMask,
                    new[] { 0L },
<<<<<<< HEAD
                    new RankedShape(keyStates.CheckedShape[-2]),
=======
                    new RankedShape(keyStates.CheckedShape[^2]),
>>>>>>> 2d5d1f4f
                    new[] { 3L },
                    new[] { 1L });

            attnWeights += causalMask;
        }

        attnWeights = IR.F.Tensors.Cast(IR.F.NN.Softmax(IR.F.Tensors.Cast(attnWeights, DataTypes.Float32), 3L), valueStates.CheckedDataType);

        Expr attnOutput = IR.F.Math.MatMul(attnWeights, valueStates, query.CheckedDataType).With(metadata: new IRMetadata() { OutputNames = new[] { "EagerAttentionForward1" } });
        attnOutput = IR.F.Tensors.Transpose(attnOutput, ShapeExprUtility.GetPermutation(attnOutput, [1, 2]));

        // TODO: base on config to decide output attnWeights or not
        return System.Tuple.Create(attnOutput, attnWeights);
    }

    public virtual Tuple<Expr, Expr> RotaryEmbedding(Expr x, Expr kvObject, Expr invFreq, float attentionScaling)
    {
        var positionIds = IR.F.NN.GetPositionIds(x, kvObject);

<<<<<<< HEAD
        var batch_size = x.CheckedShape[0];
        var dim_div_2 = invFreq.CheckedShape[1];
=======
        // Force float32 (see https://github.com/huggingface/transformers/pull/29285)
        var invFreq_float = IR.F.Tensors.Cast(invFreq, DataTypes.Float32);
        var invFreqExpanded = IR.F.Tensors.Unsqueeze(invFreq_float, Tensor.From<long>(new long[] { 0, 2 }));
        var batch_size = positionIds.CheckedShape[0];
        var dim_div_2 = invFreq.Shape[0];
>>>>>>> 2d5d1f4f
        var shape_tensor = new RankedShape(batch_size, dim_div_2, 1L);

        invFreq = IR.F.Tensors.Expand(invFreq, shape_tensor);

        var positionIdsExpanded = IR.F.Tensors.Unsqueeze(positionIds, Tensor.From<long>([0, 1]));
        positionIdsExpanded = IR.F.Tensors.Cast(positionIdsExpanded, DataTypes.Float32);

        var freqs = IR.F.Math.MatMul(invFreq, positionIdsExpanded).With(metadata: new IRMetadata()
        {
            OutputNames =
            ["RotaryEmbedding"],
        });
        freqs = IR.F.Tensors.Transpose(freqs, new long[] { 0, 2, 1 });

        var emb = IR.F.Tensors.Concat(new IR.Tuple(freqs, freqs), -1);

        // add attention scaling
        Expr cos = IR.F.Math.Unary(UnaryOp.Cos, emb) * attentionScaling;
        Expr sin = IR.F.Math.Unary(UnaryOp.Sin, emb) * attentionScaling;

        cos = IR.F.Tensors.Cast(cos, x.CheckedDataType);
        sin = IR.F.Tensors.Cast(sin, x.CheckedDataType);

        return System.Tuple.Create(cos, sin);
    }

    public virtual Tuple<Call, Call> UpdateKVWithCache(int layerIdx, Call k, Call v, Expr pastKeyValues)
    {
        // dynamic cache update kvcache
        /*
            # Update the number of seen tokens
            if layer_idx == 0:
                self._seen_tokens += key_states.shape[-2]

            # Update the cache
            if key_states is not None:
                if len(self.key_cache) <= layer_idx:
                    # There may be skipped layers, fill them with empty lists
                    for _ in range(len(self.key_cache), layer_idx):
                        self.key_cache.append([])
                        self.value_cache.append([])
                    self.key_cache.append(key_states)
                    self.value_cache.append(value_states)
                elif (
                    len(self.key_cache[layer_idx]) == 0
                ):  # fills previously skipped layers; checking for tensor causes errors
                    self.key_cache[layer_idx] = key_states
                    self.value_cache[layer_idx] = value_states
                else:
                    self.key_cache[layer_idx] = torch.cat([self.key_cache[layer_idx], key_states], dim=-2)
                    self.value_cache[layer_idx] = torch.cat([self.value_cache[layer_idx], value_states], dim=-2)

            return self.key_cache[layer_idx], self.value_cache[layer_idx]
        */
        // past_key_values shape: [decode_layers, k_or_v, batch_size, num_heads, past_seq_length, head_dim]
        var pastKeyValuesCurrentLayer = IR.F.Tensors.Gather(pastKeyValues, 0, (long)layerIdx);
        var pastKeyCurrentLayer = IR.F.Tensors.Gather(pastKeyValuesCurrentLayer, 0, 0L);
        var pastValueCurrentLayer = IR.F.Tensors.Gather(pastKeyValuesCurrentLayer, 0, 1L);

        // [batch_size, num_heads, past_seq_length, head_dim]
        var key_states = IR.F.Tensors.Concat(new IR.Tuple(pastKeyCurrentLayer, k), -2);
        var value_states = IR.F.Tensors.Concat(new IR.Tuple(pastValueCurrentLayer, v), -2);

        return System.Tuple.Create(key_states, value_states);
    }

    public virtual Expr MergeKV(Expr key, Expr value)
    {
        // [batchsize, num_heads, seq_length, head_dim]  ->[1,2,batchsize, num_heads, seq_length, head_dim]
        var keyStates = IR.F.Tensors.Unsqueeze(key, new long[] { 0 });
        var valueStates = IR.F.Tensors.Unsqueeze(value, new long[] { 0 });
        var mergedKeyValue = IR.F.Tensors.Concat(new IR.Tuple(keyStates, valueStates), 0);
        return IR.F.Tensors.Unsqueeze(mergedKeyValue, new long[] { 0 });
    }

    public virtual Expr Prepare4dCausalAttentionMaskWithCachePosition(
                            Expr? attentionMask,
                            Dimension seqLen,
                            Dimension targtLen,
                            DataType dtype,
                            Expr cachePosition,
                            Dimension batchSize,
                            Expr? pastKeyValues)
    {
        Expr? casualMask;
        if (attentionMask != null && attentionMask.CheckedShape.Rank == 4)
        {
            Console.WriteLine("attention_mask is already 4D, no need to prepare 4D causal mask.");
            casualMask = attentionMask;
        }
        else
        {
            var mask_shape = new RankedShape([seqLen, targtLen]);
            Tensor minValue;

            // get the min value for current dtype
            FieldInfo? minValueField = dtype.CLRType.GetField("MinValue", BindingFlags.Public | BindingFlags.Static);
            if (minValueField != null)
            {
                var min = minValueField.GetValue(null)!;
                minValue = Tensor.FromScalar(dtype, min, [1L]);
            }
            else
            {
                PropertyInfo? minValueProperty = dtype.CLRType.GetProperty("MinValue", BindingFlags.Public | BindingFlags.Static);
                if (minValueProperty != null)
                {
                    var min = minValueProperty.GetValue(null)!;
                    minValue = Tensor.FromScalar(dtype, min, [1L]);
                }
                else
                {
                    throw new InvalidOperationException($"cannot get current dtype's min value:{dtype.CLRType}");
                }
            }

            casualMask = IR.F.Tensors.ConstantOfShape(mask_shape, minValue);

            /*
                min_dtype = torch.finfo(dtype).min
            causal_mask = torch.full(
                (sequence_length, target_length), fill_value=min_dtype, dtype=dtype, device=device
            )
            diagonal_attend_mask = torch.arange(target_length, device=device) > cache_position.reshape(-1, 1)
            ;
            */
            var diagonalAttendMask = IR.F.Tensors.Range(0L, IR.F.Shapes.AsTensor(targtLen), 1L) > IR.F.Tensors.Reshape(cachePosition, new long[] { -1, 1 });

            // TODO: maybe consider:
            /*
             if config.sliding_window is not None:
                # if we have sliding window, we should not attend to tokens beyond sliding window length, so we mask them out also
                # the check is needed to verify is current checkpoint was trained with sliding window or not
                if not isinstance(past_key_values, SlidingWindowCache) or sequence_length > target_length:
                    sliding_attend_mask = torch.arange(target_length, device=device) <= (
                        cache_position.reshape(-1, 1) - config.sliding_window
                    )
                    diagonal_attend_mask.bitwise_or_(sliding_attend_mask)
            */

            // casualMask = casualMask * IR.F.Tensors.Cast(diagonalAttendMask, casualMask.CheckedDataType);
            casualMask = IR.F.Tensors.Where(diagonalAttendMask, casualMask, IR.F.Tensors.Cast(0f, casualMask.CheckedDataType));

            // casualMask = casualMask[None, None, :, :].expand(batch_size, 1, -1, -1)
            var expandShape = new RankedShape(batchSize, 1L, seqLen, targtLen);
            casualMask = IR.F.Tensors.Unsqueeze(casualMask, new long[] { 0, 1 });
            casualMask = IR.F.Tensors.Expand(casualMask, expandShape);
            /*
                mask_length = attention_mask.shape[-1]
                padding_mask = causal_mask[:, :, :, :mask_length] + attention_mask[:, None, None, :].to(
                    causal_mask.device
                )
            */
            if (attentionMask != null)
            {
<<<<<<< HEAD
                var maskLength = attentionMask.CheckedShape[-1];
=======
                var maskLength = attentionMask.CheckedShape[^1];
>>>>>>> 2d5d1f4f
                var paddingMask = IR.F.Tensors.Slice(
                    casualMask,
                    new[] { 0L, 0L, 0L, 0L },
                    new RankedShape(maskLength),
                    new[] { 0L, 1L, 2L, 3L },
                    new[] { 1L, 1L, 1L, 1L });
                paddingMask += IR.F.Tensors.Unsqueeze(attentionMask, new long[] { 1, 2 });

                /*
                    padding_mask = padding_mask == 0
                    causal_mask[:, :, :, :mask_length] = causal_mask[:, :, :, :mask_length].masked_fill(
                        padding_mask, min_dtype
                    )
                */
                paddingMask = IR.F.Math.Equal(paddingMask, 0.0f);
                var maskPart = IR.F.Tensors.Slice(
                    casualMask,
                    new[] { 0L },
                    new RankedShape(maskLength),
                    new[] { -1L },
                    new[] { 1L });

                var minDtypeMatrix = IR.F.Tensors.ConstantOfShape(maskPart.CheckedShape, minValue);

                maskPart = IR.F.Tensors.Where(paddingMask, minDtypeMatrix, maskPart);

                // TODO: for dynamic cache, maskLength== sequence length == target length
                //  just return maskPart
                var leftPart = IR.F.Tensors.Slice(
                    casualMask,
                    new RankedShape(maskLength),
<<<<<<< HEAD
                    new RankedShape(casualMask.CheckedShape[-1]),
=======
                    new RankedShape(casualMask.CheckedShape[^1]),
>>>>>>> 2d5d1f4f
                    new[] { -1L },
                    new[] { 1L });
                casualMask = IR.F.Tensors.Concat(new IR.Tuple(maskPart, leftPart), -1);
            }
        }

        return casualMask;
    }

    public virtual Expr UpdatecasualMask(Expr? attentionMask, Expr inputsEmbeds, Expr cachePosition, Expr? pastKeyValues, bool outputAttentions = false)
    {
        /*
        # SlidingWindowCache or StaticCache
    if using_sliding_window_cache or using_static_cache:
        target_length = past_key_values.get_max_cache_shape()
    # DynamicCache or no cache
    else:
        target_length = (
            attention_mask.shape[-1]
            if isinstance(attention_mask, torch.Tensor)
            else past_seen_tokens + sequence_length + 1
        )
        */
        // TODO:consider flash attention v2
        Dimension historyLen = 0L;
<<<<<<< HEAD
        // if (pastKeyValues != null)
        // {
        //     // FIXME: use api to get historyLen.
        //     historyLen = pastKeyValues.CheckedShape[-2];
        // }
=======
        if (pastKeyValues != null)
        {
            historyLen = pastKeyValues.CheckedShape[^2];
        }
>>>>>>> 2d5d1f4f

        var batchSize = inputsEmbeds.CheckedShape[0];
        var seqLen = inputsEmbeds.CheckedShape[1];
        var targetLength = historyLen + seqLen + 1L;
        if (attentionMask != null)
        {
<<<<<<< HEAD
            targetLength = attentionMask.CheckedShape[-1];
=======
            targetLength = attentionMask.CheckedShape[^1];
>>>>>>> 2d5d1f4f
        }

        var dtype = inputsEmbeds.CheckedDataType;

        Expr casualMask = Prepare4dCausalAttentionMaskWithCachePosition(
                                            attentionMask,
                                            seqLen,
                                            targetLength,
                                            dtype,
                                            cachePosition,
                                            batchSize,
                                            pastKeyValues);
        /*
        if (
        self.config._attn_implementation == "sdpa"
        and attention_mask is not None
        and attention_mask.device.type in ["cuda", "xpu"]
        and not output_attentions
        ):
        # Attend to all tokens in fully masked rows in the casualMask, for example the relevant first rows when
        # using left padding. This is required by F.scaled_dot_product_attention memory-efficient attention path.
        # Details: https://github.com/pytorch/pytorch/issues/110213
        casualMask = AttentionMaskConverter._unmask_unattended(casualMask, min_dtype)
        */

        // TODO: maybe need upon
        return casualMask;
    }

    public virtual Call Embeding(Expr input, Tensor embedingWeight, long? paddingIdx = null)
    {
        var embedingDim = embedingWeight.Shape[-1];
        var gatherResult = IR.F.Tensors.Gather(embedingWeight, 0, input);
        if (paddingIdx == null)
        {
            return gatherResult;
        }
        else
        {
            var zeros = Tensor.Zeros(embedingWeight.ElementType, new long[] { 1, embedingDim.FixedValue });
            var paddingMask = IR.F.Math.Equal(input, paddingIdx);
            paddingMask = IR.F.Tensors.Unsqueeze(paddingMask, new long[] { 2 });
            paddingMask = IR.F.Tensors.Expand(paddingMask, gatherResult.CheckedShape);
            var results = IR.F.Tensors.Where(paddingMask, zeros, gatherResult);
            return results;
        }
    }

    public virtual Tuple<Expr, Expr> LLMSelfAttention(
                int count,
                Expr hiddenStates,
                Expr paskKeyValues,
                Tuple<Expr, Expr> positionEmbeddings)
    {
        // if (Context!.Config!.GetNestedValue<bool>("output_attentions"))
        // {
        //     return EagerAttentionForward();
        // }
        var head_dim = (long)Context!.Config!["hidden_size"] / (long)Context.Config["num_attention_heads"];
        if (Context.Config!.Keys.Contains("head_dim"))
        {
            head_dim = (long)Context.Config["head_dim"];
        }

        var batch_size = hiddenStates.CheckedShape[0];
        var seq_len = hiddenStates.CheckedShape[1];
        var (queryStates, keyStates, valueStates) = QKVCompute(count, hiddenStates, batch_size, seq_len, head_dim);

        var (cos, sin) = positionEmbeddings;

        // // apply_rotary_pos_emb
        (queryStates, keyStates) = ApplyRotaryPosEmb(queryStates, keyStates, cos, sin);
        queryStates = IR.F.Tensors.Squeeze(queryStates, [0]);
        keyStates = IR.F.Tensors.Squeeze(keyStates, [0]);
        valueStates = IR.F.Tensors.Squeeze(valueStates, [0]);

        AttentionDimKind[] qSrcLayout = [AttentionDimKind.Head, AttentionDimKind.Seq, AttentionDimKind.Dim];
        AttentionDimKind[] kvSrcLayout = [AttentionDimKind.Head, AttentionDimKind.Seq, AttentionDimKind.Dim];

        // // update kv with cache
        // if (paskKeyValues != null)
        {
            //     (keyStates, valueStates) = UpdateKVWithCache(count, keyStates, valueStates, paskKeyValues);
            //     // 这里先假设kv 的shape 是 numKVhead，seq， headDim （batchsize维度squeeze掉）
            //     // transpose to (seq, kvhead, headDim) need 1,0,2 ,这里的dim需要写输入对应的dim
            AttentionDimKind[] kvDestLayout = { AttentionDimKind.Head, AttentionDimKind.Dim, AttentionDimKind.Seq };
            var (kvLanes, kvPackedAxis) = ModelUtils.GetQKVPackParams((IPagedAttentionConfig)Context.ImportOptions!.HuggingFaceOptions.Config, kvDestLayout);
            var kvPerms = ModelUtils.GetLayoutPerm(kvSrcLayout, kvDestLayout);
            var transK = IR.F.Tensors.Transpose(keyStates, kvPerms);
            var packedK = kvLanes.Length > 0 ? IR.F.Tensors.Pack(transK, kvLanes, kvPackedAxis) : transK;
            paskKeyValues = IR.F.NN.UpdatePagedAttentionKVCache(packedK, paskKeyValues, AttentionCacheKind.Key, count, kvDestLayout);
            var transV = IR.F.Tensors.Transpose(valueStates, kvPerms);
            var packedV = kvLanes.Length > 0 ? IR.F.Tensors.Pack(transV, kvLanes, kvPackedAxis) : transV;
            paskKeyValues = IR.F.NN.UpdatePagedAttentionKVCache(packedV, paskKeyValues, AttentionCacheKind.Value, count, kvDestLayout);
        }

        // // TODO: sliding window
        // // var slidingWindow = 0;
        // // if (_config!.Keys.Contains("use_sliding_window") && _config!["use_sliding_window"] != null &&
        // //     count >= (int)_config!["max_window_layers"])
        // // {
        // //     slidingWindow = (int)_config!["sliding_window"];
        // // }
        //
        // // qwen use sdpa attention
        // // var (hiddenStatesTmp, selfAttenWeight) = SdpaAttention(
        // //     queryStates,
        // //     keyStates,
        // //     valueStates,
        // //     attentionMask,
        // //     0.0f,
        // //     false);
        //
        // // qwen2 use eager_attention_forward
        // float scaling = (float)(1.0f / System.Math.Sqrt((double)head_dim));
        // var (hiddenStatesTmp, selfAttenWeight) = EagerAttentionForward(
        //     queryStates,
        //     keyStates,
        //     valueStates,
        //     attentionMask,
        //     scaling);
        //
        // hiddenStates = hiddenStatesTmp;
        //
        // // inputShape.Add(-1);

        //
        // var mergedKeyValue = MergeKV(keyStates, valueStates);
        AttentionDimKind[] qDestLayout = { AttentionDimKind.Head, AttentionDimKind.Dim, AttentionDimKind.Seq };
        var qPerm = ModelUtils.GetLayoutPerm(qSrcLayout, qDestLayout);
        var (qLanes, qPackedAxis) = ModelUtils.GetQKVPackParams((IPagedAttentionConfig)Context.ImportOptions!.HuggingFaceOptions.Config, qDestLayout);
        var transQ = IR.F.Tensors.Transpose(queryStates, qPerm);
        var packedQ = qLanes.Length > 0 ? IR.F.Tensors.Pack(transQ, qLanes, qPackedAxis) : transQ;
        var output = IR.F.NN.PagedAttention(
            packedQ,
            paskKeyValues,
            Tensor.Zeros(DataTypes.UInt8, [1024]) /*Config*/,
            count,
            qDestLayout);

        output = qLanes.Length > 0 ? IR.F.Tensors.Unpack(output, qLanes, qPackedAxis) : output;
        output = IR.F.Tensors.Transpose(output, ModelUtils.GetLayoutPerm(qDestLayout, qSrcLayout));
        output = IR.F.Tensors.Transpose(output, new[] { 1, 0, 2 });
        output = IR.F.Tensors.Unsqueeze(output, new long[] { 0 });

        output = IR.F.Tensors.Reshape(output, new RankedShape(1, seq_len, -1L));
        var oProjW = Context.ConstTensors![$"model.layers.{count}.self_attn.o_proj.weight"];

        Context.ConstTensors!.TryGetValue($"model.layers.{count}.self_attn.o_proj.input_scale", out var ifScaleO);
        Context.ConstTensors!.TryGetValue($"model.layers.{count}.self_attn.o_proj.weight_scale", out var wScaleO);
        output = Linear(output, oProjW, null, ifScaleO, wScaleO, $"model.layers.{count}.self_attn.o_proj");
        return System.Tuple.Create(output, paskKeyValues/*selfAttenWeight, mergedKeyValue*/);
    }

<<<<<<< HEAD
    public virtual Tuple<Expr, List<Expr>, List<Expr>, List<Expr>> LLMModel(
            Expr inputIds,
            Expr pastKeyValues)
=======
    // public virtual Tuple<Expr, List<Expr>, List<Expr>, List<Expr>> LLMModel(
    public virtual Tuple<Expr, Expr?, Expr?, Expr?> LLMModel(
        Expr input_ids,
        Expr? attentionMask,
        Expr? positionIds,
        Expr? pastKeyValues)
>>>>>>> 2d5d1f4f
    {
        /*
         * 1.1 embedding
         * self.padding_idx = config.pad_token_id
         * self.vocab_size = config.vocab_size
         * self.embed_tokens = nn.Embedding(config.vocab_size, config.hidden_size, self.padding_idx)
         */
        var embedTokensWeight = Context!.ConstTensors!["model.embed_tokens.weight"];

        Expr? inputEmbeds;
        if (inputIds.CheckedShape.Rank > 2 && inputIds.CheckedDataType.IsFloat())
        {
            System.Console.WriteLine("inputIds rank >2 && dtype.isFloat()==true ,regard input_id as embedding...");
            inputEmbeds = inputIds;
        }
        else
        {
            long? padding_idx = null;
            if (Context.Config!.Keys.Contains("pad_token_id"))
            {
                padding_idx = (long)Context.Config["pad_token_id"];
            }

            inputEmbeds = Embeding(inputIds, embedTokensWeight, padding_idx);
        }

        var hiddenStates = inputEmbeds;

        // if (useCache == true && pastKeyValues == null)
        // {
        //     pastKeyValues = new HuggingFaceUtils.DynamicCache();
        // }

        // if (cachePosition == null)
        // {
        //     if (pastKeyValues != null)
        //     {
        //         var pastSeenTokens = pastKeyValues.GetSeqLength();
        //         int sequenceLength =
        //             inputEmbeds.CheckedShape[1].FixedValue;
        //         var cachePositionList = Enumerable.Range(pastSeenTokens, pastSeenTokens + sequenceLength).ToArray();
        //         cachePosition = Tensor.FromArray(cachePositionList);
        //     }
        // }
        //
        // TODO : _update_casualMask
        // casualMask = self._update_casualMask(
        //     attention_mask, inputs_embeds, cache_position, past_key_values, output_attentions
        // )
        // Call? casualMask = null;
<<<<<<< HEAD

=======
        Dimension historyLen = 0L;
        if (pastKeyValues != null)
        {
            historyLen = pastKeyValues.CheckedShape[^2];
        }

        var seqLen = inputEmbeds.CheckedShape[1];
        var cachePosition = IR.F.Tensors.Range(IR.F.Shapes.AsTensor(historyLen), IR.F.Shapes.AsTensor(historyLen + seqLen), 1L);
        var casualMask = UpdatecasualMask(attentionMask, inputEmbeds, cachePosition, pastKeyValues, outputAttentions: false);
        var hiddenStates = inputEmbeds;
        if (positionIds == null)
        {
            positionIds = IR.F.Tensors.Cast(IR.F.Tensors.Unsqueeze(cachePosition, new RankedShape(0)), hiddenStates.CheckedDataType);
        }
>>>>>>> 2d5d1f4f

        //
        var (invFreq_, attentionScaling) = ModelUtils.RoPEInit(Context!.Config!);

        var invFreq = Tensor.FromArray(invFreq_.ToArray());

        var invFreq_float = IR.F.Tensors.Cast(invFreq, DataTypes.Float32);
        var invFreqExpanded = IR.F.Tensors.Unsqueeze(invFreq_float, Tensor.From<long>(new long[] { 0, 2 }));

        var positionEmbeddings = RotaryEmbedding(hiddenStates, pastKeyValues, invFreqExpanded.Evaluate().AsTensor(), attentionScaling);

        // var allHiddenStates = new List<Expr>();
        // var allSelfAttns = new List<Expr>();
        // var allKVcaches = new List<Expr>();
        Expr? allHiddenStates = null;
        Expr? allSelfAttns = null;
        Expr? allKVcaches = null;

        // _ = new List<Tuple<Call, Call>>();
        for (int i = 0; i < (int)(long)Context!.Config!["num_hidden_layers"]; i++)
        {
            if (Context.ImportOptions!.HuggingFaceOptions.OutputHiddenStates)
            {
                // allHiddenStates.Add(IR.F.Tensors.Unsqueeze(hiddenStates, new long[] { 0 }));
                if (i == 0)
                {
                    allHiddenStates = IR.F.Tensors.Unsqueeze(hiddenStates, new long[] { 0 });
                }
                else
                {
                    allHiddenStates = IR.F.Tensors.Concat(new IR.Tuple(allHiddenStates!, IR.F.Tensors.Unsqueeze(hiddenStates, new long[] { 0 })), 0);
                }
            }

            // var (hiddenStatesTmp, selfAttenWeights) = DecodeLayer(i, hiddenStates, casualMask, positionIds,
            //     pastKeyValues, outputAttentions,
            //     useCache, cachePosition, positionEmbeddings);
            var (hiddenStatesTmp, pastKeyValuesTmp, outAttention, currentKV) = DecodeLayer(
                i,
                hiddenStates,
                pastKeyValues,
                positionEmbeddings);
            pastKeyValues = pastKeyValuesTmp;
            hiddenStates = hiddenStatesTmp;

<<<<<<< HEAD
            // if (Context.ImportOptions.HuggingFaceOptions.OutputAttentions)
            // {
            //     allSelfAttns.Add(IR.F.Tensors.Unsqueeze(outAttention, new[] { 0L }));
            // }
            //
            // if (Context.ImportOptions.HuggingFaceOptions.UseCache)
            // {
            //     allKVcaches.Add(currentKV);
            // }
=======
            if (Context.ImportOptions.HuggingFaceOptions.OutputAttentions)
            {
                // allSelfAttns.Add(IR.F.Tensors.Unsqueeze(outAttention, new[] { 0L }));
                if (i == 0)
                {
                    allSelfAttns = IR.F.Tensors.Unsqueeze(outAttention, new long[] { 0 });
                }
                else
                {
                    allSelfAttns = IR.F.Tensors.Concat(new IR.Tuple(allSelfAttns!, IR.F.Tensors.Unsqueeze(outAttention, new long[] { 0 })), 0);
                }
            }

            if (Context.ImportOptions.HuggingFaceOptions.UseCache)
            {
                // allKVcaches.Add(currentKV);
                if (i == 0)
                {
                    allKVcaches = IR.F.Tensors.Unsqueeze(currentKV, new long[] { 0 });
                }
                else
                {
                    allKVcaches = IR.F.Tensors.Concat(new IR.Tuple(allKVcaches!, IR.F.Tensors.Unsqueeze(currentKV, new long[] { 0 })), 0);
                }
            }
>>>>>>> 2d5d1f4f
        }

        // the last one
        Expr lastHiddenStates = LLMLayerNorm(hiddenStates, "model.norm.weight");

        if (Context.ImportOptions!.HuggingFaceOptions.OutputHiddenStates)
        {
            // allHiddenStates.Add(IR.F.Tensors.Unsqueeze(lastHiddenStates, new long[] { 0 }));
            allHiddenStates = IR.F.Tensors.Concat(new IR.Tuple(allHiddenStates!, IR.F.Tensors.Unsqueeze(lastHiddenStates, new long[] { 0 })), 0);
        }

        return System.Tuple.Create(lastHiddenStates, allKVcaches, allHiddenStates, allSelfAttns);

        // return Tuple.Create(lastHiddenStates, allSelfAttns, allKVcaches);
    }

    // private IR.Tuple SdpaAttention(
    //     Call query,
    //     Call key,
    //     Call value,
    //     Expr? attentionMask,
    //     float scaling,
    //     bool isCausal,
    //     Expr seqLen)
    // {
    //     /*
    //      * def scaled_dot_product_attention(query, key, value, attn_mask=None, dropout_p=0.0,
    //            is_causal=False, scale=None, enable_gqa=False) -> torch.Tensor:
    //            L, S = query.size(-2), key.size(-2)
    //            scale_factor = 1 / math.sqrt(query.size(-1)) if scale is None else scale
    //            attn_bias = torch.zeros(L, S, dtype=query.dtype)
    //            if is_causal:
    //                assert attn_mask is None
    //                temp_mask = torch.ones(L, S, dtype=torch.bool).tril(diagonal=0)
    //                attn_bias.masked_fill_(temp_mask.logical_not(), float("-inf"))
    //                attn_bias.to(query.dtype)
    //            if attn_mask is not None:
    //                if attn_mask.dtype == torch.bool:
    //                    attn_bias.masked_fill_(attn_mask.logical_not(), float("-inf"))
    //                else:
    //                    attn_bias += attn_mask
    //            if enable_gqa:
    //                key = key.repeat_interleave(query.size(-3)//key.size(-3), -3)
    //                value = value.repeat_interleave(query.size(-3)//value.size(-3), -3)
    //            attn_weight = query @ key.transpose(-2, -1) * scale_factor
    //            attn_weight += attn_bias
    //            attn_weight = torch.softmax(attn_weight, dim=-1)
    //            attn_weight = torch.dropout(attn_weight, dropout_p, train=True)
    //            return attn_weight @ value
    //      */
    //     var numKVGroups = (long)Context!.Config!["num_attention_heads"] / (long)Context.Config!["num_key_value_heads"];
    //     var keyStates = RepeatKV(key, numKVGroups);
    //     var valueStates = RepeatKV(value, numKVGroups);
    //     // var scalingExpr = Cast(Tensor.FromScalar(scaling), query.CheckedDataType);
    //     var casualMask = attentionMask;
    //     if (attentionMask != null)
    //     {
    //         // casualMask
    //         casualMask = Slice(
    //            casualMask!,
    //            new[] { 0L },
    //            Stack(new IR.Tuple(ShapeOf(keyStates)[-2]), 0),
    //            new[] { -1L },
    //            new[] { 1L });
    //     }
    //     // if (isCausal == null)
    //     // {
    //     isCausal = if (casualMask == null && seqLen > 1) true else false
    //     // }
    //     var (l, s) = (ShapeOf(query)[-2], ShapeOf(key)[-2]);
    //     var scaleFactor = 1.0f / F.Math.Sqrt(Cast(ShapeOf(query)[-1], query.CheckedDataType));
    //     var attnBias = (Call)F.Tensors.Broadcast(Tensor.FromScalar(0f), F.Tensors.Stack(new IR.Tuple(l, s), 0L));
    //     // if (isCausal == true)
    //     // {
    //     //     var tempMask = (Call)Tensor.FromScalar(0f, new RankedShape(l, s));
    //     // }
    //     if (attentionMask != null)
    //     {
    //         attnBias = Binary(BinaryOp.Add, attnBias, attentionMask);
    //     }
    //     var attnWeight =
    //         IR.F.Math.MatMul(
    //             queryStates,
    //             Transpose(keyStates, ShapeExprUtility.GetPermutation(keyStates, [-2, -1]))) * scaleFactor;
    //     attnWeight += attnBias;
    //     attnWeight = Softmax(attnWeight, -1L);
    //     var attnOutput = F.Math.MatMul(attnWeight, valueStates);
    //     attnOutput = Transpose(attnOutput, ShapeExprUtility.GetPermutation(attnOutput, [1, 2]));
    //     return Tuple.Create(attnOutput, (Call)null);
    // }
    public virtual void VisitForCausalLM()
    {
        if (Context!.ConstTensors == null)
        {
            throw new ArgumentNullException(nameof(Context.ConstTensors));
        }

        Var input_ids = Context.Inputs![0]!;
        var attention_mask = Context.Inputs[1];
        var position_ids = Context.Inputs[2];
        var pastKeyValues = Context.Inputs![3];

        var (lastHiddenStates, allSelfKV, allHiddenStates, allSelfAttns) = LLMModel(
            input_ids,
            pastKeyValues!);

        var lmHeadWeights = Context.ConstTensors["model.embed_tokens.weight"];
        if (Context!.Config!.ContainsKey("tie_word_embeddings") && !Context!.Config!.GetNestedValue<bool>("tie_word_embeddings") && Context.ConstTensors.ContainsKey("lm_head.weight"))
        {
            lmHeadWeights = Context.ConstTensors["lm_head.weight"];
        }

        var lmHead = Linear(lastHiddenStates, lmHeadWeights, null, null, null, "lm_head");

        // FIXIT: this is work around for bfloat16
        Context.Outputs!.Add("logits", IR.F.Tensors.Cast(lmHead, DataTypes.Float32));
<<<<<<< HEAD
        // if (Context.ImportOptions!.HuggingFaceOptions.OutputAttentions)
        // {
        //     var outAttention = IR.F.Tensors.Concat(new IR.Tuple(allSelfAttns.ToArray()), 0);
        //
        //     // FIXIT: this is work around for bfloat16
        //     Context.Outputs!["outAttention"] = IR.F.Tensors.Cast(outAttention, DataTypes.Float32);
        // }

        // if (Context.ImportOptions.HuggingFaceOptions.UseCache)
        // {
        //     var kvCache = IR.F.Tensors.Concat(new IR.Tuple(allSelfKV.ToArray()), 0);
        //
        //     // FIXIT: this is work around for bfloat16
        //     Context.Outputs!["kvCache"] = IR.F.Tensors.Cast(kvCache, DataTypes.Float32);
        // }

        // if (Context.ImportOptions.HuggingFaceOptions.OutputHiddenStates)
        // {
        //     var hiddenStates = IR.F.Tensors.Concat(new IR.Tuple(allHiddenStates.ToArray()), 0);
        //
        //     // FIXIT: this is work around for bfloat16
        //     Context.Outputs!["hiddenStates"] = IR.F.Tensors.Cast(hiddenStates, DataTypes.Float32);
        // }
=======
        if (Context.ImportOptions!.HuggingFaceOptions.OutputAttentions)
        {
            // var outAttention = IR.F.Tensors.Concat(new IR.Tuple(allSelfAttns.ToArray()), 0);;

            // FIXIT: this is work around for bfloat16
            Context.Outputs!["outAttention"] = IR.F.Tensors.Cast(allSelfAttns!, DataTypes.Float32);
        }

        if (Context.ImportOptions.HuggingFaceOptions.UseCache)
        {
            // var kvCache = IR.F.Tensors.Concat(new IR.Tuple(allSelfKV.ToArray()), 0);

            // FIXIT: this is work around for bfloat16
            Context.Outputs!["kvCache"] = IR.F.Tensors.Cast(allSelfKV!, DataTypes.Float32);
        }

        if (Context.ImportOptions.HuggingFaceOptions.OutputHiddenStates)
        {
            // var hiddenStates = IR.F.Tensors.Concat(new IR.Tuple(allHiddenStates.ToArray()), 0);

            // FIXIT: this is work around for bfloat16
            Context.Outputs!["hiddenStates"] = IR.F.Tensors.Cast(allHiddenStates!, DataTypes.Float32);
        }
>>>>>>> 2d5d1f4f
    }
}<|MERGE_RESOLUTION|>--- conflicted
+++ resolved
@@ -54,11 +54,7 @@
         if (!Context.FixVarMap.ContainsKey("sequence_length"))
         {
             Context.DynVarMap["sequence_length"] = new DimVar("sequence_length");
-<<<<<<< HEAD
             Context.DynVarMap["sequence_length"].Metadata.Range = new(1, Context.ImportOptions!.HuggingFaceOptions.MaxModelLen);
-=======
-            Context.DynVarMap["sequence_length"].Metadata.Range = new(1, 256);
->>>>>>> 2d5d1f4f
         }
 
         // if (!_fixVarMap.ContainsKey("history_len"))
@@ -72,17 +68,11 @@
         //     Context.DynVarMap["batch_size"].Metadata.Range = new(1, 4);
         // }
 
-<<<<<<< HEAD
-        var inputIdsShapeExpr = new Dimension[] { 1L,
-            Context.DynVarMap["sequence_length"],
-                                                };
-=======
         var inputIdsShapeExpr = new Dimension[]
         {
             Context.FixVarMap.ContainsKey("batch_size") ? Context.FixVarMap["batch_size"] : Context.DynVarMap["batch_size"],
             Context.FixVarMap.ContainsKey("sequence_length") ? Context.FixVarMap["sequence_length"] : Context.DynVarMap["sequence_length"],
         };
->>>>>>> 2d5d1f4f
 
         // var attentionMaskShapeExpr = new Expr[]
         // {
@@ -103,13 +93,7 @@
         //                                              headDim, };
         var inputIds = new Var(
             "input_ids",
-<<<<<<< HEAD
-            new TensorType(DataTypes.Int64, new RankedShape(
-                                                 1L,
-                                                 Context.DynVarMap["sequence_length"])));
-=======
             new TensorType(DataTypes.Int64, new RankedShape(inputIdsShapeExpr)));
->>>>>>> 2d5d1f4f
 
         // var attentionMask = new Var(
         //     "attention_mask",
@@ -517,11 +501,7 @@
             var causalMask = IR.F.Tensors.Slice(
                     attentionMask,
                     new[] { 0L },
-<<<<<<< HEAD
-                    new RankedShape(keyStates.CheckedShape[-2]),
-=======
                     new RankedShape(keyStates.CheckedShape[^2]),
->>>>>>> 2d5d1f4f
                     new[] { 3L },
                     new[] { 1L });
 
@@ -541,16 +521,8 @@
     {
         var positionIds = IR.F.NN.GetPositionIds(x, kvObject);
 
-<<<<<<< HEAD
         var batch_size = x.CheckedShape[0];
         var dim_div_2 = invFreq.CheckedShape[1];
-=======
-        // Force float32 (see https://github.com/huggingface/transformers/pull/29285)
-        var invFreq_float = IR.F.Tensors.Cast(invFreq, DataTypes.Float32);
-        var invFreqExpanded = IR.F.Tensors.Unsqueeze(invFreq_float, Tensor.From<long>(new long[] { 0, 2 }));
-        var batch_size = positionIds.CheckedShape[0];
-        var dim_div_2 = invFreq.Shape[0];
->>>>>>> 2d5d1f4f
         var shape_tensor = new RankedShape(batch_size, dim_div_2, 1L);
 
         invFreq = IR.F.Tensors.Expand(invFreq, shape_tensor);
@@ -706,11 +678,7 @@
             */
             if (attentionMask != null)
             {
-<<<<<<< HEAD
-                var maskLength = attentionMask.CheckedShape[-1];
-=======
                 var maskLength = attentionMask.CheckedShape[^1];
->>>>>>> 2d5d1f4f
                 var paddingMask = IR.F.Tensors.Slice(
                     casualMask,
                     new[] { 0L, 0L, 0L, 0L },
@@ -742,11 +710,7 @@
                 var leftPart = IR.F.Tensors.Slice(
                     casualMask,
                     new RankedShape(maskLength),
-<<<<<<< HEAD
-                    new RankedShape(casualMask.CheckedShape[-1]),
-=======
                     new RankedShape(casualMask.CheckedShape[^1]),
->>>>>>> 2d5d1f4f
                     new[] { -1L },
                     new[] { 1L });
                 casualMask = IR.F.Tensors.Concat(new IR.Tuple(maskPart, leftPart), -1);
@@ -772,29 +736,18 @@
         */
         // TODO:consider flash attention v2
         Dimension historyLen = 0L;
-<<<<<<< HEAD
         // if (pastKeyValues != null)
         // {
         //     // FIXME: use api to get historyLen.
         //     historyLen = pastKeyValues.CheckedShape[-2];
         // }
-=======
-        if (pastKeyValues != null)
-        {
-            historyLen = pastKeyValues.CheckedShape[^2];
-        }
->>>>>>> 2d5d1f4f
 
         var batchSize = inputsEmbeds.CheckedShape[0];
         var seqLen = inputsEmbeds.CheckedShape[1];
         var targetLength = historyLen + seqLen + 1L;
         if (attentionMask != null)
         {
-<<<<<<< HEAD
-            targetLength = attentionMask.CheckedShape[-1];
-=======
             targetLength = attentionMask.CheckedShape[^1];
->>>>>>> 2d5d1f4f
         }
 
         var dtype = inputsEmbeds.CheckedDataType;
@@ -949,18 +902,9 @@
         return System.Tuple.Create(output, paskKeyValues/*selfAttenWeight, mergedKeyValue*/);
     }
 
-<<<<<<< HEAD
-    public virtual Tuple<Expr, List<Expr>, List<Expr>, List<Expr>> LLMModel(
+    public virtual Expr LLMModel(
             Expr inputIds,
             Expr pastKeyValues)
-=======
-    // public virtual Tuple<Expr, List<Expr>, List<Expr>, List<Expr>> LLMModel(
-    public virtual Tuple<Expr, Expr?, Expr?, Expr?> LLMModel(
-        Expr input_ids,
-        Expr? attentionMask,
-        Expr? positionIds,
-        Expr? pastKeyValues)
->>>>>>> 2d5d1f4f
     {
         /*
          * 1.1 embedding
@@ -1011,24 +955,6 @@
         //     attention_mask, inputs_embeds, cache_position, past_key_values, output_attentions
         // )
         // Call? casualMask = null;
-<<<<<<< HEAD
-
-=======
-        Dimension historyLen = 0L;
-        if (pastKeyValues != null)
-        {
-            historyLen = pastKeyValues.CheckedShape[^2];
-        }
-
-        var seqLen = inputEmbeds.CheckedShape[1];
-        var cachePosition = IR.F.Tensors.Range(IR.F.Shapes.AsTensor(historyLen), IR.F.Shapes.AsTensor(historyLen + seqLen), 1L);
-        var casualMask = UpdatecasualMask(attentionMask, inputEmbeds, cachePosition, pastKeyValues, outputAttentions: false);
-        var hiddenStates = inputEmbeds;
-        if (positionIds == null)
-        {
-            positionIds = IR.F.Tensors.Cast(IR.F.Tensors.Unsqueeze(cachePosition, new RankedShape(0)), hiddenStates.CheckedDataType);
-        }
->>>>>>> 2d5d1f4f
 
         //
         var (invFreq_, attentionScaling) = ModelUtils.RoPEInit(Context!.Config!);
@@ -1074,7 +1000,6 @@
             pastKeyValues = pastKeyValuesTmp;
             hiddenStates = hiddenStatesTmp;
 
-<<<<<<< HEAD
             // if (Context.ImportOptions.HuggingFaceOptions.OutputAttentions)
             // {
             //     allSelfAttns.Add(IR.F.Tensors.Unsqueeze(outAttention, new[] { 0L }));
@@ -1084,45 +1009,18 @@
             // {
             //     allKVcaches.Add(currentKV);
             // }
-=======
-            if (Context.ImportOptions.HuggingFaceOptions.OutputAttentions)
-            {
-                // allSelfAttns.Add(IR.F.Tensors.Unsqueeze(outAttention, new[] { 0L }));
-                if (i == 0)
-                {
-                    allSelfAttns = IR.F.Tensors.Unsqueeze(outAttention, new long[] { 0 });
-                }
-                else
-                {
-                    allSelfAttns = IR.F.Tensors.Concat(new IR.Tuple(allSelfAttns!, IR.F.Tensors.Unsqueeze(outAttention, new long[] { 0 })), 0);
-                }
-            }
-
-            if (Context.ImportOptions.HuggingFaceOptions.UseCache)
-            {
-                // allKVcaches.Add(currentKV);
-                if (i == 0)
-                {
-                    allKVcaches = IR.F.Tensors.Unsqueeze(currentKV, new long[] { 0 });
-                }
-                else
-                {
-                    allKVcaches = IR.F.Tensors.Concat(new IR.Tuple(allKVcaches!, IR.F.Tensors.Unsqueeze(currentKV, new long[] { 0 })), 0);
-                }
-            }
->>>>>>> 2d5d1f4f
         }
 
         // the last one
         Expr lastHiddenStates = LLMLayerNorm(hiddenStates, "model.norm.weight");
 
-        if (Context.ImportOptions!.HuggingFaceOptions.OutputHiddenStates)
-        {
-            // allHiddenStates.Add(IR.F.Tensors.Unsqueeze(lastHiddenStates, new long[] { 0 }));
-            allHiddenStates = IR.F.Tensors.Concat(new IR.Tuple(allHiddenStates!, IR.F.Tensors.Unsqueeze(lastHiddenStates, new long[] { 0 })), 0);
-        }
-
-        return System.Tuple.Create(lastHiddenStates, allKVcaches, allHiddenStates, allSelfAttns);
+        // if (Context.ImportOptions!.HuggingFaceOptions.OutputHiddenStates)
+        // {
+        //     // allHiddenStates.Add(IR.F.Tensors.Unsqueeze(lastHiddenStates, new long[] { 0 }));
+        //     allHiddenStates = IR.F.Tensors.Concat(new IR.Tuple(allHiddenStates!, IR.F.Tensors.Unsqueeze(lastHiddenStates, new long[] { 0 })), 0);
+        // }
+
+        return lastHiddenStates;
 
         // return Tuple.Create(lastHiddenStates, allSelfAttns, allKVcaches);
     }
@@ -1213,7 +1111,7 @@
         var position_ids = Context.Inputs[2];
         var pastKeyValues = Context.Inputs![3];
 
-        var (lastHiddenStates, allSelfKV, allHiddenStates, allSelfAttns) = LLMModel(
+        var lastHiddenStates = LLMModel(
             input_ids,
             pastKeyValues!);
 
@@ -1227,7 +1125,6 @@
 
         // FIXIT: this is work around for bfloat16
         Context.Outputs!.Add("logits", IR.F.Tensors.Cast(lmHead, DataTypes.Float32));
-<<<<<<< HEAD
         // if (Context.ImportOptions!.HuggingFaceOptions.OutputAttentions)
         // {
         //     var outAttention = IR.F.Tensors.Concat(new IR.Tuple(allSelfAttns.ToArray()), 0);
@@ -1251,30 +1148,5 @@
         //     // FIXIT: this is work around for bfloat16
         //     Context.Outputs!["hiddenStates"] = IR.F.Tensors.Cast(hiddenStates, DataTypes.Float32);
         // }
-=======
-        if (Context.ImportOptions!.HuggingFaceOptions.OutputAttentions)
-        {
-            // var outAttention = IR.F.Tensors.Concat(new IR.Tuple(allSelfAttns.ToArray()), 0);;
-
-            // FIXIT: this is work around for bfloat16
-            Context.Outputs!["outAttention"] = IR.F.Tensors.Cast(allSelfAttns!, DataTypes.Float32);
-        }
-
-        if (Context.ImportOptions.HuggingFaceOptions.UseCache)
-        {
-            // var kvCache = IR.F.Tensors.Concat(new IR.Tuple(allSelfKV.ToArray()), 0);
-
-            // FIXIT: this is work around for bfloat16
-            Context.Outputs!["kvCache"] = IR.F.Tensors.Cast(allSelfKV!, DataTypes.Float32);
-        }
-
-        if (Context.ImportOptions.HuggingFaceOptions.OutputHiddenStates)
-        {
-            // var hiddenStates = IR.F.Tensors.Concat(new IR.Tuple(allHiddenStates.ToArray()), 0);
-
-            // FIXIT: this is work around for bfloat16
-            Context.Outputs!["hiddenStates"] = IR.F.Tensors.Cast(allHiddenStates!, DataTypes.Float32);
-        }
->>>>>>> 2d5d1f4f
     }
 }