--- conflicted
+++ resolved
@@ -835,11 +835,7 @@
         // _ = new List<Tuple<Call, Call>>();
         for (int i = 0; i < (int)(long)Context!.Config!["num_hidden_layers"]; i++)
         {
-<<<<<<< HEAD
-            if (Context.ImportOptions.HuggingFaceOptions.OutputHiddenStates)
-=======
             if (Context.ImportOptions!.HuggingFaceOptions.OutputHiddenStates)
->>>>>>> f47efc34
             {
                 allHiddenStates.Add(IR.F.Tensors.Unsqueeze(hiddenStates, new long[] { 0 }));
             }
