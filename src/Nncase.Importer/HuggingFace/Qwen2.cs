﻿// Copyright (c) Canaan Inc. All rights reserved.
// Licensed under the Apache license. See LICENSE file in the project root for full license information.

using System;
using System.Collections.Generic;
using System.IO;
using System.Linq;
using System.Reflection;
using System.Xml;
using CommunityToolkit.HighPerformance;
using DryIoc;
using LanguageExt;
using NetFabric.Hyperlinq;
using Nncase.Diagnostics;
using Nncase.IR;
using Nncase.IR.Math;
using Nncase.IR.NN;
using Nncase.IR.Tensors;
using Nncase.TIR;
using Nncase.Utilities;
using static Nncase.IR.F.Math;
using static Nncase.IR.F.NN;
using static Nncase.IR.F.Tensors;
using Buffer = System.Buffer;
using F = Nncase.IR.F;
using Tuple = System.Tuple;

namespace Nncase.Importer
{
    // public partial class HuggingFaceImporter
    // {
    public class Qwen2 : HuggingFaceModel
    {
        private ModelInitContext? _context;

        public override void Initialize(ModelInitContext context, string dir)
        {
            base.Initialize(context, dir);
            _context = context;
        }

        // private Tuple<Call, HuggingFaceUtils.DynamicCache> VisitQwen2ForCausalLM()
        public override void VisitForCausalLM()
        {
            if (_context!.ConstTensors == null)
            {
                throw new ArgumentNullException(nameof(_context.ConstTensors));
            }

            Var input_ids = _context.Inputs![0]!;
            var attention_mask = _context.Inputs[1];
            var position_ids = _context.Inputs[2];
            var pastKeyValues = _context.Inputs[3];

            var (lastHiddenStates, allSelfKV, allHiddenStates, allSelfAttns) = LLMModel(
                input_ids,
                attention_mask,
                position_ids,
                pastKeyValues);

            var lmHead = Linear(lastHiddenStates, _context.ConstTensors["model.embed_tokens.weight"]);

<<<<<<< HEAD
            // FIXIT: this is work around for bfloat16
            _outputs!["logits"] = Cast(lmHead, DataTypes.Float32);
=======
            _context.Outputs!.Add("logits", lmHead);
>>>>>>> 3bdb5d76

            if (_context.CompileSession!.CompileOptions.HuggingFaceOptions.OutputAttentions)
            {
                var outAttention = Concat(new IR.Tuple(allSelfAttns.ToArray()), 0);
<<<<<<< HEAD

                // FIXIT: this is work around for bfloat16
                _outputs!["outAttention"] = Cast(outAttention, DataTypes.Float32);
=======
                _context.Outputs!["outAttention"] = outAttention;
>>>>>>> 3bdb5d76
            }

            if (_context.CompileSession.CompileOptions.HuggingFaceOptions.UseCache)
            {
                var kvCache = Concat(new IR.Tuple(allSelfKV.ToArray()), 0);
<<<<<<< HEAD

                // FIXIT: this is work around for bfloat16
                _outputs!["kvCache"] = Cast(kvCache, DataTypes.Float32);
=======
                _context.Outputs!["kvCache"] = kvCache;
>>>>>>> 3bdb5d76
            }

            if (_context.CompileSession.CompileOptions.HuggingFaceOptions.OutputHiddenStates)
            {
                var hiddenStates = Concat(new IR.Tuple(allHiddenStates.ToArray()), 0);
<<<<<<< HEAD

                // FIXIT: this is work around for bfloat16
                _outputs!["hiddenStates"] = Cast(hiddenStates, DataTypes.Float32);
=======
                _context.Outputs!["hiddenStates"] = hiddenStates;
>>>>>>> 3bdb5d76
            }
        }

        // private Tuple<Call, HuggingFaceUtils.DynamicCache, List<Call>, List<Call>> Qwen2Model(
        //     Expr input_ids,
        //     Call? inputEmbeds,
        //     HuggingFaceUtils.DynamicCache? pastKeyValues,
        //     Expr? cachePosition,
        //     Call? positionIds,
        //     bool? useCache = false,
        //     bool? outputAttentions = false,
        //     bool? outputHiddenStates = false
        // )
        public override Tuple<Expr, List<Expr>, List<Expr>, List<Expr>> LLMModel(
            Expr input_ids,
            Expr? attentionMask,
            Expr? positionIds,
            Expr? pastKeyValues)
        {
            /*
             * 1.1 embedding
             */
            // if (inputEmbeds == null)
            // {
<<<<<<< HEAD
            var embedTokensWeight = _constTensors!["model.embed_tokens.weight"];
=======
            var embedTokensWeight = _context!.ConstTensors!["model.embed_tokens.weight"];
            var zeroValue = 0.0f;
            object asTypeZero = zeroValue;
            if (embedTokensWeight.ElementType != DataTypes.Float32)
            {
                var method = embedTokensWeight.ElementType.CLRType.GetMethod(
                                            "op_Explicit",
                                            BindingFlags.Public | BindingFlags.Static,
                                            null,
                                            new Type[] { typeof(float) },
                                            null);

                if (method != null)
                {
                    asTypeZero = method.Invoke(null, [zeroValue])!;
                }
                else
                {
                    throw new InvalidOperationException($"cannot get float convert for type:{embedTokensWeight.ElementType}");
                }
            }

            if (_context.Config!.Keys.Contains("pad_token_id"))
            {
                for (var i = 0; i < embedTokensWeight.Shape[-1].FixedValue; i++)
                {
                    embedTokensWeight[(long)_context.Config["pad_token_id"], i] = asTypeZero!;
                }
            }

>>>>>>> 3bdb5d76
            Expr? inputEmbeds;
            if (input_ids.CheckedShape.Rank > 2 && input_ids.CheckedDataType.IsFloat())
            {
                System.Console.WriteLine("input_ids rank >2 && dtype==float32 ,regard input_id as embedding...");
                inputEmbeds = input_ids;
            }
            else
            {
                long? padding_idx = null;
                if (_config!.Keys.Contains("pad_token_id"))
                {
                    padding_idx = (long)_config["pad_token_id"];
                }

                inputEmbeds = Embeding(input_ids, embedTokensWeight, padding_idx);
            }

            // }

            // if (useCache == true && pastKeyValues == null)
            // {
            //     pastKeyValues = new HuggingFaceUtils.DynamicCache();
            // }

            // if (cachePosition == null)
            // {
            //     if (pastKeyValues != null)
            //     {
            //         var pastSeenTokens = pastKeyValues.GetSeqLength();
            //         int sequenceLength =
            //             inputEmbeds.CheckedShape[1].FixedValue; // 假设 inputEmbeds 的第二个维度是 sequenceLength
            //         var cachePositionList = Enumerable.Range(pastSeenTokens, pastSeenTokens + sequenceLength).ToArray();
            //         cachePosition = Tensor.FromArray(cachePositionList);
            //     }
            // }
            //
            // TODO : _update_casualMask
            // casualMask = self._update_casualMask(
            //     attention_mask, inputs_embeds, cache_position, past_key_values, output_attentions
            // )
            // Call? casualMask = null;
            // TODO: outputAttentions need by config.output_attentions
            Expr historyLen = 0L;
            if (pastKeyValues != null)
            {
                historyLen = ShapeOf(pastKeyValues)[-2];
            }

            var seqLen = ShapeOf(inputEmbeds)[1];
            var cachePosition = Range(historyLen, historyLen + seqLen, 1L);
            var casualMask = UpdatecasualMask(attentionMask, inputEmbeds, cachePosition, pastKeyValues, outputAttentions: false);
            var hiddenStates = inputEmbeds;
            if (positionIds == null)
            {
                positionIds = Cast(Unsqueeze(cachePosition, 0), hiddenStates.CheckedDataType);
            }

            var positionEmbeddings = RotaryEmbedding(hiddenStates, positionIds);

            var allHiddenStates = new List<Expr>();
            var allSelfAttns = new List<Expr>();
            var allKVcaches = new List<Expr>();
            /*
            * 1.2 DecodeLayer * _config["num_hidden_layers"]
            * DecodeLayer:
            *
            */
            _ = new List<Tuple<Call, Call>>();
            for (int i = 0; i < (int)(long)_context.Config["num_hidden_layers"]; i++)
            {
                if (_context.CompileSession!.CompileOptions.HuggingFaceOptions.OutputHiddenStates)
                {
                    allHiddenStates.Add(Unsqueeze(hiddenStates, new long[] { 0 }));
                }

                // var (hiddenStatesTmp, selfAttenWeights) = DecodeLayer(i, hiddenStates, casualMask, positionIds,
                //     pastKeyValues, outputAttentions,
                //     useCache, cachePosition, positionEmbeddings);
                var (hiddenStatesTmp, outAttention, currentKV) = DecodeLayer(
                    i,
                    hiddenStates,
                    casualMask,
                    pastKeyValues,
                    cachePosition,
                    positionEmbeddings);

                hiddenStates = hiddenStatesTmp;

                if (_context.CompileSession.CompileOptions.HuggingFaceOptions.OutputAttentions)
                {
                    allSelfAttns.Add(Unsqueeze(outAttention, new[] { 0L }));
                }

                if (_context.CompileSession.CompileOptions.HuggingFaceOptions.UseCache)
                {
                    allKVcaches.Add(currentKV);
                }
            }

            // the last one
            Expr lastHiddenStates = LLMLayerNorm(hiddenStates, "model.norm.weight");

            if (_context.CompileSession!.CompileOptions.HuggingFaceOptions.OutputHiddenStates)
            {
                allHiddenStates.Add(Unsqueeze(lastHiddenStates, new long[] { 0 }));
            }

            return Tuple.Create(lastHiddenStates, allKVcaches, allHiddenStates, allSelfAttns);

            // return Tuple.Create(lastHiddenStates, allSelfAttns, allKVcaches);
        }

<<<<<<< HEAD
        // calc torch.nn.linear (i.e. x*transpose(W)+b)
        private Call Linear(Expr expr, Tensor weight, Tensor? bias = null)
        {
            var transposed_weight = F.Tensors.Transpose(weight, new long[] { 1, 0 });
            var result = F.Math.MatMul(expr, transposed_weight);
            if (bias != null)
            {
                result = F.Math.Add(result, bias);
            }

            return result;
        }

        private Call Embeding(Expr input, Tensor embedingWeight, long? paddingIdx = null)
        {
            var embedingDim = embedingWeight.Shape[-1];
            var gatherResult = Gather(embedingWeight, 0, input);
            if (paddingIdx == null)
            {
                return gatherResult;
            }
            else
            {
                var zeros = Tensor.Zeros(embedingWeight.ElementType, new long[] { 1, embedingDim.FixedValue });
                var paddingMask = Equal(input, paddingIdx);
                paddingMask = Unsqueeze(paddingMask, new long[] { 2 });
                paddingMask = Expand(paddingMask, ShapeOf(gatherResult));
                var results = Where(paddingMask, zeros, gatherResult);
                return results;
            }
        }

        /*
        Creates a causal 4D mask of shape `(batch_size, 1, query_length, key_value_length)` from a 2D mask of shape
        `(batch_size, key_value_length)`, or if the input `attention_mask` is already 4D, do nothing.

        Args:
            attention_mask (`torch.Tensor`):
                A 2D attention mask of shape `(batch_size, key_value_length)` or a 4D attention mask of shape `(batch_size, 1, query_length, key_value_length)`.
            sequence_length (`int`):
                The sequence length being processed.
            target_length (`int`):
                The target length: when generating with static cache, the mask should be as long as the static cache, to account for the 0 padding, the part of the cache that is not filled yet.
            dtype (`torch.dtype`):
                The dtype to use for the 4D attention mask.
            device (`torch.device`):
                The device to plcae the 4D attention mask on.
            cache_position (`torch.Tensor`):
                Indices depicting the position of the input sequence tokens in the sequence.
            batch_size (`torch.Tensor`):
                Batch size.
            config (`Qwen2Config`):
                The model's configuration class
            past_key_values (`Cache`):
                The cache class that is being used currently to generate
        */
        private Expr Prepare4dCausalAttentionMaskWithCachePosition(
                                    Expr? attentionMask,
                                    Expr seqLen,
                                    Expr targtLen,
                                    DataType dtype,
                                    Expr cachePosition,
                                    Expr batchSize,
                                    Expr? pastKeyValues)
        {
            Expr? casualMask;
            if (attentionMask != null && attentionMask.CheckedShape.Rank == 4)
            {
                Console.WriteLine("attention_mask is already 4D, no need to prepare 4D causal mask.");
                casualMask = attentionMask;
            }
            else
            {
                var mask_shape = Stack(new IR.Tuple([seqLen, targtLen]), 0L);
                Tensor minValue;

                // get the min value for current dtype
                FieldInfo? minValueField = dtype.CLRType.GetField("MinValue", BindingFlags.Public | BindingFlags.Static);
                if (minValueField != null)
                {
                    var min = minValueField.GetValue(null)!;
                    minValue = Tensor.FromScalar(dtype, min, [1L]);
                }
                else
                {
                    PropertyInfo? minValueProperty = dtype.CLRType.GetProperty("MinValue", BindingFlags.Public | BindingFlags.Static);
                    if (minValueProperty != null)
                    {
                        var min = minValueProperty.GetValue(null)!;
                        minValue = Tensor.FromScalar(dtype, min, [1L]);
                    }
                    else
                    {
                        throw new InvalidOperationException($"cannot get current dtype's min value:{dtype.CLRType}");
                    }
                }

                casualMask = F.Tensors.ConstantOfShape(mask_shape, minValue);

                /*
                    min_dtype = torch.finfo(dtype).min
                causal_mask = torch.full(
                    (sequence_length, target_length), fill_value=min_dtype, dtype=dtype, device=device
                )
                diagonal_attend_mask = torch.arange(target_length, device=device) > cache_position.reshape(-1, 1)
                */
                var diagonalAttendMask = Range(0L, targtLen, 1L) > Reshape(cachePosition, new long[] { -1, 1 });

                // TODO: maybe consider:
                /*
                 if config.sliding_window is not None:
                    # if we have sliding window, we should not attend to tokens beyond sliding window length, so we mask them out also
                    # the check is needed to verify is current checkpoint was trained with sliding window or not
                    if not isinstance(past_key_values, SlidingWindowCache) or sequence_length > target_length:
                        sliding_attend_mask = torch.arange(target_length, device=device) <= (
                            cache_position.reshape(-1, 1) - config.sliding_window
                        )
                        diagonal_attend_mask.bitwise_or_(sliding_attend_mask)
                */
                casualMask = casualMask * Cast(diagonalAttendMask, casualMask.CheckedDataType);

                // casualMask = casualMask[None, None, :, :].expand(batch_size, 1, -1, -1)
                var expandShape = Stack(new IR.Tuple(batchSize, 1L, seqLen, targtLen), 0L);
                casualMask = Unsqueeze(casualMask, new long[] { 0, 1 });
                casualMask = Expand(casualMask, expandShape);
                /*
                    mask_length = attention_mask.shape[-1]
                    padding_mask = causal_mask[:, :, :, :mask_length] + attention_mask[:, None, None, :].to(
                        causal_mask.device
                    )
                */
                if (attentionMask != null)
                {
                    var maskLength = ShapeOf(attentionMask)[-1];
                    var paddingMask = Slice(
                        casualMask,
                        new[] { 0L, 0L, 0L, 0L },
                        Stack(new IR.Tuple(ShapeOf(casualMask)[0], ShapeOf(casualMask)[1], ShapeOf(casualMask)[2], maskLength), 0L),
                        new[] { 0L, 1L, 2L, 3L },
                        new[] { 1L, 1L, 1L, 1L });
                    paddingMask += Unsqueeze(attentionMask, new long[] { 1, 2 });

                    /*
                        padding_mask = padding_mask == 0
                        causal_mask[:, :, :, :mask_length] = causal_mask[:, :, :, :mask_length].masked_fill(
                            padding_mask, min_dtype
                        )
                    */
                    paddingMask = Equal(paddingMask, 0.0f);
                    var maskPart = Slice(
                        casualMask,
                        new[] { 0L, 0L, 0L, 0L },
                        Stack(new IR.Tuple(ShapeOf(casualMask)[0], ShapeOf(casualMask)[1], ShapeOf(casualMask)[2], maskLength), 0L),
                        new[] { 0L, 1L, 2L, 3L },
                        new[] { 1L, 1L, 1L, 1L });

                    var minDtypeMatrix = ConstantOfShape(ShapeOf(maskPart), minValue);

                    maskPart = Where(paddingMask, minDtypeMatrix, maskPart);

                    // TODO: for dynamic cache, maskLength== sequence length == target length
                    //  just return maskPart
                    var leftPart = Slice(
                        casualMask,
                        Stack(new IR.Tuple(0L, 0L, 0L, maskLength), 0),
                        Stack(new IR.Tuple(ShapeOf(casualMask)[0], ShapeOf(casualMask)[1], ShapeOf(casualMask)[2], ShapeOf(casualMask)[-1]), 0L),
                        new[] { 0L, 1L, 2L, 3L },
                        new[] { 1L, 1L, 1L, 1L });
                    casualMask = Concat(new IR.Tuple(maskPart, leftPart), -1);
                }
            }

            return casualMask;
        }

        private Expr UpdatecasualMask(Expr? attentionMask, Expr inputsEmbeds, Expr cachePosition, Expr? pastKeyValues, bool outputAttentions = false)
        {
            /*
            # SlidingWindowCache or StaticCache
        if using_sliding_window_cache or using_static_cache:
            target_length = past_key_values.get_max_cache_shape()
        # DynamicCache or no cache
        else:
            target_length = (
                attention_mask.shape[-1]
                if isinstance(attention_mask, torch.Tensor)
                else past_seen_tokens + sequence_length + 1
            )
            */
            // TODO:consider flash attention v2
            Expr historyLen = 0L;
            if (pastKeyValues != null)
            {
                historyLen = ShapeOf(pastKeyValues)[-2];
            }

            var batchSize = ShapeOf(inputsEmbeds)[0];
            var seqLen = ShapeOf(inputsEmbeds)[1];
            Expr targetLength = historyLen + seqLen + 1L;
            if (attentionMask != null)
            {
                targetLength = ShapeOf(attentionMask)[-1];
            }

            var dataType = inputsEmbeds.CheckedDataType;

            Expr casualMask = Prepare4dCausalAttentionMaskWithCachePosition(
                                                attentionMask,
                                                seqLen,
                                                targetLength,
                                                dataType,
                                                cachePosition,
                                                batchSize,
                                                pastKeyValues);
            /*
            if (
            self.config._attn_implementation == "sdpa"
            and attention_mask is not None
            and attention_mask.device.type in ["cuda", "xpu"]
            and not output_attentions
            ):
            # Attend to all tokens in fully masked rows in the casualMask, for example the relevant first rows when
            # using left padding. This is required by F.scaled_dot_product_attention memory-efficient attention path.
            # Details: https://github.com/pytorch/pytorch/issues/110213
            casualMask = AttentionMaskConverter._unmask_unattended(casualMask, min_dtype)
            */

            // TODO: maybe need upon
            return casualMask;
        }

        private bool CheckNeedOutput(List<Expr> allSelfAttns)
        {
            if (allSelfAttns.Length() == 0)
            {
                return false;
            }

            foreach (var call in allSelfAttns)
            {
                if (call is null)
                {
                    return false;
                }
            }

            return true;
        }

        // private Tuple<Call, Call> DecodeLayer(int count, Call hiddenStates, Call? attentionMask, Call positionIds,
        //     HuggingFaceUtils.DynamicCache pastKeyValues, bool? outputAttentions, bool? useCache, Expr cachePosition,
        //     Tuple<Call, Call> positionEmbeddings)
        private Tuple<Expr, Expr, Expr> DecodeLayer(
=======
        public override Tuple<Expr, Expr, Expr> DecodeLayer(
>>>>>>> 3bdb5d76
            int count,
            Expr hiddenStates,
            Expr? attentionMask,
            Expr? pastKeyValues,
            Expr cachePosition,
            Tuple<Expr, Expr> positionEmbeddings)
        {
            var residual = hiddenStates;
            hiddenStates = LLMLayerNorm(
                hiddenStates,
                $"model.layers.{count}.input_layernorm.weight");

            // TODO: using `config.attn_implementation` to choose attention implementation
            // self attention
            var (hiddenStatesTmp, outAttention, currentKV) = LLMSelfAttention(
                count,
                hiddenStates,
                attentionMask,
                pastKeyValues,
                cachePosition,
                positionEmbeddings);
            hiddenStates = hiddenStatesTmp;
            hiddenStates = residual + hiddenStates;

            // fully Connected
            residual = hiddenStates;
            hiddenStates = LLMLayerNorm(
                hiddenStates,
                $"model.layers.{count}.post_attention_layernorm.weight");

            hiddenStates = LLMMlp(count, hiddenStates);

            hiddenStates = residual + hiddenStates;

            var output = hiddenStates;

            return Tuple.Create<Expr, Expr, Expr>(output, outAttention, currentKV);
        }

        public override Tuple<Expr, Expr, Expr> LLMSelfAttention(
            int count,
            Expr hiddenStates,
            Expr? attentionMask,
            Expr? paskKeyValues,
            Expr cachePosition,
            Tuple<Expr, Expr> positionEmbeddings)
        {
            var head_dim = (long)_context!.Config!["hidden_size"] / (long)_context.Config["num_attention_heads"];
            if (_context.Config!.Keys.Contains("head_dim"))
            {
                head_dim = (long)_context.Config["head_dim"];
            }

            var batch_size = ShapeOf(hiddenStates)[0];
            var seq_len = ShapeOf(hiddenStates)[1];

            // batch_size, seq_len, num_heads, head_dim
            var (queryStates, keyStates, valueStates) = QKVCompute(count, hiddenStates, batch_size, seq_len, head_dim);

            var (cos, sin) = positionEmbeddings;

            // apply_rotary_pos_emb
            (queryStates, keyStates) = ApplyRotaryPosEmb(queryStates, keyStates, cos, sin);

            // update kv with cache
            if (paskKeyValues != null)
            {
                (keyStates, valueStates) = UpdateKVWithCache(count, keyStates, valueStates, paskKeyValues);
            }

            // TODO: sliding window
            // var slidingWindow = 0;
            // if (_config!.Keys.Contains("use_sliding_window") && _config!["use_sliding_window"] != null &&
            //     count >= (int)_config!["max_window_layers"])
            // {
            //     slidingWindow = (int)_config!["sliding_window"];
            // }

            // qwen use sdpa attention
            // var (hiddenStatesTmp, selfAttenWeight) = SdpaAttention(
            //     queryStates,
            //     keyStates,
            //     valueStates,
            //     attentionMask, /*TODO: 这里可能不需要,如果使用输入*/
            //     0.0f,
            //     false);

            // qwen2 use eager_attention_forward
            float scaling = (float)(1.0f / System.Math.Sqrt((double)head_dim));
            var (hiddenStatesTmp, selfAttenWeight) = EagerAttentionForward(
                queryStates,
                keyStates,
                valueStates,
                attentionMask,
                scaling);

            hiddenStates = hiddenStatesTmp;

            // inputShape.Add(-1);
            var inputShape = Stack(new IR.Tuple(batch_size, seq_len, -1L), 0L);
            hiddenStates = IR.F.Tensors.Reshape(hiddenStates, inputShape);
            var oProjW = _context.ConstTensors![$"model.layers.{count}.self_attn.o_proj.weight"];
            hiddenStates = Linear(hiddenStates, oProjW);

            // TODO: using config to judge weher need collect kv
            var mergedKeyValue = MergeKV(keyStates, valueStates);

            return Tuple.Create(hiddenStates, selfAttenWeight, mergedKeyValue);
        }
<<<<<<< HEAD

        // private IR.Tuple SdpaAttention(
        //     Call queryStates,
        //     Call keyStates,
        //     Call valueStates,
        //     Expr? attentionMask,
        //     float? scaling,
        //     bool? isCausal)
        // {
        //     /*
        //      * def scaled_dot_product_attention(query, key, value, attn_mask=None, dropout_p=0.0,
        //            is_causal=False, scale=None, enable_gqa=False) -> torch.Tensor:
        //            L, S = query.size(-2), key.size(-2)
        //            scale_factor = 1 / math.sqrt(query.size(-1)) if scale is None else scale
        //            attn_bias = torch.zeros(L, S, dtype=query.dtype)
        //            if is_causal:
        //                assert attn_mask is None
        //                temp_mask = torch.ones(L, S, dtype=torch.bool).tril(diagonal=0)
        //                attn_bias.masked_fill_(temp_mask.logical_not(), float("-inf"))
        //                attn_bias.to(query.dtype)
        //            if attn_mask is not None:
        //                if attn_mask.dtype == torch.bool:
        //                    attn_bias.masked_fill_(attn_mask.logical_not(), float("-inf"))
        //                else:
        //                    attn_bias += attn_mask
        //            if enable_gqa:
        //                key = key.repeat_interleave(query.size(-3)//key.size(-3), -3)
        //                value = value.repeat_interleave(query.size(-3)//value.size(-3), -3)
        //            attn_weight = query @ key.transpose(-2, -1) * scale_factor
        //            attn_weight += attn_bias
        //            attn_weight = torch.softmax(attn_weight, dim=-1)
        //            attn_weight = torch.dropout(attn_weight, dropout_p, train=True)
        //            return attn_weight @ value
        //      */
        //     var casualMask = attentionMask;
        //     if (attentionMask != null)
        //     {
        //         // casualMask
        //         _ = Slice(
        //            casualMask!,
        //            new[] { 0L, 0L, 0L, 0L },
        //            Stack(new IR.Tuple(ShapeOf(casualMask!)[0], ShapeOf(casualMask!)[1], ShapeOf(casualMask!)[2], ShapeOf(keyStates)[-2]), 0),
        //            new[] { 0L, 1L, 2L, 3L },
        //            new[] { 1L, 1L, 1L, 1L });
        //     }
        //     // if (isCausal == null)
        //     // {
        //     //     isCausal = casualMask == null && queryStates.CheckedShape[2].FixedValue > 1;
        //     // }
        //     var (l, s) = (ShapeOf(queryStates)[-2], ShapeOf(keyStates)[-2]);
        //     var scaleFactor = 1.0f / F.Math.Sqrt(Cast(ShapeOf(queryStates)[-1], queryStates.CheckedDataType));
        //     var attnBias = (Call)F.Tensors.Broadcast(Tensor.FromScalar(0f), F.Tensors.Stack(new IR.Tuple(l, s), 0L));
        //     // TODO: 也许需要处理attentionMask为空的情况,在这里生成下三角为0 ,其他为-inf的功能.
        //     // if (isCausal == true)
        //     // {
        //     //     var tempMask = (Call)Tensor.FromScalar(0f, new Shape(l, s));
        //     // }
        //     if (attentionMask != null)
        //     {
        //         attnBias = Binary(BinaryOp.Add, attnBias, attentionMask);
        //     }
        //     var attnWeight =
        //         IR.F.Math.MatMul(
        //             queryStates,
        //             Transpose(keyStates, ShapeExprUtility.GetPermutation(keyStates, [-2, -1]))) * scaleFactor;
        //     attnWeight += attnBias;
        //     attnWeight = Softmax(attnWeight, -1L);
        //     var attnOutput = F.Math.MatMul(attnWeight, valueStates);
        //     attnOutput = Transpose(attnOutput, ShapeExprUtility.GetPermutation(attnOutput, [1, 2]));
        //     return Tuple.Create(attnOutput, (Call)null);
        // }
        private Tuple<Expr, Expr> EagerAttentionForward(Expr query, Expr key, Expr value, Expr? attentionMask, float scaling)
        {
            /*
                key_states = repeat_kv(key, module.num_key_value_groups)
                value_states = repeat_kv(value, module.num_key_value_groups)

                attn_weights = torch.matmul(query, key_states.transpose(2, 3)) * scaling
                if attention_mask is not None:
                    causal_mask = attention_mask[:, :, :, : key_states.shape[-2]]
                    attn_weights = attn_weights + causal_mask

                attn_weights = nn.functional.softmax(attn_weights, dim=-1, dtype=torch.float32).to(query.dtype)
                attn_weights = nn.functional.dropout(attn_weights, p=dropout, training=module.training)
                attn_output = torch.matmul(attn_weights, value_states)
                attn_output = attn_output.transpose(1, 2).contiguous()

                return attn_output, attn_weights
            */
            var numKVGroups = (long)_config!["num_attention_heads"] / (long)_config!["num_key_value_heads"];
            var keyStates = RepeatKV(key, numKVGroups);
            var valueStates = RepeatKV(value, numKVGroups);
            var scalingExpr = Cast(Tensor.FromScalar(scaling), query.CheckedDataType);
            Expr attnWeights = F.Math.MatMul(query, Transpose(keyStates, ShapeExprUtility.GetPermutation(keyStates, [2, 3]))) * scalingExpr;
            if (attentionMask is not null)
            {
                var causalMask = Slice(
                        attentionMask,
                        new[] { 0L, 0L, 0L, 0L },
                        Stack(new IR.Tuple(ShapeOf(attentionMask)[0], ShapeOf(attentionMask)[1], ShapeOf(attentionMask)[2], ShapeOf(keyStates)[-2]), 0L),
                        new[] { 0L, 1L, 2L, 3L },
                        new[] { 1L, 1L, 1L, 1L });

                attnWeights += causalMask;
            }

            attnWeights = Softmax(attnWeights, -1L);

            Expr attnOutput = F.Math.MatMul(attnWeights, valueStates);
            attnOutput = Transpose(attnOutput, ShapeExprUtility.GetPermutation(attnOutput, [1, 2]));

            // TODO: base on config to decide output attnWeights or not
            return Tuple.Create(attnOutput, attnWeights);
        }

        private Expr RepeatKV(Expr hiddenStates, long nRep)
        {
            /*
                batch, num_key_value_heads, slen, head_dim = hidden_states.shape
                if n_rep == 1:
                    return hidden_states
                hidden_states = hidden_states[:, :, None, :, :].expand(batch, num_key_value_heads, n_rep, slen, head_dim)
                return hidden_states.reshape(batch, num_key_value_heads * n_rep, slen, head_dim)
            */
            if (nRep == 1)
            {
                return hiddenStates;
            }

            var batch_size = ShapeOf(hiddenStates)[0];
            var numKVHeads = ShapeOf(hiddenStates)[1];
            var seqLen = ShapeOf(hiddenStates)[2];
            var headDim = ShapeOf(hiddenStates)[3];
            hiddenStates = Unsqueeze(hiddenStates, new long[] { 2 });

            var tmp = Stack(new IR.Tuple(batch_size, numKVHeads, nRep, seqLen, headDim), 0L);
            hiddenStates = Expand(hiddenStates, tmp);
            hiddenStates = Reshape(hiddenStates, Stack(new IR.Tuple(batch_size, numKVHeads * nRep, seqLen, headDim), 0L));
            return hiddenStates;
        }

        private Tuple<Call, Call> ApplyRotaryPosEmb(Expr q, Expr k, Expr cos, Expr sin)
        {
            cos = Unsqueeze(cos, Tensor.From<long>(new long[] { 1 }));
            sin = Unsqueeze(sin, Tensor.From<long>(new long[] { 1 }));

            // q_embed = (q * cos) + (rotate_half(q) * sin)
            // k_embed = (k * cos) + (rotate_half(k) * sin)
            var qEmbed = Binary(
                BinaryOp.Add,
                Binary(BinaryOp.Mul, q, cos),
                Binary(BinaryOp.Mul, RotateHalf(q), sin));
            var kEmbed = Binary(
                BinaryOp.Add,
                Binary(BinaryOp.Mul, k, cos),
                Binary(BinaryOp.Mul, RotateHalf(k), sin));
            return Tuple.Create(qEmbed, kEmbed);
        }

        private Tuple<Expr, Expr> RotaryEmbedding(Expr x, Expr positionIds)
        {
            // rope type not in config, so it is default. :_compute_default_rope_parameters
            // if "dynamic" in self.rope_type:
            //      self._dynamic_frequency_update(position_ids, device=x.device)
            var (inv_freq, scaling) = RoPEInit("default");

            // var a = x.CheckedShape[0];
            var invFreq = Tensor.FromArray(inv_freq.ToArray()); // Unsqueeze(Unsqueeze(Tensor.FromArray(inv_freq.ToArray()), new[] { 0 }),new[] { -1 });
            var invFreq_float = Cast(invFreq, DataTypes.Float32);
            var invFreqExpanded = Unsqueeze(invFreq_float, Tensor.From<long>(new long[] { 0, 2 }));
            var batch_size = ShapeOf(positionIds)[0];
            var dim_div_2 = ShapeOf(invFreq)[0];
            var shape_tensor = F.Tensors.Stack(new IR.Tuple(batch_size, dim_div_2, 1L), 0);

            invFreqExpanded = Expand(invFreqExpanded, shape_tensor);

            // var invFreqExpanded = Broadcast(
            //     inv_freq_tensor,
            //     new Dimension[] { x.CheckedShape[0], inv_freq.Count, 1 });
            var positionIdsExpanded = Unsqueeze(positionIds, Tensor.From<long>(new long[] { 1 }));
            positionIdsExpanded = Cast(positionIdsExpanded, DataTypes.Float32);

            var freqs = F.Math.MatMul(invFreqExpanded, positionIdsExpanded);
            freqs = Transpose(freqs, new long[] { 0, 2, 1 });

            // F.Tensors.Transpose(F.Math.MatMul(invFreqExpanded, positionIdsExpanded),new Dimension[] { 0, 2, 1 });
            var emb = F.Tensors.Concat(new IR.Tuple(freqs, freqs), -1);
            Expr cos = F.Math.Unary(UnaryOp.Cos, emb);
            Expr sin = F.Math.Unary(UnaryOp.Sin, emb);

            cos = cos * scaling;
            sin = sin * scaling;
            cos = Cast(cos, x.CheckedDataType);
            sin = Cast(sin, x.CheckedDataType);

            return Tuple.Create(cos, sin);
        }

        private Tuple<List<double>, float> RoPEInit(string type = "default")
        {
            switch (type)
            {
                case "default":
                    return HuggingFaceUtils.ComputeDefaultRopeParameters(_config!);
                default:
                    throw new NotImplementedException($"RoPE function {type} need to impl");
            }
        }

        // def rotate_half(x):
        // """Rotates half the hidden dims of the input."""
        // x1 = x[..., : x.shape[-1] // 2]
        // x2 = x[..., x.shape[-1] // 2 :]
        // return torch.cat((-x2, x1), dim=-1)
        private Call RotateHalf(Expr x)
        {
            var xS3 = ShapeOf(x)[3];
            var x1 = Slice(
                x,
                new[] { 0L, 0L, 0L, 0L },
                F.Tensors.Stack(new IR.Tuple(ShapeOf(x)[0], ShapeOf(x)[1], ShapeOf(x)[2], xS3 / 2L), 0L),
                new[] { 0L, 1L, 2L, 3L },
                new[] { 1L, 1L, 1L, 1L });
            var x2 = Slice(
                x,
                F.Tensors.Stack(new IR.Tuple(0L, 0L, 0L, xS3 / 2L), 0L),
                F.Tensors.Stack(new IR.Tuple(ShapeOf(x)[0], ShapeOf(x)[1], ShapeOf(x)[2], xS3), 0L),
                new[] { 0L, 1L, 2L, 3L },
                new[] { 1L, 1L, 1L, 1L });

            // cast -1.0f to current dtype
            var factor = Cast(Tensor.FromScalar(-1.0f), x2.CheckedDataType);
            return Concat(new IR.Tuple(Binary(BinaryOp.Mul, x2, factor), x1), -1);
        }

        private Tuple<Call, Call> UpdateKVWithCache(int layerIdx, Call k, Call v, Expr pastKeyValues)
        {
            // dynamic cache update kvcache
            /*
                # Update the number of seen tokens
                if layer_idx == 0:
                    self._seen_tokens += key_states.shape[-2]

                # Update the cache
                if key_states is not None:
                    if len(self.key_cache) <= layer_idx:
                        # There may be skipped layers, fill them with empty lists
                        for _ in range(len(self.key_cache), layer_idx):
                            self.key_cache.append([])
                            self.value_cache.append([])
                        self.key_cache.append(key_states)
                        self.value_cache.append(value_states)
                    elif (
                        len(self.key_cache[layer_idx]) == 0
                    ):  # fills previously skipped layers; checking for tensor causes errors
                        self.key_cache[layer_idx] = key_states
                        self.value_cache[layer_idx] = value_states
                    else:
                        self.key_cache[layer_idx] = torch.cat([self.key_cache[layer_idx], key_states], dim=-2)
                        self.value_cache[layer_idx] = torch.cat([self.value_cache[layer_idx], value_states], dim=-2)

                return self.key_cache[layer_idx], self.value_cache[layer_idx]
            */
            // past_key_values shape: [decode_layers, k_or_v, batch_size, num_heads, past_seq_length, head_dim]
            var pastKeyValuesCurrentLayer = Gather(pastKeyValues, 0, (long)layerIdx);
            var pastKeyCurrentLayer = Gather(pastKeyValuesCurrentLayer, 0, 0L);
            var pastValueCurrentLayer = Gather(pastKeyValuesCurrentLayer, 0, 1L);

            // [batch_size, num_heads, past_seq_length, head_dim]
            var key_states = Concat(new IR.Tuple(pastKeyCurrentLayer, k), -2);
            var value_states = Concat(new IR.Tuple(pastValueCurrentLayer, v), -2);

            return Tuple.Create(key_states, value_states);
        }

        private Expr MergeKV(Expr key, Expr value)
        {
            // [batchsize, num_heads, seq_length, head_dim]  ->[1,2,batchsize, num_heads, seq_length, head_dim]
            var keyStates = Unsqueeze(key, new long[] { 0 });
            var valueStates = Unsqueeze(value, new long[] { 0 });
            var mergedKeyValue = Concat(new IR.Tuple(keyStates, valueStates), 0);
            return Unsqueeze(mergedKeyValue, new long[] { 0 });
        }
=======
>>>>>>> 3bdb5d76
    }
}<|MERGE_RESOLUTION|>--- conflicted
+++ resolved
@@ -60,47 +60,31 @@
 
             var lmHead = Linear(lastHiddenStates, _context.ConstTensors["model.embed_tokens.weight"]);
 
-<<<<<<< HEAD
             // FIXIT: this is work around for bfloat16
-            _outputs!["logits"] = Cast(lmHead, DataTypes.Float32);
-=======
-            _context.Outputs!.Add("logits", lmHead);
->>>>>>> 3bdb5d76
+            _context.Outputs!.Add("logits", Cast(lmHead, DataTypes.Float32));
 
             if (_context.CompileSession!.CompileOptions.HuggingFaceOptions.OutputAttentions)
             {
                 var outAttention = Concat(new IR.Tuple(allSelfAttns.ToArray()), 0);
-<<<<<<< HEAD
 
                 // FIXIT: this is work around for bfloat16
-                _outputs!["outAttention"] = Cast(outAttention, DataTypes.Float32);
-=======
-                _context.Outputs!["outAttention"] = outAttention;
->>>>>>> 3bdb5d76
+                _context.Outputs!["outAttention"] = Cast(outAttention, DataTypes.Float32);
             }
 
             if (_context.CompileSession.CompileOptions.HuggingFaceOptions.UseCache)
             {
                 var kvCache = Concat(new IR.Tuple(allSelfKV.ToArray()), 0);
-<<<<<<< HEAD
 
                 // FIXIT: this is work around for bfloat16
-                _outputs!["kvCache"] = Cast(kvCache, DataTypes.Float32);
-=======
-                _context.Outputs!["kvCache"] = kvCache;
->>>>>>> 3bdb5d76
+                _context.Outputs!["kvCache"] = Cast(kvCache, DataTypes.Float32);
             }
 
             if (_context.CompileSession.CompileOptions.HuggingFaceOptions.OutputHiddenStates)
             {
                 var hiddenStates = Concat(new IR.Tuple(allHiddenStates.ToArray()), 0);
-<<<<<<< HEAD
 
                 // FIXIT: this is work around for bfloat16
-                _outputs!["hiddenStates"] = Cast(hiddenStates, DataTypes.Float32);
-=======
-                _context.Outputs!["hiddenStates"] = hiddenStates;
->>>>>>> 3bdb5d76
+                _context.Outputs!["hiddenStates"] = Cast(hiddenStates, DataTypes.Float32);
             }
         }
 
@@ -125,40 +109,7 @@
              */
             // if (inputEmbeds == null)
             // {
-<<<<<<< HEAD
-            var embedTokensWeight = _constTensors!["model.embed_tokens.weight"];
-=======
-            var embedTokensWeight = _context!.ConstTensors!["model.embed_tokens.weight"];
-            var zeroValue = 0.0f;
-            object asTypeZero = zeroValue;
-            if (embedTokensWeight.ElementType != DataTypes.Float32)
-            {
-                var method = embedTokensWeight.ElementType.CLRType.GetMethod(
-                                            "op_Explicit",
-                                            BindingFlags.Public | BindingFlags.Static,
-                                            null,
-                                            new Type[] { typeof(float) },
-                                            null);
-
-                if (method != null)
-                {
-                    asTypeZero = method.Invoke(null, [zeroValue])!;
-                }
-                else
-                {
-                    throw new InvalidOperationException($"cannot get float convert for type:{embedTokensWeight.ElementType}");
-                }
-            }
-
-            if (_context.Config!.Keys.Contains("pad_token_id"))
-            {
-                for (var i = 0; i < embedTokensWeight.Shape[-1].FixedValue; i++)
-                {
-                    embedTokensWeight[(long)_context.Config["pad_token_id"], i] = asTypeZero!;
-                }
-            }
-
->>>>>>> 3bdb5d76
+            var embedTokensWeight = Context!.ConstTensors!["model.embed_tokens.weight"];
             Expr? inputEmbeds;
             if (input_ids.CheckedShape.Rank > 2 && input_ids.CheckedDataType.IsFloat())
             {
@@ -168,9 +119,9 @@
             else
             {
                 long? padding_idx = null;
-                if (_config!.Keys.Contains("pad_token_id"))
+                if (Context.Config!.Keys.Contains("pad_token_id"))
                 {
-                    padding_idx = (long)_config["pad_token_id"];
+                    padding_idx = (long)Context.Config["pad_token_id"];
                 }
 
                 inputEmbeds = Embeding(input_ids, embedTokensWeight, padding_idx);
@@ -227,7 +178,7 @@
             *
             */
             _ = new List<Tuple<Call, Call>>();
-            for (int i = 0; i < (int)(long)_context.Config["num_hidden_layers"]; i++)
+            for (int i = 0; i < (int)(long)_context!.Config!["num_hidden_layers"]; i++)
             {
                 if (_context.CompileSession!.CompileOptions.HuggingFaceOptions.OutputHiddenStates)
                 {
@@ -271,263 +222,7 @@
             // return Tuple.Create(lastHiddenStates, allSelfAttns, allKVcaches);
         }
 
-<<<<<<< HEAD
-        // calc torch.nn.linear (i.e. x*transpose(W)+b)
-        private Call Linear(Expr expr, Tensor weight, Tensor? bias = null)
-        {
-            var transposed_weight = F.Tensors.Transpose(weight, new long[] { 1, 0 });
-            var result = F.Math.MatMul(expr, transposed_weight);
-            if (bias != null)
-            {
-                result = F.Math.Add(result, bias);
-            }
-
-            return result;
-        }
-
-        private Call Embeding(Expr input, Tensor embedingWeight, long? paddingIdx = null)
-        {
-            var embedingDim = embedingWeight.Shape[-1];
-            var gatherResult = Gather(embedingWeight, 0, input);
-            if (paddingIdx == null)
-            {
-                return gatherResult;
-            }
-            else
-            {
-                var zeros = Tensor.Zeros(embedingWeight.ElementType, new long[] { 1, embedingDim.FixedValue });
-                var paddingMask = Equal(input, paddingIdx);
-                paddingMask = Unsqueeze(paddingMask, new long[] { 2 });
-                paddingMask = Expand(paddingMask, ShapeOf(gatherResult));
-                var results = Where(paddingMask, zeros, gatherResult);
-                return results;
-            }
-        }
-
-        /*
-        Creates a causal 4D mask of shape `(batch_size, 1, query_length, key_value_length)` from a 2D mask of shape
-        `(batch_size, key_value_length)`, or if the input `attention_mask` is already 4D, do nothing.
-
-        Args:
-            attention_mask (`torch.Tensor`):
-                A 2D attention mask of shape `(batch_size, key_value_length)` or a 4D attention mask of shape `(batch_size, 1, query_length, key_value_length)`.
-            sequence_length (`int`):
-                The sequence length being processed.
-            target_length (`int`):
-                The target length: when generating with static cache, the mask should be as long as the static cache, to account for the 0 padding, the part of the cache that is not filled yet.
-            dtype (`torch.dtype`):
-                The dtype to use for the 4D attention mask.
-            device (`torch.device`):
-                The device to plcae the 4D attention mask on.
-            cache_position (`torch.Tensor`):
-                Indices depicting the position of the input sequence tokens in the sequence.
-            batch_size (`torch.Tensor`):
-                Batch size.
-            config (`Qwen2Config`):
-                The model's configuration class
-            past_key_values (`Cache`):
-                The cache class that is being used currently to generate
-        */
-        private Expr Prepare4dCausalAttentionMaskWithCachePosition(
-                                    Expr? attentionMask,
-                                    Expr seqLen,
-                                    Expr targtLen,
-                                    DataType dtype,
-                                    Expr cachePosition,
-                                    Expr batchSize,
-                                    Expr? pastKeyValues)
-        {
-            Expr? casualMask;
-            if (attentionMask != null && attentionMask.CheckedShape.Rank == 4)
-            {
-                Console.WriteLine("attention_mask is already 4D, no need to prepare 4D causal mask.");
-                casualMask = attentionMask;
-            }
-            else
-            {
-                var mask_shape = Stack(new IR.Tuple([seqLen, targtLen]), 0L);
-                Tensor minValue;
-
-                // get the min value for current dtype
-                FieldInfo? minValueField = dtype.CLRType.GetField("MinValue", BindingFlags.Public | BindingFlags.Static);
-                if (minValueField != null)
-                {
-                    var min = minValueField.GetValue(null)!;
-                    minValue = Tensor.FromScalar(dtype, min, [1L]);
-                }
-                else
-                {
-                    PropertyInfo? minValueProperty = dtype.CLRType.GetProperty("MinValue", BindingFlags.Public | BindingFlags.Static);
-                    if (minValueProperty != null)
-                    {
-                        var min = minValueProperty.GetValue(null)!;
-                        minValue = Tensor.FromScalar(dtype, min, [1L]);
-                    }
-                    else
-                    {
-                        throw new InvalidOperationException($"cannot get current dtype's min value:{dtype.CLRType}");
-                    }
-                }
-
-                casualMask = F.Tensors.ConstantOfShape(mask_shape, minValue);
-
-                /*
-                    min_dtype = torch.finfo(dtype).min
-                causal_mask = torch.full(
-                    (sequence_length, target_length), fill_value=min_dtype, dtype=dtype, device=device
-                )
-                diagonal_attend_mask = torch.arange(target_length, device=device) > cache_position.reshape(-1, 1)
-                */
-                var diagonalAttendMask = Range(0L, targtLen, 1L) > Reshape(cachePosition, new long[] { -1, 1 });
-
-                // TODO: maybe consider:
-                /*
-                 if config.sliding_window is not None:
-                    # if we have sliding window, we should not attend to tokens beyond sliding window length, so we mask them out also
-                    # the check is needed to verify is current checkpoint was trained with sliding window or not
-                    if not isinstance(past_key_values, SlidingWindowCache) or sequence_length > target_length:
-                        sliding_attend_mask = torch.arange(target_length, device=device) <= (
-                            cache_position.reshape(-1, 1) - config.sliding_window
-                        )
-                        diagonal_attend_mask.bitwise_or_(sliding_attend_mask)
-                */
-                casualMask = casualMask * Cast(diagonalAttendMask, casualMask.CheckedDataType);
-
-                // casualMask = casualMask[None, None, :, :].expand(batch_size, 1, -1, -1)
-                var expandShape = Stack(new IR.Tuple(batchSize, 1L, seqLen, targtLen), 0L);
-                casualMask = Unsqueeze(casualMask, new long[] { 0, 1 });
-                casualMask = Expand(casualMask, expandShape);
-                /*
-                    mask_length = attention_mask.shape[-1]
-                    padding_mask = causal_mask[:, :, :, :mask_length] + attention_mask[:, None, None, :].to(
-                        causal_mask.device
-                    )
-                */
-                if (attentionMask != null)
-                {
-                    var maskLength = ShapeOf(attentionMask)[-1];
-                    var paddingMask = Slice(
-                        casualMask,
-                        new[] { 0L, 0L, 0L, 0L },
-                        Stack(new IR.Tuple(ShapeOf(casualMask)[0], ShapeOf(casualMask)[1], ShapeOf(casualMask)[2], maskLength), 0L),
-                        new[] { 0L, 1L, 2L, 3L },
-                        new[] { 1L, 1L, 1L, 1L });
-                    paddingMask += Unsqueeze(attentionMask, new long[] { 1, 2 });
-
-                    /*
-                        padding_mask = padding_mask == 0
-                        causal_mask[:, :, :, :mask_length] = causal_mask[:, :, :, :mask_length].masked_fill(
-                            padding_mask, min_dtype
-                        )
-                    */
-                    paddingMask = Equal(paddingMask, 0.0f);
-                    var maskPart = Slice(
-                        casualMask,
-                        new[] { 0L, 0L, 0L, 0L },
-                        Stack(new IR.Tuple(ShapeOf(casualMask)[0], ShapeOf(casualMask)[1], ShapeOf(casualMask)[2], maskLength), 0L),
-                        new[] { 0L, 1L, 2L, 3L },
-                        new[] { 1L, 1L, 1L, 1L });
-
-                    var minDtypeMatrix = ConstantOfShape(ShapeOf(maskPart), minValue);
-
-                    maskPart = Where(paddingMask, minDtypeMatrix, maskPart);
-
-                    // TODO: for dynamic cache, maskLength== sequence length == target length
-                    //  just return maskPart
-                    var leftPart = Slice(
-                        casualMask,
-                        Stack(new IR.Tuple(0L, 0L, 0L, maskLength), 0),
-                        Stack(new IR.Tuple(ShapeOf(casualMask)[0], ShapeOf(casualMask)[1], ShapeOf(casualMask)[2], ShapeOf(casualMask)[-1]), 0L),
-                        new[] { 0L, 1L, 2L, 3L },
-                        new[] { 1L, 1L, 1L, 1L });
-                    casualMask = Concat(new IR.Tuple(maskPart, leftPart), -1);
-                }
-            }
-
-            return casualMask;
-        }
-
-        private Expr UpdatecasualMask(Expr? attentionMask, Expr inputsEmbeds, Expr cachePosition, Expr? pastKeyValues, bool outputAttentions = false)
-        {
-            /*
-            # SlidingWindowCache or StaticCache
-        if using_sliding_window_cache or using_static_cache:
-            target_length = past_key_values.get_max_cache_shape()
-        # DynamicCache or no cache
-        else:
-            target_length = (
-                attention_mask.shape[-1]
-                if isinstance(attention_mask, torch.Tensor)
-                else past_seen_tokens + sequence_length + 1
-            )
-            */
-            // TODO:consider flash attention v2
-            Expr historyLen = 0L;
-            if (pastKeyValues != null)
-            {
-                historyLen = ShapeOf(pastKeyValues)[-2];
-            }
-
-            var batchSize = ShapeOf(inputsEmbeds)[0];
-            var seqLen = ShapeOf(inputsEmbeds)[1];
-            Expr targetLength = historyLen + seqLen + 1L;
-            if (attentionMask != null)
-            {
-                targetLength = ShapeOf(attentionMask)[-1];
-            }
-
-            var dataType = inputsEmbeds.CheckedDataType;
-
-            Expr casualMask = Prepare4dCausalAttentionMaskWithCachePosition(
-                                                attentionMask,
-                                                seqLen,
-                                                targetLength,
-                                                dataType,
-                                                cachePosition,
-                                                batchSize,
-                                                pastKeyValues);
-            /*
-            if (
-            self.config._attn_implementation == "sdpa"
-            and attention_mask is not None
-            and attention_mask.device.type in ["cuda", "xpu"]
-            and not output_attentions
-            ):
-            # Attend to all tokens in fully masked rows in the casualMask, for example the relevant first rows when
-            # using left padding. This is required by F.scaled_dot_product_attention memory-efficient attention path.
-            # Details: https://github.com/pytorch/pytorch/issues/110213
-            casualMask = AttentionMaskConverter._unmask_unattended(casualMask, min_dtype)
-            */
-
-            // TODO: maybe need upon
-            return casualMask;
-        }
-
-        private bool CheckNeedOutput(List<Expr> allSelfAttns)
-        {
-            if (allSelfAttns.Length() == 0)
-            {
-                return false;
-            }
-
-            foreach (var call in allSelfAttns)
-            {
-                if (call is null)
-                {
-                    return false;
-                }
-            }
-
-            return true;
-        }
-
-        // private Tuple<Call, Call> DecodeLayer(int count, Call hiddenStates, Call? attentionMask, Call positionIds,
-        //     HuggingFaceUtils.DynamicCache pastKeyValues, bool? outputAttentions, bool? useCache, Expr cachePosition,
-        //     Tuple<Call, Call> positionEmbeddings)
-        private Tuple<Expr, Expr, Expr> DecodeLayer(
-=======
         public override Tuple<Expr, Expr, Expr> DecodeLayer(
->>>>>>> 3bdb5d76
             int count,
             Expr hiddenStates,
             Expr? attentionMask,
@@ -637,291 +332,5 @@
 
             return Tuple.Create(hiddenStates, selfAttenWeight, mergedKeyValue);
         }
-<<<<<<< HEAD
-
-        // private IR.Tuple SdpaAttention(
-        //     Call queryStates,
-        //     Call keyStates,
-        //     Call valueStates,
-        //     Expr? attentionMask,
-        //     float? scaling,
-        //     bool? isCausal)
-        // {
-        //     /*
-        //      * def scaled_dot_product_attention(query, key, value, attn_mask=None, dropout_p=0.0,
-        //            is_causal=False, scale=None, enable_gqa=False) -> torch.Tensor:
-        //            L, S = query.size(-2), key.size(-2)
-        //            scale_factor = 1 / math.sqrt(query.size(-1)) if scale is None else scale
-        //            attn_bias = torch.zeros(L, S, dtype=query.dtype)
-        //            if is_causal:
-        //                assert attn_mask is None
-        //                temp_mask = torch.ones(L, S, dtype=torch.bool).tril(diagonal=0)
-        //                attn_bias.masked_fill_(temp_mask.logical_not(), float("-inf"))
-        //                attn_bias.to(query.dtype)
-        //            if attn_mask is not None:
-        //                if attn_mask.dtype == torch.bool:
-        //                    attn_bias.masked_fill_(attn_mask.logical_not(), float("-inf"))
-        //                else:
-        //                    attn_bias += attn_mask
-        //            if enable_gqa:
-        //                key = key.repeat_interleave(query.size(-3)//key.size(-3), -3)
-        //                value = value.repeat_interleave(query.size(-3)//value.size(-3), -3)
-        //            attn_weight = query @ key.transpose(-2, -1) * scale_factor
-        //            attn_weight += attn_bias
-        //            attn_weight = torch.softmax(attn_weight, dim=-1)
-        //            attn_weight = torch.dropout(attn_weight, dropout_p, train=True)
-        //            return attn_weight @ value
-        //      */
-        //     var casualMask = attentionMask;
-        //     if (attentionMask != null)
-        //     {
-        //         // casualMask
-        //         _ = Slice(
-        //            casualMask!,
-        //            new[] { 0L, 0L, 0L, 0L },
-        //            Stack(new IR.Tuple(ShapeOf(casualMask!)[0], ShapeOf(casualMask!)[1], ShapeOf(casualMask!)[2], ShapeOf(keyStates)[-2]), 0),
-        //            new[] { 0L, 1L, 2L, 3L },
-        //            new[] { 1L, 1L, 1L, 1L });
-        //     }
-        //     // if (isCausal == null)
-        //     // {
-        //     //     isCausal = casualMask == null && queryStates.CheckedShape[2].FixedValue > 1;
-        //     // }
-        //     var (l, s) = (ShapeOf(queryStates)[-2], ShapeOf(keyStates)[-2]);
-        //     var scaleFactor = 1.0f / F.Math.Sqrt(Cast(ShapeOf(queryStates)[-1], queryStates.CheckedDataType));
-        //     var attnBias = (Call)F.Tensors.Broadcast(Tensor.FromScalar(0f), F.Tensors.Stack(new IR.Tuple(l, s), 0L));
-        //     // TODO: 也许需要处理attentionMask为空的情况,在这里生成下三角为0 ,其他为-inf的功能.
-        //     // if (isCausal == true)
-        //     // {
-        //     //     var tempMask = (Call)Tensor.FromScalar(0f, new Shape(l, s));
-        //     // }
-        //     if (attentionMask != null)
-        //     {
-        //         attnBias = Binary(BinaryOp.Add, attnBias, attentionMask);
-        //     }
-        //     var attnWeight =
-        //         IR.F.Math.MatMul(
-        //             queryStates,
-        //             Transpose(keyStates, ShapeExprUtility.GetPermutation(keyStates, [-2, -1]))) * scaleFactor;
-        //     attnWeight += attnBias;
-        //     attnWeight = Softmax(attnWeight, -1L);
-        //     var attnOutput = F.Math.MatMul(attnWeight, valueStates);
-        //     attnOutput = Transpose(attnOutput, ShapeExprUtility.GetPermutation(attnOutput, [1, 2]));
-        //     return Tuple.Create(attnOutput, (Call)null);
-        // }
-        private Tuple<Expr, Expr> EagerAttentionForward(Expr query, Expr key, Expr value, Expr? attentionMask, float scaling)
-        {
-            /*
-                key_states = repeat_kv(key, module.num_key_value_groups)
-                value_states = repeat_kv(value, module.num_key_value_groups)
-
-                attn_weights = torch.matmul(query, key_states.transpose(2, 3)) * scaling
-                if attention_mask is not None:
-                    causal_mask = attention_mask[:, :, :, : key_states.shape[-2]]
-                    attn_weights = attn_weights + causal_mask
-
-                attn_weights = nn.functional.softmax(attn_weights, dim=-1, dtype=torch.float32).to(query.dtype)
-                attn_weights = nn.functional.dropout(attn_weights, p=dropout, training=module.training)
-                attn_output = torch.matmul(attn_weights, value_states)
-                attn_output = attn_output.transpose(1, 2).contiguous()
-
-                return attn_output, attn_weights
-            */
-            var numKVGroups = (long)_config!["num_attention_heads"] / (long)_config!["num_key_value_heads"];
-            var keyStates = RepeatKV(key, numKVGroups);
-            var valueStates = RepeatKV(value, numKVGroups);
-            var scalingExpr = Cast(Tensor.FromScalar(scaling), query.CheckedDataType);
-            Expr attnWeights = F.Math.MatMul(query, Transpose(keyStates, ShapeExprUtility.GetPermutation(keyStates, [2, 3]))) * scalingExpr;
-            if (attentionMask is not null)
-            {
-                var causalMask = Slice(
-                        attentionMask,
-                        new[] { 0L, 0L, 0L, 0L },
-                        Stack(new IR.Tuple(ShapeOf(attentionMask)[0], ShapeOf(attentionMask)[1], ShapeOf(attentionMask)[2], ShapeOf(keyStates)[-2]), 0L),
-                        new[] { 0L, 1L, 2L, 3L },
-                        new[] { 1L, 1L, 1L, 1L });
-
-                attnWeights += causalMask;
-            }
-
-            attnWeights = Softmax(attnWeights, -1L);
-
-            Expr attnOutput = F.Math.MatMul(attnWeights, valueStates);
-            attnOutput = Transpose(attnOutput, ShapeExprUtility.GetPermutation(attnOutput, [1, 2]));
-
-            // TODO: base on config to decide output attnWeights or not
-            return Tuple.Create(attnOutput, attnWeights);
-        }
-
-        private Expr RepeatKV(Expr hiddenStates, long nRep)
-        {
-            /*
-                batch, num_key_value_heads, slen, head_dim = hidden_states.shape
-                if n_rep == 1:
-                    return hidden_states
-                hidden_states = hidden_states[:, :, None, :, :].expand(batch, num_key_value_heads, n_rep, slen, head_dim)
-                return hidden_states.reshape(batch, num_key_value_heads * n_rep, slen, head_dim)
-            */
-            if (nRep == 1)
-            {
-                return hiddenStates;
-            }
-
-            var batch_size = ShapeOf(hiddenStates)[0];
-            var numKVHeads = ShapeOf(hiddenStates)[1];
-            var seqLen = ShapeOf(hiddenStates)[2];
-            var headDim = ShapeOf(hiddenStates)[3];
-            hiddenStates = Unsqueeze(hiddenStates, new long[] { 2 });
-
-            var tmp = Stack(new IR.Tuple(batch_size, numKVHeads, nRep, seqLen, headDim), 0L);
-            hiddenStates = Expand(hiddenStates, tmp);
-            hiddenStates = Reshape(hiddenStates, Stack(new IR.Tuple(batch_size, numKVHeads * nRep, seqLen, headDim), 0L));
-            return hiddenStates;
-        }
-
-        private Tuple<Call, Call> ApplyRotaryPosEmb(Expr q, Expr k, Expr cos, Expr sin)
-        {
-            cos = Unsqueeze(cos, Tensor.From<long>(new long[] { 1 }));
-            sin = Unsqueeze(sin, Tensor.From<long>(new long[] { 1 }));
-
-            // q_embed = (q * cos) + (rotate_half(q) * sin)
-            // k_embed = (k * cos) + (rotate_half(k) * sin)
-            var qEmbed = Binary(
-                BinaryOp.Add,
-                Binary(BinaryOp.Mul, q, cos),
-                Binary(BinaryOp.Mul, RotateHalf(q), sin));
-            var kEmbed = Binary(
-                BinaryOp.Add,
-                Binary(BinaryOp.Mul, k, cos),
-                Binary(BinaryOp.Mul, RotateHalf(k), sin));
-            return Tuple.Create(qEmbed, kEmbed);
-        }
-
-        private Tuple<Expr, Expr> RotaryEmbedding(Expr x, Expr positionIds)
-        {
-            // rope type not in config, so it is default. :_compute_default_rope_parameters
-            // if "dynamic" in self.rope_type:
-            //      self._dynamic_frequency_update(position_ids, device=x.device)
-            var (inv_freq, scaling) = RoPEInit("default");
-
-            // var a = x.CheckedShape[0];
-            var invFreq = Tensor.FromArray(inv_freq.ToArray()); // Unsqueeze(Unsqueeze(Tensor.FromArray(inv_freq.ToArray()), new[] { 0 }),new[] { -1 });
-            var invFreq_float = Cast(invFreq, DataTypes.Float32);
-            var invFreqExpanded = Unsqueeze(invFreq_float, Tensor.From<long>(new long[] { 0, 2 }));
-            var batch_size = ShapeOf(positionIds)[0];
-            var dim_div_2 = ShapeOf(invFreq)[0];
-            var shape_tensor = F.Tensors.Stack(new IR.Tuple(batch_size, dim_div_2, 1L), 0);
-
-            invFreqExpanded = Expand(invFreqExpanded, shape_tensor);
-
-            // var invFreqExpanded = Broadcast(
-            //     inv_freq_tensor,
-            //     new Dimension[] { x.CheckedShape[0], inv_freq.Count, 1 });
-            var positionIdsExpanded = Unsqueeze(positionIds, Tensor.From<long>(new long[] { 1 }));
-            positionIdsExpanded = Cast(positionIdsExpanded, DataTypes.Float32);
-
-            var freqs = F.Math.MatMul(invFreqExpanded, positionIdsExpanded);
-            freqs = Transpose(freqs, new long[] { 0, 2, 1 });
-
-            // F.Tensors.Transpose(F.Math.MatMul(invFreqExpanded, positionIdsExpanded),new Dimension[] { 0, 2, 1 });
-            var emb = F.Tensors.Concat(new IR.Tuple(freqs, freqs), -1);
-            Expr cos = F.Math.Unary(UnaryOp.Cos, emb);
-            Expr sin = F.Math.Unary(UnaryOp.Sin, emb);
-
-            cos = cos * scaling;
-            sin = sin * scaling;
-            cos = Cast(cos, x.CheckedDataType);
-            sin = Cast(sin, x.CheckedDataType);
-
-            return Tuple.Create(cos, sin);
-        }
-
-        private Tuple<List<double>, float> RoPEInit(string type = "default")
-        {
-            switch (type)
-            {
-                case "default":
-                    return HuggingFaceUtils.ComputeDefaultRopeParameters(_config!);
-                default:
-                    throw new NotImplementedException($"RoPE function {type} need to impl");
-            }
-        }
-
-        // def rotate_half(x):
-        // """Rotates half the hidden dims of the input."""
-        // x1 = x[..., : x.shape[-1] // 2]
-        // x2 = x[..., x.shape[-1] // 2 :]
-        // return torch.cat((-x2, x1), dim=-1)
-        private Call RotateHalf(Expr x)
-        {
-            var xS3 = ShapeOf(x)[3];
-            var x1 = Slice(
-                x,
-                new[] { 0L, 0L, 0L, 0L },
-                F.Tensors.Stack(new IR.Tuple(ShapeOf(x)[0], ShapeOf(x)[1], ShapeOf(x)[2], xS3 / 2L), 0L),
-                new[] { 0L, 1L, 2L, 3L },
-                new[] { 1L, 1L, 1L, 1L });
-            var x2 = Slice(
-                x,
-                F.Tensors.Stack(new IR.Tuple(0L, 0L, 0L, xS3 / 2L), 0L),
-                F.Tensors.Stack(new IR.Tuple(ShapeOf(x)[0], ShapeOf(x)[1], ShapeOf(x)[2], xS3), 0L),
-                new[] { 0L, 1L, 2L, 3L },
-                new[] { 1L, 1L, 1L, 1L });
-
-            // cast -1.0f to current dtype
-            var factor = Cast(Tensor.FromScalar(-1.0f), x2.CheckedDataType);
-            return Concat(new IR.Tuple(Binary(BinaryOp.Mul, x2, factor), x1), -1);
-        }
-
-        private Tuple<Call, Call> UpdateKVWithCache(int layerIdx, Call k, Call v, Expr pastKeyValues)
-        {
-            // dynamic cache update kvcache
-            /*
-                # Update the number of seen tokens
-                if layer_idx == 0:
-                    self._seen_tokens += key_states.shape[-2]
-
-                # Update the cache
-                if key_states is not None:
-                    if len(self.key_cache) <= layer_idx:
-                        # There may be skipped layers, fill them with empty lists
-                        for _ in range(len(self.key_cache), layer_idx):
-                            self.key_cache.append([])
-                            self.value_cache.append([])
-                        self.key_cache.append(key_states)
-                        self.value_cache.append(value_states)
-                    elif (
-                        len(self.key_cache[layer_idx]) == 0
-                    ):  # fills previously skipped layers; checking for tensor causes errors
-                        self.key_cache[layer_idx] = key_states
-                        self.value_cache[layer_idx] = value_states
-                    else:
-                        self.key_cache[layer_idx] = torch.cat([self.key_cache[layer_idx], key_states], dim=-2)
-                        self.value_cache[layer_idx] = torch.cat([self.value_cache[layer_idx], value_states], dim=-2)
-
-                return self.key_cache[layer_idx], self.value_cache[layer_idx]
-            */
-            // past_key_values shape: [decode_layers, k_or_v, batch_size, num_heads, past_seq_length, head_dim]
-            var pastKeyValuesCurrentLayer = Gather(pastKeyValues, 0, (long)layerIdx);
-            var pastKeyCurrentLayer = Gather(pastKeyValuesCurrentLayer, 0, 0L);
-            var pastValueCurrentLayer = Gather(pastKeyValuesCurrentLayer, 0, 1L);
-
-            // [batch_size, num_heads, past_seq_length, head_dim]
-            var key_states = Concat(new IR.Tuple(pastKeyCurrentLayer, k), -2);
-            var value_states = Concat(new IR.Tuple(pastValueCurrentLayer, v), -2);
-
-            return Tuple.Create(key_states, value_states);
-        }
-
-        private Expr MergeKV(Expr key, Expr value)
-        {
-            // [batchsize, num_heads, seq_length, head_dim]  ->[1,2,batchsize, num_heads, seq_length, head_dim]
-            var keyStates = Unsqueeze(key, new long[] { 0 });
-            var valueStates = Unsqueeze(value, new long[] { 0 });
-            var mergedKeyValue = Concat(new IR.Tuple(keyStates, valueStates), 0);
-            return Unsqueeze(mergedKeyValue, new long[] { 0 });
-        }
-=======
->>>>>>> 3bdb5d76
     }
 }