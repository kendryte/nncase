--- conflicted
+++ resolved
@@ -20,17 +20,11 @@
 
 public class ModelInitContext
 {
-<<<<<<< HEAD
-    private readonly Dictionary<string, object> _config;
-    private readonly Dictionary<string, Tensor>? _constTensors;
-    private readonly Dictionary<string, Expr>? _outputs = new Dictionary<string, Expr> { };
-=======
     public Dictionary<string, object>? Config = new Dictionary<string, object>();
 
     public Dictionary<string, Tensor>? ConstTensors = new Dictionary<string, Tensor>();
 
     public Dictionary<string, Expr> Outputs = new Dictionary<string, Expr>();
->>>>>>> 3bdb5d76
 
     // private readonly Dictionary<Var, Expr[]>? _varMap;
     public List<Var?>? Inputs = new List<Var?>();
@@ -80,17 +74,10 @@
             constTensors = HuggingFaceUtils.GetAllWeights(Path.Combine(huggingFaceDir, "model.safetensors"));
         }
 
-<<<<<<< HEAD
-    protected override (IEnumerable<Var> Inputs, Dictionary<Var, Expr[]> VarMap) CreateInputs()
-    {
-        // throw new NotImplementedException();
-        switch (_config["architectures"]!)
-=======
         _modelContext!.Config = config;
         _modelContext!.ConstTensors = constTensors;
         _modelContext!.CompileSession = compileSession;
         switch (config.GetNestedValue<string>("architectures", 0))
->>>>>>> 3bdb5d76
         {
             case "Qwen2ForCausalLM":
                 _model = new Qwen2();
@@ -112,35 +99,12 @@
 
     protected override void ConvertOp()
     {
-<<<<<<< HEAD
-        switch (_config["architectures"]!)
-        {
-            case "Qwen2ForCausalLM":
-                Debug.Assert(_constTensors != null, nameof(_constTensors) + " != null");
-                VisitQwen2ForCausalLM();
-                break;
-            default:
-                throw new NotImplementedException();
-        }
-=======
         _model.VisitForCausalLM();
->>>>>>> 3bdb5d76
     }
 
     protected override Expr CreateOutputs()
     {
-<<<<<<< HEAD
-        switch (_config["architectures"]!)
-        {
-            case "Qwen2ForCausalLM":
-                return Qwen2CreateOutputs();
-
-            default:
-                throw new NotImplementedException();
-        }
-=======
         return _model.CreateOutputs();
->>>>>>> 3bdb5d76
     }
 
     private static bool IsModelFile(string fileName)
