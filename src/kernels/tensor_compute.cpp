/* Copyright 2019-2021 Canaan Inc.
 *
 * Licensed under the Apache License, Version 2.0 (the "License");
 * you may not use this file except in compliance with the License.
 * You may obtain a copy of the License at
 *
 *     http://www.apache.org/licenses/LICENSE-2.0
 *
 * Unless required by applicable law or agreed to in writing, software
 * distributed under the License is distributed on an "AS IS" BASIS,
 * WITHOUT WARRANTIES OR CONDITIONS OF ANY KIND, either express or implied.
 * See the License for the specific language governing permissions and
 * limitations under the License.
 */
#include <nncase/kernels/cpu/optimized/tensor_compute.h>
#include <nncase/kernels/cpu/reference/tensor_compute.h>
#include <nncase/kernels/tensor_compute.h>
#include <nncase/runtime/runtime_op_utility.h>

using namespace nncase;
using namespace nncase::runtime;
using namespace nncase::kernels;

result<void> kernels::batch_to_space(datatype_t type, const gsl::byte *input, gsl::byte *output, const runtime_shape_t &in_shape,
    const runtime_shape_t &block_shape, const runtime_paddings_t &crops, const runtime_shape_t &in_strides, const runtime_shape_t &out_strides,
    kernel_context &context) noexcept
{
    return cpu::reference::batch_to_space(type, input, output, in_shape, block_shape, crops, in_strides, out_strides, context);
}

result<void> kernels::broadcast(datatype_t type, const gsl::byte *input, gsl::byte *output, const runtime_shape_t &in_shape,
    const runtime_shape_t &in_strides, const runtime_shape_t &out_shape, const runtime_shape_t &out_strides, kernel_context &context) noexcept
{
    return cpu::reference::broadcast(type, input, output, in_shape, in_strides, out_shape, out_strides, context);
}

result<void> kernels::concat(datatype_t type, gsl::span<const gsl::byte *const> inputs, gsl::byte *output, const runtime_shape_t &out_shape,
    gsl::span<const runtime_shape_t> in_strides, const runtime_shape_t &out_strides, size_t axis, const runtime_shape_t &concat_dims,
    kernel_context &context) noexcept
{
    if (in_strides[0].size() <= 4)
    {
        return cpu::optimized::concat(type, inputs, output, out_shape, in_strides, out_strides, axis, concat_dims, context);
    }
    else
    {
        return cpu::reference::concat(type, inputs, output, out_shape, in_strides, out_strides, axis, concat_dims, context);
    }
}

result<void> kernels::convert(datatype_t in_type, datatype_t out_type, const gsl::byte *input, gsl::byte *output,
    const runtime_shape_t &in_shape, const runtime_shape_t &in_strides, const runtime_shape_t &out_strides, kernel_context &context) noexcept
{
    return cpu::reference::convert(in_type, out_type, input, output, in_shape, in_strides, out_strides, context);
}

result<void> kernels::copy(datatype_t type, const gsl::byte *src, gsl::byte *dest,
    const runtime_shape_t &shape, const runtime_shape_t &src_strides, const runtime_shape_t &dest_strides, kernel_context &context) noexcept
{
    const auto default_strides = get_default_strides(shape);
    auto src_dims_offset = get_last_not_contiguous_index(src_strides, default_strides);
    auto dest_dims_offset = get_last_not_contiguous_index(dest_strides, default_strides);

    auto src_continuous = src_strides == default_strides;
    auto dest_continuous = dest_strides == default_strides;
    if (!src_continuous && !dest_continuous)
    {
        return cpu::reference::copy(type, src, dest, shape, src_strides, dest_strides, context);
    }
    else
    {
        copy_impl_select select = copy_impl_select::all_contiguous;
        int dims_offset = -1;
        if (src_continuous && dest_continuous)
        {
            select = copy_impl_select::all_contiguous;
            dims_offset = -1;
        }
        else if (src_continuous && dest_dims_offset < 5)
        {
            select = copy_impl_select::src_contiguous;
            dims_offset = dest_dims_offset;
        }
        else if (dest_continuous && src_dims_offset < 5)
        {
            select = copy_impl_select::dest_contiguous;
            dims_offset = src_dims_offset;
        }
        return cpu::optimized::copy(type, src, dest, shape, src_strides, dest_strides, dims_offset, select, context);
    }
}

result<void> kernels::dequantize(datatype_t in_type, datatype_t out_type, const gsl::byte *input, gsl::byte *output,
    const runtime_shape_t &in_shape, const runtime_shape_t &in_strides, const runtime_shape_t &out_strides, float scale, float bias,
    kernel_context &context) noexcept
{

    if (is_contiguous(in_shape, in_strides) && is_contiguous(in_shape, out_strides))
    {
        return cpu::optimized::dequantize(in_type, out_type, input, output, in_shape, in_strides, out_strides, scale, bias, context);
    }
    return cpu::reference::dequantize(in_type, out_type, input, output, in_shape, in_strides, out_strides, scale, bias, context);
}

template result<void> kernels::compare<uint8_t>(compare_op_t op, const uint8_t *input_a, const uint8_t *input_b, bool *output,
    const runtime_shape_t &in_a_shape, const runtime_shape_t &in_a_strides,
    const runtime_shape_t &in_b_shape, const runtime_shape_t &in_b_strides,
    const runtime_shape_t &out_shape, const runtime_shape_t &out_strides) noexcept;

template result<void> kernels::compare<float>(compare_op_t op, const float *input_a, const float *input_b, bool *output,
    const runtime_shape_t &in_a_shape, const runtime_shape_t &in_a_strides,
    const runtime_shape_t &in_b_shape, const runtime_shape_t &in_b_strides,
    const runtime_shape_t &out_shape, const runtime_shape_t &out_strides) noexcept;

template result<void> kernels::compare<int32_t>(compare_op_t op, const int32_t *input_a, const int32_t *input_b, bool *output,
    const runtime_shape_t &in_a_shape, const runtime_shape_t &in_a_strides,
    const runtime_shape_t &in_b_shape, const runtime_shape_t &in_b_strides,
    const runtime_shape_t &out_shape, const runtime_shape_t &out_strides) noexcept;

template result<void> kernels::compare<int64_t>(compare_op_t op, const int64_t *input_a, const int64_t *input_b, bool *output,
    const runtime_shape_t &in_a_shape, const runtime_shape_t &in_a_strides,
    const runtime_shape_t &in_b_shape, const runtime_shape_t &in_b_strides,
    const runtime_shape_t &out_shape, const runtime_shape_t &out_strides) noexcept;

template <typename T>
result<void> kernels::compare(compare_op_t op, const T *input_a, const T *input_b, bool *output,
    const runtime_shape_t &in_a_shape, const runtime_shape_t &in_a_strides,
    const runtime_shape_t &in_b_shape, const runtime_shape_t &in_b_strides,
    const runtime_shape_t &out_shape, const runtime_shape_t &out_strides) noexcept
{
    return cpu::reference::compare(op, input_a, input_b, output, in_a_shape, in_a_strides, in_b_shape, in_b_strides, out_shape, out_strides);
}

result<void> kernels::lut1d(datatype_t type, const gsl::byte *input, const gsl::byte *table, gsl::byte *output, const runtime_shape_t &shape,
    const runtime_shape_t &in_strides, const runtime_shape_t &out_strides, const scalar &min, const scalar &max) noexcept
{
    return cpu::reference::lut1d(type, input, table, output, shape, in_strides, out_strides, min, max);
}

template result<void> kernels::matmul<float>(const float *input_a, const float *input_b, const float *bias, float *output,
    const runtime_shape_t &in_a_shape, const runtime_shape_t &in_a_strides, const runtime_shape_t &in_b_shape,
    const runtime_shape_t &in_b_strides, const runtime_shape_t &out_shape, const runtime_shape_t &out_strides,
    value_range<float> fused_activation) noexcept;

template <typename T>
result<void> kernels::matmul(const T *input_a, const T *input_b, const T *bias, T *output,
    const runtime_shape_t &in_a_shape, const runtime_shape_t &in_a_strides, const runtime_shape_t &in_b_shape,
    const runtime_shape_t &in_b_strides, const runtime_shape_t &out_shape, const runtime_shape_t &out_strides,
    value_range<float> fused_activation) noexcept
{
    // if (is_contiguous(in_a_shape, in_a_strides) && is_contiguous(in_b_shape, in_b_strides) && is_contiguous(out_shape, out_strides))
    // {
    return cpu::optimized::matmul(input_a, input_b, bias, output, in_a_shape, in_a_strides, in_b_shape, in_b_strides,
        out_shape, out_strides, fused_activation);
    // }

    return cpu::reference::matmul(input_a, input_b, bias, output, in_a_shape, in_a_strides, in_b_shape, in_b_strides,
        out_shape, out_strides, fused_activation);
}

result<void> kernels::onehot(datatype_t type, const int32_t *indices, gsl::byte *output, const runtime_shape_t &indices_shape, const runtime_shape_t &out_shape,
    const runtime_shape_t &out_strides, gsl::byte *depth, gsl::byte *off_value, gsl::byte *on_value, size_t axis, onehot_mode_t mode, kernel_context &context) noexcept
{
    if (is_contiguous(out_shape, out_strides) && (indices_shape.size() - axis) < 4)
    {
        return cpu::optimized::onehot(type, indices, output, indices_shape, out_shape, out_strides, depth, off_value, on_value, axis, mode, context);
    }
    else
    {
        return cpu::reference::onehot(type, indices, output, indices_shape, out_shape, out_strides, depth, off_value, on_value, axis, mode, context);
    }
}

result<void> kernels::pad(datatype_t type, const gsl::byte *input, gsl::byte *output, const runtime_shape_t &in_shape,
    const runtime_shape_t &in_strides, const runtime_shape_t &out_strides, const runtime_paddings_t &paddings, pad_mode_t mode,
    const scalar &pad_value, kernel_context &context) noexcept
{
    return cpu::reference::pad(type, input, output, in_shape, in_strides, out_strides, paddings, mode, pad_value, context);
}

result<void> kernels::quantize(datatype_t in_type, datatype_t out_type, const gsl::byte *input, gsl::byte *output,
    const runtime_shape_t &in_shape, const runtime_shape_t &in_strides, const runtime_shape_t &out_strides, float scale, float bias,
    kernel_context &context) noexcept
{
    if (is_contiguous(in_shape, in_strides) && is_contiguous(in_shape, out_strides))
    {
        return cpu::optimized::quantize(in_type, out_type, input, output, in_shape, in_strides, out_strides, scale, bias, context);
    }
    return cpu::reference::quantize(in_type, out_type, input, output, in_shape, in_strides, out_strides, scale, bias, context);
}

result<void> kernels::transpose(datatype_t type, const gsl::byte *src, gsl::byte *dest, const runtime_shape_t &in_shape,
    const runtime_shape_t &perm, const runtime_shape_t &in_strides, const runtime_shape_t &out_strides, kernel_context &context) noexcept
{
    return cpu::reference::transpose(type, src, dest, in_shape, perm, in_strides, out_strides, context);
}

template result<void> kernels::binary<float>(binary_op_t op, const float *input_a, const float *input_b, float *output,
    const runtime_shape_t &in_a_shape, const runtime_shape_t &in_a_strides, const runtime_shape_t &in_b_shape,
    const runtime_shape_t &in_b_strides, const runtime_shape_t &out_shape, const runtime_shape_t &out_strides,
    value_range<float> fused_activation, kernel_context &context) noexcept;
template result<void> kernels::binary<int32_t>(binary_op_t op, const int32_t *input_a, const int32_t *input_b, int32_t *output,
    const runtime_shape_t &in_a_shape, const runtime_shape_t &in_a_strides, const runtime_shape_t &in_b_shape,
    const runtime_shape_t &in_b_strides, const runtime_shape_t &out_shape, const runtime_shape_t &out_strides,
    value_range<float> fused_activation, kernel_context &context) noexcept;
template result<void> kernels::binary<int64_t>(binary_op_t op, const int64_t *input_a, const int64_t *input_b, int64_t *output,
    const runtime_shape_t &in_a_shape, const runtime_shape_t &in_a_strides, const runtime_shape_t &in_b_shape,
    const runtime_shape_t &in_b_strides, const runtime_shape_t &out_shape, const runtime_shape_t &out_strides,
    value_range<float> fused_activation, kernel_context &context) noexcept;

template <typename T>
result<void> kernels::binary(binary_op_t op, const T *input_a, const T *input_b, T *output,
    const runtime_shape_t &in_a_shape, const runtime_shape_t &in_a_strides, const runtime_shape_t &in_b_shape,
    const runtime_shape_t &in_b_strides, const runtime_shape_t &out_shape, const runtime_shape_t &out_strides,
    value_range<float> fused_activation, kernel_context &context) noexcept
{
    if (is_contiguous(in_a_shape, in_a_strides) && is_contiguous(in_b_shape, in_b_strides) && is_contiguous(out_shape, out_strides))
    {
        // optimization
        if (is_optimized_binary_op(op) && is_optimized_input_shape(in_a_shape, out_shape) && is_optimized_input_shape(in_b_shape, out_shape) && (std::is_same_v<T, float> || std::is_same_v<T, int32_t>))
            return cpu::optimized::binary(op, input_a, input_b, output, in_a_shape, in_a_strides, in_b_shape, in_b_strides, out_shape, out_strides, fused_activation, context);
    }
    return cpu::reference::binary(op, input_a, input_b, output, in_a_shape, in_a_strides, in_b_shape, in_b_strides, out_shape, out_strides, fused_activation, context);
}

result<void> kernels::unary(unary_op_t op, const float *input, float *output, const runtime_shape_t &shape,
    const runtime_shape_t &in_strides, const runtime_shape_t &out_strides, kernel_context &context) noexcept
{
    if (is_contiguous(shape, in_strides) && is_contiguous(shape, out_strides) && is_optimized_unary_op(op))
    {
        // optimization
        return cpu::optimized::unary(op, input, output, shape, in_strides, out_strides, context);
    }
    return cpu::reference::unary(op, input, output, shape, in_strides, out_strides, context);
}

template result<void> kernels::reduce<float>(reduce_op_t op, float init_value, const float *input, float *output, const runtime_shape_t &in_shape, const runtime_shape_t &axis,
    const runtime_shape_t &in_strides, const runtime_shape_t &out_strides, bool keep_dims, kernel_context &context) noexcept;

template result<void> kernels::reduce<int32_t>(reduce_op_t op, int32_t init_value, const int32_t *input, int32_t *output, const runtime_shape_t &in_shape, const runtime_shape_t &axis,
    const runtime_shape_t &in_strides, const runtime_shape_t &out_strides, bool keep_dims, kernel_context &context) noexcept;

template <typename T>
result<void> kernels::reduce(reduce_op_t op, T init_value, const T *input, T *output, const runtime_shape_t &in_shape, const runtime_shape_t &axis,
    const runtime_shape_t &in_strides, const runtime_shape_t &out_strides, bool keep_dims, kernel_context &context) noexcept
{
    return cpu::reference::reduce(op, init_value, input, output, in_shape, axis, in_strides, out_strides, keep_dims, context);
}

template result<void> kernels::reduce_arg<int32_t>(reduce_arg_op_t op, const float *input, int32_t *output, const runtime_shape_t &in_shape,
    const runtime_shape_t &in_strides, const runtime_shape_t &out_strides, const runtime_shape_t &axis,
    bool keep_dims, bool select_last_idx, kernel_context &context) noexcept;

template result<void> kernels::reduce_arg<int64_t>(reduce_arg_op_t op, const float *input, int64_t *output, const runtime_shape_t &in_shape,
    const runtime_shape_t &in_strides, const runtime_shape_t &out_strides, const runtime_shape_t &axis,
    bool keep_dims, bool select_last_idx, kernel_context &context) noexcept;

template <typename T>
result<void> kernels::reduce_arg(reduce_arg_op_t op, const float *input, T *output, const runtime_shape_t &in_shape,
    const runtime_shape_t &in_strides, const runtime_shape_t &out_strides, const runtime_shape_t &axis,
    bool keep_dims, bool select_last_idx, kernel_context &context) noexcept
{
    return cpu::reference::reduce_arg(op, input, output, in_shape, in_strides, out_strides, axis, keep_dims, select_last_idx, context);
}

template result<void> kernels::reduce_prod<float>(const float *input, float *output, const runtime_shape_t &in_shape,
    const runtime_shape_t &in_strides, const runtime_shape_t &out_strides,
    const runtime_shape_t &axes, bool keep_dims) noexcept;

template result<void> kernels::reduce_prod<int32_t>(const int32_t *input, int32_t *output, const runtime_shape_t &in_shape,
    const runtime_shape_t &in_strides, const runtime_shape_t &out_strides,
    const runtime_shape_t &axes, bool keep_dims) noexcept;

template <typename T>
result<void> kernels::reduce_prod(const T *input, T *output, const runtime_shape_t &in_shape,
    const runtime_shape_t &in_strides, const runtime_shape_t &out_strides,
    const runtime_shape_t &axes, bool keep_dims) noexcept
{
    return cpu::reference::reduce_prod(input, output, in_shape, in_strides, out_strides, axes, keep_dims);
}

#define DISPATCH_RESIZE(resize_fun)                                                                                                                          \
    runtime_shape_t out_shape { in_shape[0], in_shape[1], static_cast<size_t>(out_h), static_cast<size_t>(out_w) };                                          \
    if (is_contiguous(in_shape, in_strides) && is_contiguous(out_shape, out_strides))                                                                        \
    {                                                                                                                                                        \
        return cpu::optimized::resize_fun(type, input, output, in_shape, in_strides, out_strides, out_h, out_w, align_corners, half_pixel_centers, context); \
    }                                                                                                                                                        \
    else                                                                                                                                                     \
    {                                                                                                                                                        \
        return cpu::reference::resize_fun(type, input, output, in_shape, in_strides, out_strides, out_h, out_w, align_corners, half_pixel_centers, context); \
    }

result<void> kernels::resize_bilinear(datatype_t type, const gsl::byte *input, gsl::byte *output, const runtime_shape_t &in_shape, const runtime_shape_t &in_strides, const runtime_shape_t &out_strides,
    int32_t out_h, int32_t out_w, bool align_corners, bool half_pixel_centers, kernel_context &context) noexcept
{
    DISPATCH_RESIZE(resize_bilinear);
}

result<void> kernels::resize_nearest_neighbor(datatype_t type, const gsl::byte *input, gsl::byte *output, const runtime_shape_t &in_shape, const runtime_shape_t &in_strides, const runtime_shape_t &out_strides,
    int32_t out_h, int32_t out_w, bool align_corners, bool half_pixel_centers, kernel_context &context) noexcept
{
    DISPATCH_RESIZE(resize_nearest_neighbor);
}

result<void> kernels::slice(datatype_t type, const gsl::byte *input, gsl::byte *output, const runtime_shape_t &in_shape,
    const runtime_shape_t &in_strides, const runtime_shape_t &out_strides, const runtime_shape_t &begins, const runtime_axis_t &ends, const runtime_axis_t &strides,
    kernel_context &context) noexcept
{
    bool neg_strides = false;
    for (auto &&stride : strides)
    {
        if (stride < 0)
        {
            neg_strides = true;
            break;
        }
    }
    if (in_strides.size() <= 4 && !neg_strides)
    {
        return cpu::optimized::slice(type, input, output, in_shape, in_strides, out_strides, begins, ends, strides, context);
    }
    else
    {
        return cpu::reference::slice(type, input, output, in_shape, in_strides, out_strides, begins, ends, strides, context);
    }
}

result<void> kernels::gather(datatype_t in_type, const gsl::byte *input, gsl::byte *output, const runtime_shape_t &in_shape, const runtime_shape_t &out_shape,
    const runtime_shape_t &in_strides, const runtime_shape_t &out_strides, const int32_t *indices, const runtime_shape_t &indices_shape, int32_t axis, kernel_context &context) noexcept
{
    if (is_contiguous(in_shape, in_strides) && is_contiguous(out_shape, out_strides))
    {
        return cpu::optimized::gather(in_type, input, output, in_shape, out_shape, in_strides, out_strides, indices, indices_shape, axis, context);
    }
    else
    {
        return cpu::reference::gather(in_type, input, output, in_shape, out_shape, in_strides, out_strides, indices, indices_shape, axis, context);
    }
}

result<void> kernels::gather_nd(datatype_t in_type, const gsl::byte *input, gsl::byte *output, const runtime_shape_t &in_shape, const runtime_shape_t &out_shape,
    const runtime_shape_t &in_strides, const runtime_shape_t &out_strides, const int32_t *indices, const runtime_shape_t &indices_shape, int32_t batch_dims, kernel_context &context) noexcept
{
    if (is_contiguous(in_shape, in_strides) && is_contiguous(out_shape, out_strides))
    {
        return cpu::optimized::gather_nd(in_type, input, output, in_shape, out_shape, in_strides, out_strides, indices, indices_shape, batch_dims, context);
    }
    else
    {
        return cpu::reference::gather_nd(in_type, input, output, in_shape, out_shape, in_strides, out_strides, indices, indices_shape, batch_dims, context);
    }
}

template result<void> kernels::cumsum<float>(const float *input, float *output, const runtime_shape_t &in_shape,
    int32_t axis, bool exclusive, bool reverse) noexcept;
template result<void> kernels::cumsum<int32_t>(const int32_t *input, int32_t *output, const runtime_shape_t &in_shape,
    int32_t axis, bool exclusive, bool reverse) noexcept;

template <typename T>
result<void> kernels::cumsum(const T *input, T *output, const runtime_shape_t &in_shape,
    int32_t axis, bool exclusive, bool reverse) noexcept
{
    return cpu::reference::cumsum(input, output, in_shape, axis, exclusive, reverse);
}

template result<void> kernels::hardmax<float>(const float *input, const runtime_shape_t &in_shape, const runtime_shape_t &in_strides,
    float *output, int32_t axis) noexcept;

template <typename T>
result<void> kernels::hardmax(const T *input, const runtime_shape_t &in_shape, const runtime_shape_t &in_strides,
    T *output, int32_t axis) noexcept
{
    return cpu::reference::hardmax(input, in_shape, in_strides, output, axis);
}

template result<void> kernels::random_normal<float>(float *output, const runtime_shape_t &out_shape, float mean, float std, float seed) noexcept;

template <typename T>
result<void> kernels::random_normal(T *output, const runtime_shape_t &out_shape, float mean, float std, float seed) noexcept
{
    return cpu::reference::random_normal(output, out_shape, mean, std, seed);
}

template result<void> kernels::random_uniform<float>(float *output, const runtime_shape_t &out_shape, float low, float high, float seed) noexcept;

template <typename T>
result<void> kernels::random_uniform(T *output, const runtime_shape_t &out_shape, float low, float high, float seed) noexcept
{
    return cpu::reference::random_uniform(output, out_shape, low, high, seed);
}

template result<void> kernels::roi_align<float>(const float *input, const float *rois, int64_t *batch_indices, float *output, const runtime_shape_t &in_shape,
    const runtime_shape_t &out_shape, roi_align_mode_t mode, float spatial_scale, int64_t sampling_ratio) noexcept;

template <typename T>
result<void> kernels::roi_align(const T *input, const T *rois, int64_t *batch_indices, T *output, const runtime_shape_t &in_shape,
    const runtime_shape_t &out_shape, roi_align_mode_t mode, float spatial_scale, int64_t sampling_ratio) noexcept
{
    return cpu::reference::roi_align(input, rois, batch_indices, output, in_shape, out_shape, mode, spatial_scale, sampling_ratio);
}

template result<void> kernels::sigmoid<float>(const float *input, float *output, const runtime_shape_t &in_shape,
    const runtime_shape_t &in_strides, const runtime_shape_t &out_strides) noexcept;

template <typename T>
result<void> kernels::sigmoid(const T *input, T *output, const runtime_shape_t &in_shape, const runtime_shape_t &in_strides,
    const runtime_shape_t &out_strides) noexcept
{
    if (is_contiguous(in_shape, out_strides))
    {
        return cpu::optimized::sigmoid(input, output, in_shape, in_strides, out_strides);
    }

    return cpu::reference::sigmoid(input, output, in_shape, in_strides, out_strides);
}

template result<void> kernels::softmax<float>(const float *input, float *output, const runtime_shape_t &in_shape, const runtime_shape_t &in_strides,
    const runtime_shape_t &out_strides, int32_t axis, float beta) noexcept;

template <typename T>
result<void> kernels::softmax(const T *input, T *output, const runtime_shape_t &in_shape, const runtime_shape_t &in_strides,
    const runtime_shape_t &out_strides, int32_t axis, float beta) noexcept
{
    if (is_contiguous(in_shape, in_strides) && is_contiguous(in_shape, out_strides))
    {
        return cpu::optimized::softmax(input, output, in_shape, in_strides, out_strides, axis, beta);
    }
    return cpu::reference::softmax(input, output, in_shape, in_strides, out_strides, axis, beta);
}

template result<void> kernels::ternary<float>(const float *input_a, const float *input_b, const float *input_c, float *output,
    const runtime_shape_t &in_a_shape, const runtime_shape_t &in_a_strides, const runtime_shape_t &in_b_shape,
    const runtime_shape_t &in_b_strides, const runtime_shape_t &in_c_shape, const runtime_shape_t &in_c_strides,
    const runtime_shape_t &out_strides) noexcept;

template result<void> kernels::ternary<int64_t>(const float *input_a, const int64_t *input_b, const int64_t *input_c, int64_t *output,
    const runtime_shape_t &in_a_shape, const runtime_shape_t &in_a_strides, const runtime_shape_t &in_b_shape,
    const runtime_shape_t &in_b_strides, const runtime_shape_t &in_c_shape, const runtime_shape_t &in_c_strides,
    const runtime_shape_t &out_strides) noexcept;

template <typename T>
result<void> kernels::ternary(const float *input_a, const T *input_b, const T *input_c, T *output,
    const runtime_shape_t &in_a_shape, const runtime_shape_t &in_a_strides, const runtime_shape_t &in_b_shape,
    const runtime_shape_t &in_b_strides, const runtime_shape_t &in_c_shape, const runtime_shape_t &in_c_strides,
    const runtime_shape_t &out_strides) noexcept
{
    return cpu::reference::ternary(input_a, input_b, input_c, output, in_a_shape, in_a_strides, in_b_shape, in_b_strides,
        in_c_shape, in_c_strides, out_strides);
}

template result<void> kernels::topk<float>(const float *input, float *output_values, int64_t *output_indices,
    const runtime_shape_t &in_shape, const runtime_shape_t &in_strides,
    const runtime_shape_t &output_values_shape, const runtime_shape_t &output_values_strides,
    const runtime_shape_t &output_indices_shape, const runtime_shape_t &output_indices_strides,
    const int64_t k, const int32_t axis, const bool largest, const bool sorted) noexcept;

template <typename T>
result<void> kernels::topk(const T *input, T *output_values, int64_t *output_indices,
    const runtime_shape_t &in_shape, const runtime_shape_t &in_strides,
    const runtime_shape_t &output_values_shape, const runtime_shape_t &output_values_strides,
    const runtime_shape_t &output_indices_shape, const runtime_shape_t &output_indices_strides,
    const int64_t k, const int32_t axis, const bool largest, const bool sorted) noexcept
{
    return cpu::reference::topk(input, output_values, output_indices, in_shape, in_strides, output_values_shape, output_values_strides,
        output_indices_shape, output_indices_strides, k, axis, largest, sorted);
}

template result<void> kernels::trilu<float>(const float *input, float *output, const runtime_shape_t &in_shape, const bool upper, const int64_t k) noexcept;

template <typename T>
result<void> kernels::trilu(const T *input, T *output, const runtime_shape_t &in_shape, const bool upper, const int64_t k) noexcept
{
    return cpu::reference::trilu(input, output, in_shape, upper, k);
}

template result<void> kernels::gru<float>(const float *input, const float *w, const float *r, const float *b, float *initial_h, float *output, float *output_h, const runtime_shape_t &input_shape, const runtime_shape_t &w_shape, int mode) noexcept;

template <typename T>
result<void> kernels::gru(const T *input, const T *w, const T *r, const T *b, T *initial_h, T *output, T *output_h, const runtime_shape_t &input_shape, const runtime_shape_t &w_shape, int mode) noexcept
{
    return cpu::reference::gru(input, w, r, b, initial_h, output, output_h, input_shape, w_shape, mode);
}

template result<void> kernels::tflite_detection_postprocess<float>(const float *boxes, const float *scores, const float *anchors, float *output_locations, float *output_classes, float *output_scores, float *output_num_detections,
    const runtime_shape_t &boxes_shape, const runtime_shape_t &scores_shape, const runtime_shape_t &anchors_shape,
    const int32_t max_detections, const int32_t max_classes_per_detection, const int32_t detections_per_class,
    const bool use_regular_non_max_suppression, const float nms_score_threshold, const float nms_iou_threshold,
    const int32_t num_classes, const float y_scale, const float x_scale, const float h_scale, const float w_scale) noexcept;

template <typename T>
result<void> kernels::tflite_detection_postprocess(const T *boxes, const T *scores, const T *anchors, T *output_locations, T *output_classes, T *output_scores, T *output_num_detections,
    const runtime_shape_t &boxes_shape, const runtime_shape_t &scores_shape, const runtime_shape_t &anchors_shape,
    const int32_t max_detections, const int32_t max_classes_per_detection, const int32_t detections_per_class,
    const bool use_regular_non_max_suppression, const float nms_score_threshold, const float nms_iou_threshold,
    const int32_t num_classes, const float y_scale, const float x_scale, const float h_scale, const float w_scale) noexcept
{
    return cpu::reference::tflite_detection_postprocess(boxes, scores, anchors, output_locations, output_classes, output_scores, output_num_detections,
        boxes_shape, scores_shape, anchors_shape,
        max_detections, max_classes_per_detection, detections_per_class,
        use_regular_non_max_suppression, nms_score_threshold, nms_iou_threshold,
        num_classes, y_scale, x_scale, h_scale, w_scale);
}

result<void> kernels::space_to_batch(datatype_t type, const gsl::byte *input, gsl::byte *output, const runtime_shape_t &in_shape,
    const runtime_shape_t &block_shape, const runtime_paddings_t &crops, const runtime_shape_t &in_strides, const runtime_shape_t &out_strides, kernel_context &context) noexcept
{
    return cpu::reference::space_to_batch(type, input, output, in_shape, block_shape, crops, in_strides, out_strides, context);
}

<<<<<<< HEAD
template result<void> kernels::gather_elements(const float *input, const int *indices, float *output, const runtime_shape_t &in_shape,
    const runtime_shape_t &indices_shape, const int axis) noexcept;

template <typename TI, typename TK>
result<void> kernels::gather_elements(const TI *input, const TK *indices, TI *output, const runtime_shape_t &in_shape,
    const runtime_shape_t &indices_shape, const int axis) noexcept
{
    return cpu::reference::gather_elements(input, indices, output, in_shape, indices_shape, axis);
=======
template result<void> kernels::compress<float>(const float *input, const uint8_t *condition, float *output, const runtime_shape_t &input_shape, const runtime_shape_t &condition_shape, const int axis) noexcept;

template <typename T>
result<void> kernels::compress(const T *input, const uint8_t *condition, T *output, const runtime_shape_t &input_shape, const runtime_shape_t &condition_shape, const int axis) noexcept
{
    return cpu::reference::compress(input, condition, output, input_shape, condition_shape, axis);
>>>>>>> 6925ee38
}<|MERGE_RESOLUTION|>--- conflicted
+++ resolved
@@ -507,7 +507,6 @@
     return cpu::reference::space_to_batch(type, input, output, in_shape, block_shape, crops, in_strides, out_strides, context);
 }
 
-<<<<<<< HEAD
 template result<void> kernels::gather_elements(const float *input, const int *indices, float *output, const runtime_shape_t &in_shape,
     const runtime_shape_t &indices_shape, const int axis) noexcept;
 
@@ -516,12 +515,11 @@
     const runtime_shape_t &indices_shape, const int axis) noexcept
 {
     return cpu::reference::gather_elements(input, indices, output, in_shape, indices_shape, axis);
-=======
+}
 template result<void> kernels::compress<float>(const float *input, const uint8_t *condition, float *output, const runtime_shape_t &input_shape, const runtime_shape_t &condition_shape, const int axis) noexcept;
 
 template <typename T>
 result<void> kernels::compress(const T *input, const uint8_t *condition, T *output, const runtime_shape_t &input_shape, const runtime_shape_t &condition_shape, const int axis) noexcept
 {
     return cpu::reference::compress(input, condition, output, input_shape, condition_shape, axis);
->>>>>>> 6925ee38
 }