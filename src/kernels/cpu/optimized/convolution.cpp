/* Copyright 2019-2020 Canaan Inc.
 *
 * Licensed under the Apache License, Version 2.0 (the "License");
 * you may not use this file except in compliance with the License.
 * You may obtain a copy of the License at
 *
 *     http://www.apache.org/licenses/LICENSE-2.0
 *
 * Unless required by applicable law or agreed to in writing, software
 * distributed under the License is distributed on an "AS IS" BASIS,
 * WITHOUT WARRANTIES OR CONDITIONS OF ANY KIND, either express or implied.
 * See the License for the specific language governing permissions and
 * limitations under the License.
 */
#include <nncase/kernels/cpu/optimized/convolution.h>
#include <nncase/kernels/kernel_utils.h>
#include <nncase/runtime/stackvm/kernel_context.h>
#ifdef NNCASE_OPENMP
#include <omp.h>
#endif

using namespace nncase;
using namespace nncase::runtime;
using namespace nncase::kernels;
using namespace nncase::kernels::cpu;
using namespace nncase::kernels::cpu::optimized;

<<<<<<< HEAD
result<void> optimized::conv2d_1x1_s1(const float *input, const float *weights, const float *bias, float *output, const runtime_shape_t &in_shape, const runtime_shape_t &in_strides, const runtime_shape_t &w_shape, NNCASE_UNUSED const runtime_shape_t &w_strides, NNCASE_UNUSED const runtime_shape_t &bias_strides, NNCASE_UNUSED const runtime_shape_t &out_strides, NNCASE_UNUSED const padding &padding_h, NNCASE_UNUSED const padding &padding_w, NNCASE_UNUSED int32_t groups, NNCASE_UNUSED int32_t stride_h, NNCASE_UNUSED int32_t stride_w, NNCASE_UNUSED int32_t dilation_h, NNCASE_UNUSED int32_t dilation_w, value_range<float> fused_activation) noexcept
=======
result<void> optimized::conv2d_1x1(const float *input, const float *weights, NNCASE_UNUSED const float *bias, float *output,
    const runtime_shape_t &in_shape, const runtime_shape_t &in_strides, const runtime_shape_t &w_shape, 
    NNCASE_UNUSED const runtime_shape_t &w_strides, NNCASE_UNUSED const runtime_shape_t &bias_strides, const runtime_shape_t &out_strides, 
    NNCASE_UNUSED const padding &padding_h, NNCASE_UNUSED const padding &padding_w,
    NNCASE_UNUSED int32_t groups, NNCASE_UNUSED int32_t stride_h, NNCASE_UNUSED int32_t stride_w, 
    NNCASE_UNUSED int32_t dilation_h, NNCASE_UNUSED int32_t dilation_w, value_range<float> fused_activation, kernel_context &context) noexcept
>>>>>>> 168a867f
{
    const auto output_widths = in_shape[0] * w_shape[0] * in_shape[2] * in_shape[3];
    const auto widths = in_shape[2] * in_shape[3];
    // if oc's type is size_t, openmp will throw error in visual studio
    // if no cast, compiler will throw warning because of comparison of integer expressions of different signedness
    // warning be treated as errors
    const auto out_channels = static_cast<int>(w_shape[0]);
<<<<<<< HEAD
    // int threads = 1;
    // if (std::is_convertible_v<stackvm::stackvm_kernel_context &, decltype(context)>)
    // {
    //     threads = static_cast<stackvm::stackvm_kernel_context &>(context).num_threads_;
    // }
    for (size_t batch = 0; batch < in_shape[0]; batch++)
    {
        // #pragma omp parallel for num_threads(threads)
=======
    int threads = 1;
    if (std::is_convertible_v<stackvm::stackvm_kernel_context &, decltype(context)>)
    {
        threads = static_cast<stackvm::stackvm_kernel_context &>(context).num_threads_;
    }
    for (size_t batch = 0; batch < in_shape[0]; batch++)
    {
#ifdef NNCASE_OPENMP
#pragma omp parallel for num_threads(threads)
#endif
>>>>>>> 168a867f
        // a img scan kernels/oc times
        for (int oc = 0; oc < out_channels; oc++)
        {
            const auto out_c = oc;
            const float *now_weights = weights + out_c * w_strides[0];
            const float *now_img_start = input + batch * in_strides[0];
            size_t channel = 0;
            // four channel in once for

            auto *now_output_channel_start = output + (batch * out_strides[0] + out_c * out_strides[1]);

            std::fill(now_output_channel_start, now_output_channel_start + in_shape[2] * in_shape[3], bias[oc]);
            for (; channel + 4 <= in_shape[1]; channel += 4, now_weights += 4)
            {
                auto *w_output = now_output_channel_start;
                // 1x1 w is constant in per channel
                const float w0 = now_weights[0];
                const float w1 = now_weights[1];
                const float w2 = now_weights[2];
                const float w3 = now_weights[3];

                // reset address point to beginning of channel
                const float *i0 = now_img_start + (channel + 0) * in_strides[1];
                const float *i1 = now_img_start + (channel + 1) * in_strides[1];
                const float *i2 = now_img_start + (channel + 2) * in_strides[1];
                const float *i3 = now_img_start + (channel + 3) * in_strides[1];

                // four pointer point to pixel in four channel
                const float *v0 = i0;
                const float *v1 = i1;
                const float *v2 = i2;
                const float *v3 = i3;

                // treat 2 dimensions as linear
                for (size_t index = 0; index < widths; ++index)
                {
                    float sum0 = *v0 * w0;
                    float sum1 = *v1 * w1;
                    float sum2 = *v2 * w2;
                    float sum3 = *v3 * w3;

                    *w_output += sum0 + sum1 + sum2 + sum3;

                    // move input pointer and output pointer
                    ++w_output;
                    // same as ++inputs
                    ++v0;
                    ++v1;
                    ++v2;
                    ++v3;
                }
            }

            for (; channel < in_shape[1]; ++channel)
            {
                // scan a img in per channel, the output will return start and add next channel value
                // reset write output pointer point to output channel start
                auto *w_output = now_output_channel_start;
                const float *v = now_img_start + channel * in_strides[1];
                for (size_t index = 0; index < widths; ++index)
                {
                    *w_output += (*now_weights) * (*v);
                    ++w_output;
                    ++v;
                }
                // same weight in a channel
                ++now_weights;
            }
        }
    }
    for (size_t i = 0; i < output_widths; ++i)
    {
        output[i] = kernels::detail::apply_activation(output[i], fused_activation);
    }
    return ok();
}

result<void> optimized::conv2d_1x1_s2(const float *input, const float *weights, const float *bias, float *output, const runtime_shape_t &in_shape,NNCASE_UNUSED  const runtime_shape_t &in_strides, const runtime_shape_t &w_shape, NNCASE_UNUSED const runtime_shape_t &w_strides, NNCASE_UNUSED const runtime_shape_t &bias_strides, NNCASE_UNUSED const runtime_shape_t &out_strides, NNCASE_UNUSED const padding &padding_h, NNCASE_UNUSED const padding &padding_w, NNCASE_UNUSED int32_t groups, NNCASE_UNUSED int32_t stride_h, NNCASE_UNUSED int32_t stride_w, NNCASE_UNUSED int32_t dilation_h, NNCASE_UNUSED int32_t dilation_w, value_range<float> fused_activation) noexcept
{
    const auto batch = in_shape[0], in_channels = in_shape[1], in_h = in_shape[2], in_w = in_shape[3], out_channels = w_shape[0];
    const auto filter_h = (int32_t)w_shape[2];
    const auto filter_w = (int32_t)w_shape[3];
    const auto out_h = kernels::detail::get_windowed_output_size(in_h, filter_h, stride_h, dilation_h, padding_h);
    const auto out_w = kernels::detail::get_windowed_output_size(in_w, filter_w, stride_w, dilation_w, padding_w);

    const size_t tailstep = in_w - (out_w * stride_w);

    for (size_t b = 0; b < batch; b++)
    {
        // #pragma omp parallel for num_threads(opt.num_threads)
        for (size_t oc = 0; oc < out_channels; oc++)
        {
            float *out = output + (b * out_channels * out_h * out_w) + (oc * out_h * out_w);

            std::fill(out, out + out_h * out_w, bias[oc]);
            size_t ic = 0;
            for (; ic + 3 < in_channels; ic += 4)
            {
                float *outptr = out;
                const float *img0 = input + (b * in_channels * in_h * in_w) + (ic * in_h * in_w);
                const float *img1 = input + (b * in_channels * in_h * in_w) + ((ic + 1) * in_h * in_w);
                const float *img2 = input + (b * in_channels * in_h * in_w) + ((ic + 2) * in_h * in_w);
                const float *img3 = input + (b * in_channels * in_h * in_w) + ((ic + 3) * in_h * in_w);

                const float *r0 = img0;
                const float *r1 = img1;
                const float *r2 = img2;
                const float *r3 = img3;

                const float *k0 = weights + oc * in_channels + ic;
                const float *k1 = k0 + 1;
                const float *k2 = k0 + 2;
                const float *k3 = k0 + 3;
                for (size_t i = 0; i < out_h; i++)
                {
                    for (size_t remain = 0; remain < out_w; remain++)
                    {
                        *outptr += r0[0] * k0[0];
                        *outptr += r1[0] * k1[0];
                        *outptr += r2[0] * k2[0];
                        *outptr += r3[0] * k3[0];
                        r0 += 2;
                        r1 += 2;
                        r2 += 2;
                        r3 += 2;
                        outptr++;
                    }
                    r0 += tailstep + in_w;
                    r1 += tailstep + in_w;
                    r2 += tailstep + in_w;
                    r3 += tailstep + in_w;
                }
            }

            for (; ic < in_channels; ic++)
            {
                float *outptr = out;
                const float *img0 = input + (b * in_channels * in_h * in_w) + (ic * in_h * in_w);
                const float *kernel0 = weights + oc * in_channels + ic;
                const float *r0 = img0;
                const float *k0 = kernel0;
                for (size_t i = 0; i < out_h; i++)
                {
                    for (size_t remain = 0; remain < out_w; remain++)
                    {
                        *outptr += r0[0] * k0[0];
                        r0 += 2;
                        outptr++;
                    }
                    r0 += tailstep + in_w;
                }
            }
        }
    }
    for (size_t _ = 0; _ < batch * out_channels * out_h * out_w; _++)
    {
        *(output + _) = kernels::detail::apply_activation(*(output + _), fused_activation);
    }
    return ok();
}

result<void> optimized::conv2d_3x3_s1(const float *input, const float *weights, const float *bias, float *output, const runtime_shape_t &in_shape,NNCASE_UNUSED  const runtime_shape_t &in_strides, const runtime_shape_t &w_shape, NNCASE_UNUSED const runtime_shape_t &w_strides, NNCASE_UNUSED const runtime_shape_t &bias_strides, NNCASE_UNUSED const runtime_shape_t &out_strides, NNCASE_UNUSED const padding &padding_h, NNCASE_UNUSED const padding &padding_w, NNCASE_UNUSED int32_t groups, NNCASE_UNUSED int32_t stride_h, NNCASE_UNUSED int32_t stride_w, NNCASE_UNUSED int32_t dilation_h, NNCASE_UNUSED int32_t dilation_w, value_range<float> fused_activation) noexcept
{
    const auto batch = in_shape[0], out_channels = w_shape[0], in_channels = w_shape[1], in_h = in_shape[2], in_w = in_shape[3];
    const auto filter_h = (int32_t)w_shape[2];
    const auto filter_w = (int32_t)w_shape[3];
    const auto out_h = kernels::detail::get_windowed_output_size(in_h, filter_h, stride_h, dilation_h, padding::zero());
    const auto out_w = kernels::detail::get_windowed_output_size(in_w, filter_w, stride_w, dilation_w, padding::zero());
    for (size_t b = 0; b < batch; b++) // batch
    {
        // #pragma omp parallel for num_threads(opt.num_threads)
        for (size_t oc = 0; oc < out_channels; oc++) // out channel
        {
            float *out = output + (b * out_channels * out_h * out_w) + (oc * out_h * out_w);

            std::fill(out, out + out_h * out_w, bias[oc]);

            for (size_t ic = 0; ic < in_channels; ic++) // in channel
            {
                float *outptr0 = out, *outptr1 = out + out_w;
                const float *img = input + (b * in_channels * in_h * in_w) + (ic * in_h * in_w);
                const float *kernel = weights + oc * in_channels * 9 + ic * 9;
                const float *r0 = img;
                const float *r1 = img + in_w; // input width
                const float *r2 = img + (in_w * 2);
                const float *r3 = img + (in_w * 3);

                const float *k0 = kernel;
                const float *k1 = kernel + 3;
                const float *k2 = kernel + 6;

                size_t i = 0;
                for (; i + 1 < out_h; i += 2)
                {
                    for (size_t remain = 0; remain < out_w; remain++)
                    {
                        float sum0 = 0, sum1 = 0;
                        sum0 += r0[0] * k0[0];
                        sum0 += r0[1] * k0[1];
                        sum0 += r0[2] * k0[2];
                        sum0 += r1[0] * k1[0];
                        sum0 += r1[1] * k1[1];
                        sum0 += r1[2] * k1[2];
                        sum0 += r2[0] * k2[0];
                        sum0 += r2[1] * k2[1];
                        sum0 += r2[2] * k2[2];

                        sum1 += r1[0] * k0[0];
                        sum1 += r1[1] * k0[1];
                        sum1 += r1[2] * k0[2];
                        sum1 += r2[0] * k1[0];
                        sum1 += r2[1] * k1[1];
                        sum1 += r2[2] * k1[2];
                        sum1 += r3[0] * k2[0];
                        sum1 += r3[1] * k2[1];
                        sum1 += r3[2] * k2[2];
                        *outptr0 += sum0;
                        *outptr1 += sum1;
                        r0++, r1++, r2++, r3++, outptr0++, outptr1++;
                    }
                    // skip row
                    r0 += (in_w + 2);
                    r1 += (in_w + 2);
                    r2 += (in_w + 2);
                    r3 += (in_w + 2);
                    outptr0 += out_w;
                    outptr1 += out_w;
                }

                for (; i < out_h; i++)
                {
                    for (size_t remain = 0; remain < out_w; remain++)
                    {
                        float sum0 = bias[oc];
                        sum0 += r0[0] * k0[0];
                        sum0 += r0[1] * k0[1];
                        sum0 += r0[2] * k0[2];
                        sum0 += r1[0] * k1[0];
                        sum0 += r1[1] * k1[1];
                        sum0 += r1[2] * k1[2];
                        sum0 += r2[0] * k2[0];
                        sum0 += r2[1] * k2[1];
                        sum0 += r2[2] * k2[2];
                        *outptr0 += sum0;
                        r0++, r1++, r2++, outptr0++;
                    }
                    // skip row
                    r0 += 2;
                    r1 += 2;
                    r2 += 2;
                }
            }
        }
    }
    for (size_t _ = 0; _ < batch * out_channels * out_h * out_w; _++)
    {
        *(output + _) = kernels::detail::apply_activation(*(output + _), fused_activation);
    }
    return ok();
}

result<void> optimized::conv2d_3x3_s2(const float *input, const float *weights, const float *bias, float *output, const runtime_shape_t &in_shape,NNCASE_UNUSED  const runtime_shape_t &in_strides, const runtime_shape_t &w_shape, NNCASE_UNUSED const runtime_shape_t &w_strides, NNCASE_UNUSED const runtime_shape_t &bias_strides, NNCASE_UNUSED const runtime_shape_t &out_strides, NNCASE_UNUSED const padding &padding_h, NNCASE_UNUSED const padding &padding_w, NNCASE_UNUSED int32_t groups, NNCASE_UNUSED int32_t stride_h, NNCASE_UNUSED int32_t stride_w, NNCASE_UNUSED int32_t dilation_h, NNCASE_UNUSED int32_t dilation_w, value_range<float> fused_activation) noexcept
{
    const auto batch = in_shape[0], in_channels = in_shape[1], in_h = in_shape[2], in_w = in_shape[3], out_channels = w_shape[0];
    const auto filter_h = (int32_t)w_shape[2];
    const auto filter_w = (int32_t)w_shape[3];
    const auto out_h = kernels::detail::get_windowed_output_size(in_h, filter_h, stride_h, dilation_h, padding_h);
    const auto out_w = kernels::detail::get_windowed_output_size(in_w, filter_w, stride_w, dilation_w, padding_w);

    const size_t tailstep = in_w - (out_w * stride_w);

    for (size_t b = 0; b < batch; b++)
    {
        // #pragma omp parallel for num_threads(opt.num_threads)
        for (size_t oc = 0; oc < out_channels; oc++)
        {
            float *out = output + (b * out_channels * out_h * out_w) + (oc * out_h * out_w);

            std::fill(out, out + out_h * out_w, bias[oc]);

            for (size_t ic = 0; ic < in_channels; ic++)
            {
                float *outptr = out;

                const float *img = input + (b * in_channels * in_h * in_w) + (ic * in_h * in_w);
                const float *kernel0 = weights + oc * in_channels * 9 + ic * 9;

                const float *r0 = img;
                const float *r1 = img + in_w;
                const float *r2 = img + in_w * 2;

                const float *k0 = kernel0;
                const float *k1 = kernel0 + 3;
                const float *k2 = kernel0 + 6;

                for (size_t i = 0; i < out_h; i++)
                {
                    for (size_t remain = 0; remain < out_w; remain++)
                    {
                        float sum = 0;

                        sum += r0[0] * k0[0];
                        sum += r0[1] * k0[1];
                        sum += r0[2] * k0[2];
                        sum += r1[0] * k1[0];
                        sum += r1[1] * k1[1];
                        sum += r1[2] * k1[2];
                        sum += r2[0] * k2[0];
                        sum += r2[1] * k2[1];
                        sum += r2[2] * k2[2];

                        *outptr += sum;

                        r0 += 2;
                        r1 += 2;
                        r2 += 2;
                        outptr++;
                    }

                    r0 += tailstep + in_w;
                    r1 += tailstep + in_w;
                    r2 += tailstep + in_w;
                }
            }
        }
    }
    for (size_t _ = 0; _ < batch * out_channels * out_h * out_w; _++)
    {
        *(output + _) = kernels::detail::apply_activation(*(output + _), fused_activation);
    }
    return ok();
}

result<void> optimized::conv2d_5x5_s1(const float *input, const float *weights, const float *bias, float *output, const runtime_shape_t &in_shape,NNCASE_UNUSED  const runtime_shape_t &in_strides, const runtime_shape_t &w_shape, NNCASE_UNUSED const runtime_shape_t &w_strides, NNCASE_UNUSED const runtime_shape_t &bias_strides, NNCASE_UNUSED const runtime_shape_t &out_strides, NNCASE_UNUSED const padding &padding_h, NNCASE_UNUSED const padding &padding_w, NNCASE_UNUSED int32_t groups, NNCASE_UNUSED int32_t stride_h, NNCASE_UNUSED int32_t stride_w, NNCASE_UNUSED int32_t dilation_h, NNCASE_UNUSED int32_t dilation_w, value_range<float> fused_activation) noexcept
{

    const auto batch = in_shape[0], in_channels = in_shape[1], in_h = in_shape[2], in_w = in_shape[3], out_channels = w_shape[0];
    const auto filter_h = (int32_t)w_shape[2];
    const auto filter_w = (int32_t)w_shape[3];
    const auto out_h = kernels::detail::get_windowed_output_size(in_h, filter_h, stride_h, dilation_h, padding_h);
    const auto out_w = kernels::detail::get_windowed_output_size(in_w, filter_w, stride_w, dilation_w, padding_w);

    for (size_t b = 0; b < batch; b++)
    {
        // #pragma omp parallel for num_threads(opt.num_threads)
        for (size_t oc = 0; oc < out_channels; oc++)
        {
            float *out = output + (b * out_channels * out_h * out_w) + (oc * out_h * out_w);

            std::fill(out, out + out_h * out_w, bias[oc]);

            for (size_t ic = 0; ic < in_channels; ic++)
            {
                float *outptr = out;
                float *outptr2 = outptr + out_w;

                const float *img0 = input + (b * in_channels * in_h * in_w) + (ic * in_h * in_w);

                const float *kernel0 = weights + oc * in_channels * 25 + ic * 25;

                const float *r0 = img0;
                const float *r1 = img0 + in_w;
                const float *r2 = img0 + in_w * 2;
                const float *r3 = img0 + in_w * 3;
                const float *r4 = img0 + in_w * 4;
                const float *r5 = img0 + in_w * 5;

                const float *k0 = kernel0;
                const float *k1 = kernel0 + 5;
                const float *k2 = kernel0 + 10;
                const float *k3 = kernel0 + 15;
                const float *k4 = kernel0 + 20;

                size_t i = 0;

                for (; i + 1 < out_h; i += 2)
                {
                    int remain = out_w;

                    for (; remain > 0; remain--)
                    {
                        float sum = 0;
                        float sum2 = 0;

                        sum += r0[0] * k0[0];
                        sum += r0[1] * k0[1];
                        sum += r0[2] * k0[2];
                        sum += r0[3] * k0[3];
                        sum += r0[4] * k0[4];

                        sum += r1[0] * k1[0];
                        sum += r1[1] * k1[1];
                        sum += r1[2] * k1[2];
                        sum += r1[3] * k1[3];
                        sum += r1[4] * k1[4];

                        sum += r2[0] * k2[0];
                        sum += r2[1] * k2[1];
                        sum += r2[2] * k2[2];
                        sum += r2[3] * k2[3];
                        sum += r2[4] * k2[4];

                        sum += r3[0] * k3[0];
                        sum += r3[1] * k3[1];
                        sum += r3[2] * k3[2];
                        sum += r3[3] * k3[3];
                        sum += r3[4] * k3[4];

                        sum += r4[0] * k4[0];
                        sum += r4[1] * k4[1];
                        sum += r4[2] * k4[2];
                        sum += r4[3] * k4[3];
                        sum += r4[4] * k4[4];

                        sum2 += r1[0] * k0[0];
                        sum2 += r1[1] * k0[1];
                        sum2 += r1[2] * k0[2];
                        sum2 += r1[3] * k0[3];
                        sum2 += r1[4] * k0[4];

                        sum2 += r2[0] * k1[0];
                        sum2 += r2[1] * k1[1];
                        sum2 += r2[2] * k1[2];
                        sum2 += r2[3] * k1[3];
                        sum2 += r2[4] * k1[4];

                        sum2 += r3[0] * k2[0];
                        sum2 += r3[1] * k2[1];
                        sum2 += r3[2] * k2[2];
                        sum2 += r3[3] * k2[3];
                        sum2 += r3[4] * k2[4];

                        sum2 += r4[0] * k3[0];
                        sum2 += r4[1] * k3[1];
                        sum2 += r4[2] * k3[2];
                        sum2 += r4[3] * k3[3];
                        sum2 += r4[4] * k3[4];

                        sum2 += r5[0] * k4[0];
                        sum2 += r5[1] * k4[1];
                        sum2 += r5[2] * k4[2];
                        sum2 += r5[3] * k4[3];
                        sum2 += r5[4] * k4[4];

                        *outptr += sum;
                        *outptr2 += sum2;

                        r0++;
                        r1++;
                        r2++;
                        r3++;
                        r4++;
                        r5++;
                        outptr++;
                        outptr2++;
                    }

                    r0 += 4 + in_w;
                    r1 += 4 + in_w;
                    r2 += 4 + in_w;
                    r3 += 4 + in_w;
                    r4 += 4 + in_w;
                    r5 += 4 + in_w;

                    outptr += out_w;
                    outptr2 += out_w;
                }

                for (; i < out_h; i++)
                {

                    for (size_t remain = 0; remain < out_w; remain++)
                    {
                        float sum = 0;

                        sum += r0[0] * k0[0];
                        sum += r0[1] * k0[1];
                        sum += r0[2] * k0[2];
                        sum += r0[3] * k0[3];
                        sum += r0[4] * k0[4];

                        sum += r1[0] * k1[0];
                        sum += r1[1] * k1[1];
                        sum += r1[2] * k1[2];
                        sum += r1[3] * k1[3];
                        sum += r1[4] * k1[4];

                        sum += r2[0] * k2[0];
                        sum += r2[1] * k2[1];
                        sum += r2[2] * k2[2];
                        sum += r2[3] * k2[3];
                        sum += r2[4] * k2[4];

                        sum += r3[0] * k3[0];
                        sum += r3[1] * k3[1];
                        sum += r3[2] * k3[2];
                        sum += r3[3] * k3[3];
                        sum += r3[4] * k3[4];

                        sum += r4[0] * k4[0];
                        sum += r4[1] * k4[1];
                        sum += r4[2] * k4[2];
                        sum += r4[3] * k4[3];
                        sum += r4[4] * k4[4];

                        *outptr += sum;

                        r0++;
                        r1++;
                        r2++;
                        r3++;
                        r4++;
                        outptr++;
                    }

                    r0 += 4;
                    r1 += 4;
                    r2 += 4;
                    r3 += 4;
                    r4 += 4;
                }
            }
        }
    }
    for (size_t i = 0; i < batch * out_channels * out_h * out_w; ++i)
    {
        output[i] = kernels::detail::apply_activation(output[i], fused_activation);
    }
    return ok();
}

result<void> optimized::conv2d_5x5_s2(const float *input, const float *weights, const float *bias, float *output, const runtime_shape_t &in_shape,NNCASE_UNUSED  const runtime_shape_t &in_strides, const runtime_shape_t &w_shape, NNCASE_UNUSED const runtime_shape_t &w_strides, NNCASE_UNUSED const runtime_shape_t &bias_strides, NNCASE_UNUSED const runtime_shape_t &out_strides, NNCASE_UNUSED const padding &padding_h, NNCASE_UNUSED const padding &padding_w, NNCASE_UNUSED int32_t groups, NNCASE_UNUSED int32_t stride_h, NNCASE_UNUSED int32_t stride_w, NNCASE_UNUSED int32_t dilation_h, NNCASE_UNUSED int32_t dilation_w, value_range<float> fused_activation) noexcept
{
    const auto batch = in_shape[0], in_channels = in_shape[1], in_h = in_shape[2], in_w = in_shape[3], out_channels = w_shape[0];
    const auto filter_h = (int32_t)w_shape[2];
    const auto filter_w = (int32_t)w_shape[3];
    const auto out_h = kernels::detail::get_windowed_output_size(in_h, filter_h, stride_h, dilation_h, padding_h);
    const auto out_w = kernels::detail::get_windowed_output_size(in_w, filter_w, stride_w, dilation_w, padding_w);

    const size_t tailstep = in_w - (out_w * stride_w);

    for (size_t b = 0; b < batch; b++)
    {
        // #pragma omp parallel for num_threads(opt.num_threads)
        for (size_t oc = 0; oc < out_channels; oc++)
        {
            float *out = output + (b * out_channels * out_h * out_w) + (oc * out_h * out_w);

            std::fill(out, out + out_h * out_w, bias[oc]);

            for (size_t ic = 0; ic < in_channels; ic++)
            {
                float *outptr = out;

                const float *img = input + (b * in_channels * in_h * in_w) + (ic * in_h * in_w);

                const float *kernel = weights + oc * in_channels * 25 + ic * 25;

                const float *r0 = img;
                const float *r1 = img + in_w;
                const float *r2 = img + in_w * 2;
                const float *r3 = img + in_w * 3;
                const float *r4 = img + in_w * 4;

                const float *k0 = kernel;
                const float *k1 = kernel + 5;
                const float *k2 = kernel + 10;
                const float *k3 = kernel + 15;
                const float *k4 = kernel + 20;

                for (size_t i = 0; i < out_h; i++)
                {
                    for (size_t remain = 0; remain < out_w; remain++)
                    {
                        float sum = 0;

                        sum += r0[0] * k0[0];
                        sum += r0[1] * k0[1];
                        sum += r0[2] * k0[2];
                        sum += r0[3] * k0[3];
                        sum += r0[4] * k0[4];

                        sum += r1[0] * k1[0];
                        sum += r1[1] * k1[1];
                        sum += r1[2] * k1[2];
                        sum += r1[3] * k1[3];
                        sum += r1[4] * k1[4];

                        sum += r2[0] * k2[0];
                        sum += r2[1] * k2[1];
                        sum += r2[2] * k2[2];
                        sum += r2[3] * k2[3];
                        sum += r2[4] * k2[4];

                        sum += r3[0] * k3[0];
                        sum += r3[1] * k3[1];
                        sum += r3[2] * k3[2];
                        sum += r3[3] * k3[3];
                        sum += r3[4] * k3[4];

                        sum += r4[0] * k4[0];
                        sum += r4[1] * k4[1];
                        sum += r4[2] * k4[2];
                        sum += r4[3] * k4[3];
                        sum += r4[4] * k4[4];

                        *outptr += sum;

                        r0 += 2;
                        r1 += 2;
                        r2 += 2;
                        r3 += 2;
                        r4 += 2;
                        outptr++;
                    }

                    r0 += tailstep + in_w;
                    r1 += tailstep + in_w;
                    r2 += tailstep + in_w;
                    r3 += tailstep + in_w;
                    r4 += tailstep + in_w;
                }
            }
        }
    }
    for (size_t i = 0; i < batch * out_channels * out_h * out_w; ++i)
    {
        output[i] = kernels::detail::apply_activation(output[i], fused_activation);
    }
    return ok();
}<|MERGE_RESOLUTION|>--- conflicted
+++ resolved
@@ -25,16 +25,12 @@
 using namespace nncase::kernels::cpu;
 using namespace nncase::kernels::cpu::optimized;
 
-<<<<<<< HEAD
-result<void> optimized::conv2d_1x1_s1(const float *input, const float *weights, const float *bias, float *output, const runtime_shape_t &in_shape, const runtime_shape_t &in_strides, const runtime_shape_t &w_shape, NNCASE_UNUSED const runtime_shape_t &w_strides, NNCASE_UNUSED const runtime_shape_t &bias_strides, NNCASE_UNUSED const runtime_shape_t &out_strides, NNCASE_UNUSED const padding &padding_h, NNCASE_UNUSED const padding &padding_w, NNCASE_UNUSED int32_t groups, NNCASE_UNUSED int32_t stride_h, NNCASE_UNUSED int32_t stride_w, NNCASE_UNUSED int32_t dilation_h, NNCASE_UNUSED int32_t dilation_w, value_range<float> fused_activation) noexcept
-=======
-result<void> optimized::conv2d_1x1(const float *input, const float *weights, NNCASE_UNUSED const float *bias, float *output,
+result<void> optimized::conv2d_1x1_s1(const float *input, const float *weights, NNCASE_UNUSED const float *bias, float *output,
     const runtime_shape_t &in_shape, const runtime_shape_t &in_strides, const runtime_shape_t &w_shape, 
     NNCASE_UNUSED const runtime_shape_t &w_strides, NNCASE_UNUSED const runtime_shape_t &bias_strides, const runtime_shape_t &out_strides, 
     NNCASE_UNUSED const padding &padding_h, NNCASE_UNUSED const padding &padding_w,
     NNCASE_UNUSED int32_t groups, NNCASE_UNUSED int32_t stride_h, NNCASE_UNUSED int32_t stride_w, 
     NNCASE_UNUSED int32_t dilation_h, NNCASE_UNUSED int32_t dilation_w, value_range<float> fused_activation, kernel_context &context) noexcept
->>>>>>> 168a867f
 {
     const auto output_widths = in_shape[0] * w_shape[0] * in_shape[2] * in_shape[3];
     const auto widths = in_shape[2] * in_shape[3];
@@ -42,16 +38,6 @@
     // if no cast, compiler will throw warning because of comparison of integer expressions of different signedness
     // warning be treated as errors
     const auto out_channels = static_cast<int>(w_shape[0]);
-<<<<<<< HEAD
-    // int threads = 1;
-    // if (std::is_convertible_v<stackvm::stackvm_kernel_context &, decltype(context)>)
-    // {
-    //     threads = static_cast<stackvm::stackvm_kernel_context &>(context).num_threads_;
-    // }
-    for (size_t batch = 0; batch < in_shape[0]; batch++)
-    {
-        // #pragma omp parallel for num_threads(threads)
-=======
     int threads = 1;
     if (std::is_convertible_v<stackvm::stackvm_kernel_context &, decltype(context)>)
     {
@@ -62,7 +48,6 @@
 #ifdef NNCASE_OPENMP
 #pragma omp parallel for num_threads(threads)
 #endif
->>>>>>> 168a867f
         // a img scan kernels/oc times
         for (int oc = 0; oc < out_channels; oc++)
         {
