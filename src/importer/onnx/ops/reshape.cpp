/* Copyright 2020 Alexey Chernov <4ernov@gmail.com>
 *
 * Licensed under the Apache License, Version 2.0 (the "License");
 * you may not use this file except in compliance with the License.
 * You may obtain a copy of the License at
 *
 *     http://www.apache.org/licenses/LICENSE-2.0
 *
 * Unless required by applicable law or agreed to in writing, software
 * distributed under the License is distributed on an "AS IS" BASIS,
 * WITHOUT WARRANTIES OR CONDITIONS OF ANY KIND, either express or implied.
 * See the License for the specific language governing permissions and
 * limitations under the License.
 */

#include "../onnx_importer.h"
#include <cassert>
#include <nncase/ir/graph.h>
#include <nncase/ir/ops/bitcast.h>

using namespace nncase;
using namespace nncase::importer;
using namespace nncase::ir;
using namespace onnx;

void onnx_importer::convert_op_Reshape(const NodeProto &node)
{
    const auto &op_name { generate_name(node) };

    const auto &input = node.input()[0];
    const auto &output = node.output()[0];

    const auto input_type = get_datatype(input).value();
    const auto &input_shape = get_shape(input);

<<<<<<< HEAD
    axis_t new_shape;
    const auto &new_shape_initializer = get_initializer(shape);
    if (new_shape_initializer)
    {
        new_shape = to<axis_t>(new_shape_initializer.value());
    }
    else
    {
        // try to extract data from previous constant nodes
        if (auto float_data = get_constant_input_data<float>(shape); float_data)
        {
            std::transform(std::begin(float_data.value()), std::end(float_data.value()), std::back_inserter(new_shape),
                [](const auto e) { return static_cast<int>(e); });
        }
        else if (auto int64_data = get_constant_input_data<int64_t>(shape); int64_data)
        {
            std::transform(std::begin(int64_data.value()), std::end(int64_data.value()), std::back_inserter(new_shape),
                [](const auto e) { return static_cast<int>(e); });
        }
        else
        {
            std::runtime_error("the " + op_name + " can't fint the new_shape!");
        }
    }
=======
    auto vec = get_constant_value<int, int64_t>(node.input()[1]);
    axis_t new_shape { vec.begin(), vec.end() };
>>>>>>> a398319a

    auto allowzero_attr = get_attribute<int>(node, "allowzero");
    int allowzero = !allowzero_attr ? 0 : allowzero_attr.value();

    const size_t size = new_shape.size();
    size_t negative_idx = size;

    // fixup dim which is zero
    for (size_t i = 0; i < size; i++)
    {
        if ((allowzero == 0) && (new_shape[i] == 0))
        {
            new_shape[i] = input_shape[i];
        }
        else if (new_shape[i] == -1)
        {
            negative_idx = i;
        }
    }

    // fixup dim which is -1
    if (negative_idx < size)
    {
        int product = 1;
        for (size_t i = 0; i < size; i++)
        {
            if (i == negative_idx)
                continue;
            product *= new_shape[i];
        }
        new_shape[negative_idx] = xt::compute_size(input_shape) / product;
    }

    auto op = graph_.emplace<bitcast>(input_type, input_shape, new_shape);
    op->name(op_name + "(Reshape)");

    input_tensors_.emplace(&op->input(), input);
    output_tensors_.emplace(output, &op->output());
}<|MERGE_RESOLUTION|>--- conflicted
+++ resolved
@@ -33,35 +33,8 @@
     const auto input_type = get_datatype(input).value();
     const auto &input_shape = get_shape(input);
 
-<<<<<<< HEAD
-    axis_t new_shape;
-    const auto &new_shape_initializer = get_initializer(shape);
-    if (new_shape_initializer)
-    {
-        new_shape = to<axis_t>(new_shape_initializer.value());
-    }
-    else
-    {
-        // try to extract data from previous constant nodes
-        if (auto float_data = get_constant_input_data<float>(shape); float_data)
-        {
-            std::transform(std::begin(float_data.value()), std::end(float_data.value()), std::back_inserter(new_shape),
-                [](const auto e) { return static_cast<int>(e); });
-        }
-        else if (auto int64_data = get_constant_input_data<int64_t>(shape); int64_data)
-        {
-            std::transform(std::begin(int64_data.value()), std::end(int64_data.value()), std::back_inserter(new_shape),
-                [](const auto e) { return static_cast<int>(e); });
-        }
-        else
-        {
-            std::runtime_error("the " + op_name + " can't fint the new_shape!");
-        }
-    }
-=======
     auto vec = get_constant_value<int, int64_t>(node.input()[1]);
     axis_t new_shape { vec.begin(), vec.end() };
->>>>>>> a398319a
 
     auto allowzero_attr = get_attribute<int>(node, "allowzero");
     int allowzero = !allowzero_attr ? 0 : allowzero_attr.value();
