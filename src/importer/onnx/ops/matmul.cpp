/* Copyright 2020 Alexey Chernov <4ernov@gmail.com>
 *
 * Licensed under the Apache License, Version 2.0 (the "License");
 * you may not use this file except in compliance with the License.
 * You may obtain a copy of the License at
 *
 *     http://www.apache.org/licenses/LICENSE-2.0
 *
 * Unless required by applicable law or agreed to in writing, software
 * distributed under the License is distributed on an "AS IS" BASIS,
 * WITHOUT WARRANTIES OR CONDITIONS OF ANY KIND, either express or implied.
 * See the License for the specific language governing permissions and
 * limitations under the License.
 */

#include "../onnx_importer.h"
#include <cassert>
#include <nncase/ir/graph.h>
#include <nncase/ir/ops/bitcast.h>
#include <nncase/ir/ops/matmul.h>

using namespace nncase;
using namespace nncase::importer;
using namespace nncase::ir;
using namespace onnx;

void onnx_importer::convert_op_MatMul(const NodeProto &node)
{
    const auto &op_name { generate_name(node) };

    const auto &input_a = node.input()[0];
    const auto &input_b = node.input()[1];
    const auto input_type = get_datatype(input_a).value();
    const auto &output = node.output()[0];

    auto &&input_a_shape = get_shape(input_a);
    auto &&input_b_shape = get_shape(input_b);

    assert(input_a_shape.size() >= 1);
    assert(input_b_shape.size() >= 1);
    if (input_b_shape.size() > 2)
    {
        throw std::runtime_error("We don't support B's shape size > 2");
    }

    // output shape
    shape_t new_output_shape;

    // reshape A
    shape_t new_a_shape;
    if (input_a_shape.size() == 1)
    {
        new_a_shape.push_back(1);
        new_a_shape.push_back(input_a_shape[0]);
    }
    else if (input_a_shape.size() == 2)
    {
        new_a_shape.assign(input_a_shape.begin(), input_a_shape.end());
        new_output_shape.push_back(input_a_shape[0]);
    }
    else
    {
        new_a_shape.push_back(1);
        for (size_t i = 0; i < input_a_shape.size() - 1; i++)
        {
            new_a_shape[0] *= input_a_shape[i];
            new_output_shape.push_back(input_a_shape[i]);
        }
<<<<<<< HEAD
        new_a_shape.push_back(input_a_shape[input_a_shape.size() - 1]);
=======
        new_a_shape.push_back(input_a_shape.back());
>>>>>>> c7301644
    }

    auto bc_a = graph_.emplace<bitcast>(input_type, input_a_shape, new_a_shape);
    bc_a->name(op_name + ".bitcast_A(MatMul)");

    // reshape B
    shape_t new_b_shape;
    if (input_b_shape.size() == 1)
    {
        new_b_shape.push_back(input_b_shape[0]);
        new_b_shape.push_back(1);
    }
    else if (input_b_shape.size() == 2)
    {
        new_b_shape.assign(input_b_shape.begin(), input_b_shape.end());
        new_output_shape.push_back(input_b_shape[1]);
    }
    else
    {
        throw std::runtime_error("We don't support B's shape size > 2");
    }

    if (new_output_shape.empty())
    {
        new_output_shape.push_back(1);
    }

    auto bc_b = graph_.emplace<bitcast>(input_type, input_b_shape, new_b_shape);
    bc_b->name(op_name + ".bitcast_B(MatMul)");

    std::vector<float> bias_value(new_b_shape.back(), 0.f);
    shape_t bias_shape = { new_b_shape.back() };
    auto bias = graph_.emplace<constant>(dt_float32, bias_shape, bias_value);
    bias->name(op_name + ".bias(MatMul)");

    auto mmul = graph_.emplace<matmul>(new_a_shape, new_b_shape, value_range<float>::full());
    mmul->name(op_name + ".matmul(MatMul)");
    mmul->input_a().connect(bc_a->output());
    mmul->input_b().connect(bc_b->output());
    mmul->bias().connect(bias->output());

    auto bc_output = graph_.emplace<bitcast>(input_type, mmul->output().shape(), new_output_shape);
    bc_output->name(op_name + ".bitcast_output(MatMul)");
    bc_output->input().connect(mmul->output());

    input_tensors_.emplace(&bc_a->input(), input_a);
    input_tensors_.emplace(&bc_b->input(), input_b);
    output_tensors_.emplace(output, &bc_output->output());
}<|MERGE_RESOLUTION|>--- conflicted
+++ resolved
@@ -66,11 +66,7 @@
             new_a_shape[0] *= input_a_shape[i];
             new_output_shape.push_back(input_a_shape[i]);
         }
-<<<<<<< HEAD
-        new_a_shape.push_back(input_a_shape[input_a_shape.size() - 1]);
-=======
         new_a_shape.push_back(input_a_shape.back());
->>>>>>> c7301644
     }
 
     auto bc_a = graph_.emplace<bitcast>(input_type, input_a_shape, new_a_shape);
