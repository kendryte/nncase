--- conflicted
+++ resolved
@@ -60,11 +60,8 @@
     ops/lstm.cpp
     ops/where.cpp
     ops/gru.cpp
-<<<<<<< HEAD
     ops/gather_elements.cpp
-=======
     ops/compress.cpp
->>>>>>> 6925ee38
     )
 
 add_library(onnx_importer ${ONNX_IMPORTER_SOURCES} ${ONNX_IMPORTER_OPS_SOURCES})
