--- conflicted
+++ resolved
@@ -102,11 +102,8 @@
     ops/concat.cpp
     ops/constant.cpp
     ops/conv.cpp
-<<<<<<< HEAD
     ops/gemm.cpp
-=======
     ops/flatten.cpp
->>>>>>> f98fff66
     ops/lp_normalization.cpp
     ops/matmul.cpp
     ops/pad.cpp
