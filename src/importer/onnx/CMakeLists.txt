--- conflicted
+++ resolved
@@ -98,11 +98,8 @@
 set(ONNX_IMPORTER_OPS_SOURCES
     ops/activations.cpp
     ops/binary.cpp
-<<<<<<< HEAD
     ops/clip.cpp
-=======
     ops/batchnorm.cpp
->>>>>>> f98fff66
     ops/concat.cpp
     ops/constant.cpp
     ops/conv.cpp
