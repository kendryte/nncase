--- conflicted
+++ resolved
@@ -34,10 +34,7 @@
     ops/lrn.cpp
     ops/matmul.cpp
     ops/mean.cpp
-<<<<<<< HEAD
-=======
     ops/meanvariancenormalization.cpp
->>>>>>> cd879653
     ops/onehot.cpp
     ops/pad.cpp
     ops/pool.cpp
