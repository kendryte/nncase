--- conflicted
+++ resolved
@@ -54,11 +54,8 @@
     ops/unary.cpp
     ops/upsample.cpp
     ops/unsqueeze.cpp
-<<<<<<< HEAD
     ops/lstm.cpp
-=======
     ops/where.cpp
->>>>>>> 00e7944b
     )
 
 add_library(onnx_importer ${ONNX_IMPORTER_SOURCES} ${ONNX_IMPORTER_OPS_SOURCES})
