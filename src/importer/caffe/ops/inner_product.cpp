/* Copyright 2019-2020 Canaan Inc.
 *
 * Licensed under the Apache License, Version 2.0 (the "License");
 * you may not use this file except in compliance with the License.
 * You may obtain a copy of the License at
 *
 *     http://www.apache.org/licenses/LICENSE-2.0
 *
 * Unless required by applicable law or agreed to in writing, software
 * distributed under the License is distributed on an "AS IS" BASIS,
 * WITHOUT WARRANTIES OR CONDITIONS OF ANY KIND, either express or implied.
 * See the License for the specific language governing permissions and
 * limitations under the License.
 */
#include "../caffe_importer.h"
#include <functional>
<<<<<<< HEAD
#include <nncase/ir/ops/bitcast.h>
#include <nncase/ir/ops/constant.h>
#include <nncase/ir/ops/matmul.h>
=======

#include <nncase/ir/ops/bitcast.h>
#include <nncase/ir/ops/constant.h>
#include <nncase/ir/ops/matmul.h>

>>>>>>> 631ad860

using namespace nncase;
using namespace nncase::importer;
using namespace nncase::ir;
using namespace caffe;

DEFINE_CAFFE_LOWER(InnerProduct)
{
    // check if there are bn/scale/relu above
    std::string input_name = get_real_input_names(op)[0];
    auto &input = *output_tensors_.at(input_name);
    auto &param = op.inner_product_param();

    auto op_data = get_op_data(op, caffemodel);

    auto input_b = load_tensor<2>(op_data.blobs(0));
    std::vector<float> input_b_vec(input_b.begin(), input_b.end());
    auto input_b_const = graph_.emplace<constant>(dt_float32, get_shape(op_data.blobs(0).shape()), input_b_vec);
    input_b_const->name(op.name() + "/input_b_const");

<<<<<<< HEAD
=======

>>>>>>> 631ad860
    auto node = graph_.emplace<matmul>(input.shape(), get_shape(op_data.blobs(0).shape()), value_range<float>::full());
    node->name(op.name() + "/matmul");

    input_tensors_.emplace(&node->input_a(), input_name);
<<<<<<< HEAD
=======

>>>>>>> 631ad860
    node->input_b().connect(input_b_const->output());
    if (param.has_bias_term())
    {
        auto bias = load_tensor<1>(op_data.blobs(1));
        std::vector<float> bias_vec(bias.begin(), bias.end());
        auto bias_const = graph_.emplace<constant>(dt_float32, get_shape(op_data.blobs(1).shape()), bias_vec);
        bias_const->name(op.name() + "/bias_const");
        node->bias().connect(bias_const->output());
    }
    else
    {
        std::vector<float> bias_vec(input_b.shape()[1], 0);
        auto bias_const = graph_.emplace<constant>(dt_float32, shape_t { input_b.shape()[1] }, bias_vec);
        bias_const->name(op.name() + "/bias_const");
        node->bias().connect(bias_const->output());
    }
    output_tensors_.emplace(op.top(0), &node->output());
}<|MERGE_RESOLUTION|>--- conflicted
+++ resolved
@@ -14,17 +14,9 @@
  */
 #include "../caffe_importer.h"
 #include <functional>
-<<<<<<< HEAD
 #include <nncase/ir/ops/bitcast.h>
 #include <nncase/ir/ops/constant.h>
 #include <nncase/ir/ops/matmul.h>
-=======
-
-#include <nncase/ir/ops/bitcast.h>
-#include <nncase/ir/ops/constant.h>
-#include <nncase/ir/ops/matmul.h>
-
->>>>>>> 631ad860
 
 using namespace nncase;
 using namespace nncase::importer;
@@ -45,19 +37,17 @@
     auto input_b_const = graph_.emplace<constant>(dt_float32, get_shape(op_data.blobs(0).shape()), input_b_vec);
     input_b_const->name(op.name() + "/input_b_const");
 
-<<<<<<< HEAD
-=======
-
->>>>>>> 631ad860
-    auto node = graph_.emplace<matmul>(input.shape(), get_shape(op_data.blobs(0).shape()), value_range<float>::full());
+    auto tp_pre = graph_.emplace<transpose>(dt_float32, get_shape(op_data.blobs(0).shape()), axis_t { 1, 0 });
+    auto bc_pre = graph_.emplace<bitcast>(dt_float32, input.shape(), dt_float32, shape_t { input.shape()[0] * input.shape()[1], input.shape()[2] });
+    auto node = graph_.emplace<matmul>(bc_pre->output().shape(), tp_pre->output().shape(), value_range<float>::full());
+    auto bc_post = graph_.emplace<bitcast>(dt_float32, node->output().shape(), dt_float32, shape_t { input.shape()[0], input.shape()[1], node->output().shape()[1] });
     node->name(op.name() + "/matmul");
 
-    input_tensors_.emplace(&node->input_a(), input_name);
-<<<<<<< HEAD
-=======
-
->>>>>>> 631ad860
-    node->input_b().connect(input_b_const->output());
+    input_tensors_.emplace(&bc_pre->input(), input_name);
+    node->input_a().connect(bc_pre->output());
+    tp_pre->input().connect(input_b_const->output());
+    node->input_b().connect(tp_pre->output());
+    bc_post->input().connect(node->output());
     if (param.has_bias_term())
     {
         auto bias = load_tensor<1>(op_data.blobs(1));
@@ -68,10 +58,10 @@
     }
     else
     {
-        std::vector<float> bias_vec(input_b.shape()[1], 0);
-        auto bias_const = graph_.emplace<constant>(dt_float32, shape_t { input_b.shape()[1] }, bias_vec);
+        std::vector<float> bias_vec(tp_pre->output().shape()[1], 0);
+        auto bias_const = graph_.emplace<constant>(dt_float32, shape_t { bias_vec.size() }, bias_vec);
         bias_const->name(op.name() + "/bias_const");
         node->bias().connect(bias_const->output());
     }
-    output_tensors_.emplace(op.top(0), &node->output());
+    output_tensors_.emplace(op.top(0), &bc_post->output());
 }