{
  "version": 2,
  "dependencies": {
    "net7.0": {
      "StyleCop.Analyzers": {
        "type": "Direct",
        "requested": "[1.2.0-beta.435, )",
        "resolved": "1.2.0-beta.435",
        "contentHash": "TADk7vdGXtfTnYCV7GyleaaRTQjfoSfZXprQrVMm7cSJtJbFc1QIbWPyLvrgrfGdfHbGmUPvaN4ODKNxg2jgPQ==",
        "dependencies": {
          "StyleCop.Analyzers.Unstable": "1.2.0.435"
        }
      },
      "Microsoft.Extensions.Configuration.Abstractions": {
        "type": "Transitive",
<<<<<<< HEAD
        "resolved": "7.0.0",
        "contentHash": "f34u2eaqIjNO9YLHBz8rozVZ+TcFiFs0F3r7nUJd7FRkVSxk8u4OpoK226mi49MwexHOR2ibP9MFvRUaLilcQQ==",
        "dependencies": {
          "Microsoft.Extensions.Primitives": "7.0.0"
=======
        "resolved": "8.0.0",
        "contentHash": "3lE/iLSutpgX1CC0NOW70FJoGARRHbyKmG7dc0klnUZ9Dd9hS6N/POPWhKhMLCEuNN5nXEY5agmlFtH562vqhQ==",
        "dependencies": {
          "Microsoft.Extensions.Primitives": "8.0.0"
>>>>>>> cdecd649
        }
      },
      "Microsoft.Extensions.DependencyInjection.Abstractions": {
        "type": "Transitive",
<<<<<<< HEAD
        "resolved": "7.0.0",
        "contentHash": "h3j/QfmFN4S0w4C2A6X7arXij/M/OVw3uQHSOFxnND4DyAzO1F9eMX7Eti7lU/OkSthEE0WzRsfT/Dmx86jzCw=="
=======
        "resolved": "8.0.1",
        "contentHash": "fGLiCRLMYd00JYpClraLjJTNKLmMJPnqxMaiRzEBIIvevlzxz33mXy39Lkd48hu1G+N21S7QpaO5ZzKsI6FRuA=="
>>>>>>> cdecd649
      },
      "Microsoft.Extensions.Diagnostics.Abstractions": {
        "type": "Transitive",
<<<<<<< HEAD
        "resolved": "7.0.0",
        "contentHash": "NyawiW9ZT/liQb34k9YqBSNPLuuPkrjMgQZ24Y/xXX1RoiBkLUdPMaQTmxhZ5TYu8ZKZ9qayzil75JX95vGQUg==",
        "dependencies": {
          "Microsoft.Extensions.Primitives": "7.0.0"
=======
        "resolved": "8.0.0",
        "contentHash": "JHYCQG7HmugNYUhOl368g+NMxYE/N/AiclCYRNlgCY9eVyiBkOHMwK4x60RYMxv9EL3+rmj1mqHvdCiPpC+D4Q==",
        "dependencies": {
          "Microsoft.Extensions.DependencyInjection.Abstractions": "8.0.0",
          "Microsoft.Extensions.Options": "8.0.0",
          "System.Diagnostics.DiagnosticSource": "8.0.0"
>>>>>>> cdecd649
        }
      },
      "Microsoft.Extensions.FileProviders.Abstractions": {
        "type": "Transitive",
<<<<<<< HEAD
        "resolved": "7.0.0",
        "contentHash": "um1KU5kxcRp3CNuI8o/GrZtD4AIOXDk+RLsytjZ9QPok3ttLUelLKpilVPuaFT3TFjOhSibUAso0odbOaCDj3Q=="
=======
        "resolved": "8.0.0",
        "contentHash": "ZbaMlhJlpisjuWbvXr4LdAst/1XxH3vZ6A0BsgTphZ2L4PGuxRLz7Jr/S7mkAAnOn78Vu0fKhEgNF5JO3zfjqQ==",
        "dependencies": {
          "Microsoft.Extensions.Primitives": "8.0.0"
        }
>>>>>>> cdecd649
      },
      "Microsoft.Extensions.Primitives": {
        "type": "Transitive",
        "resolved": "8.0.0",
        "contentHash": "bXJEZrW9ny8vjMF1JV253WeLhpEVzFo1lyaZu1vQ4ZxWUlVvknZ/+ftFgVheLubb4eZPSwwxBeqS1JkCOjxd8g=="
      },
      "NetFabric.Hyperlinq.Abstractions": {
        "type": "Transitive",
        "resolved": "1.3.0",
        "contentHash": "WXnEcGwmXfa8gW9N2MlcaPNUzM3NLMwnAhacbtH554F8YcoXbIkTB+uGa1Aa+9gyb/9JZgYVHnmADgJUKP52nA=="
      },
      "StyleCop.Analyzers.Unstable": {
        "type": "Transitive",
        "resolved": "1.2.0.435",
        "contentHash": "ouwPWZxbOV3SmCZxIRqHvljkSzkCyi1tDoMzQtDb/bRP8ctASV/iRJr+A2Gdj0QLaLmWnqTWDrH82/iP+X80Lg=="
      },
      "System.Buffers": {
        "type": "Transitive",
        "resolved": "4.5.1",
        "contentHash": "Rw7ijyl1qqRS0YQD/WycNst8hUUMgrMH4FCn1nNm27M4VxchZ1js3fVjQaANHO5f3sN4isvP4a+Met9Y4YomAg=="
      },
      "System.Diagnostics.DiagnosticSource": {
        "type": "Transitive",
        "resolved": "8.0.0",
        "contentHash": "c9xLpVz6PL9lp/djOWtk5KPDZq3cSYpmXoJQY524EOtuFl5z9ZtsotpsyrDW40U1DRnQSYvcPKEUV0X//u6gkQ=="
      },
      "System.Runtime.CompilerServices.Unsafe": {
        "type": "Transitive",
        "resolved": "5.0.0",
        "contentHash": "ZD9TMpsmYJLrxbbmdvhwt9YEgG5WntEnZ/d1eH8JBX9LBp+Ju8BSBhUGbZMNVHHomWo2KVImJhTDl2hIgw/6MA=="
      },
      "nncase.core": {
        "type": "Project",
        "dependencies": {
          "CommunityToolkit.HighPerformance": "[8.2.2, )",
          "DryIoc.dll": "[5.3.1, )",
          "GiGraph.Dot": "[2.0.0, )",
<<<<<<< HEAD
          "Microsoft.Extensions.Hosting.Abstractions": "[7.0.0, )",
          "Microsoft.Extensions.Logging.Abstractions": "[7.0.1, )",
          "Microsoft.Extensions.Options": "[7.0.1, )",
          "Microsoft.Toolkit.HighPerformance": "[7.1.1, )",
=======
          "Microsoft.Extensions.Hosting.Abstractions": "[8.0.0, )",
          "Microsoft.Extensions.Logging.Abstractions": "[8.0.1, )",
          "Microsoft.Extensions.Options": "[8.0.2, )",
>>>>>>> cdecd649
          "NetFabric.Hyperlinq": "[3.0.0-beta48, )",
          "System.CommandLine": "[2.0.0-beta4.22272.1, )",
          "System.Reactive": "[6.0.0, )"
        }
      },
      "CommunityToolkit.HighPerformance": {
        "type": "CentralTransitive",
        "requested": "[8.2.2, )",
        "resolved": "8.2.2",
        "contentHash": "+zIp8d3sbtYaRbM6hqDs4Ui/z34j7DcUmleruZlYLE4CVxXq+MO8XJyIs42vzeTYFX+k0Iq1dEbBUnQ4z/Gnrw=="
      },
      "DryIoc.dll": {
        "type": "CentralTransitive",
        "requested": "[5.3.1, )",
        "resolved": "5.3.1",
        "contentHash": "E3zclUh2CIBks1t2uBD1k18pyGFJ1YSKCrbCDbB7qCdl2RAB+k68AyDpjeplhF1ot2XPV82AgyCWBXMf0ggL1g=="
      },
      "GiGraph.Dot": {
        "type": "CentralTransitive",
        "requested": "[2.0.0, )",
        "resolved": "2.0.0",
        "contentHash": "ThvS2mQVveSkTMUm04tMbRYzu1XFPV8xBHISrUMp02APjhv9IRbLu3v3upTPCywORx2Ds/c6AqEUL1WU6kPfuQ=="
      },
      "Microsoft.Extensions.Hosting.Abstractions": {
        "type": "CentralTransitive",
<<<<<<< HEAD
        "requested": "[7.0.0, )",
        "resolved": "7.0.0",
        "contentHash": "43n9Je09z0p/7ViPxfRqs5BUItRLNVh5b6JH40F2Agkh2NBsY/jpNYTtbCcxrHCsA3oRmbR6RJBzUutB4VZvNQ==",
        "dependencies": {
          "Microsoft.Extensions.Configuration.Abstractions": "7.0.0",
          "Microsoft.Extensions.DependencyInjection.Abstractions": "7.0.0",
          "Microsoft.Extensions.FileProviders.Abstractions": "7.0.0"
=======
        "requested": "[8.0.0, )",
        "resolved": "8.0.0",
        "contentHash": "AG7HWwVRdCHlaA++1oKDxLsXIBxmDpMPb3VoyOoAghEWnkUvEAdYQUwnV4jJbAaa/nMYNiEh5ByoLauZBEiovg==",
        "dependencies": {
          "Microsoft.Extensions.Configuration.Abstractions": "8.0.0",
          "Microsoft.Extensions.DependencyInjection.Abstractions": "8.0.0",
          "Microsoft.Extensions.Diagnostics.Abstractions": "8.0.0",
          "Microsoft.Extensions.FileProviders.Abstractions": "8.0.0",
          "Microsoft.Extensions.Logging.Abstractions": "8.0.0"
>>>>>>> cdecd649
        }
      },
      "Microsoft.Extensions.Logging.Abstractions": {
        "type": "CentralTransitive",
<<<<<<< HEAD
        "requested": "[7.0.1, )",
        "resolved": "7.0.1",
        "contentHash": "pkeBFx0vqMW/A3aUVHh7MPu3WkBhaVlezhSZeb1c9XD0vUReYH1TLFSy5MxJgZfmz5LZzYoErMorlYZiwpOoNA=="
      },
      "Microsoft.Extensions.Options": {
        "type": "CentralTransitive",
        "requested": "[7.0.1, )",
        "resolved": "7.0.1",
        "contentHash": "pZRDYdN1FpepOIfHU62QoBQ6zdAoTvnjxFfqAzEd9Jhb2dfhA5i6jeTdgGgcgTWFRC7oT0+3XrbQu4LjvgX1Nw==",
        "dependencies": {
          "Microsoft.Extensions.DependencyInjection.Abstractions": "7.0.0",
          "Microsoft.Extensions.Primitives": "7.0.0"
=======
        "requested": "[8.0.1, )",
        "resolved": "8.0.1",
        "contentHash": "RIFgaqoaINxkM2KTOw72dmilDmTrYA0ns2KW4lDz4gZ2+o6IQ894CzmdL3StM2oh7QQq44nCWiqKqc4qUI9Jmg==",
        "dependencies": {
          "Microsoft.Extensions.DependencyInjection.Abstractions": "8.0.1"
        }
      },
      "Microsoft.Extensions.Options": {
        "type": "CentralTransitive",
        "requested": "[8.0.2, )",
        "resolved": "8.0.2",
        "contentHash": "dWGKvhFybsaZpGmzkGCbNNwBD1rVlWzrZKANLW/CcbFJpCEceMCGzT7zZwHOGBCbwM0SzBuceMj5HN1LKV1QqA==",
        "dependencies": {
          "Microsoft.Extensions.DependencyInjection.Abstractions": "8.0.0",
          "Microsoft.Extensions.Primitives": "8.0.0"
>>>>>>> cdecd649
        }
      },
      "NetFabric.Hyperlinq": {
        "type": "CentralTransitive",
        "requested": "[3.0.0-beta48, )",
        "resolved": "3.0.0-beta48",
        "contentHash": "oYUhXvxNS8bBJWqNkvx5g8y0P/0LtyqS2pN0w4OWjVDNWEpLbdbvPy9w/9z1n2PrqIjX3jxUsEnoCmxxGnI3gw==",
        "dependencies": {
          "NetFabric.Hyperlinq.Abstractions": "1.3.0",
          "System.Buffers": "4.5.1",
          "System.Runtime.CompilerServices.Unsafe": "5.0.0"
        }
      },
      "System.CommandLine": {
        "type": "CentralTransitive",
        "requested": "[2.0.0-beta4.22272.1, )",
        "resolved": "2.0.0-beta4.22272.1",
        "contentHash": "1uqED/q2H0kKoLJ4+hI2iPSBSEdTuhfCYADeJrAqERmiGQ2NNacYKRNEQ+gFbU4glgVyK8rxI+ZOe1onEtr/Pg=="
      },
      "System.Reactive": {
        "type": "CentralTransitive",
        "requested": "[6.0.0, )",
        "resolved": "6.0.0",
        "contentHash": "31kfaW4ZupZzPsI5PVe77VhnvFF55qgma7KZr/E0iFTs6fmdhhG8j0mgEx620iLTey1EynOkEfnyTjtNEpJzGw=="
      }
    }
  }
}<|MERGE_RESOLUTION|>--- conflicted
+++ resolved
@@ -13,58 +13,34 @@
       },
       "Microsoft.Extensions.Configuration.Abstractions": {
         "type": "Transitive",
-<<<<<<< HEAD
-        "resolved": "7.0.0",
-        "contentHash": "f34u2eaqIjNO9YLHBz8rozVZ+TcFiFs0F3r7nUJd7FRkVSxk8u4OpoK226mi49MwexHOR2ibP9MFvRUaLilcQQ==",
-        "dependencies": {
-          "Microsoft.Extensions.Primitives": "7.0.0"
-=======
         "resolved": "8.0.0",
         "contentHash": "3lE/iLSutpgX1CC0NOW70FJoGARRHbyKmG7dc0klnUZ9Dd9hS6N/POPWhKhMLCEuNN5nXEY5agmlFtH562vqhQ==",
         "dependencies": {
           "Microsoft.Extensions.Primitives": "8.0.0"
->>>>>>> cdecd649
         }
       },
       "Microsoft.Extensions.DependencyInjection.Abstractions": {
         "type": "Transitive",
-<<<<<<< HEAD
-        "resolved": "7.0.0",
-        "contentHash": "h3j/QfmFN4S0w4C2A6X7arXij/M/OVw3uQHSOFxnND4DyAzO1F9eMX7Eti7lU/OkSthEE0WzRsfT/Dmx86jzCw=="
-=======
         "resolved": "8.0.1",
         "contentHash": "fGLiCRLMYd00JYpClraLjJTNKLmMJPnqxMaiRzEBIIvevlzxz33mXy39Lkd48hu1G+N21S7QpaO5ZzKsI6FRuA=="
->>>>>>> cdecd649
       },
       "Microsoft.Extensions.Diagnostics.Abstractions": {
         "type": "Transitive",
-<<<<<<< HEAD
-        "resolved": "7.0.0",
-        "contentHash": "NyawiW9ZT/liQb34k9YqBSNPLuuPkrjMgQZ24Y/xXX1RoiBkLUdPMaQTmxhZ5TYu8ZKZ9qayzil75JX95vGQUg==",
-        "dependencies": {
-          "Microsoft.Extensions.Primitives": "7.0.0"
-=======
         "resolved": "8.0.0",
         "contentHash": "JHYCQG7HmugNYUhOl368g+NMxYE/N/AiclCYRNlgCY9eVyiBkOHMwK4x60RYMxv9EL3+rmj1mqHvdCiPpC+D4Q==",
         "dependencies": {
           "Microsoft.Extensions.DependencyInjection.Abstractions": "8.0.0",
           "Microsoft.Extensions.Options": "8.0.0",
           "System.Diagnostics.DiagnosticSource": "8.0.0"
->>>>>>> cdecd649
         }
       },
       "Microsoft.Extensions.FileProviders.Abstractions": {
         "type": "Transitive",
-<<<<<<< HEAD
-        "resolved": "7.0.0",
-        "contentHash": "um1KU5kxcRp3CNuI8o/GrZtD4AIOXDk+RLsytjZ9QPok3ttLUelLKpilVPuaFT3TFjOhSibUAso0odbOaCDj3Q=="
-=======
         "resolved": "8.0.0",
         "contentHash": "ZbaMlhJlpisjuWbvXr4LdAst/1XxH3vZ6A0BsgTphZ2L4PGuxRLz7Jr/S7mkAAnOn78Vu0fKhEgNF5JO3zfjqQ==",
         "dependencies": {
           "Microsoft.Extensions.Primitives": "8.0.0"
         }
->>>>>>> cdecd649
       },
       "Microsoft.Extensions.Primitives": {
         "type": "Transitive",
@@ -102,16 +78,9 @@
           "CommunityToolkit.HighPerformance": "[8.2.2, )",
           "DryIoc.dll": "[5.3.1, )",
           "GiGraph.Dot": "[2.0.0, )",
-<<<<<<< HEAD
-          "Microsoft.Extensions.Hosting.Abstractions": "[7.0.0, )",
-          "Microsoft.Extensions.Logging.Abstractions": "[7.0.1, )",
-          "Microsoft.Extensions.Options": "[7.0.1, )",
-          "Microsoft.Toolkit.HighPerformance": "[7.1.1, )",
-=======
           "Microsoft.Extensions.Hosting.Abstractions": "[8.0.0, )",
           "Microsoft.Extensions.Logging.Abstractions": "[8.0.1, )",
           "Microsoft.Extensions.Options": "[8.0.2, )",
->>>>>>> cdecd649
           "NetFabric.Hyperlinq": "[3.0.0-beta48, )",
           "System.CommandLine": "[2.0.0-beta4.22272.1, )",
           "System.Reactive": "[6.0.0, )"
@@ -137,15 +106,6 @@
       },
       "Microsoft.Extensions.Hosting.Abstractions": {
         "type": "CentralTransitive",
-<<<<<<< HEAD
-        "requested": "[7.0.0, )",
-        "resolved": "7.0.0",
-        "contentHash": "43n9Je09z0p/7ViPxfRqs5BUItRLNVh5b6JH40F2Agkh2NBsY/jpNYTtbCcxrHCsA3oRmbR6RJBzUutB4VZvNQ==",
-        "dependencies": {
-          "Microsoft.Extensions.Configuration.Abstractions": "7.0.0",
-          "Microsoft.Extensions.DependencyInjection.Abstractions": "7.0.0",
-          "Microsoft.Extensions.FileProviders.Abstractions": "7.0.0"
-=======
         "requested": "[8.0.0, )",
         "resolved": "8.0.0",
         "contentHash": "AG7HWwVRdCHlaA++1oKDxLsXIBxmDpMPb3VoyOoAghEWnkUvEAdYQUwnV4jJbAaa/nMYNiEh5ByoLauZBEiovg==",
@@ -155,25 +115,10 @@
           "Microsoft.Extensions.Diagnostics.Abstractions": "8.0.0",
           "Microsoft.Extensions.FileProviders.Abstractions": "8.0.0",
           "Microsoft.Extensions.Logging.Abstractions": "8.0.0"
->>>>>>> cdecd649
         }
       },
       "Microsoft.Extensions.Logging.Abstractions": {
         "type": "CentralTransitive",
-<<<<<<< HEAD
-        "requested": "[7.0.1, )",
-        "resolved": "7.0.1",
-        "contentHash": "pkeBFx0vqMW/A3aUVHh7MPu3WkBhaVlezhSZeb1c9XD0vUReYH1TLFSy5MxJgZfmz5LZzYoErMorlYZiwpOoNA=="
-      },
-      "Microsoft.Extensions.Options": {
-        "type": "CentralTransitive",
-        "requested": "[7.0.1, )",
-        "resolved": "7.0.1",
-        "contentHash": "pZRDYdN1FpepOIfHU62QoBQ6zdAoTvnjxFfqAzEd9Jhb2dfhA5i6jeTdgGgcgTWFRC7oT0+3XrbQu4LjvgX1Nw==",
-        "dependencies": {
-          "Microsoft.Extensions.DependencyInjection.Abstractions": "7.0.0",
-          "Microsoft.Extensions.Primitives": "7.0.0"
-=======
         "requested": "[8.0.1, )",
         "resolved": "8.0.1",
         "contentHash": "RIFgaqoaINxkM2KTOw72dmilDmTrYA0ns2KW4lDz4gZ2+o6IQ894CzmdL3StM2oh7QQq44nCWiqKqc4qUI9Jmg==",
@@ -189,7 +134,6 @@
         "dependencies": {
           "Microsoft.Extensions.DependencyInjection.Abstractions": "8.0.0",
           "Microsoft.Extensions.Primitives": "8.0.0"
->>>>>>> cdecd649
         }
       },
       "NetFabric.Hyperlinq": {
