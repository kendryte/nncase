--- conflicted
+++ resolved
@@ -49,8 +49,6 @@
         {
             case PrimType primType:
                 return FromTypeCode(primType.TypeCode);
-<<<<<<< HEAD
-=======
             case ReferenceType referenceType:
                 var rType = From(referenceType.ElemType);
                 Native.DTypeCreateReference(rType, out var refType).ThrowIfFailed();
@@ -61,7 +59,6 @@
             case IR.NN.AttentionKVCacheType:
                 Native.DTypeCreateAttentionKVCache(out var kvType).ThrowIfFailed();
                 return kvType;
->>>>>>> 791b61c8
             case VectorType vectorType:
                 var elemType = From(vectorType.ElemType);
                 var lanes = vectorType.Lanes.ToArray();
