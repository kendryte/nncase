--- conflicted
+++ resolved
@@ -77,8 +77,6 @@
     [DllImport(LibraryName, EntryPoint = "nncase_vector_dtype_get_lanes")]
     public static extern unsafe ErrorCode VectorDTypeGetLanes(RTVectorType handle, [Out] int[] lanes);
 
-<<<<<<< HEAD
-=======
     [DllImport(LibraryName, EntryPoint = "nncase_dtype_create_reference")]
     public static extern unsafe ErrorCode DTypeCreateReference(RTDataType elemType, out RTDataType dtype);
 
@@ -88,7 +86,6 @@
     [DllImport(LibraryName, EntryPoint = "nncase_dtype_create_paged_attention_kv_cache")]
     public static extern unsafe ErrorCode DTypeCreatePagedAttentionKVCache(out RTDataType dtype);
 
->>>>>>> 791b61c8
     [DllImport(LibraryName, EntryPoint = "nncase_value_is_tensor")]
     public static extern unsafe ErrorCode ValueIsTensor(IntPtr value, out bool isTensor);
 
@@ -114,83 +111,6 @@
     public static extern unsafe ErrorCode TupleGetFields(RTTuple tuple, IntPtr* fields, ref uint fieldsLength);
 
     [DllImport(LibraryName, EntryPoint = "nncase_attention_config_create")]
-<<<<<<< HEAD
-    public static extern unsafe ErrorCode AttentionConfigCreate(int num_layers, int num_kv_heads, int head_dim, TypeCode kv_type, out RTAttentionConfig config);
-
-    [DllImport(LibraryName, EntryPoint = "nncase_attention_config_get_num_layers")]
-    public static extern unsafe ErrorCode AttentionConfigGetNumLayers(RTAttentionConfig config, ref int num_layers);
-
-    [DllImport(LibraryName, EntryPoint = "nncase_attention_config_set_num_layers")]
-    public static extern unsafe ErrorCode AttentionConfigSetNumLayers(RTAttentionConfig config, int num_layers);
-
-    [DllImport(LibraryName, EntryPoint = "nncase_attention_config_get_num_kv_heads")]
-    public static extern unsafe ErrorCode AttentionConfigGetNumKvHeads(RTAttentionConfig config, ref int num_kv_heads);
-
-    [DllImport(LibraryName, EntryPoint = "nncase_attention_config_set_num_kv_heads")]
-    public static extern unsafe ErrorCode AttentionConfigSetNumKvHeads(RTAttentionConfig config, int num_kv_heads);
-
-    [DllImport(LibraryName, EntryPoint = "nncase_attention_config_get_head_dim")]
-    public static extern unsafe ErrorCode AttentionConfigGetHeadDim(RTAttentionConfig config, ref int head_dim);
-
-    [DllImport(LibraryName, EntryPoint = "nncase_attention_config_set_head_dim")]
-    public static extern unsafe ErrorCode AttentionConfigSetHeadDim(RTAttentionConfig config, int head_dim);
-
-    [DllImport(LibraryName, EntryPoint = "nncase_attention_config_get_kv_type")]
-    public static extern unsafe ErrorCode AttentionConfigGetKVType(RTAttentionConfig config, out TypeCode kv_type);
-
-    [DllImport(LibraryName, EntryPoint = "nncase_attention_config_set_kv_type")]
-    public static extern unsafe ErrorCode AttentionConfigSetKVType(RTAttentionConfig config, TypeCode kv_type);
-
-    [DllImport(LibraryName, EntryPoint = "nncase_paged_attention_config_create")]
-    public static extern unsafe ErrorCode PagedAttentionConfigCreate(int num_layers, int num_kv_heads, int head_dim, TypeCode kv_type, int block_size, out RTPagedAttentionConfig config);
-
-    [DllImport(LibraryName, EntryPoint = "nncase_paged_attention_config_get_block_size")]
-    public static extern unsafe ErrorCode PagedAttentionConfigGetBlockSize(RTPagedAttentionConfig config, out int block_size);
-
-    [DllImport(LibraryName, EntryPoint = "nncase_paged_attention_config_set_block_size")]
-    public static extern unsafe ErrorCode PagedAttentionConfigSetBlockSize(RTPagedAttentionConfig config, int block_size);
-
-    [DllImport(LibraryName, EntryPoint = "nncase_attention_kv_cache_get_num_requests")]
-    public static extern unsafe ErrorCode AttentionKvCacheGetNumRequests(RTAttentionKVCache kvcache, out int num_requests);
-
-    [DllImport(LibraryName, EntryPoint = "nncase_attention_kv_cache_get_seq_len")]
-    public static extern unsafe ErrorCode AttentionKvCacheGetSeqLen(RTAttentionKVCache kvcache, int request_id, out long seq_len);
-
-    [DllImport(LibraryName, EntryPoint = "nncase_attention_kv_cache_get_context_len")]
-    public static extern unsafe ErrorCode AttentionKvCacheGetContextLen(RTAttentionKVCache kvcache, int request_id, out long context_len);
-
-    [DllImport(LibraryName, EntryPoint = "nncase_paged_attenion_scheduler_create")]
-    public static extern unsafe ErrorCode PagedAttentionSchedulerCreate(RTPagedAttentionConfig config, int numBlocks, int maxModelLen, out RTPagedAttentionScheduler scheduler);
-
-    [DllImport(LibraryName, EntryPoint = "nncase_paged_attenion_scheduler_schedule")]
-    public static extern unsafe ErrorCode PagedAttentionSchedulerSchedule(RTPagedAttentionScheduler rTPagedAttentionScheduler, RTTensor sessionIds, RTTensor tokenCounts, out RTPagedAttentionKVCache cache);
-
-    /*
-    [DllImport(LibraryName, EntryPoint = "nncase_paged_attenion_kv_cache_get_block")]
-    public static extern unsafe ErrorCode GetBlock(RTPagedAttentionKVCache cache, IR.NN.AttentionCacheKind kind, int layerId, long blockId, out RTTensor tensor);
-
-    [DllImport(LibraryName, EntryPoint = "nncase_paged_attenion_kv_cache_get_context_block_ids")]
-    public static extern unsafe ErrorCode GetContextBlockIds(RTPagedAttentionKVCache cache, int requestId, out RTTensor tensor);
-
-    [DllImport(LibraryName, EntryPoint = "nncase_paged_attenion_kv_cache_get_output_slot_ids")]
-    public static extern unsafe ErrorCode GetOutputSlotIds(RTPagedAttentionKVCache cache, out RTTensor tensor);
-
-    [DllImport(LibraryName, EntryPoint = "nncase_paged_attenion_kv_cache_get_slot")]
-    public static extern unsafe ErrorCode GetSlot(RTPagedAttentionKVCache cache, IR.NN.AttentionCacheKind kind, int layerId, long slotId, out RTTensor tensor);
-
-    [DllImport(LibraryName, EntryPoint = "nncase_paged_attenion_kv_cache_get_slots")]
-    public static extern unsafe ErrorCode GetSlots(RTPagedAttentionKVCache cache, [In] RTTensor block, int startSlot, int count, out RTTensor tensor);
-
-    [DllImport(LibraryName, EntryPoint = "nncase_paged_attenion_kv_cache_update_output_slot")]
-    public static extern unsafe ErrorCode UpdateOutputSlot(RTPagedAttentionKVCache cache, IR.NN.AttentionCacheKind kind, int layerId, long slotId, [In] RTTensor slot);
-    */
-
-    [DllImport(LibraryName, EntryPoint = "nncase_paged_attenion_kv_cache_get_sub_block")]
-    public static extern unsafe ErrorCode PagedAttenionKVCacheGetSubBlock(RTPagedAttentionKVCache cache, [In] int[] indices, int indices_len, out RTTensor sub_block);
-
-    [DllImport(LibraryName, EntryPoint = "nncase_paged_attenion_kv_cache_set_sub_block")]
-    public static extern unsafe ErrorCode PagedAttenionKVCacheSetSubBlock(RTPagedAttentionKVCache cache, [In] int[] indices, int indices_len, RTTensor sub_block);
-=======
     public static extern ErrorCode AttentionConfigCreate(int num_layers, int num_kv_heads, int head_dim, TypeCode kv_type, out RTAttentionConfig config);
 
     [DllImport(LibraryName, EntryPoint = "nncase_attention_config_get_num_layers")]
@@ -322,5 +242,4 @@
         int[] indices,
         int indices_len,
         RTTensor kv_cache);
->>>>>>> 791b61c8
 }