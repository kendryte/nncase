--- conflicted
+++ resolved
@@ -29,24 +29,7 @@
 ### 2.3 `RuntimeError: Failed to initialize hostfxr`
 
 A：Need to install dotnet-sdk-7.0.
-<<<<<<< HEAD
 
-- Linux:
-
-  ```shell
-  sudo apt-get update
-  sudo apt-get install dotnet-sdk-7.0
-  ```
-- Windows: Refer to MicroSoft official website.
-
-### 2.4 "KeyNotFoundException: The given key 'K230' was not present in the dictionary"
-
-A: Need to install `nncase-kpu`.
-
-- Linux: `pip install nncase-kpu`
-- Windows: Sorry for that you need to download the `whl` package in [nncase github repo](https://github.com/kendryte/nncase/tags) and install it manually.
-
-=======
 - Linux:
 
     ```shell
@@ -62,7 +45,6 @@
 - Linux: `pip install nncase-kpu`
 - Windows: Sorry for that you need to download the `whl` package in [nncase github repo](https://github.com/kendryte/nncase/tags) and install it manually.
 
->>>>>>> dbcde6f2
 > Before install `nncase`, please make sure that the version of `nncase` is consistent with the version of `nncase-kpu`.
 
 ```shell
@@ -79,10 +61,7 @@
 ### 3.1 When inferring, the error `nncase.simulator.k230.sc: not found` occurs.
 
 Or these situations:
-<<<<<<< HEAD
 
-=======
->>>>>>> dbcde6f2
 - `"nncase.simulator.k230.sc: Permision denied."`
 - `"Input/output error."`
 
@@ -109,7 +88,6 @@
 A: Usually it is caused by memory allocation failure, you can do the following troubleshooting.
 
 - Check whether the generated `kmodel` exceeds the currently available system memory.
-<<<<<<< HEAD
 - Check App for memory leaks.
 
 ### 4.3 throw error when load model
@@ -121,6 +99,3 @@
 ```
 
 A：The issue arises due to a mismatch between the nncase version used when compiling the kmodel and the current SDK version. Please refer to the [SDK-nncase Version Correspondence](https://developer.canaan-creative.com/k230/dev/zh/03_other/K230_SDK_nncase%E7%89%88%E6%9C%AC%E5%AF%B9%E5%BA%94%E5%85%B3%E7%B3%BB.html) for a lookup, and follow the [Update the nncase Runtime Library Guide](https://developer.canaan-creative.com/k230/dev/zh/03_other/K230_SDK%E6%9B%B4%E6%96%B0nncase%E8%BF%90%E8%A1%8C%E6%97%B6%E5%BA%93%E6%8C%87%E5%8D%97.html) to resolve the problem.
-=======
-- Check App for memory leaks.
->>>>>>> dbcde6f2
