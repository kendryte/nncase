﻿name: compiler-build

on: [push, pull_request]

jobs:
  build-native:
    name: build-native-${{matrix.config.name}}
    runs-on: ${{matrix.config.os}}
    strategy:
      matrix:
        config:
          - {name: x86_64-macos, os: macos-latest, cmakeArgs: '', buildType: Release}
          - {name: x86_64-linux, os: ubuntu-latest, cmakeArgs: '', buildType: Release}
          - {name: x86_64-windows, os: windows-latest, arch: x64, cmakeArgs: '', buildType: Release}

    steps:
      - uses: actions/checkout@v3
      - uses: seanmiddleditch/gha-setup-ninja@master

      - name: Set up build environment (Windows, Visual Studio)
        uses: ilammy/msvc-dev-cmd@v1
        with:
          arch: ${{matrix.config.arch}}
        if: runner.os == 'Windows'

      - name: Set up build environment (Macos)
        run: |
          brew install sunnycase/core/libomp@11.1.0
        if: runner.os == 'Macos'

      - name: Setup Python
        uses: actions/setup-python@v4
        with:
          python-version: 3.7

      - name: Install Conan
        shell: bash
        run: |
<<<<<<< HEAD
          pip install conan=1.58
=======
          pip install conan==1.58
>>>>>>> af1996f3

      - name: Configure Conan (Linux)
        run: |
          conan profile new default --detect
          conan profile update settings.compiler.libcxx=libstdc++11 default
          echo "CC=gcc-10" >> $GITHUB_ENV
          echo "CXX=g++-10" >> $GITHUB_ENV
        if: runner.os == 'Linux'

      - name: Configure CMake
        shell: bash
        run: |
          cmake -B build -G Ninja -DCMAKE_BUILD_TYPE=${{matrix.config.buildType}} ${{matrix.config.cmakeArgs}} -DBUILD_TESTING=ON -DPython3_ROOT_DIR=${pythonLocation}

      - name: Build & Install
        run: |
          cmake --build build --config ${{matrix.config.buildType}}
          cmake --install build --prefix install

      - name: Upload nncase Native Build Artifact
        uses: actions/upload-artifact@v3
        with:
          name: nncase-native-${{matrix.config.name}}
          path: ${{github.workspace}}/install
          if-no-files-found: error

  build-compiler:
    needs: [build-native]
    name: build-${{matrix.config.name}}
    runs-on: ${{matrix.config.os}}
    strategy:
      matrix:
        dotnet-version: ['6.0']
        config:
          - {name: x86_64-macos, os: macos-latest, shell: bash, rid: osx-x64, buildType: Release}
          - {name: x86_64-linux, os: ubuntu-latest, shell: bash, rid: linux-x64, buildType: Release}
          - {name: x86_64-windows, os: windows-latest, shell: bash, rid: win-x64, buildType: Release}

    steps:
      - uses: actions/checkout@v2
      - name: Setup .NET
        uses: actions/setup-dotnet@v1
        with:
          dotnet-version: ${{matrix.dotnet-version}}

      - name: Install nncase native Artifact
        uses: actions/download-artifact@v2.0.9
        with:
          name: nncase-native-${{matrix.config.name}}
          path: ${{github.workspace}}/install

      - name: Set up build environment (Macos)
        run: |
          brew install sunnycase/core/libomp@11.1.0
        if: runner.os == 'Macos'

      - name: Remove useless packages
        shell: pwsh
        run: |
          Get-Content .\Directory.Packages.props | Where-Object {$_ -notmatch 'libtorch-cpu-osx' -and $_ -notmatch 'libtorch-cpu-linux'} | Set-Content .\Directory.Packages.props.new
          rm .\Directory.Packages.props
          mv .\Directory.Packages.props.new .\Directory.Packages.props
          Get-Content .\src\Nncase.Core\Nncase.Core.csproj | Where-Object {$_ -notmatch 'libtorch-cpu-osx' -and $_ -notmatch 'libtorch-cpu-linux'} | Set-Content .\src\Nncase.Core\Nncase.Core.csproj.new
          rm .\src\Nncase.Core\Nncase.Core.csproj
          mv .\src\Nncase.Core\Nncase.Core.csproj.new .\src\Nncase.Core\Nncase.Core.csproj
        if: runner.os == 'Windows'

      - name: Remove useless packages
        shell: bash
        run: |
          sed -i '/libtorch-cpu-win/d' ./Directory.Packages.props
          sed -i '/libtorch-cpu-osx/d' ./Directory.Packages.props
          sed -i '/libtorch-cpu-win/d' ./src/Nncase.Core/Nncase.Core.csproj
          sed -i '/libtorch-cpu-osx/d' ./src/Nncase.Core/Nncase.Core.csproj
        if: runner.os == 'Linux'

      - name: Build
        run: |
          dotnet build -c ${{matrix.config.buildType}}
          dotnet publish src/Nncase.Compiler -c ${{matrix.config.buildType}} --sc false --use-current-runtime

      - name: Set up Dotnet Test settings
        uses: 1arp/create-a-file-action@0.2
        with:
          file: 'test.runsettings'
          content: |
            <?xml version="1.0" encoding="utf-8"?>
            <!-- File name extension must be .runsettings -->
            <RunSettings>
              <RunConfiguration>
                <EnvironmentVariables>
                  <LD_LIBRARY_PATH>${{github.workspace}}/install/lib</LD_LIBRARY_PATH>
                  <DYLD_LIBRARY_PATH>${{github.workspace}}/install/lib</DYLD_LIBRARY_PATH>
                </EnvironmentVariables>
              </RunConfiguration>
            </RunSettings>

      - name: Set up test environment (Windows)
        shell: pwsh
        run: |
          echo "PATH=${env:PATH};${env:GITHUB_WORKSPACE}/install/bin" >> $env:GITHUB_ENV
        if: runner.os == 'Windows'

      - name: Dotnet Test
        working-directory: ${{github.workspace}}
        run: |
          dotnet tool install --global dotnet-coverage
          dotnet-coverage collect -s tools/dotnet_coverage.settings.xml -f cobertura -o coverage/unit "dotnet test -c ${{matrix.config.buildType}} -s test.runsettings --no-build --verbosity normal"
          dotnet-coverage merge -o coverage.unit.xml -f cobertura -r coverage/*.xml

      - name: Upload Coverage
        uses: actions/upload-artifact@v3
        if: matrix.config.name == 'x86_64-linux'
        with:
          name: nncase-coverage-unit
          path: coverage.unit.xml
          if-no-files-found: error

      - name: Upload nncase Build Artifact
        uses: actions/upload-artifact@v3
        with:
          name: nncase-${{matrix.config.name}}
          path: ${{github.workspace}}/src/Nncase.Compiler/bin/${{matrix.config.buildType}}/net${{matrix.dotnet-version}}/${{matrix.config.rid}}/publish
          if-no-files-found: error

  test-compiler:
    needs: [build-compiler]
    name: test-${{matrix.config.name}}
    runs-on: ${{matrix.config.os}}
    strategy:
      matrix:
        dotnet-version: ['6.0']
        config:
          #- {name: x86_64-macos, os: macos-latest, shell: bash}
          - {name: x86_64-linux, os: ubuntu-latest, shell: bash}
          #- {name: x86_64-windows, os: windows-latest, shell: bash}

    env:
      VULKANSDK_VER: 1.2.182.0

    steps:
      - uses: actions/checkout@v3
      - name: Setup .NET
        uses: actions/setup-dotnet@v1
        with:
          dotnet-version: ${{matrix.dotnet-version}}

      - name: Install nncase native Artifact
        uses: actions/download-artifact@v3
        with:
          name: nncase-native-${{matrix.config.name}}
          path: ${{github.workspace}}/install

      - name: Install nncase
        uses: actions/download-artifact@v3
        with:
          name: nncase-${{matrix.config.name}}
          path: ${{github.workspace}}/install

      - name: Set up test environment (macOS)
        run: |
          brew install sunnycase/core/libomp@11.1.0
          aria2c --parameterized-uri=true https://{sdk.lunarg.com/sdk/download/${VULKANSDK_VER}/mac,distfiles.macports.org/MoltenVK}/vulkansdk-macos-${VULKANSDK_VER}.dmg
          hdiutil attach ./vulkansdk-macos-*.dmg
          sudo /Volumes/vulkansdk-macos-*/InstallVulkan.app/Contents/MacOS/InstallVulkan --root $HOME/VulkanSDK --accept-licenses --default-answer --confirm-command install
          hdiutil detach /Volumes/vulkansdk-macos-*
          echo "VULKAN_SDK=$HOME/VulkanSDK/macOS" >> $GITHUB_ENV
          wget https://github.com/sunnycase/swiftshader/releases/download/v1.0/swiftshader-macos-10.15-x86_64.zip -O swiftshader.zip
          unzip swiftshader.zip
          sudo cmake -E make_directory /usr/local/share/vulkan/icd.d
          sudo cp lib/* /usr/local/share/vulkan/icd.d
          cp install/lib/*.dylib install/
          echo "PYTHONPATH=$GITHUB_WORKSPACE/install/lib:$GITHUB_WORKSPACE/install/python:$GITHUB_WORKSPACE/tests" >> $GITHUB_ENV
        if: runner.os == 'macOS'

      - name: Set up test environment (Linux)
        run: |
          wget https://sdk.lunarg.com/sdk/download/${VULKANSDK_VER}/linux/vulkansdk-linux-x86_64-${VULKANSDK_VER}.tar.gz -O vulkansdk.tar.gz
          tar xf vulkansdk.tar.gz
          sudo cp -P ${VULKANSDK_VER}/x86_64/lib/libvulkan.so* /usr/local/lib/
          wget https://github.com/sunnycase/swiftshader/releases/download/v1.0/swiftshader-ubuntu-18.04-x86_64.zip -O swiftshader.zip
          unzip swiftshader.zip
          sudo cmake -E make_directory /usr/local/share/vulkan/icd.d
          sudo cp lib/* /usr/local/share/vulkan/icd.d
          cp install/lib/*.so install/
          echo "PYTHONPATH=$GITHUB_WORKSPACE/install/lib:$GITHUB_WORKSPACE/install/python:$GITHUB_WORKSPACE/tests" >> $GITHUB_ENV
        if: runner.os == 'Linux'

      - name: Set up test environment (Windows)
        shell: pwsh
        run: |
          Invoke-WebRequest -Uri https://sdk.lunarg.com/sdk/download/${env:VULKANSDK_VER}/windows/VulkanSDK-${env:VULKANSDK_VER}-Installer.exe -O VulkanSDK-Installer.exe
          .\VulkanSDK-Installer.exe /S
          Invoke-WebRequest -Uri https://github.com/sunnycase/swiftshader/releases/download/v1.0/swiftshader-windows-2019-x86_64.zip -OutFile swiftshader.zip
          Expand-Archive swiftshader.zip
          Copy-Item swiftshader\lib\vk_swiftshader_icd.json swiftshader\bin\
          Copy-Item install/bin/*.dll install/
          echo "VK_ICD_FILENAMES=${env:GITHUB_WORKSPACE}/swiftshader/bin/vk_swiftshader_icd.json" >> $env:GITHUB_ENV
          echo "PYTHONPATH=${env:GITHUB_WORKSPACE}/install/lib;${env:GITHUB_WORKSPACE}/install/python;${env:GITHUB_WORKSPACE}/tests" >> $env:GITHUB_ENV
          echo "PATH=${env:PATH};${env:GITHUB_WORKSPACE}/install/bin" >> $env:GITHUB_ENV
        if: runner.os == 'Windows'

      - name: Setup Python
        uses: actions/setup-python@v4
        with:
          python-version: 3.7

      - name: Install Python Packages
        run: pip install -r requirements.test.txt

      - name: Create Test Environment
        run: mkdir test_results

      - name: Test
        working-directory: ${{github.workspace}}
        shell: bash
        env:
          NNCASE_COMPILER: ${{github.workspace}}/install/Nncase.Compiler.dll
        run: |
          dotnet tool install --global dotnet-coverage
          dotnet-coverage collect -s tools/dotnet_coverage.settings.xml -f cobertura -o coverage/onnx_basic pytest tests/importer/onnx_/basic/ --doctest-modules --junitxml=test_results/onnx_basic.xml
          dotnet-coverage collect -s tools/dotnet_coverage.settings.xml -f cobertura -o coverage/onnx_combine pytest tests/importer/onnx_/combine/ --doctest-modules --junitxml=test_results/onnx_combine.xml
          dotnet-coverage collect -s tools/dotnet_coverage.settings.xml -f cobertura -o coverage/tflite_basic pytest tests/importer/tflite_/basic/ --doctest-modules --junitxml=test_results/tflite_basic.xml
          dotnet-coverage collect -s tools/dotnet_coverage.settings.xml -f cobertura -o coverage/tflite_combine pytest tests/importer/tflite_/combine/ --doctest-modules --junitxml=test_results/tflite_combine.xml
          dotnet-coverage collect -s tools/dotnet_coverage.settings.xml -f cobertura -o coverage/tflite_model pytest tests/importer/tflite_/model/ --doctest-modules --junitxml=test_results/tflite_model.xml
          dotnet-coverage merge -o coverage.integration.xml -f cobertura -r coverage/*.cobertura.xml

      - name: Upload Coverage
        uses: actions/upload-artifact@v3
        if: matrix.config.name == 'x86_64-linux'
        with:
          name: nncase-coverage-integration
          path: coverage.integration.xml
          if-no-files-found: error

      - name: Publish Test Results
        uses: EnricoMi/publish-unit-test-result-action@v2
        if: always() && matrix.config.name == 'x86_64-linux'
        with:
          files: test_results/*.xml

  upload-coverage:
    needs: [test-compiler]
    runs-on: ubuntu-latest
    steps:
      - uses: actions/checkout@v3
      - name: Setup .NET
        uses: actions/setup-dotnet@v1
        with:
          dotnet-version: "6.0"

      - name: Download Unit Test Coverage
        uses: actions/download-artifact@v3
        with:
          name: nncase-coverage-unit
          path: ${{github.workspace}}/coverage

      - name: Download Integration Test Coverage
        uses: actions/download-artifact@v3
        with:
          name: nncase-coverage-integration
          path: ${{github.workspace}}/coverage

      - name: Upload Codecov (Unit)
        uses: codecov/codecov-action@v3
        with:
          files: coverage/coverage.unit.xml
          flags: unit

      - name: Upload Codecov (Integration)
        uses: codecov/codecov-action@v3
        with:
          files: coverage/coverage.integration.xml
          flags: integration

      - name: Generate Coverage Report
        run: |
          dotnet tool install --global dotnet-coverage
          dotnet tool install -g dotnet-reportgenerator-globaltool
          dotnet-coverage merge -o coverage.xml -f cobertura -r coverage/*.xml
          reportgenerator -reports:coverage.xml -targetdir:"coveragereport" -reporttypes:Html

      - name: Upload Coverage Report
        uses: actions/upload-artifact@v3
        with:
          name: nncase-coverage-report
          path: coveragereport
          if-no-files-found: error<|MERGE_RESOLUTION|>--- conflicted
+++ resolved
@@ -36,11 +36,7 @@
       - name: Install Conan
         shell: bash
         run: |
-<<<<<<< HEAD
-          pip install conan=1.58
-=======
           pip install conan==1.58
->>>>>>> af1996f3
 
       - name: Configure Conan (Linux)
         run: |
