--- conflicted
+++ resolved
@@ -97,11 +97,7 @@
             ${{ runner.os }}-nuget-
 
       - name: Install nncase native Artifact
-<<<<<<< HEAD
-        uses: actions/download-artifact@v3
-=======
-        uses: actions/download-artifact@v4
->>>>>>> 9fc10cb0
+        uses: actions/download-artifact@v4
         with:
           name: nncase-native-${{matrix.config.name}}
           path: ${{github.workspace}}/install
