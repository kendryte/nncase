name: compiler-python-release

on: [push, pull_request]

concurrency:
  group: compiler-python-release-${{ github.ref }}
  cancel-in-progress: ${{ github.ref != 'refs/heads/master' && !startsWith(github.ref, 'refs/heads/release/') }}

jobs:
  build-compiler:
    name: build-${{matrix.config.name}}
    runs-on: ${{matrix.config.os}}
    strategy:
      matrix:
        dotnet-version: ['7.0']
        config:
          - {name: x86_64-macos, os: macos-latest, shell: bash, rid: osx-x64, buildType: Release}
          - {name: x86_64-linux, os: ubuntu-latest, shell: bash, rid: linux-x64, buildType: Release}
          - {name: x86_64-windows, os: windows-latest, shell: bash, rid: win-x64, buildType: Release}

    steps:
      - uses: actions/checkout@v2
      - name: Setup .NET
        uses: actions/setup-dotnet@v1
        with:
          dotnet-version: ${{matrix.dotnet-version}}

      - name: Cache NuGet packages
        uses: actions/cache@v3
        with:
          path: ${{ github.workspace }}/.nuget/packages
          key: ${{ runner.os }}-nuget-${{ hashFiles('**/packages.lock.json') }}
          restore-keys: |
            ${{ runner.os }}-nuget-

      - name: Build
        run: |
          dotnet restore -r ${{matrix.config.rid}}
          dotnet publish src/Nncase.Compiler -c ${{matrix.config.buildType}} --no-restore --sc false -r ${{matrix.config.rid}}

      - name: Upload nncase Build Artifact
        uses: actions/upload-artifact@v3
        with:
          name: nncase-${{matrix.config.name}}
          path: ${{github.workspace}}/src/Nncase.Compiler/bin/${{matrix.config.buildType}}/net${{matrix.dotnet-version}}/${{matrix.config.rid}}/publish
          if-no-files-found: error

  build-native:
    needs: [build-compiler]
    name: build-native-${{matrix.config.name}}
    runs-on: ${{matrix.config.os}}
    strategy:
      matrix:
        dotnet-version: ['7.0']
        config:
          - {name: x86_64-macos, os: macos-latest}
          - {name: x86_64-linux, os: ubuntu-latest}
          - {name: x86_64-windows, os: windows-latest, arch: x64}

    env:
<<<<<<< HEAD
      VULKANSDK_VER: 1.2.189.0
=======
      VULKANSDK_VER: 1.3.268.0
>>>>>>> 9a7268c0

    steps:
    - uses: actions/checkout@v3
    - uses: seanmiddleditch/gha-setup-ninja@master
    - name: Setup .NET
      uses: actions/setup-dotnet@v1
      with:
        dotnet-version: ${{matrix.dotnet-version}}

    - name: Install nncase
      uses: actions/download-artifact@v3
      with:
        name: nncase-${{matrix.config.name}}
        path: ${{github.workspace}}/install

    - name: Set up build environment (Windows, Visual Studio)
      uses: ilammy/msvc-dev-cmd@v1
      with:
        arch: ${{matrix.config.arch}}
      if: runner.os == 'Windows'

    - name: Set up build environment (Macos)
      run: |
        brew install sunnycase/core/libomp@11.1.0
      if: runner.os == 'Macos'

    - name: Setup Python
      uses: actions/setup-python@v4
      with:
        python-version: 3.7

    - name: Install cibuildwheel
      run: pip install cibuildwheel

    - name: Build wheel
      run: python -m cibuildwheel --output-dir wheelhouse

    - name: Upload nncase-python Build Artifact
      uses: actions/upload-artifact@v3
      with:
        name: nncase-python-${{matrix.config.name}}
        path: ${{github.workspace}}/wheelhouse
        if-no-files-found: error<|MERGE_RESOLUTION|>--- conflicted
+++ resolved
@@ -58,11 +58,7 @@
           - {name: x86_64-windows, os: windows-latest, arch: x64}
 
     env:
-<<<<<<< HEAD
-      VULKANSDK_VER: 1.2.189.0
-=======
       VULKANSDK_VER: 1.3.268.0
->>>>>>> 9a7268c0
 
     steps:
     - uses: actions/checkout@v3
