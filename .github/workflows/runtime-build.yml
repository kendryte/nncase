--- conflicted
+++ resolved
@@ -87,128 +87,64 @@
     #    if-no-files-found: error
 
   build-cross-linux-runtime:
-<<<<<<< HEAD
-   name: build-runtime-${{matrix.config.name}}
-   runs-on: ubuntu-latest
-   strategy:
-     matrix:
-       config:
-         - {name: riscv64-linux, shell: bash, arch: riscv64, toolchain: riscv64-unknown-linux, toolchain_env: RISCV_ROOT_PATH, toolchain_file: riscv64-unknown-linux-gnu-13.2.0, qemu: qemu-riscv64, loader_args: '-cpu;rv64,v=true,Zfh=true,vlen=128,elen=64,vext_spec=v1.0;-L', cmakeArgs: '', buildType: Release}
-
-   steps:
-   - uses: actions/checkout@v3
-   - uses: seanmiddleditch/gha-setup-ninja@master
-
-   - name: Setup Python
-     uses: actions/setup-python@v4
-     with:
-       python-version: 3.7
-
-   - name: Install toolchain and QEMU
-     shell: bash
-     run: |
-       wget https://dav.sunnycase.moe/d/ci/nncase/${{matrix.config.toolchain_file}}.tar.xz -O toolchain.tar.xz
-       sudo tar xf toolchain.tar.xz -C $GITHUB_WORKSPACE
-       echo "${{matrix.config.toolchain_env}}=$GITHUB_WORKSPACE/${{matrix.config.toolchain_file}}" >> $GITHUB_ENV
-
-       wget https://dav.sunnycase.moe/d/ci/nncase/${{matrix.config.qemu}}.tgz -O qemu.tgz
-       sudo tar xf qemu.tgz -C /usr/local/bin
-       echo "TESTS_EXECUTABLE_LOADER=${{matrix.config.qemu}}" >> $GITHUB_ENV
-       echo "TESTS_EXECUTABLE_LOADER_ARGUMENTS=${{matrix.config.loader_args}};$GITHUB_WORKSPACE/${{matrix.config.toolchain_file}}/sysroot" >> $GITHUB_ENV
-
-   - name: Install Conan
-     run: |
-       pip install conan==1.58
-       conan remote add -i 0 sunnycase https://conan.sunnycase.moe
-
-   - name: Configure Conan
-     run: |
-       conan profile new default --detect
-       conan profile update settings.compiler.libcxx=libstdc++11 default
-       conan config init
-       sed -i 's/xtensalx7]/xtensalx7, ${{matrix.config.arch}}]/g' ~/.conan/settings.yml
-
-   - name: Configure CMake
-     run: |
-       conan install . -if build --build=missing -s build_type=${{matrix.config.buildType}} --profile:host=toolchains/riscv64-unknown-linux.profile.jinja --profile:build=default -o runtime=True -o python=False -o tests=True -s compiler.cppstd=17
-
-   - name: Build & Install
-     run: |
-       conan build . -if build -bf build
-       cmake --install build --prefix install
-
-   - name: Test
-     shell: bash
-     run: |
-       cd build
-       ctest --test-dir tests/kernels --output-on-failure -j4
-
-   - name: Upload nncaseruntime Build Artifact
-     uses: actions/upload-artifact@v3
-     with:
-       name: nncaseruntime-${{matrix.config.name}}
-       path: ${{github.workspace}}/install
-       if-no-files-found: error
-=======
     name: build-runtime-${{matrix.config.name}}
     runs-on: ubuntu-latest
     strategy:
       matrix:
         config:
-          - { name: riscv64-linux, shell: bash, arch: riscv64, toolchain: riscv64-unknown-linux, toolchain_env: RISCV_ROOT_PATH, toolchain_file: riscv64-unknown-linux-gnu-12.0.1, qemu: qemu-riscv64, loader_args: '-cpu;rv64,v=true,Zfh=true,vlen=128,elen=64,vext_spec=v1.0;-L', cmakeArgs: '', buildType: Release }
+          - {name: riscv64-linux, shell: bash, arch: riscv64, toolchain: riscv64-unknown-linux, toolchain_env: RISCV_ROOT_PATH, toolchain_file: riscv64-unknown-linux-gnu-13.2.0, qemu: qemu-riscv64, loader_args: '-cpu;rv64,v=true,Zfh=true,vlen=128,elen=64,vext_spec=v1.0;-L', cmakeArgs: '', buildType: Release}
 
     steps:
-      - uses: actions/checkout@v3
-      - uses: seanmiddleditch/gha-setup-ninja@master
+    - uses: actions/checkout@v3
+    - uses: seanmiddleditch/gha-setup-ninja@master
 
-      - name: Setup Python
-        uses: actions/setup-python@v4
-        with:
-          python-version: 3.7
+    - name: Setup Python
+      uses: actions/setup-python@v4
+      with:
+        python-version: 3.7
 
-      - name: Install toolchain and QEMU
-        shell: bash
-        run: |
-          wget https://dav.sunnycase.moe/d/ci/nncase/${{matrix.config.toolchain_file}}.tar.xz -O toolchain.tar.xz
-          sudo tar xf toolchain.tar.xz -C $GITHUB_WORKSPACE
-          echo "${{matrix.config.toolchain_env}}=$GITHUB_WORKSPACE/${{matrix.config.toolchain_file}}" >> $GITHUB_ENV
-          
-          wget https://dav.sunnycase.moe/d/ci/nncase/${{matrix.config.qemu}}.tgz -O qemu.tgz
-          sudo tar xf qemu.tgz -C /usr/local/bin
-          echo "TESTS_EXECUTABLE_LOADER=${{matrix.config.qemu}}" >> $GITHUB_ENV
-          echo "TESTS_EXECUTABLE_LOADER_ARGUMENTS=${{matrix.config.loader_args}};$GITHUB_WORKSPACE/${{matrix.config.toolchain_file}}/sysroot" >> $GITHUB_ENV
+    - name: Install toolchain and QEMU
+      shell: bash
+      run: |
+        wget https://dav.sunnycase.moe/d/ci/nncase/${{matrix.config.toolchain_file}}.tar.xz -O toolchain.tar.xz
+        sudo tar xf toolchain.tar.xz -C $GITHUB_WORKSPACE
+        echo "${{matrix.config.toolchain_env}}=$GITHUB_WORKSPACE/${{matrix.config.toolchain_file}}" >> $GITHUB_ENV
 
-      - name: Install Conan
-        run: |
-          pip install conan==1.58
-          conan remote add -i 0 sunnycase https://conan.sunnycase.moe
+        wget https://dav.sunnycase.moe/d/ci/nncase/${{matrix.config.qemu}}.tgz -O qemu.tgz
+        sudo tar xf qemu.tgz -C /usr/local/bin
+        echo "TESTS_EXECUTABLE_LOADER=${{matrix.config.qemu}}" >> $GITHUB_ENV
+        echo "TESTS_EXECUTABLE_LOADER_ARGUMENTS=${{matrix.config.loader_args}};$GITHUB_WORKSPACE/${{matrix.config.toolchain_file}}/sysroot" >> $GITHUB_ENV
 
-      - name: Configure Conan
-        run: |
-          conan profile new default --detect
-          conan profile update settings.compiler.libcxx=libstdc++11 default
-          conan config init
-          sed -i 's/xtensalx7]/xtensalx7, ${{matrix.config.arch}}]/g' ~/.conan/settings.yml
+    - name: Install Conan
+      run: |
+        pip install conan==1.58
+        conan remote add -i 0 sunnycase https://conan.sunnycase.moe
 
-      - name: Configure CMake
-        run: |
-          conan install . -if build --build=missing -s build_type=${{matrix.config.buildType}} --profile:host=toolchains/riscv64-unknown-linux.profile.jinja --profile:build=default -o runtime=True -o python=False -o tests=True -s compiler.cppstd=17
+    - name: Configure Conan
+      run: |
+        conan profile new default --detect
+        conan profile update settings.compiler.libcxx=libstdc++11 default
+        conan config init
+        sed -i 's/xtensalx7]/xtensalx7, ${{matrix.config.arch}}]/g' ~/.conan/settings.yml
 
-      - name: Build & Install
-        run: |
-          conan build . -if build -bf build
-          cmake --install build --prefix install
+    - name: Configure CMake
+      run: |
+        conan install . -if build --build=missing -s build_type=${{matrix.config.buildType}} --profile:host=toolchains/riscv64-unknown-linux.profile.jinja --profile:build=default -o runtime=True -o python=False -o tests=True -s compiler.cppstd=17
 
-      - name: Test
-        shell: bash
-        run: |
-          cd build
-          ctest --test-dir tests/kernels --output-on-failure -j4
+    - name: Build & Install
+      run: |
+        conan build . -if build -bf build
+        cmake --install build --prefix install
 
-      - name: Upload nncaseruntime Build Artifact
-        uses: actions/upload-artifact@v3
-        with:
-          name: nncaseruntime-${{matrix.config.name}}
-          path: ${{github.workspace}}/install
-          if-no-files-found: error
->>>>>>> 87aa4079
+    - name: Test
+      shell: bash
+      run: |
+        cd build
+        ctest --test-dir tests/kernels --output-on-failure -j4
+
+    - name: Upload nncaseruntime Build Artifact
+      uses: actions/upload-artifact@v3
+      with:
+        name: nncaseruntime-${{matrix.config.name}}
+        path: ${{github.workspace}}/install
+        if-no-files-found: error