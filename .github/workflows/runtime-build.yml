--- conflicted
+++ resolved
@@ -13,11 +13,7 @@
     strategy:
       matrix:
         config:
-<<<<<<< HEAD
           - { name: aarch64-macos, os: macos-14, cmakeArgs: '', buildType: Release }
-=======
-          #- { name: aarch64-macos, os: macos-14, cmakeArgs: '', buildType: Release }
->>>>>>> cdecd649
           - { name: x86_64-linux, os: ubuntu-latest, cmakeArgs: '', buildType: Release }
           - { name: x86_64-windows, os: windows-latest, arch: x64, cmakeArgs: -DCMAKE_C_COMPILER=clang-cl -DCMAKE_CXX_COMPILER=clang-cl, buildType: Release }
 
