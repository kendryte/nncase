name: runtime-build

on: [ push, pull_request ]

concurrency:
  group: runtime-build-${{ github.ref }}
  cancel-in-progress: ${{ github.ref != 'refs/heads/master' && !startsWith(github.ref, 'refs/heads/release/') }}

jobs:
  build-native-runtime:
    name: build-runtime-${{matrix.config.name}}
    runs-on: ${{matrix.config.os}}
    strategy:
      matrix:
        config:
          - { name: aarch64-macos, os: macos-14, buildType: Release }
          - { name: x86_64-linux, os: ubuntu-24.04, buildType: Release }
          - { name: x86_64-windows, os: windows-latest, arch: x64, buildType: Release }

    steps:
      - uses: actions/checkout@v3
      - uses: seanmiddleditch/gha-setup-ninja@master

      - name: Set up build environment (Windows, Visual Studio)
        uses: ilammy/msvc-dev-cmd@v1
        with:
          arch: ${{matrix.config.arch}}
        if: runner.os == 'Windows'

      - name: Set up build environment (Linux)
        run: |
          echo "CC=gcc-14" >> $GITHUB_ENV
          echo "CXX=g++-14" >> $GITHUB_ENV
        if: runner.os == 'Linux'

      - name: Setup Python
        uses: actions/setup-python@v4
        with:
          python-version: '3.10'

      - name: Install Conan
        run: |
          pip install conan==2.6.0
          conan remote add sunnycase https://conan.sunnycase.moe --index 0

      - name: Configure
        shell: bash
        run: |
          conan install . --build=missing -s build_type=${{matrix.config.buildType}} -pr:a=toolchains/${{matrix.config.name}}.profile.jinja -o "&:runtime=True" -o "&:python=True" -o "&:tests=True"
<<<<<<< HEAD
          cmake --preset conan-runtime-release
          
=======
          cmake --preset conan-release

>>>>>>> b72ba289
      - name: Build & Install
        run: |
          cmake --build build/${{matrix.config.buildType}} --config ${{matrix.config.buildType}}
          cmake --install build/${{matrix.config.buildType}} --prefix install

      - name: Test
        run: |
          cd build/${{matrix.config.buildType}}
          ctest -C ${{matrix.config.buildType}} --test-dir tests/kernels --output-on-failure -j4
          ctest -C ${{matrix.config.buildType}} --test-dir src/Native/test/ctest --output-on-failure -j4
        if: runner.os != 'Windows'

      #- name: Benchmark
      #  run: |
      #    ${{github.workspace}}/install/bin/benchnncase > benchnncase.log
      #    cat benchnncase.log

      - name: Upload nncaseruntime Build Artifact
        uses: actions/upload-artifact@v3
        with:
          name: nncaseruntime-${{matrix.config.name}}
          path: ${{github.workspace}}/install
          if-no-files-found: error

    #- name: Upload nncaseruntime Benchmark
    #  uses: actions/upload-artifact@v3
    #  with:
    #    name: nncaseruntime-benchmark-${{matrix.config.name}}
    #    path: ${{github.workspace}}/benchnncase.log
    #    if-no-files-found: error

  build-cross-linux-runtime:
    name: build-runtime-${{matrix.config.name}}
    runs-on: ubuntu-latest
    strategy:
      matrix:
        config:
          - { name: riscv64-unknown-linux, toolchain: riscv64-unknown-linux, toolchain_env: RISCV_ROOT_PATH, toolchain_file: riscv64-unknown-linux_gnu_14.2.0, qemu: qemu-riscv64, loader_args: '-cpu;rv64,v=true,Zfh=true,vlen=128,elen=64,vext_spec=v1.0;-L', cmakeArgs: '', buildType: Release }

    steps:
      - uses: actions/checkout@v3
      - uses: seanmiddleditch/gha-setup-ninja@master

      - name: Setup Python
        uses: actions/setup-python@v4
        with:
          python-version: '3.10'

      - name: Install toolchain and QEMU
        shell: bash
        run: |
          wget https://dav.sunnycase.moe/d/ci/nncase/${{matrix.config.toolchain_file}}.tar.zst -O toolchain.tar.zst
          sudo apt install zstd
          sudo tar -I zstd -xf toolchain.tar.zst -C $GITHUB_WORKSPACE
          echo "${{matrix.config.toolchain_env}}=$GITHUB_WORKSPACE/${{matrix.config.toolchain_file}}" >> $GITHUB_ENV

          wget https://dav.sunnycase.moe/d/ci/nncase/${{matrix.config.qemu}}.tgz -O qemu.tgz
          sudo tar xf qemu.tgz -C /usr/local/bin
          echo "TESTS_EXECUTABLE_LOADER=${{matrix.config.qemu}}" >> $GITHUB_ENV
          echo "TESTS_EXECUTABLE_LOADER_ARGUMENTS=${{matrix.config.loader_args}};$GITHUB_WORKSPACE/${{matrix.config.toolchain_file}}/sysroot" >> $GITHUB_ENV

      - name: Install Conan
        run: |
          pip install conan==2.6.0
          conan remote add sunnycase https://conan.sunnycase.moe --index 0

      - name: Configure
        shell: bash
        run: |
          conan install . --build=missing -s build_type=${{matrix.config.buildType}} -pr:h=toolchains/${{matrix.config.name}}.profile.jinja -pr:b=toolchains/x86_64-linux.profile.jinja -o "&:runtime=True" -o "&:python=True" -o "&:tests=True"
          cmake --preset conan-runtime-release

      - name: Build & Install
        run: |
          cmake --build build/${{matrix.config.buildType}} --config ${{matrix.config.buildType}}
          cmake --install build/${{matrix.config.buildType}} --prefix install

      - name: Test
        shell: bash
        run: |
          cd build/${{matrix.config.buildType}}
          ctest -C ${{matrix.config.buildType}} --test-dir tests/kernels --output-on-failure -j4
          ctest -C ${{matrix.config.buildType}} --test-dir src/Native/test/ctest --output-on-failure -j4

      - name: Upload nncaseruntime Build Artifact
        uses: actions/upload-artifact@v3
        with:
          name: nncaseruntime-${{matrix.config.name}}
          path: ${{github.workspace}}/install
          if-no-files-found: error<|MERGE_RESOLUTION|>--- conflicted
+++ resolved
@@ -47,13 +47,8 @@
         shell: bash
         run: |
           conan install . --build=missing -s build_type=${{matrix.config.buildType}} -pr:a=toolchains/${{matrix.config.name}}.profile.jinja -o "&:runtime=True" -o "&:python=True" -o "&:tests=True"
-<<<<<<< HEAD
           cmake --preset conan-runtime-release
           
-=======
-          cmake --preset conan-release
-
->>>>>>> b72ba289
       - name: Build & Install
         run: |
           cmake --build build/${{matrix.config.buildType}} --config ${{matrix.config.buildType}}
