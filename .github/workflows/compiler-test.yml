--- conflicted
+++ resolved
@@ -100,20 +100,12 @@
         TFLITE_MODELS_DIR: /compiler/github-runner/tflite-models
         DATASET_DIR: /compiler/share
       run: |
-<<<<<<< HEAD
-        
-=======
->>>>>>> a3f04950
         pytest -n 20 tests/other --doctest-modules --junitxml=test_results/other.xml
         pytest -n 20 tests/importer --doctest-modules --junitxml=test_results/importer.xml
         pytest -n 20 tests/schedule --doctest-modules --junitxml=test_results/schedule.xml
         pytest -n 20 tests/graph_partition --doctest-modules --junitxml=test_results/graph_partition.xml
-<<<<<<< HEAD
         pytest tests/models/onnx-model-zoo --doctest-modules --junitxml=test_results/models.xml
-=======
-        pytest tests/models --doctest-modules --junitxml=test_results/models.xml
         pytest tests/examples --doctest-modules --junitxml=test_results/examples.xml
->>>>>>> a3f04950
 
     - name: Publish Test Results
       uses: EnricoMi/publish-unit-test-result-action@v1
