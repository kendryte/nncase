--- conflicted
+++ resolved
@@ -1,6 +1,3 @@
-<<<<<<< HEAD
-from onnx import version_converter, helper, external_data_helper
-=======
 # Copyright 2019-2021 Canaan Inc.
 #
 # Licensed under the Apache License, Version 2.0 (the "License");
@@ -16,8 +13,7 @@
 # limitations under the License.
 # pylint: disable=invalid-name, unused-argument, import-outside-toplevel
 
-from onnx import version_converter, helper
->>>>>>> 355b8c42
+from onnx import version_converter, helper, external_data_helper
 import onnxsim
 import onnxruntime as ort
 import onnx
