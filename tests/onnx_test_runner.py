# Copyright 2019-2021 Canaan Inc.
#
# Licensed under the Apache License, Version 2.0 (the "License");
# you may not use this file except in compliance with the License.
# You may obtain a copy of the License at
#
#     http://www.apache.org/licenses/LICENSE-2.0
#
# Unless required by applicable law or agreed to in writing, software
# distributed under the License is distributed on an "AS IS" BASIS,
# WITHOUT WARRANTIES OR CONDITIONS OF ANY KIND, either express or implied.
# See the License for the specific language governing permissions and
# limitations under the License.
# pylint: disable=invalid-name, unused-argument, import-outside-toplevel

from onnx import version_converter, helper, external_data_helper
import onnxsim
import onnxruntime as ort
import onnx
import shutil
import os
import numpy as np
from test_runner import *
from test_utils import *
from collections import ChainMap


class OnnxTestRunner(TestRunner):
    def __init__(self, case_name, overwrite_configs: str = None):
        super().__init__(case_name, overwrite_configs)
        self.model_type = "onnx"

<<<<<<< HEAD
    def from_torch(self, module, in_shape, opset_version=11):
        # export model
        dummy_input = torch.randn(*in_shape)
        model_file = os.path.join(self.case_dir, 'test.onnx')
        torch.onnx.export(module, dummy_input, model_file,
                          operator_export_type=torch.onnx.OperatorExportTypes.ONNX, opset_version=opset_version)
        return model_file
=======
    # def from_torch(self, module, in_shape, opset_version=11):
    #     # export model
    #     dummy_input = torch.randn(*in_shape)
    #     model_file = os.path.join(self.case_dir, 'test.onnx')
    #     torch.onnx.export(module, dummy_input, model_file,
    #                       operator_export_type=torch.onnx.OperatorExportTypes.ONNX, opset_version=opset_version)
    #     return model_file
>>>>>>> f407fc69

    def from_onnx_helper(self, model_def):
        try:
            onnx.checker.check_model(model_def)
        except onnx.checker.ValidationError as e:
            print('The model is invalid: %s' % e)
        else:
            print('The model is valid!')

        model_file = os.path.join(self.case_dir, 'test.onnx')
        onnx.save(model_def, model_file)

        return model_file

    def run(self, model_file):
        if model_file.startswith('examples'):
            model_file = os.path.join(os.path.dirname(__file__), '..', model_file)
        elif model_file.startswith('onnx-models'):
            model_file = os.path.join(os.getenv('ONNX_MODELS_DIR'),
                                      model_file[len('onnx-models/'):])
        has_external_data = False
        if self.case_dir != os.path.dirname(model_file):
            new_file = os.path.join(self.case_dir, 'test.onnx')
            shutil.copy(model_file, new_file)
            for tensor in external_data_helper._get_all_tensors(onnx.load(model_file, load_external_data=False)):
                if external_data_helper.uses_external_data(tensor):
                    info = external_data_helper.ExternalDataInfo(tensor)
                    file_location = external_data_helper._sanitize_path(info.location)
                    external_data_src_path = os.path.join(
                        os.path.dirname(model_file), file_location)
                    external_data_dst_path = os.path.join(
                        self.case_dir, file_location)
                    if not os.path.exists(external_data_dst_path):
                        os.symlink(external_data_src_path, external_data_dst_path)
            model_file = new_file

        if not self.inputs:
            self.parse_model(model_file)

        # if not has_external_data:
        #     model_file = self.do_preprocess(model_file)

        super().run(model_file)

    def do_preprocess(self, model_file):
        # preprocess model
        old_onnx_model = onnx.load(model_file)
        if old_onnx_model.ByteSize() >= 2147483648:
            return model_file

        onnx_model = self.preprocess_model(old_onnx_model)
        onnx_model = onnx_model or self.preprocess_model(
            old_onnx_model, convert_version=False)
        onnx_model = onnx_model or self.preprocess_model(
            old_onnx_model, simplify=False)
        onnx_model = onnx_model or self.preprocess_model(
            old_onnx_model, convert_version=False, simplify=False)
        onnx_model = onnx_model or self.preprocess_model(
            old_onnx_model, fix_bn=False, convert_version=False, simplify=False)
        model_file = os.path.join(
            os.path.dirname(model_file), 'simplified.onnx')
        onnx.save_model(onnx_model, model_file,
                        save_as_external_data=True if onnx_model.ByteSize() >= 2147483648 else False)
        return model_file

    def preprocess_model(self, onnx_model, fix_bn=True, convert_version=True, simplify=True, import_test=True):
        args = {'fix_bn': fix_bn, 'convert_version': convert_version,
                'simplify': simplify, 'import_test': import_test}
        try:
            if fix_bn:
                # fix https://github.com/onnx/models/issues/242
                for node in onnx_model.graph.node:
                    if(node.op_type == "BatchNormalization"):
                        for attr in node.attribute:
                            if (attr.name == "spatial"):
                                attr.i = 1

            if convert_version:
                curret_version = onnx_model.opset_import[0].version
                for i in range(curret_version, 8):
                    onnx_model = version_converter.convert_version(
                        onnx_model, i + 1)

            if simplify:
                onnx_model = onnx.shape_inference.infer_shapes(onnx_model)
                input_shapes = {}
                for input in self.inputs:
                    input_shapes[input['name']] = input['shape']

                onnx_model, check = onnxsim.simplify(
                    onnx_model, input_shapes=input_shapes, dynamic_input_shape=self.dynamic)
                assert check, "Simplified ONNX model could not be validated"

            print('[info]: preprocess ONNX model success: ', args)
            return onnx_model
        except Exception as e:
            print('[info]: preprocess ONNX model failed: ', args)
            print(e)
            # traceback.print_exc()
            return None

    def parse_model(self, model_file: str):
        onnx_model = onnx.load(model_file)
        input_all = [node.name for node in onnx_model.graph.input]
        input_initializer = [node.name for node in onnx_model.graph.initializer]
        input_names = list(set(input_all) - set(input_initializer))
        input_tensors = [node for node in onnx_model.graph.input if node.name in input_names]

        def to_dim_value(d, default_d):
            """
            if dim_value is not digit, it should be fixed.
            dim_value range: [0, inf)
            """
            # print("d.dim_param:", d.dim_param)
            if d.dim_param != "":
                # print("self.shape_vars:",self.shape_vars)
                if len(self.shape_vars):
                    # we should eval dim_param instead of get var value
                    # e.g. dim_param = dec_len - 1
                    return eval(f"{d.dim_param}", self.shape_vars)
                else:
                    # if not set shape vars, then return default d
                    # if it has multi input that all of them have var, must set shape var
                    # e.g.
                    # input0: [8,24,dec_len-1]
                    # input1: [8,dec_len-1,24]
                    return default_d
            else:
                return d.dim_value

        def translate_shape(shape, default_shape):
            return [to_dim_value(d, def_d) for d, def_d in zip(shape, default_shape)]

        # input
        for _, e in enumerate(input_tensors):
            onnx_type = e.type.tensor_type
            input_dict = {}
            input_dict['name'] = e.name
<<<<<<< HEAD
=======
            # input_dict['dtype'] = onnx.mapping.TENSOR_TYPE_TO_NP_TYPE[onnx_type.elem_type]
>>>>>>> f407fc69
            input_dict['dtype'] = onnx.helper.tensor_dtype_to_np_dtype(onnx_type.elem_type)
            shape = translate_shape(onnx_type.shape.dim, self.default_shape)
            input_dict['shape'] = shape
            input_dict['model_shape'] = shape
            self.inputs.append(input_dict)
            self.calibs.append(copy.deepcopy(input_dict))
            # self.dump_range_data.append(copy.deepcopy(input_dict))

        def is_dynamic(output):
            dims = output.type.tensor_type.shape.dim
            return any(dim.dim_param != '' for dim in dims)

        outputs = onnx_model.graph.output
        self.dynamic = any(is_dynamic(output) for output in outputs)
        # make a static model for infer output
        if self.dynamic and onnx_model.ByteSize() < 2147483648:
            input_shapes = list(map(lambda input: {input['name']: input['shape']}, self.inputs))
            input_shapes = dict(ChainMap(*input_shapes))
            # (onnx_model, _) = onnxsim.simplify(onnx_model, input_shapes=input_shapes)

        # output
        for e in onnx_model.graph.output:
            output_dict = {}
            onnx_type = e.type.tensor_type
            output_dict['name'] = e.name
            if onnx_type.elem_type == 0:
                output_dict['dtype'] = 'float32'
            else:
                output_dict['dtype'] = onnx.helper.tensor_dtype_to_np_dtype(onnx_type.elem_type)
            output_dict['model_shape'] = [i.dim_value for i in onnx_type.shape.dim]
            self.outputs.append(output_dict)

    def cpu_infer(self, model_file: bytes):
        # create session
        # try:
        print('[onnx]: using simplified model')
        sess = ort.InferenceSession(model_file)
        # except Exception as e:
        #     print(e)
        #     try:
        #         print('[onnx]: using origin model')
        #         model_file = os.path.join(self.case_dir, 'test.onnx')
        #         sess = ort.InferenceSession(model_file)
        #     except Exception as e:
        #         print(e)
        #         print('[onnx]: using converted model')
        #         onnx_model = onnx.load(model_file)
        #         onnx_model = version_converter.convert_version(onnx_model, 8)
        #         model_file = os.path.join(self.case_dir, 'converted.onnx')
        #         onnx.save_model(onnx_model, model_file)
        #         sess = ort.InferenceSession(model_file)

        input_dict = {}
        for i, input in enumerate(self.inputs):
            new_value = self.transform_input(
                self.data_pre_process(input['data']), "float32", "CPU")[0]
            input_dict[input['name']] = new_value
            if self.cfg['compile_opt']['preprocess'] and not test_utils.in_ci():
                dump_bin_file(os.path.join(self.case_dir, f'frame_input_{i}.bin'), new_value)
                dump_txt_file(os.path.join(self.case_dir, f'frame_input_{i}.txt'), new_value)

        outputs = sess.run(None, input_dict)
        if not test_utils.in_ci():
            i = 0
            for output in outputs:
                dump_bin_file(os.path.join(self.case_dir, f'cpu_result_{i}.bin'), output)
                dump_txt_file(os.path.join(self.case_dir, f'cpu_result_{i}.txt'), output)
                i += 1
        return outputs

    def import_model(self, compiler, model_content, import_options):
        compiler.import_onnx(model_content, import_options)<|MERGE_RESOLUTION|>--- conflicted
+++ resolved
@@ -30,7 +30,6 @@
         super().__init__(case_name, overwrite_configs)
         self.model_type = "onnx"
 
-<<<<<<< HEAD
     def from_torch(self, module, in_shape, opset_version=11):
         # export model
         dummy_input = torch.randn(*in_shape)
@@ -38,15 +37,6 @@
         torch.onnx.export(module, dummy_input, model_file,
                           operator_export_type=torch.onnx.OperatorExportTypes.ONNX, opset_version=opset_version)
         return model_file
-=======
-    # def from_torch(self, module, in_shape, opset_version=11):
-    #     # export model
-    #     dummy_input = torch.randn(*in_shape)
-    #     model_file = os.path.join(self.case_dir, 'test.onnx')
-    #     torch.onnx.export(module, dummy_input, model_file,
-    #                       operator_export_type=torch.onnx.OperatorExportTypes.ONNX, opset_version=opset_version)
-    #     return model_file
->>>>>>> f407fc69
 
     def from_onnx_helper(self, model_def):
         try:
@@ -185,10 +175,6 @@
             onnx_type = e.type.tensor_type
             input_dict = {}
             input_dict['name'] = e.name
-<<<<<<< HEAD
-=======
-            # input_dict['dtype'] = onnx.mapping.TENSOR_TYPE_TO_NP_TYPE[onnx_type.elem_type]
->>>>>>> f407fc69
             input_dict['dtype'] = onnx.helper.tensor_dtype_to_np_dtype(onnx_type.elem_type)
             shape = translate_shape(onnx_type.shape.dim, self.default_shape)
             input_dict['shape'] = shape
