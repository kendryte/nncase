--- conflicted
+++ resolved
@@ -38,11 +38,8 @@
     def run(self, model_file):
         if model_file.startswith('examples'):
             model_file = os.path.join(os.path.dirname(__file__), '..', model_file)
-<<<<<<< HEAD
-=======
         elif model_file.startswith('onnx-models'):
             model_file = os.path.join(os.getenv('ONNX_MODELS_DIR'), model_file[len('onnx-models/'):])
->>>>>>> c44be4ab
         if self.case_dir != os.path.dirname(model_file):
             new_file = os.path.join(self.case_dir, 'test.onnx')
             shutil.copy(model_file, new_file)
