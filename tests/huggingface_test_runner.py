from posixpath import join
from typing import Sequence
import shutil
import os
import numpy as np
from numpy.core.defchararray import array
from numpy.lib.function_base import select
from test_runner import *
import io
from transformers import AutoModelForCausalLM, AutoTokenizer, AutoConfig
import torch
from huggingface_hub import snapshot_download
from safetensors.torch import load_file, save_file
import nncase
from npy2json import convert_npy_to_json


def download_from_huggingface(model_api, tokenizer_api, model_name, need_save=False):
    print(f" Downloading \033[32m\033[1m {model_name} \033[0m from huggingface ... ")
    model_dir = os.path.join(os.path.dirname(__file__), "llm", model_name)
    print(f" model_dir: {model_dir}")
    if os.path.exists(model_dir):
        print(f"\033[32m\033[1m {model_name} \033[0m exits in \033[34m\033[5m {model_dir} \033[0m")
        return model_dir
    else:
        hf_home_env = os.getenv("HF_HOME")
        if hf_home_env is None:
            print(
                f"Please set your huggingface cache dir in environment variable\033[31m 10.10.1.11 'export HF_HOME=/compiler/share/huggingface_cache' \033[0m")
            # download the model from huggingface hub
            model_path = snapshot_download(repo_id=model_name)
        else:
            # if the model can't access in huggingface hub, you can download it from other source and put it in the cache dir ($HF_HOME/hub)
            # e.g.: modelscope download --model LLM-Research/Llama-3.2-1B-Instruct --local_dir $HF_HOME/hub/LLM-Research/Llama-3.2-1B-Instruct
            cache_model_dir = os.path.join(hf_home_env, "hub", model_name)
            if (os.path.exists(cache_model_dir)):
                model_path = cache_model_dir
            else:
                model_path = snapshot_download(repo_id=model_name)

    if need_save:
        try:
            model = model_api.from_pretrained(model_path, trust_remote_code=True)
            tokenizer = tokenizer_api.from_pretrained(model_path, trust_remote_code=True)
        except Exception as e:
            raise os.error(
                f"\033[31m Download {model_name} has error. Make sure it's a valid repository. Or check your network!\033[0m")

        model.save_pretrained(model_dir)
        tokenizer.save_pretrained(model_dir)
    else:
        model_dir = model_path
    print(
        f"\033[32m\033[1m {model_name} \033[0m has been downloaded into \033[34m\033[5m {model_dir} \033[0m")
    return model_dir


def recursive_stack(obj):
    if isinstance(obj, (list, tuple)):
        stacked = [recursive_stack(item) for item in obj]
        if all(isinstance(item, torch.Tensor) for item in stacked):
            return torch.stack(stacked)
        else:
            return stacked
    else:
        # numpy not support bf16 tensor
        if (obj.dtype == torch.bfloat16 or obj.dtype == torch.float16):
            obj = obj.to(torch.float32)
        if (obj.shape[0] != 1):
            return torch.unsqueeze(obj, 0)
        else:
            return obj


def dequantize_weights(model_dir):
    for filename in os.listdir(model_dir):
        if filename.endswith(".safetensors") and not filename.endswith(".org.safetensors"):
            filepath = os.path.join(model_dir, filename)
            org_filepath = filepath.replace(".safetensors", ".org.safetensors")

            if not os.path.exists(org_filepath):
                os.rename(filepath, org_filepath)

            state_dict = load_file(org_filepath)

            for key in list(state_dict.keys()):
                if key.endswith('weight_scale'):
                    scale_tensor = state_dict[key].to(torch.float32)
                    weight_key = key.replace('.weight_scale', '.weight')
                    if weight_key in state_dict:
                        weight_tensor = state_dict[weight_key]
                        if scale_tensor.numel() == 1 or scale_tensor.shape[0] == weight_tensor.shape[0]:
                            weight_fp32 = weight_tensor.to(torch.float32)
                            scaled_weight = weight_fp32 * scale_tensor
                            state_dict[weight_key] = scaled_weight
                        else:
                            raise RuntimeError(
                                f"\033[31m weight_tensor {weight_key} and scale_tensor {key} shape not match! \033[0m")
                    else:
                        print(f"Warning: Corresponding weight {weight_key} not found, skipping.")

            save_file(state_dict, filepath)


def restore_weights(model_dir):
    for filename in os.listdir(model_dir):
        if filename.endswith(".org.safetensors"):
            org_path = os.path.join(model_dir, filename)
            restored_path = org_path.replace(".org.safetensors", ".safetensors")
            os.rename(org_path, restored_path)
            print(f"Restored: {restored_path}")


def to_np_type(t: str):
    '''
    string to np.type
    '''
    if t == "float32":
        return np.float32
    elif t == "float16":
        return np.float16
    else:
        return None

<<<<<<< HEAD
=======
def dump_data_to_file(dir_path, file_path, data):
    dump_bin_file(os.path.join(dir_path, f'{file_path}.bin'), data)
    dump_txt_file(os.path.join(dir_path, f'{file_path}.txt'), data)
    dump_npy_file(os.path.join(dir_path, f'{file_path}.npy'), data)
    convert_npy_to_json(os.path.join(dir_path, f'{file_path}.npy'), dir_path)
>>>>>>> 7b4817d2

class HuggingfaceTestRunner(TestRunner):
    def __init__(self, case_name, overwrite_configs: str = None):
        super().__init__(case_name, overwrite_configs)
        self.model_type = "huggingface"

    def from_huggingface(self, model_path):
        pass

    def run(self, model_dir):
        super().run(model_dir)

    def cpu_infer(self, model_file: List[str]):
        outputs = []
        for idx, input in enumerate(self.inputs):
            if idx != 0:
                continue
            '''
            {
                'input_ids': tensor([[151644, 8948, ... 198, 151644, 77091, 198]]),
                'attention_mask': tensor([[1, 1, 1, 1, ..., 1, 1]])
            }
            '''
            # messages = [
            #     {"role": "system", "content": "You are a assistant!"},
            #     {"role": "user", "content": input}
            # ]
            # text = self.tokenizer.apply_chat_template(
            #     messages,
            #     tokenize=False,
            #     add_generation_prompt=True
            # )
            # model_inputs = self.tokenizer([text], return_tensors="pt").to(self.model.device)
<<<<<<< HEAD
            if not test_utils.in_ci():
                dump_bin_file(os.path.join(self.case_dir, "input",
                                           f'input_{idx}.bin'), input['data'][0])
                dump_txt_file(os.path.join(self.case_dir, "input",
                                           f'input_{idx}.txt'), input['data'][0])
=======
            # if not test_utils.in_ci():
            #     dump_bin_file(os.path.join(self.case_dir, "input",
            #                                f'input_{idx}.bin'), input['data'][0])
            #     dump_txt_file(os.path.join(self.case_dir, "input",
            #                                f'input_{idx}.txt'), input['data'][0])
>>>>>>> 7b4817d2

            # TODO: add attention_mask in inputs
            result = self.model.forward(
                torch.from_numpy(np.expand_dims(input['data'][0], 0)),
                return_dict=True,
                use_cache=False,
                output_attentions=False,
                output_hidden_states= (True if self.cfg['huggingface_options']['output_hidden_states'] else False) if self.cfg['huggingface_options']['output_logits'] else True
            )
            input['data'][0] = input['data'][0][0]  # remove batch size dim.

            ''' will be used in future[pipeline run]
            # logits = self.model.generate(
            #     torch.from_numpy(input['data'][0]),
            #     generation_config=self.generation_config,
            # )
            # generated_ids = generated_ids[0][input['data'][0].shape[-1]:-1]
            # output = self.tokenizer.decode(generated_ids, skip_special_tokens=True)
            '''
            count = 0
            if (self.cfg['huggingface_options']['output_logits']):
                if not test_utils.in_ci():
                    logits = result.logits.detach().numpy()[0]
                    dump_data_to_file(self.case_dir, f'cpu_result_{count}', logits )
                    outputs.append(logits)
                    count += 1
            else:
                if not test_utils.in_ci():
                    hidden_states = recursive_stack(result.hidden_states).detach().numpy()[-1][0]
                    dump_data_to_file(self.case_dir, f'cpu_result_{count}', hidden_states)
                    outputs.append(hidden_states)
                    count += 1

            if (self.cfg['huggingface_options']['output_hidden_states']):
                if not test_utils.in_ci():
                    hidden_states = recursive_stack(result.hidden_states).detach().numpy()
                    hidden_states = np.squeeze(hidden_states, 1)
                    dump_data_to_file(self.case_dir, f'cpu_result_{count}', hidden_states)
                    outputs.append(hidden_states)
                    count += 1

        return outputs

    def parse_model(self, model_path):
        config = AutoConfig.from_pretrained(model_path + "/config.json")

        self.num_kv_heads = config.num_key_value_heads
        self.num_layers = config.num_hidden_layers
        self.head_dim = config.head_dim if hasattr(
            config, "head_dim") else config.hidden_size // config.num_attention_heads

        paged_attention_config = self.cfg['paged_attention_config']

        self.block_size = paged_attention_config['block_size']
        self.num_blocks = paged_attention_config['num_blocks']
        self.max_sessions = paged_attention_config['max_sessions']
        self.max_model_len = (self.block_size * self.num_blocks) // self.max_sessions
        self.kv_type = np.dtype(to_np_type(paged_attention_config['kv_type']))
        self.cache_layout = [getattr(nncase.PagedKVCacheDimKind, item)
                             for item in paged_attention_config['cache_layout']]
        # [ nncase.PagedKVCacheDimKind.it for it in paged_attention_config['cache_layout'] ]
        self.packed_axes = [getattr(nncase.PagedKVCacheDimKind, item)
                            for item in paged_attention_config['packed_axes']]
        self.lanes = paged_attention_config['lanes']
        self.sharding_axes = [getattr(nncase.PagedKVCacheDimKind, item)
                              for item in paged_attention_config['sharding_axes']]
        self.axis_policies = paged_attention_config['axis_policies']
        self.hierarchy = paged_attention_config['hierarchy']

        self.kv_cache_config = nncase.PagedAttentionConfig(
            self.num_layers,
            self.num_kv_heads,
            self.head_dim,
            self.kv_type,
            self.block_size,
            self.cache_layout,
            self.packed_axes,
            self.lanes,
            self.sharding_axes,
            self.axis_policies
        )

        self.cfg['huggingface_options']['config'] = self.kv_cache_config

        if hasattr(config, "quantization_config"):
            dequantize_weights(model_path)
            delattr(config, "quantization_config")
        self.model = AutoModelForCausalLM.from_pretrained(
            model_path, config=config, torch_dtype="auto", device_map="cpu", trust_remote_code=True).to(torch.float32).eval()
        restore_weights(model_path)
        self.tokenizer = AutoTokenizer.from_pretrained(model_path, trust_remote_code=True)
        self.generation_config = self.model.generation_config
        # self.generation_config.return_dict_in_generate = True # if False, generate only output tokens
        self.generation_config.max_new_tokens = 64
        self.generation_config.do_sample = False
        self.generation_config.temperature = 0.0  # for Stable result
        if (self.cfg['huggingface_options']['output_logits']):
            pass
        else:
            self.generation_config.output_hidden_states = True
        if (self.cfg['huggingface_options']['output_hidden_states']):
            self.generation_config.output_hidden_states = True

        input_dict = {}
        for input_ in self.model.dummy_inputs:
            input_dict["name"] = input_
            input_dict["dtype"] = self.model.dummy_inputs[input_].dtype.__repr__().split('.')[1]
            # TODO: fix dynamic shape
            input_dict['shape'] = [1, "sequence_length"]
            input_dict['model_shape'] = [1, "sequence_length"]
        self.inputs.append(input_dict)
        self.calibs.append(copy.deepcopy(input_dict))

        input_scheduler = nncase._nncase.RefPagedAttentionScheduler(
            self.kv_cache_config, self.num_blocks, self.max_model_len, self.hierarchy)
        calibs_scheduler = nncase._nncase.RefPagedAttentionScheduler(
            self.kv_cache_config, self.num_blocks, self.max_model_len, self.hierarchy)

        self.inputs.append(dict(name='kv_cache', dtype='PagedAttentionKVCache',
                                shape=[], model_shape=[], scheduler=input_scheduler))
        self.calibs.append(dict(name='kv_cache', dtype='PagedAttentionKVCache',
                                shape=[], model_shape=[], scheduler=calibs_scheduler))

    def import_model(self, compiler, model_content, import_options):
        compiler.import_huggingface(model_content, import_options)<|MERGE_RESOLUTION|>--- conflicted
+++ resolved
@@ -122,14 +122,11 @@
     else:
         return None
 
-<<<<<<< HEAD
-=======
 def dump_data_to_file(dir_path, file_path, data):
     dump_bin_file(os.path.join(dir_path, f'{file_path}.bin'), data)
     dump_txt_file(os.path.join(dir_path, f'{file_path}.txt'), data)
     dump_npy_file(os.path.join(dir_path, f'{file_path}.npy'), data)
     convert_npy_to_json(os.path.join(dir_path, f'{file_path}.npy'), dir_path)
->>>>>>> 7b4817d2
 
 class HuggingfaceTestRunner(TestRunner):
     def __init__(self, case_name, overwrite_configs: str = None):
@@ -163,19 +160,11 @@
             #     add_generation_prompt=True
             # )
             # model_inputs = self.tokenizer([text], return_tensors="pt").to(self.model.device)
-<<<<<<< HEAD
-            if not test_utils.in_ci():
-                dump_bin_file(os.path.join(self.case_dir, "input",
-                                           f'input_{idx}.bin'), input['data'][0])
-                dump_txt_file(os.path.join(self.case_dir, "input",
-                                           f'input_{idx}.txt'), input['data'][0])
-=======
             # if not test_utils.in_ci():
             #     dump_bin_file(os.path.join(self.case_dir, "input",
             #                                f'input_{idx}.bin'), input['data'][0])
             #     dump_txt_file(os.path.join(self.case_dir, "input",
             #                                f'input_{idx}.txt'), input['data'][0])
->>>>>>> 7b4817d2
 
             # TODO: add attention_mask in inputs
             result = self.model.forward(
