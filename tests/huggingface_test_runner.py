from posixpath import join
from typing import Sequence
import shutil
import os
import numpy as np
from numpy.core.defchararray import array
from numpy.lib.function_base import select
from test_runner import *
import io
from transformers import AutoModelForCausalLM, AutoTokenizer, AutoConfig
import torch
from huggingface_hub import snapshot_download
from safetensors.torch import load_file, save_file


def download_from_huggingface(model_api, tokenizer_api, model_name, need_save=False):
    print(f" Downloading \033[32m\033[1m {model_name} \033[0m from huggingface ... ")
    model_dir = os.path.join(os.path.dirname(__file__), "llm", model_name)
    print(f" model_dir: {model_dir}")
    if os.path.exists(model_dir):
        print(f"\033[32m\033[1m {model_name} \033[0m exits in \033[34m\033[5m {model_dir} \033[0m")
        return model_dir
    else:
        hf_home_env = os.getenv("HF_HOME")
        if hf_home_env is None:
            print(
                f"Please set your huggingface cache dir in environment variable\033[31m 10.10.1.11 'export HF_HOME=/compiler/share/huggingface_cache' \033[0m")
            # download the model from huggingface hub
            model_path = snapshot_download(repo_id=model_name)
        else:
            # if the model can't access in huggingface hub, you can download it from other source and put it in the cache dir ($HF_HOME/hub)
            # e.g.: modelscope download --model LLM-Research/Llama-3.2-1B-Instruct --local_dir $HF_HOME/hub/LLM-Research/Llama-3.2-1B-Instruct
            cache_model_dir = os.path.join(hf_home_env, "hub", model_name)
            if(os.path.exists(cache_model_dir)):
                model_path = cache_model_dir
            else:
                model_path = snapshot_download(repo_id=model_name)

    if need_save:
        try:
            model = model_api.from_pretrained(model_path, trust_remote_code=True)
            tokenizer = tokenizer_api.from_pretrained(model_path, trust_remote_code=True)
        except Exception as e:
            raise os.error(
                f"\033[31m Download {model_name} has error. Make sure it's a valid repository. Or check your network!\033[0m")

        model.save_pretrained(model_dir)
        tokenizer.save_pretrained(model_dir)
    else:
        model_dir = model_path
    print(
        f"\033[32m\033[1m {model_name} \033[0m has been downloaded into \033[34m\033[5m {model_dir} \033[0m")
    return model_dir


def recursive_stack(obj):
    if isinstance(obj, (list, tuple)):
        stacked = [recursive_stack(item) for item in obj]
        if all(isinstance(item, torch.Tensor) for item in stacked):
            return torch.stack(stacked)
        else:
            return stacked
    else:
        # numpy not support bf16 tensor
        if (obj.dtype == torch.bfloat16 or obj.dtype == torch.float16):
            obj = obj.to(torch.float32)
        if (obj.shape[0] != 1):
            return torch.unsqueeze(obj, 0)
        else:
            return obj


def dequantize_weights(model_dir):
    org_safetensors = model_dir + "/model_org.safetensors"
    f32_safetensors = model_dir + "/model.safetensors"
    if not os.path.exists(org_safetensors):
        os.rename(f32_safetensors, org_safetensors)
    state_dict = load_file(org_safetensors)

    for key in list(state_dict.keys()):
        if key.endswith('weight_scale'):
            scale_tensor = state_dict[key].to(torch.float32)
            weight_key = key.replace('.weight_scale', '.weight')
            if weight_key in state_dict:
                weight_tensor = state_dict[weight_key]
                if scale_tensor.numel() == 1 or scale_tensor.shape[0] == weight_tensor.shape[0]:
                    weight_fp32 = weight_tensor.to(torch.float32)
                    scaled_weight = weight_fp32 * scale_tensor
                    state_dict[weight_key] = scaled_weight
                else:
                    raise os.error(
                        f"\033[31m weight_tensor {weight_key} and scale_tensor {key} shape not match! \033[0m")
            else:
                print(
                    f"Warning: Corresponding weight {weight_key} not found, skipping.")

    save_file(state_dict, f32_safetensors)


def restore_weights(model_dir):
    org_safetensors = model_dir + "/model_org.safetensors"
    f32_safetensors = model_dir + "/model.safetensors"
    if os.path.exists(org_safetensors):
        os.rename(org_safetensors, f32_safetensors)


class HuggingfaceTestRunner(TestRunner):
    def __init__(self, case_name, overwrite_configs: str = None):
        super().__init__(case_name, overwrite_configs)
        self.model_type = "huggingface"

    def from_huggingface(self, model_path):
        pass

    def run(self, model_dir):
        super().run(model_dir)

    def cpu_infer(self, model_file: List[str]):
        outputs = []
        for idx, input in enumerate(self.inputs):
            '''
            {
                'input_ids': tensor([[151644, 8948, ... 198, 151644, 77091, 198]]),
                'attention_mask': tensor([[1, 1, 1, 1, ..., 1, 1]])
            }
            '''
            # messages = [
            #     {"role": "system", "content": "You are a assistant!"},
            #     {"role": "user", "content": input}
            # ]
            # text = self.tokenizer.apply_chat_template(
            #     messages,
            #     tokenize=False,
            #     add_generation_prompt=True
            # )
            # model_inputs = self.tokenizer([text], return_tensors="pt").to(self.model.device)
            if not test_utils.in_ci():
                dump_bin_file(os.path.join(self.case_dir, "input",
                                           f'input_{idx}.bin'), input['data'][idx])
                dump_txt_file(os.path.join(self.case_dir, "input",
                                           f'input_{idx}.txt'), input['data'][idx])

            # TODO: add attention_mask in inputs
            result = self.model.forward(
                torch.from_numpy(input['data'][0]),
                return_dict=True,
                use_cache=self.cfg['huggingface_options']['use_cache'],
                output_attentions=self.cfg['huggingface_options']['output_attentions'],
                output_hidden_states=self.cfg['huggingface_options']['output_hidden_states'],
            )

            ''' will be used in future[pipeline run]
            # logits = self.model.generate(
            #     torch.from_numpy(input['data'][0]),
            #     generation_config=self.generation_config,
            # )
            # generated_ids = generated_ids[0][input['data'][0].shape[-1]:-1]
            # output = self.tokenizer.decode(generated_ids, skip_special_tokens=True)
            '''
            count = 0
            if not test_utils.in_ci():
                logits = result.logits.detach().numpy()
                # data = np.argmax(logits, 2).flatten()
                # print(data)
                # print(self.tokenizer.decode(data, skip_special_tokens=False))
                dump_bin_file(os.path.join(self.case_dir, f'cpu_result_{count}.bin'), logits)
                dump_txt_file(os.path.join(self.case_dir, f'cpu_result_{count}.txt'), logits)
                dump_npy_file(os.path.join(self.case_dir, f'cpu_result_{count}.npy'), logits)
                outputs.append(logits)
                count += 1
            if (self.cfg['huggingface_options']['use_cache']):
                if not test_utils.in_ci():
                    from transformers import DynamicCache
                    if (isinstance(result.past_key_values, DynamicCache)):
                        k = recursive_stack(result.past_key_values.key_cache)
                        v = recursive_stack(result.past_key_values.value_cache)
                        past_kv = torch.stack([k, v], 1).detach().numpy()
                    else:
                        past_kv = recursive_stack(result.past_key_values).detach().numpy()
                    dump_bin_file(os.path.join(self.case_dir, f'cpu_result_{count}.bin'), past_kv)
                    dump_txt_file(os.path.join(self.case_dir, f'cpu_result_{count}.txt'), past_kv)
                    dump_npy_file(os.path.join(self.case_dir, f'cpu_result_{count}.npy'), past_kv)
                    outputs.append(past_kv)
                    count += 1
            if (self.cfg['huggingface_options']['output_attentions']):
                if not test_utils.in_ci():
                    attentions = recursive_stack(result.attentions).detach().numpy()
                    dump_bin_file(os.path.join(
                        self.case_dir, f'cpu_result_{count}.bin'), attentions)
                    dump_txt_file(os.path.join(
                        self.case_dir, f'cpu_result_{count}.txt'), attentions)
                    dump_npy_file(os.path.join(
                        self.case_dir, f'cpu_result_{count}.npy'), attentions)
                    outputs.append(attentions)
                    count += 1
            if (self.cfg['huggingface_options']['output_hidden_states']):
                if not test_utils.in_ci():
                    hidden_states = recursive_stack(result.hidden_states).detach().numpy()
                    dump_bin_file(os.path.join(
                        self.case_dir, f'cpu_result_{count}.bin'), hidden_states)
                    dump_txt_file(os.path.join(
                        self.case_dir, f'cpu_result_{count}.txt'), hidden_states)
                    dump_npy_file(os.path.join(
                        self.case_dir, f'cpu_result_{count}.npy'), hidden_states)
                    outputs.append(hidden_states)
                    count += 1

        return outputs

    def parse_model(self, model_path):
        config = AutoConfig.from_pretrained(model_path + "/config.json")
        if hasattr(config, "quantization_config"):
            dequantize_weights(model_path)
            delattr(config, "quantization_config")
        self.model = AutoModelForCausalLM.from_pretrained(
<<<<<<< HEAD
            model_path, torch_dtype="auto", device_map="auto" if not torch.backends.mps.is_available() else 'cpu', trust_remote_code=True).to(torch.float32).eval()
=======
            model_path, config=config, torch_dtype="auto", device_map="cpu", trust_remote_code=True).to(torch.float32).eval()
        restore_weights(model_path)
>>>>>>> 638cf546
        self.tokenizer = AutoTokenizer.from_pretrained(model_path, trust_remote_code=True)
        self.generation_config = self.model.generation_config
        # self.generation_config.return_dict_in_generate = True # if False, generate only output tokens
        self.generation_config.max_new_tokens = 64
        self.generation_config.do_sample = False
        self.generation_config.temperature = 0.0  # for Stable result
        if (self.cfg['huggingface_options']['output_attentions']):
            self.generation_config.output_attentions = True
        if (self.cfg['huggingface_options']['output_hidden_states']):
            self.generation_config.output_hidden_states = True
        if (self.cfg['huggingface_options']['use_cache']):
            self.generation_config.use_cache = True

        input_dict = {}
        for input_ in self.model.dummy_inputs:
            input_dict["name"] = input_
            input_dict["dtype"] = self.model.dummy_inputs[input_].dtype.__repr__().split('.')[1]
            # TODO: fix dynamic shape
            input_dict['shape'] = [1, "sequence_length"]
            input_dict['model_shape'] = [1, "sequence_length"]
        self.inputs.append(input_dict)
        self.calibs.append(copy.deepcopy(input_dict))

    def import_model(self, compiler, model_content, import_options):
        compiler.import_huggingface(model_content, import_options)<|MERGE_RESOLUTION|>--- conflicted
+++ resolved
@@ -213,12 +213,8 @@
             dequantize_weights(model_path)
             delattr(config, "quantization_config")
         self.model = AutoModelForCausalLM.from_pretrained(
-<<<<<<< HEAD
-            model_path, torch_dtype="auto", device_map="auto" if not torch.backends.mps.is_available() else 'cpu', trust_remote_code=True).to(torch.float32).eval()
-=======
-            model_path, config=config, torch_dtype="auto", device_map="cpu", trust_remote_code=True).to(torch.float32).eval()
+            model_path, config=config, torch_dtype="auto" if not torch.backends.mps.is_available() else 'cpu', device_map="cpu", trust_remote_code=True).to(torch.float32).eval()
         restore_weights(model_path)
->>>>>>> 638cf546
         self.tokenizer = AutoTokenizer.from_pretrained(model_path, trust_remote_code=True)
         self.generation_config = self.model.generation_config
         # self.generation_config.return_dict_in_generate = True # if False, generate only output tokens
