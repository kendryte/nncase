from posixpath import join
from typing import Sequence
import shutil
import os
import numpy as np
from numpy.core.defchararray import array
from numpy.lib.function_base import select
from test_runner import *
import io
from transformers import AutoModelForCausalLM, AutoTokenizer
import torch
from huggingface_hub import snapshot_download


def download_from_huggingface(model_api, tokenizer_api, model_name, need_save=False):
    print(f" Downloading \033[32m\033[1m {model_name} \033[0m from huggingface ... ")
<<<<<<< HEAD
    model_dir = os.path.join(os.path.dirname(__file__), model_name)
    hf_home_env = os.getenv("HF_HOME")
    if hf_home_env is None:
        print(
            f"Please set your huggingface cache dir in environment variable\033[31m 10.10.1.11 'export HF_HOME=/data/huggingface_cache' \033[0m")

    model_path = snapshot_download(repo_id=model_name)

    if need_save:
        try:
            model = model_api.from_pretrained(model_path, trust_remote_code=True)
            tokenizer = tokenizer_api.from_pretrained(model_path, trust_remote_code=True)
        except Exception as e:
            raise os.error(
                f"\033[31m Download {model_name} has error. Make sure it's a valid repository. Or check your network!\033[0m")

        model.save_pretrained(model_dir)
        tokenizer.save_pretrained(model_dir)
    else:
        model_dir = model_path
    print(
        f"\033[32m\033[1m {model_name} \033[0m has been downloaded into \033[34m\033[5m {model_dir} \033[0m")
=======
    model_dir = os.path.join(os.path.dirname(__file__), "llm", model_name)
    print(f" model_dir: {model_dir}")
    if os.path.exists(model_dir):
        print(f"\033[32m\033[1m {model_name} \033[0m exits in \033[34m\033[5m {model_dir} \033[0m")
        return model_dir
    else:
        hf_home_env = os.getenv("HF_HOME")
        if hf_home_env is None:
            print(
                f"Please set your huggingface cache dir in environment variable\033[31m 10.10.1.11 'export HF_HOME=/data/huggingface_cache' \033[0m")

        model_path = snapshot_download(repo_id=model_name)

        if need_save:
            try:
                model = model_api.from_pretrained(model_path, trust_remote_code=True)
                tokenizer = tokenizer_api.from_pretrained(model_path, trust_remote_code=True)
            except Exception as e:
                raise os.error(
                    f"\033[31m Download {model_name} has error. Make sure it's a valid repository. Or check your network!\033[0m")

            model.save_pretrained(model_dir)
            tokenizer.save_pretrained(model_dir)
        else:
            model_dir = model_path
        print(
            f"\033[32m\033[1m {model_name} \033[0m has been downloaded into \033[34m\033[5m {model_dir} \033[0m")
>>>>>>> f47efc34
    return model_dir


def recursive_stack(obj):
    if isinstance(obj, (list, tuple)):
        stacked = [recursive_stack(item) for item in obj]
        if all(isinstance(item, torch.Tensor) for item in stacked):
            return torch.stack(stacked)
        else:
            return stacked
    else:
        # numpy not support bf16 tensor
        if (obj.dtype == torch.bfloat16 or obj.dtype == torch.float16):
            obj = obj.to(torch.float32)
        if (obj.shape[0] != 1):
            return torch.unsqueeze(obj, 0)
        else:
            return obj


class HuggingfaceTestRunner(TestRunner):
    def __init__(self, case_name, overwrite_configs: str = None):
        super().__init__(case_name, overwrite_configs)
        self.model_type = "huggingface"

    def from_huggingface(self, model_path):
        pass

    def run(self, model_dir):
        super().run(model_dir)

    def cpu_infer(self, model_file: List[str]):
        outputs = []
        for idx, input in enumerate(self.inputs):
            '''
            {
                'input_ids': tensor([[151644, 8948, ... 198, 151644, 77091, 198]]),
                'attention_mask': tensor([[1, 1, 1, 1, ..., 1, 1]])
            }
            '''
            # messages = [
            #     {"role": "system", "content": "You are a assistant!"},
            #     {"role": "user", "content": input}
            # ]
            # text = self.tokenizer.apply_chat_template(
            #     messages,
            #     tokenize=False,
            #     add_generation_prompt=True
            # )
            # model_inputs = self.tokenizer([text], return_tensors="pt").to(self.model.device)
            if not test_utils.in_ci():
                dump_bin_file(os.path.join(self.case_dir, "input",
                                           f'input_{idx}.bin'), input['data'][idx])
                dump_txt_file(os.path.join(self.case_dir, "input",
                                           f'input_{idx}.txt'), input['data'][idx])

            # TODO: add attention_mask in inputs
            result = self.model.forward(
                torch.from_numpy(input['data'][0]),
                return_dict=True,
                use_cache=self.cfg['huggingface_options']['use_cache'],
                output_attentions=self.cfg['huggingface_options']['output_attentions'],
                output_hidden_states=self.cfg['huggingface_options']['output_hidden_states'],
            )

            ''' will be used in future[pipeline run]
            # logits = self.model.generate(
            #     torch.from_numpy(input['data'][0]),
            #     generation_config=self.generation_config,
            # )
            # generated_ids = generated_ids[0][input['data'][0].shape[-1]:-1]
            # output = self.tokenizer.decode(generated_ids, skip_special_tokens=True)
            '''
            count = 0
            if not test_utils.in_ci():
                logits = result.logits.detach().numpy()
                # data = np.argmax(logits, 2).flatten()
                # print(data)
                # print(self.tokenizer.decode(data, skip_special_tokens=False))
                dump_bin_file(os.path.join(self.case_dir, f'cpu_result_{count}.bin'), logits)
                dump_txt_file(os.path.join(self.case_dir, f'cpu_result_{count}.txt'), logits)
                dump_npy_file(os.path.join(self.case_dir, f'cpu_result_{count}.npy'), logits)
                outputs.append(logits)
                count += 1
            if (self.cfg['huggingface_options']['use_cache']):
                if not test_utils.in_ci():
                    from transformers import DynamicCache
                    if (isinstance(result.past_key_values, DynamicCache)):
                        k = recursive_stack(result.past_key_values.key_cache)
                        v = recursive_stack(result.past_key_values.value_cache)
                        past_kv = torch.stack([k, v], 1).detach().numpy()
                    else:
                        past_kv = recursive_stack(result.past_key_values).detach().numpy()
                    dump_bin_file(os.path.join(self.case_dir, f'cpu_result_{count}.bin'), past_kv)
                    dump_txt_file(os.path.join(self.case_dir, f'cpu_result_{count}.txt'), past_kv)
                    dump_npy_file(os.path.join(self.case_dir, f'cpu_result_{count}.npy'), past_kv)
                    outputs.append(past_kv)
                    count += 1
            if (self.cfg['huggingface_options']['output_attentions']):
                if not test_utils.in_ci():
                    attentions = recursive_stack(result.attentions).detach().numpy()
                    dump_bin_file(os.path.join(
                        self.case_dir, f'cpu_result_{count}.bin'), attentions)
                    dump_txt_file(os.path.join(
                        self.case_dir, f'cpu_result_{count}.txt'), attentions)
                    dump_npy_file(os.path.join(
                        self.case_dir, f'cpu_result_{count}.npy'), attentions)
                    outputs.append(attentions)
                    count += 1
            if (self.cfg['huggingface_options']['output_hidden_states']):
                if not test_utils.in_ci():
                    hidden_states = recursive_stack(result.hidden_states).detach().numpy()
                    dump_bin_file(os.path.join(
                        self.case_dir, f'cpu_result_{count}.bin'), hidden_states)
                    dump_txt_file(os.path.join(
                        self.case_dir, f'cpu_result_{count}.txt'), hidden_states)
                    dump_npy_file(os.path.join(
                        self.case_dir, f'cpu_result_{count}.npy'), hidden_states)
                    outputs.append(hidden_states)
                    count += 1

        return outputs

    def parse_model(self, model_path):
        self.model = AutoModelForCausalLM.from_pretrained(
            model_path, torch_dtype="auto", device_map="auto", trust_remote_code=True).to(torch.float32).eval()
        self.tokenizer = AutoTokenizer.from_pretrained(model_path, trust_remote_code=True)
        self.generation_config = self.model.generation_config
        # self.generation_config.return_dict_in_generate = True # if False, generate only output tokens
        self.generation_config.max_new_tokens = 64
        self.generation_config.do_sample = False
        self.generation_config.temperature = 0.0  # for Stable result
        if (self.cfg['huggingface_options']['output_attentions']):
            self.generation_config.output_attentions = True
        if (self.cfg['huggingface_options']['output_hidden_states']):
            self.generation_config.output_hidden_states = True
        if (self.cfg['huggingface_options']['use_cache']):
            self.generation_config.use_cache = True

        input_dict = {}
        for input_ in self.model.dummy_inputs:
            input_dict["name"] = input_
            input_dict["dtype"] = self.model.dummy_inputs[input_].dtype.__repr__().split('.')[1]
            # TODO: fix dynamic shape
            input_dict['shape'] = [1, "sequence_length"]
            input_dict['model_shape'] = [1, "sequence_length"]
        self.inputs.append(input_dict)
        self.calibs.append(copy.deepcopy(input_dict))

    def import_model(self, compiler, model_content, import_options):
        compiler.import_huggingface(model_content, import_options)<|MERGE_RESOLUTION|>--- conflicted
+++ resolved
@@ -14,30 +14,6 @@
 
 def download_from_huggingface(model_api, tokenizer_api, model_name, need_save=False):
     print(f" Downloading \033[32m\033[1m {model_name} \033[0m from huggingface ... ")
-<<<<<<< HEAD
-    model_dir = os.path.join(os.path.dirname(__file__), model_name)
-    hf_home_env = os.getenv("HF_HOME")
-    if hf_home_env is None:
-        print(
-            f"Please set your huggingface cache dir in environment variable\033[31m 10.10.1.11 'export HF_HOME=/data/huggingface_cache' \033[0m")
-
-    model_path = snapshot_download(repo_id=model_name)
-
-    if need_save:
-        try:
-            model = model_api.from_pretrained(model_path, trust_remote_code=True)
-            tokenizer = tokenizer_api.from_pretrained(model_path, trust_remote_code=True)
-        except Exception as e:
-            raise os.error(
-                f"\033[31m Download {model_name} has error. Make sure it's a valid repository. Or check your network!\033[0m")
-
-        model.save_pretrained(model_dir)
-        tokenizer.save_pretrained(model_dir)
-    else:
-        model_dir = model_path
-    print(
-        f"\033[32m\033[1m {model_name} \033[0m has been downloaded into \033[34m\033[5m {model_dir} \033[0m")
-=======
     model_dir = os.path.join(os.path.dirname(__file__), "llm", model_name)
     print(f" model_dir: {model_dir}")
     if os.path.exists(model_dir):
@@ -65,7 +41,6 @@
             model_dir = model_path
         print(
             f"\033[32m\033[1m {model_name} \033[0m has been downloaded into \033[34m\033[5m {model_dir} \033[0m")
->>>>>>> f47efc34
     return model_dir
 
 
