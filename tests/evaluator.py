--- conflicted
+++ resolved
@@ -26,15 +26,12 @@
         compile_options.dump_dir = eval_dir
         compile_options.dump_asm = cfg.compile_opt.dump_asm
         compile_options.dump_ir = cfg.compile_opt.dump_ir
-<<<<<<< HEAD
+        compile_options = preprocess_utils.update_compile_options(compile_options, preprocess)
         compile_options.shape_bucket_options = nncase.ShapeBucketOptions()
         compile_options.shape_bucket_options.enable = False
         compile_options.shape_bucket_options.range_info = {}
         compile_options.shape_bucket_options.segments_count = 2
         compile_options.shape_bucket_options.fix_var_map = {}
-=======
-        compile_options = preprocess_utils.update_compile_options(compile_options, preprocess)
->>>>>>> f0fac5f7
         self.compiler = nncase.Compiler(compile_options)
         self.import_model(self.compiler, model_content, import_options)
         self.set_quant_opt(cfg, kwargs, preprocess, self.compiler)
