--- conflicted
+++ resolved
@@ -40,16 +40,6 @@
   importer_opt:
     kwargs: null
   compile_opt:
-<<<<<<< HEAD
-    kwargs:
-      dump_asm: true
-      dump_ir: true
-      dump_quant_error: false
-      input_type: 'uint8'
-      quant_type: 'uint8'
-      w_quant_type: 'uint8'
-      use_mse_quant_w: false
-=======
     dump_asm: true
     dump_ir: true
     dump_quant_error: false
@@ -57,7 +47,6 @@
     w_quant_type: 'uint8'
     use_mse_quant_w: true
 
->>>>>>> ac2d4b2e
   ptq_opt:
     kwargs:
       input_mean: 0.5
