setup: # 整个runner期间的超参数配置
  root: tests_output
  numworkers: 8
  log_txt: true
running: # 每个case运行时的处理配置
  preprocess: null
  postprocess: null
case: # case的配置，应该是一个多层次的
  importer_opt:
    kwargs: 
      input_layout: 'NCHW'
      output_layout: 'NHWC'
  preprocess_opt:
    name: 'preprocess_opt'
    kwargs:
      image_format: 'BGR' # BGR or RGB
      input_shape: [64,64,3] # HWC
      norm: {
        mean: [0.485, 0.456, 0.406],
        scale: [0.229, 0.224, 0.225]
        }
      input_range: [0, 1] # float range
  compile_opt:
    kwargs:
      dump_asm: true
      dump_ir: true
<<<<<<< HEAD
      input_type: 'uint8' # uint8 or float32
      quant_type: 'uint8' # uint8, int8 or float32
      
=======
      input_type: 'float32'
      quant_type: 'uint8'
>>>>>>> 35ae8a59
  ptq_opt:
    kwargs:
      input_mean: 0.5
      input_std: 0.5
  generate_inputs:
    name: generate_random
    kwargs: null
    numbers: 1
    batch_size: 1
  generate_calibs:
    name: generate_random
    kwargs: null
    numbers: 1
    batch_size: 10
  eval:
    - name: target
      values:
        - cpu
        #- vulkan
        - k210
        - k510
    - name: ptq
      values:
        - false
  infer:
    - name: target
      values:
        - cpu
        #- vulkan
        - k210
        - k510
    - name: ptq
      values:
        - false
        - true
judge:
  common: &judge_common
    simarity_name:  cosine
    threshold: 0.999
    log_hist: true
    matchs: null
  specifics:
    - matchs:
        #target: [cpu, vulkan, k210, k510]
        target: [cpu, k210, k510]
        ptq: true
      threshold: 0.98
    - matchs:
        target: [k510]
        ptq: false
      threshold: 0.99<|MERGE_RESOLUTION|>--- conflicted
+++ resolved
@@ -8,30 +8,24 @@
 case: # case的配置，应该是一个多层次的
   importer_opt:
     kwargs: 
-      input_layout: 'NCHW'
+      input_layout: 'NHWC'
       output_layout: 'NHWC'
   preprocess_opt:
     name: 'preprocess_opt'
     kwargs:
       image_format: 'BGR' # BGR or RGB
-      input_shape: [64,64,3] # HWC
+      input_shape: [9,9,3] # HWC
       norm: {
-        mean: [0.485, 0.456, 0.406],
-        scale: [0.229, 0.224, 0.225]
+        mean: [0., 0., 0.],
+        scale: [1, 1, 1]
         }
       input_range: [0, 1] # float range
   compile_opt:
     kwargs:
       dump_asm: true
       dump_ir: true
-<<<<<<< HEAD
-      input_type: 'uint8' # uint8 or float32
-      quant_type: 'uint8' # uint8, int8 or float32
-      
-=======
       input_type: 'float32'
       quant_type: 'uint8'
->>>>>>> 35ae8a59
   ptq_opt:
     kwargs:
       input_mean: 0.5
