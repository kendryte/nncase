--- conflicted
+++ resolved
@@ -99,21 +99,7 @@
                          testing::Combine(testing::Range(0, MAX_CASE_NUM)));
 
 TEST_P(ResizeImageTest, ResizeImage) {
-<<<<<<< HEAD
     float_t roi_array[1];
-=======
-
-    // actual
-    int64_t new_shape_array[] = {1, 3, 112, 112};
-    auto new_shape =
-        hrt::create(dt_int64, {4},
-                    {reinterpret_cast<gsl::byte *>(new_shape_array),
-                     sizeof(new_shape_array)},
-                    true, host_runtime_tensor::pool_cpu_only)
-            .expect("create tensor failed");
-
-    float roi_array[1];
->>>>>>> f5b79ef3
     auto roi = hrt::create(dt_float32, {1},
                            {reinterpret_cast<gsl::byte *>(roi_array),
                             sizeof(roi_array)},
@@ -178,179 +164,6 @@
 
     // compare
     EXPECT_TRUE(result);
-<<<<<<< HEAD
-=======
-
-    // actual
-
-    // actual
-    int64_t new_shape_array1[] = {1, 3, 112, 112};
-    auto new_shape1 =
-        hrt::create(dt_int64, {4},
-                    {reinterpret_cast<gsl::byte *>(new_shape_array1),
-                     sizeof(new_shape_array1)},
-                    true, host_runtime_tensor::pool_cpu_only)
-            .expect("create tensor failed");
-
-    float roi_array1[1];
-    auto roi1 = hrt::create(dt_float32, {1},
-                            {reinterpret_cast<gsl::byte *>(roi_array1),
-                             sizeof(roi_array1)},
-                            true, host_runtime_tensor::pool_cpu_only)
-                    .expect("create tensor failed");
-    int32_t exclude_outside_array1[] = {0};
-
-    auto exclude_outside1 =
-        hrt::create(dt_int32, {1},
-                    {reinterpret_cast<gsl::byte *>(exclude_outside_array1),
-                     sizeof(exclude_outside_array1)},
-                    true, host_runtime_tensor::pool_cpu_only)
-            .expect("create tensor failed");
-
-    float cubic_coeff_a_array1[] = {-0.75f};
-    auto cubic_coeff_a1 =
-        hrt::create(dt_float32, {1},
-                    {reinterpret_cast<gsl::byte *>(cubic_coeff_a_array1),
-                     sizeof(cubic_coeff_a_array1)},
-                    true, host_runtime_tensor::pool_cpu_only)
-            .expect("create tensor failed");
-
-    float_t extrapolation_value_array1[] = {0.0f};
-    auto extrapolation_value1 =
-        hrt::create(dt_float32, {1},
-                    {reinterpret_cast<gsl::byte *>(extrapolation_value_array1),
-                     sizeof(extrapolation_value_array1)},
-                    true, host_runtime_tensor::pool_cpu_only)
-            .expect("create tensor failed");
-
-    auto output1 =
-        kernels::stackvm::resize_image(
-            runtime::stackvm::image_resize_mode_t::bilinear,
-            runtime::stackvm::image_resize_transformation_mode_t::
-                pytorch_half_pixel,
-            runtime::stackvm::image_resize_nearest_mode_t::round_prefer_ceil,
-            false, lhs.impl(), roi1.impl(), new_shape1.impl(),
-            cubic_coeff_a1.impl(), exclude_outside1.impl(),
-            extrapolation_value1.impl())
-            .expect("resize_image failed");
-    runtime_tensor actual1(output1.as<tensor>().expect("as tensor failed"));
-
-    const char *transformation_mode1 = "pytorch_half_pixel";
-    const char *resize_mode_t1 = "linear";
-    const char *nearest_mode_t1 = "round_prefer_floor";
-
-    // expected
-    auto output_ort1 = ortki_ResizeWithSizes(
-        runtime_tensor_2_ort_tensor(lhs), runtime_tensor_2_ort_tensor(roi1),
-        runtime_tensor_2_ort_tensor(new_shape1), transformation_mode1, -0.75f,
-        0l, 0.0f, resize_mode_t1, nearest_mode_t1);
-
-    size_t size1 = 0;
-    void *ptr_ort1 = tensor_buffer(output_ort1, &size1);
-    dims_t shape1(tensor_rank(output_ort1));
-    tensor_shape(output_ort1, reinterpret_cast<int64_t *>(shape1.data()));
-    auto expected1 =
-        hrt::create(lhs.datatype(), shape1,
-                    {reinterpret_cast<gsl::byte *>(ptr_ort1), size1}, true,
-                    host_runtime_tensor::pool_cpu_only)
-            .expect("create tensor failed");
-    bool result1 = is_same_tensor(expected1, actual1) ||
-                   cosine_similarity_tensor(expected1, actual1);
-
-    if (!result1) {
-        std::cout << "actual ";
-        print_runtime_tensor(actual1);
-        std::cout << "expected ";
-        print_runtime_tensor(expected1);
-    }
-
-    // compare
-    EXPECT_TRUE(result1);
-
-    // actual
-    int64_t new_shape_array2[] = {1, 3, 112, 112};
-    auto new_shape2 =
-        hrt::create(dt_int64, {4},
-                    {reinterpret_cast<gsl::byte *>(new_shape_array2),
-                     sizeof(new_shape_array2)},
-                    true, host_runtime_tensor::pool_cpu_only)
-            .expect("create tensor failed");
-
-    float_t roi_array2[1];
-    auto roi2 = hrt::create(dt_float32, {1},
-                            {reinterpret_cast<gsl::byte *>(roi_array2),
-                             sizeof(roi_array2)},
-                            true, host_runtime_tensor::pool_cpu_only)
-                    .expect("create tensor failed");
-    int32_t exclude_outside_array2[] = {0};
-
-    auto exclude_outside2 =
-        hrt::create(dt_int32, {1},
-                    {reinterpret_cast<gsl::byte *>(exclude_outside_array2),
-                     sizeof(exclude_outside_array2)},
-                    true, host_runtime_tensor::pool_cpu_only)
-            .expect("create tensor failed");
-
-    float_t cubic_coeff_a_array2[] = {-0.75f};
-    auto cubic_coeff_a2 =
-        hrt::create(dt_float32, {1},
-                    {reinterpret_cast<gsl::byte *>(cubic_coeff_a_array2),
-                     sizeof(cubic_coeff_a_array2)},
-                    true, host_runtime_tensor::pool_cpu_only)
-            .expect("create tensor failed");
-
-    float_t extrapolation_value_array2[] = {0.0f};
-    auto extrapolation_value2 =
-        hrt::create(dt_float32, {1},
-                    {reinterpret_cast<gsl::byte *>(extrapolation_value_array2),
-                     sizeof(extrapolation_value_array2)},
-                    true, host_runtime_tensor::pool_cpu_only)
-            .expect("create tensor failed");
-
-    auto output2 =
-        kernels::stackvm::resize_image(
-            runtime::stackvm::image_resize_mode_t::bilinear,
-            runtime::stackvm::image_resize_transformation_mode_t::
-                pytorch_half_pixel,
-            runtime::stackvm::image_resize_nearest_mode_t::round_prefer_ceil,
-            false, lhs.impl(), roi2.impl(), new_shape2.impl(),
-            cubic_coeff_a2.impl(), exclude_outside2.impl(),
-            extrapolation_value2.impl())
-            .expect("resize_image failed");
-    runtime_tensor actual2(output2.as<tensor>().expect("as tensor failed"));
-
-    const char *transformation_mode2 = "pytorch_half_pixel";
-    const char *resize_mode_t2 = "linear";
-    const char *nearest_mode_t2 = "round_prefer_ceil";
-
-    // expected
-    auto output_ort2 = ortki_ResizeWithSizes(
-        runtime_tensor_2_ort_tensor(lhs), runtime_tensor_2_ort_tensor(roi2),
-        runtime_tensor_2_ort_tensor(new_shape2), transformation_mode2, -0.75f,
-        0l, 0.0f, resize_mode_t2, nearest_mode_t2);
-
-    size_t size2 = 0;
-    void *ptr_ort2 = tensor_buffer(output_ort2, &size2);
-    dims_t shape2(tensor_rank(output_ort2));
-    tensor_shape(output_ort2, reinterpret_cast<int64_t *>(shape2.data()));
-    auto expected2 =
-        hrt::create(lhs.datatype(), shape2,
-                    {reinterpret_cast<gsl::byte *>(ptr_ort2), size2}, true,
-                    host_runtime_tensor::pool_cpu_only)
-            .expect("create tensor failed");
-    bool result2 = is_same_tensor(expected2, actual2) ||
-                   cosine_similarity_tensor(expected2, actual2);
-
-    if (!result2) {
-        std::cout << "actual ";
-        print_runtime_tensor(actual2);
-        std::cout << "expected ";
-        print_runtime_tensor(expected2);
-    }
-
-    // compare
-    EXPECT_TRUE(result2);
->>>>>>> f5b79ef3
 }
 
 int main(int argc, char *argv[]) {
