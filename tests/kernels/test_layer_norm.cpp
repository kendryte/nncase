/* Copyright 2019-2021 Canaan Inc.
 *
 * Licensed under the Apache License, Version 2.0 (the "License");
 * you may not use this file except in compliance with the License.
 * You may obtain a copy of the License at
 *
 *     http://www.apache.org/licenses/LICENSE-2.0
 *
 * Unless required by applicable law or agreed to in writing, software
 * distributed under the License is distributed on an "AS IS" BASIS,
 * WITHOUT WARRANTIES OR CONDITIONS OF ANY KIND, either express or implied.
 * See the License for the specific language governing permissions and
 * limitations under the License.
 */
#include "kernel_test.h"
#include <gtest/gtest.h>
#include <iostream>
#include <nncase/kernels/stackvm/tensor_ops.h>
#include <nncase/runtime/datatypes.h>
#include <nncase/runtime/runtime_tensor.h>
#include <nncase/runtime/simple_types.h>
#include <nncase/runtime/stackvm/opcode.h>
#include <ortki/operators.h>

using namespace nncase;
using namespace nncase::runtime;
using namespace ortki;

class LayerNormTest : public KernelTest,
                      public ::testing::TestWithParam<
                          std::tuple<nncase::typecode_t, dims_t, int64_t>> {
  public:
    void SetUp() override {
        auto &&[typecode, l_shape, axis] = GetParam();

        axis_value = axis > (int64_t)l_shape.size() - 1
                         ? (int64_t)l_shape.size() - 1
                         : axis;

        axis_value =
            (axis_value < 0 && (-axis_value) > (int64_t)l_shape.size() - 1)
                ? (1 - (int64_t)l_shape.size())
                : axis_value;

        input =
            hrt::create(typecode, l_shape, host_runtime_tensor::pool_cpu_only)
                .expect("create tensor failed");
        init_tensor(input);

        int64_t axis1 =
            axis_value < 0 ? axis_value + (int64_t)l_shape.size() : axis_value;

        size_t l_shape_sum = 1;
        for (size_t i = axis1; i < l_shape.size(); i++) {
            l_shape_sum = l_shape_sum * l_shape[i];
        }

        dims_t scale_shape = {l_shape_sum};
        scale = hrt::create(typecode, scale_shape,
                            host_runtime_tensor::pool_cpu_only)
                    .expect("create tensor failed");
        init_tensor(scale);

        dims_t b_shape = {l_shape_sum};
        b = hrt::create(typecode, b_shape, host_runtime_tensor::pool_cpu_only)
                .expect("create tensor failed");
        init_tensor(b);
    }

    void TearDown() override {}

  protected:
    runtime_tensor input;
    runtime_tensor scale;
    runtime_tensor b;
<<<<<<< HEAD
};

INSTANTIATE_TEST_SUITE_P(LayerNorm, LayerNormTest,
                         testing::Combine(testing::Values(dt_float32),
                                          testing::Values(dims_t{1, 3, 16, 16}),
                                          testing::Values(dims_t{16}),
                                          testing::Values(dims_t{16})));
=======
    int64_t axis_value;
};

INSTANTIATE_TEST_SUITE_P(
    LayerNorm, LayerNormTest,
    testing::Combine(testing::Values(dt_float32),
                     testing::Values(dims_t{1, 3, 16, 16}, dims_t{1, 2, 4, 8},
                                     dims_t{2, 2, 4, 4}, dims_t{1, 3, 16},
                                     dims_t{1, 16}, dims_t{16}),
                     testing::Values(-3, -2, -1, 0, 1, 2, 3)));
>>>>>>> 69b391d0

TEST_P(LayerNormTest, layer_norm) {
    auto l_ort = runtime_tensor_2_ort_tensor(input);
    auto scale_ort = runtime_tensor_2_ort_tensor(scale);
    auto b_ort = runtime_tensor_2_ort_tensor(b);

    //     expected
<<<<<<< HEAD
    auto output_ort =
        ortki_LayerNormalization(l_ort, scale_ort, b_ort, 3, 1e-05f, 1L);
=======
    auto output_ort = ortki_LayerNormalization(l_ort, scale_ort, b_ort,
                                               axis_value, 1e-05f, 1L);
>>>>>>> 69b391d0
    size_t size = 0;
    void *ptr_ort = tensor_buffer(tensor_seq_get_value(output_ort, 0), &size);
    dims_t shape(tensor_rank(tensor_seq_get_value(output_ort, 0)));
    tensor_shape(tensor_seq_get_value(output_ort, 0),
                 reinterpret_cast<int64_t *>(shape.data()));
    auto expected = hrt::create(input.datatype(), shape,
                                {reinterpret_cast<gsl::byte *>(ptr_ort), size},
                                true, host_runtime_tensor::pool_cpu_only)
                        .expect("create tensor failed");

    // actual
<<<<<<< HEAD
    auto output = kernels::stackvm::layer_norm(3, 1e-05f, input.impl(),
=======
    auto output = kernels::stackvm::layer_norm(axis_value, 1e-05f, input.impl(),
>>>>>>> 69b391d0
                                               scale.impl(), b.impl())
                      .expect("layer_norm failed");
    runtime_tensor actual(output.as<tensor>().expect("as tensor failed"));

    bool result = is_same_tensor(expected, actual) ||
                  cosine_similarity_tensor(expected, actual);

    if (!result) {
<<<<<<< HEAD
        std::cout << "actual ";
        print_runtime_tensor(actual);
        std::cout << "expected ";
=======
        print_runtime_tensor(actual);
>>>>>>> 69b391d0
        print_runtime_tensor(expected);
    }

    // compare
    EXPECT_TRUE(result);
}

int main(int argc, char *argv[]) {
    ::testing::InitGoogleTest(&argc, argv);
    return RUN_ALL_TESTS();
}<|MERGE_RESOLUTION|>--- conflicted
+++ resolved
@@ -73,15 +73,6 @@
     runtime_tensor input;
     runtime_tensor scale;
     runtime_tensor b;
-<<<<<<< HEAD
-};
-
-INSTANTIATE_TEST_SUITE_P(LayerNorm, LayerNormTest,
-                         testing::Combine(testing::Values(dt_float32),
-                                          testing::Values(dims_t{1, 3, 16, 16}),
-                                          testing::Values(dims_t{16}),
-                                          testing::Values(dims_t{16})));
-=======
     int64_t axis_value;
 };
 
@@ -92,7 +83,6 @@
                                      dims_t{2, 2, 4, 4}, dims_t{1, 3, 16},
                                      dims_t{1, 16}, dims_t{16}),
                      testing::Values(-3, -2, -1, 0, 1, 2, 3)));
->>>>>>> 69b391d0
 
 TEST_P(LayerNormTest, layer_norm) {
     auto l_ort = runtime_tensor_2_ort_tensor(input);
@@ -100,13 +90,8 @@
     auto b_ort = runtime_tensor_2_ort_tensor(b);
 
     //     expected
-<<<<<<< HEAD
-    auto output_ort =
-        ortki_LayerNormalization(l_ort, scale_ort, b_ort, 3, 1e-05f, 1L);
-=======
     auto output_ort = ortki_LayerNormalization(l_ort, scale_ort, b_ort,
                                                axis_value, 1e-05f, 1L);
->>>>>>> 69b391d0
     size_t size = 0;
     void *ptr_ort = tensor_buffer(tensor_seq_get_value(output_ort, 0), &size);
     dims_t shape(tensor_rank(tensor_seq_get_value(output_ort, 0)));
@@ -118,11 +103,7 @@
                         .expect("create tensor failed");
 
     // actual
-<<<<<<< HEAD
-    auto output = kernels::stackvm::layer_norm(3, 1e-05f, input.impl(),
-=======
     auto output = kernels::stackvm::layer_norm(axis_value, 1e-05f, input.impl(),
->>>>>>> 69b391d0
                                                scale.impl(), b.impl())
                       .expect("layer_norm failed");
     runtime_tensor actual(output.as<tensor>().expect("as tensor failed"));
@@ -131,13 +112,7 @@
                   cosine_similarity_tensor(expected, actual);
 
     if (!result) {
-<<<<<<< HEAD
-        std::cout << "actual ";
         print_runtime_tensor(actual);
-        std::cout << "expected ";
-=======
-        print_runtime_tensor(actual);
->>>>>>> 69b391d0
         print_runtime_tensor(expected);
     }
 
