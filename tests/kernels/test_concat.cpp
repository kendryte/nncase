--- conflicted
+++ resolved
@@ -59,19 +59,8 @@
     int64_t axis_value;
 };
 
-<<<<<<< HEAD
-INSTANTIATE_TEST_SUITE_P(
-    Concat, ConcatTest,
-    testing::Combine(testing::Values(dt_float32, dt_int64, dt_int32, dt_float64,
-                                     dt_float16, dt_int16, dt_uint32,
-                                     dt_boolean),
-                     testing::Values(dims_t{1, 3, 16, 16}, dims_t{1, 3},
-                                     dims_t{1, 3, 16}, dims_t{1}),
-                     testing::Values(-1, 0, 1, 2, 3, -2, -3, -4)));
-=======
 INSTANTIATE_TEST_SUITE_P(Concat, ConcatTest,
                          testing::Combine(testing::Range(0, MAX_CASE_NUM)));
->>>>>>> e5d305d4
 
 TEST_P(ConcatTest, Concat) {
     auto l_ort = runtime_tensor_2_ort_tensor(lhs);
