--- conflicted
+++ resolved
@@ -26,17 +26,10 @@
 using namespace nncase::runtime;
 using namespace ortki;
 
-<<<<<<< HEAD
-class UniformLikeTest
-    : public KernelTest,
-      public ::testing::TestWithParam<
-          std::tuple<nncase::typecode_t, dims_t, dims_t, float, float, float>> {
-=======
 #define TEST_CASE_NAME "test_uniform_like"
 
 class UniformLikeTest : public KernelTest,
                         public ::testing::TestWithParam<std::tuple<int>> {
->>>>>>> e5d305d4
   public:
     void SetUp() override {
         READY_SUBCASE()
