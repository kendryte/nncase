/* Copyright 2019-2021 Canaan Inc.
 *
 * Licensed under the Apache License, Version 2.0 (the "License");
 * you may not use this file except in compliance with the License.
 * You may obtain a copy of the License at
 *
 *     http://www.apache.org/licenses/LICENSE-2.0
 *
 * Unless required by applicable law or agreed to in writing, software
 * distributed under the License is distributed on an "AS IS" BASIS,
 * WITHOUT WARRANTIES OR CONDITIONS OF ANY KIND, either express or implied.
 * See the License for the specific language governing permissions and
 * limitations under the License.
 */
#include "kernel_test.h"
#include <gtest/gtest.h>
#include <iostream>
#include <nncase/kernels/stackvm/tensor_ops.h>
#include <nncase/runtime/datatypes.h>
#include <nncase/runtime/runtime_tensor.h>
#include <nncase/runtime/simple_types.h>
#include <nncase/runtime/stackvm/opcode.h>
#include <ortki/operators.h>

using namespace nncase;
using namespace nncase::runtime;
using namespace ortki;

#define TEST_CASE_NAME "test_unary_other_type"

class UnaryTest : public KernelTest,
                  public ::testing::TestWithParam<std::tuple<int>> {
  public:
    void SetUp() override {
        READY_SUBCASE()

        auto typecode = GetDataType("other_type");
        auto l_shape = GetShapeArray("i_shape");

        input =
            hrt::create(typecode, l_shape, host_runtime_tensor::pool_cpu_only)
                .expect("create tensor failed");
        init_tensor(input);
    }

    void init_tensor(runtime_tensor &tensor) override {
        auto dtype = tensor.datatype();
        switch (dtype) {
        case dt_int8: {
            std::random_device rd;
            std::mt19937 gen(rd());
            std::uniform_int_distribution<> dis(0, 100000);
            NNCASE_UNUSED auto res = kernels::stackvm::apply(
                tensor.shape(),
                [&](gsl::span<const size_t> index) -> result<void> {
                    get<int8_t>(tensor, index) = static_cast<int8_t>(dis(gen));
                    return ok();
                });
            break;
        }
        case dt_int16: {
            std::random_device rd;
            std::mt19937 gen(rd());
            std::uniform_int_distribution<> dis(0, 100000);
            NNCASE_UNUSED auto res = kernels::stackvm::apply(
                tensor.shape(),
                [&](gsl::span<const size_t> index) -> result<void> {
                    get<int16_t>(tensor, index) =
                        static_cast<int16_t>(dis(gen));
                    return ok();
                });
            break;
        }
        case dt_int32: {
            std::random_device rd;
            std::mt19937 gen(rd());
            std::uniform_int_distribution<> dis(0, 100000);
            NNCASE_UNUSED auto res = kernels::stackvm::apply(
                tensor.shape(),
                [&](gsl::span<const size_t> index) -> result<void> {
                    get<int32_t>(tensor, index) = dis(gen);
                    return ok();
                });
            break;
        }
        case dt_int64: {
            std::random_device rd;
            std::mt19937 gen(rd());
            std::uniform_int_distribution<> dis(0, 100000);
            NNCASE_UNUSED auto res = kernels::stackvm::apply(
                tensor.shape(),
                [&](gsl::span<const size_t> index) -> result<void> {
                    get<int64_t>(tensor, index) =
                        static_cast<int64_t>(dis(gen));
                    return ok();
                });
            break;
        }
        case dt_uint8: {
            std::random_device rd;
            std::mt19937 gen(rd());
            std::uniform_int_distribution<> dis(0, 100000);
            NNCASE_UNUSED auto res = kernels::stackvm::apply(
                tensor.shape(),
                [&](gsl::span<const size_t> index) -> result<void> {
                    get<uint8_t>(tensor, index) =
                        static_cast<uint8_t>(dis(gen));
                    return ok();
                });
            break;
        }
        case dt_uint16: {
            std::random_device rd;
            std::mt19937 gen(rd());
            std::uniform_int_distribution<> dis(0, 100000);
            NNCASE_UNUSED auto res = kernels::stackvm::apply(
                tensor.shape(),
                [&](gsl::span<const size_t> index) -> result<void> {
                    get<uint16_t>(tensor, index) =
                        static_cast<uint16_t>(dis(gen));
                    return ok();
                });
            break;
        }
        case dt_uint32: {
            std::random_device rd;
            std::mt19937 gen(rd());
            std::uniform_int_distribution<> dis(0, 100000);
            NNCASE_UNUSED auto res = kernels::stackvm::apply(
                tensor.shape(),
                [&](gsl::span<const size_t> index) -> result<void> {
                    get<uint32_t>(tensor, index) =
                        static_cast<uint32_t>(dis(gen));
                    return ok();
                });
            break;
        }
        case dt_uint64: {
            std::random_device rd;
            std::mt19937 gen(rd());
            std::uniform_int_distribution<uint64_t> dis(0, 100000);
            NNCASE_UNUSED auto res = kernels::stackvm::apply(
                tensor.shape(),
                [&](gsl::span<const size_t> index) -> result<void> {
                    get<uint64_t>(tensor, index) =
                        static_cast<uint64_t>(dis(gen));
                    return ok();
                });
            break;
        }
        case dt_float16: {
            std::random_device rd;
            std::mt19937 gen(rd());
<<<<<<< HEAD
            std::uniform_real_distribution<float> dis(1.0f, 2.0f);
=======
            std::uniform_real_distribution<float> dis(0.0f, 10000.0f);
>>>>>>> f828e430
            NNCASE_UNUSED auto res = kernels::stackvm::apply(
                tensor.shape(),
                [&](gsl::span<const size_t> index) -> result<void> {
                    get<half>(tensor, index) = static_cast<half>(dis(gen));
                    return ok();
                });
            break;
        }
        case dt_float32: {
            std::random_device rd;
            std::mt19937 gen(rd());
            std::uniform_real_distribution<float> dis(0.0f, 100000.0f);
            NNCASE_UNUSED auto res = kernels::stackvm::apply(
                tensor.shape(),
                [&](gsl::span<const size_t> index) -> result<void> {
                    get<float>(tensor, index) = static_cast<float>(dis(gen));
                    return ok();
                });
            break;
        }
        case dt_float64: {
            std::random_device rd;
            std::mt19937 gen(rd());
            std::uniform_real_distribution<double> dis(0.0, 100000.0);
            NNCASE_UNUSED auto res = kernels::stackvm::apply(
                tensor.shape(),
                [&](gsl::span<const size_t> index) -> result<void> {
                    get<double>(tensor, index) = static_cast<double>(dis(gen));
                    return ok();
                });
            break;
        }
        default: {
        }
        }
    }

    void TearDown() override { CLEAR_SUBCASE() }

  protected:
    runtime_tensor input;
};

INSTANTIATE_TEST_SUITE_P(Unary, UnaryTest,
                         testing::Combine(testing::Range(0, MAX_CASE_NUM)));

TEST_P(UnaryTest, sqrt) {
    OrtKITensor *orts[1];
    orts[0] = runtime_tensor_2_ort_tensor(input);

    // expected
    auto output_ort = ortki_Sqrt(orts[0]);
    size_t size = 0;
    void *ptr_ort = tensor_buffer(output_ort, &size);
    dims_t shape(tensor_rank(output_ort));
    tensor_shape(output_ort, reinterpret_cast<int64_t *>(shape.data()));
    auto expected = hrt::create(input.datatype(), shape,
                                {reinterpret_cast<gsl::byte *>(ptr_ort), size},
                                true, host_runtime_tensor::pool_cpu_only)
                        .expect("create tensor failed");

    // actual
    auto output = kernels::stackvm::unary(
                      nncase::runtime::stackvm::unary_op_t::sqrt, input.impl())
                      .expect("unary failed");

    runtime_tensor actual(output.as<tensor>().expect("as tensor failed"));

    bool result = is_same_tensor(expected, actual) ||
                  cosine_similarity_tensor(expected, actual);

    if (!result) {
        std::cout << "input ";
        print_runtime_tensor(input);
        std::cout << "actual ";
        print_runtime_tensor(actual);
        std::cout << "expected ";
        print_runtime_tensor(expected);
    }

    // compare
    EXPECT_TRUE(result);
}

int main(int argc, char *argv[]) {
    READY_TEST_CASE_GENERATE()
    FOR_LOOP(other_type, i)
    FOR_LOOP(i_shape, j)
    SPLIT_ELEMENT(other_type, i)
    SPLIT_ELEMENT(i_shape, j)
    WRITE_SUB_CASE()
    FOR_LOOP_END()
    FOR_LOOP_END()

    ::testing::InitGoogleTest(&argc, argv);
    return RUN_ALL_TESTS();
}<|MERGE_RESOLUTION|>--- conflicted
+++ resolved
@@ -151,11 +151,7 @@
         case dt_float16: {
             std::random_device rd;
             std::mt19937 gen(rd());
-<<<<<<< HEAD
-            std::uniform_real_distribution<float> dis(1.0f, 2.0f);
-=======
             std::uniform_real_distribution<float> dis(0.0f, 10000.0f);
->>>>>>> f828e430
             NNCASE_UNUSED auto res = kernels::stackvm::apply(
                 tensor.shape(),
                 [&](gsl::span<const size_t> index) -> result<void> {
