--- conflicted
+++ resolved
@@ -30,7 +30,6 @@
 
 NNCASE_TEST_CLASS(BinaryTest)
 
-<<<<<<< HEAD
 NNCASE_TESTSUITE_INIT(BinaryTest, Binary, 
     3, dt_float32, dt_int32, dt_int64, 
     dims_t{1, 3, 16, 16}, dims_t{3, 16, 16},
@@ -49,43 +48,6 @@
 NNCASE_TEST_BODY(BinaryTest, logical_and, kernels::stackvm::binary, binary_op_t::logical_and, 1, NORMAL, ortki_And, l_ort, r_ort)
 NNCASE_TEST_BODY(BinaryTest, logical_or, kernels::stackvm::binary, binary_op_t::logical_or, 1, NORMAL, ortki_Or, l_ort, r_ort)
 NNCASE_TEST_BODY(BinaryTest, logical_xor, kernels::stackvm::binary, binary_op_t::logical_xor, 1, NORMAL, ortki_Xor, l_ort, r_ort)
-=======
-NNCASE_TESTSUITE_INIT(BinaryTest, Binary, 3, dt_float32, dt_int32, dt_int64,
-                      dims_t{1}, dims_t{16}, dims_t{1, 16}, dims_t{1, 16, 16},
-                      dims_t{3, 3, 1, 16})
-
-NNCASE_TEST_BODY(BinaryTest, add, kernels::stackvm::binary, binary_op_t::add, 1,
-                 NORMAL, ortki_Add, l_ort, r_ort)
-NNCASE_TEST_BODY(BinaryTest, sub, kernels::stackvm::binary, binary_op_t::sub, 1,
-                 NORMAL, ortki_Sub, l_ort, r_ort)
-NNCASE_TEST_BODY(BinaryTest, mul, kernels::stackvm::binary, binary_op_t::mul, 1,
-                 NORMAL, ortki_Mul, l_ort, r_ort)
-NNCASE_TEST_BODY(BinaryTest, div, kernels::stackvm::binary, binary_op_t::div, 1,
-                 NORMAL, ortki_Div, l_ort, r_ort)
-NNCASE_TEST_BODY(BinaryTest, mod, kernels::stackvm::binary, binary_op_t::mod, 1,
-                 NORMAL, ortki_Mod, l_ort, r_ort, (long)1)
-NNCASE_TEST_BODY(BinaryTest, min, kernels::stackvm::binary, binary_op_t::min, 1,
-                 VEC, ortki_Min, orts, sizeof(orts) / sizeof(orts[0]))
-NNCASE_TEST_BODY(BinaryTest, max, kernels::stackvm::binary, binary_op_t::max, 1,
-                 VEC, ortki_Max, orts, sizeof(orts) / sizeof(orts[0]))
-NNCASE_TEST_BODY(BinaryTest, pow, kernels::stackvm::binary, binary_op_t::pow, 1,
-                 NORMAL, ortki_Pow, l_ort, r_ort)
-// NNCASE_TEST_BODY(BinaryTest, bitwise_and, kernels::stackvm::binary,
-// binary_op_t::bitwise_and, 1, NORMAL, ortki_Mul) NNCASE_TEST_BODY(BinaryTest,
-// bitwise_or, kernels::stackvm::binary, binary_op_t::bitwise_or, 1, NORMAL,
-// ortki_Mul) NNCASE_TEST_BODY(BinaryTest, bitwise_xor,
-// kernels::stackvm::binary, binary_op_t::bitwise_xor, 1, NORMAL, ortki_Mul)
-NNCASE_TEST_BODY(BinaryTest, logical_and, kernels::stackvm::binary,
-                 binary_op_t::logical_and, 1, NORMAL, ortki_And, l_ort, r_ort)
-NNCASE_TEST_BODY(BinaryTest, logical_or, kernels::stackvm::binary,
-                 binary_op_t::logical_or, 1, NORMAL, ortki_Or, l_ort, r_ort)
-NNCASE_TEST_BODY(BinaryTest, logical_xor, kernels::stackvm::binary,
-                 binary_op_t::logical_xor, 1, NORMAL, ortki_Xor, l_ort, r_ort)
-// NNCASE_TEST_BODY(BinaryTest, left_shift, kernels::stackvm::binary,
-// binary_op_t::left_shift, 1, NORMAL, ortki_Mul) NNCASE_TEST_BODY(BinaryTest,
-// right_shift, kernels::stackvm::binary, binary_op_t::right_shift, 1, NORMAL,
-// ortki_Mul)
->>>>>>> 239e44e4
 
 int main(int argc, char *argv[]) {
     ::testing::InitGoogleTest(&argc, argv);
