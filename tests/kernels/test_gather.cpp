/* Copyright 2019-2021 Canaan Inc.
 *
 * Licensed under the Apache License, Version 2.0 (the "License");
 * you may not use this file except in compliance with the License.
 * You may obtain a copy of the License at
 *
 *     http://www.apache.org/licenses/LICENSE-2.0
 *
 * Unless required by applicable law or agreed to in writing, software
 * distributed under the License is distributed on an "AS IS" BASIS,
 * WITHOUT WARRANTIES OR CONDITIONS OF ANY KIND, either express or implied.
 * See the License for the specific language governing permissions and
 * limitations under the License.
 */
#include "kernel_test.h"
#include <gtest/gtest.h>
#include <iostream>
#include <nncase/kernels/stackvm/tensor_ops.h>
#include <nncase/runtime/datatypes.h>
#include <nncase/runtime/runtime_tensor.h>
#include <nncase/runtime/simple_types.h>
#include <nncase/runtime/stackvm/opcode.h>
#include <ortki/operators.h>

#define TEST_CASE_NAME "test_gather"

using namespace nncase;
using namespace nncase::runtime;
using namespace ortki;

class GatherTest : public KernelTest,
                   public ::testing::TestWithParam<std::tuple<int>> {
  public:
    void SetUp() override {
        READY_SUBCASE()

        auto shape = GetShapeArray("lhs_shape");
        auto value = GetNumber("axis");
        auto typecode = GetDataType("lhs_type");

        input = hrt::create(typecode, shape, host_runtime_tensor::pool_cpu_only)
                    .expect("create tensor failed");
        init_tensor(input);

        int64_t indices_array[] = {0, 0, -1, -1};
        indices = hrt::create(dt_int64, {4},
                              {reinterpret_cast<gsl::byte *>(indices_array),
                               sizeof(indices_array)},
                              true, host_runtime_tensor::pool_cpu_only)
                      .expect("create tensor failed");

        batchDims_value = value >= 0
                              ? (size_t)value >= shape.size() ? -1 : value
                          : -(size_t)value > shape.size() ? -1
                                                          : value;

        int64_t batchDims_array[1] = {batchDims_value};
        batchDims = hrt::create(dt_int64, dims_t{1},
                                {reinterpret_cast<gsl::byte *>(batchDims_array),
                                 sizeof(batchDims_array)},
                                true, host_runtime_tensor::pool_cpu_only)
                        .expect("create tensor failed");
    }

    void TearDown() override { CLEAR_SUBCASE() }

  protected:
    runtime_tensor input;
    runtime_tensor indices;
    runtime_tensor batchDims;
    int64_t batchDims_value;
};

<<<<<<< HEAD
INSTANTIATE_TEST_SUITE_P(
    gather, GatherTest,
    testing::Combine(testing::Values(dt_int32, dt_int64, dt_float32, dt_uint64,
                                     dt_int8, dt_int16, dt_uint8, dt_uint16,
                                     dt_uint32, dt_float16, dt_float64,
                                     dt_bfloat16, dt_boolean),
                     testing::Values(dims_t{2, 3, 5, 7}, dims_t{2, 2},
                                     dims_t{2, 3, 1}, dims_t{5, 5, 7, 7},
                                     dims_t{11}),
                     testing::Values(-1, 0, 1, -2, -3, 2, 3, -4)));
=======
INSTANTIATE_TEST_SUITE_P(gather, GatherTest,
                         testing::Combine(testing::Range(0, MAX_CASE_NUM)));
>>>>>>> e5f39af6

TEST_P(GatherTest, gather) {
    auto input_ort = runtime_tensor_2_ort_tensor(input);
    auto indices_ort = runtime_tensor_2_ort_tensor(indices);

    // expected
    auto output_ort = ortki_Gather(input_ort, indices_ort, batchDims_value);
    size_t size = 0;
    void *ptr_ort = tensor_buffer(output_ort, &size);
    dims_t shape(tensor_rank(output_ort));
    tensor_shape(output_ort, reinterpret_cast<int64_t *>(shape.data()));
    auto expected = hrt::create(input.datatype(), shape,
                                {reinterpret_cast<gsl::byte *>(ptr_ort), size},
                                true, host_runtime_tensor::pool_cpu_only)
                        .expect("create tensor failed");

    // actual
    auto output =
        kernels::stackvm::gather(input.impl(), batchDims.impl(), indices.impl())
            .expect("gather failed");
    runtime_tensor actual(output.as<tensor>().expect("as tensor failed"));

    bool result = is_same_tensor(expected, actual) ||
                  cosine_similarity_tensor(expected, actual);

    if (!result) {
        std::cout << "actual ";
        print_runtime_tensor(actual);
        std::cout << "expected ";
        print_runtime_tensor(expected);
    }

    // compare
    EXPECT_TRUE(result);
}

int main(int argc, char *argv[]) {
    READY_TEST_CASE_GENERATE()
    FOR_LOOP(lhs_shape, i)
    FOR_LOOP(axis, j)
    FOR_LOOP(lhs_type, k)
    SPLIT_ELEMENT(lhs_shape, i)
    SPLIT_ELEMENT(axis, j)
    SPLIT_ELEMENT(lhs_type, k)
    WRITE_SUB_CASE()
    FOR_LOOP_END()
    FOR_LOOP_END()
    FOR_LOOP_END()

    ::testing::InitGoogleTest(&argc, argv);
    return RUN_ALL_TESTS();
}<|MERGE_RESOLUTION|>--- conflicted
+++ resolved
@@ -71,21 +71,8 @@
     int64_t batchDims_value;
 };
 
-<<<<<<< HEAD
-INSTANTIATE_TEST_SUITE_P(
-    gather, GatherTest,
-    testing::Combine(testing::Values(dt_int32, dt_int64, dt_float32, dt_uint64,
-                                     dt_int8, dt_int16, dt_uint8, dt_uint16,
-                                     dt_uint32, dt_float16, dt_float64,
-                                     dt_bfloat16, dt_boolean),
-                     testing::Values(dims_t{2, 3, 5, 7}, dims_t{2, 2},
-                                     dims_t{2, 3, 1}, dims_t{5, 5, 7, 7},
-                                     dims_t{11}),
-                     testing::Values(-1, 0, 1, -2, -3, 2, 3, -4)));
-=======
 INSTANTIATE_TEST_SUITE_P(gather, GatherTest,
                          testing::Combine(testing::Range(0, MAX_CASE_NUM)));
->>>>>>> e5f39af6
 
 TEST_P(GatherTest, gather) {
     auto input_ort = runtime_tensor_2_ort_tensor(input);
