/* Copyright 2019-2021 Canaan Inc.
 *
 * Licensed under the Apache License, Version 2.0 (the "License");
 * you may not use this file except in compliance with the License.
 * You may obtain a copy of the License at
 *
 *     http://www.apache.org/licenses/LICENSE-2.0
 *
 * Unless required by applicable law or agreed to in writing, software
 * distributed under the License is distributed on an "AS IS" BASIS,
 * WITHOUT WARRANTIES OR CONDITIONS OF ANY KIND, either express or implied.
 * See the License for the specific language governing permissions and
 * limitations under the License.
 */
#include "kernel_test.h"
#include <gtest/gtest.h>
#include <iostream>
#include <nncase/kernels/stackvm/tensor_ops.h>
#include <nncase/runtime/datatypes.h>
#include <nncase/runtime/runtime_tensor.h>
#include <nncase/runtime/simple_types.h>
#include <nncase/runtime/stackvm/opcode.h>
#include <ortki/operators.h>

using namespace nncase;
using namespace nncase::runtime;
using namespace ortki;

class GatherTest
    : public KernelTest,
      public ::testing::TestWithParam<std::tuple<nncase::typecode_t, dims_t>> {
  public:
    void SetUp() override {
        auto &&[typecode, shape] = GetParam();

        //        size_t size = 0;
        int32_t input_array[] = {0, 1, 2, 3};
        input = hrt::create(dt_int32, shape,
                            {reinterpret_cast<gsl::byte *>(input_array), 16},
                            true, host_runtime_tensor::pool_cpu_only)
                    .expect("create tensor failed");

        int64_t indices_array[] = {0, 0, 1, 1};
        indices =
            hrt::create(dt_int64, shape,
                        {reinterpret_cast<gsl::byte *>(indices_array), 32},
                        true, host_runtime_tensor::pool_cpu_only)
                .expect("create tensor failed");

        int64_t batchDims_array[1] = {0};
        batchDims =
<<<<<<< HEAD
            hrt::create(dt_int64, dims_t {1},
                        {reinterpret_cast<gsl::byte *>(batchDims_array), sizeof(int64_t)},
=======
            hrt::create(dt_int64, dims_t{1},
                        {reinterpret_cast<gsl::byte *>(batchDims_array), 8},
>>>>>>> d338c5aa
                        true, host_runtime_tensor::pool_cpu_only)
                .expect("create tensor failed");
    }

    void TearDown() override {}

  protected:
    runtime_tensor input;
    runtime_tensor indices;
    runtime_tensor batchDims;
};

INSTANTIATE_TEST_SUITE_P(Gather, GatherTest,
                         testing::Combine(testing::Values(dt_int32, dt_int64),
                                          testing::Values(dims_t{2, 2})));

TEST_P(GatherTest, gather) {
    auto input_ort = runtime_tensor_2_ort_tensor(input);
    auto indices_ort = runtime_tensor_2_ort_tensor(indices);

    // expected
    auto output_ort = ortki_Gather(input_ort, indices_ort, 0);
    size_t size = 0;
    void *ptr_ort = tensor_buffer(output_ort, &size);
    dims_t shape(tensor_rank(output_ort));
    tensor_shape(output_ort, reinterpret_cast<int64_t *>(shape.data()));
    auto expected = hrt::create(input.datatype(), shape,
                                {reinterpret_cast<gsl::byte *>(ptr_ort), size},
                                true, host_runtime_tensor::pool_cpu_only)
                        .expect("create tensor failed");

    // actual
    auto output =
        kernels::stackvm::gather(input.impl(), batchDims.impl(), indices.impl())
            .expect("gather failed");
    runtime_tensor actual(output.as<tensor>().expect("as tensor failed"));

    // compare
    EXPECT_TRUE(is_same_tensor(expected, actual));
}

int main(int argc, char *argv[]) {
    ::testing::InitGoogleTest(&argc, argv);
    return RUN_ALL_TESTS();
}<|MERGE_RESOLUTION|>--- conflicted
+++ resolved
@@ -49,13 +49,8 @@
 
         int64_t batchDims_array[1] = {0};
         batchDims =
-<<<<<<< HEAD
-            hrt::create(dt_int64, dims_t {1},
-                        {reinterpret_cast<gsl::byte *>(batchDims_array), sizeof(int64_t)},
-=======
             hrt::create(dt_int64, dims_t{1},
                         {reinterpret_cast<gsl::byte *>(batchDims_array), 8},
->>>>>>> d338c5aa
                         true, host_runtime_tensor::pool_cpu_only)
                 .expect("create tensor failed");
     }
