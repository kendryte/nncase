--- conflicted
+++ resolved
@@ -13,13 +13,8 @@
  * limitations under the License.
  */
 #pragma once
-<<<<<<< HEAD
 #include "macro_util.h"
 #include "generated/generated_macro.h"
-=======
-#include "generated_macro.h"
-#include "macro_util.h"
->>>>>>> 22082242
 #include "nncase/shape.h"
 #include <algorithm>
 #include <cmath>
