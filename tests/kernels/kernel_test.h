--- conflicted
+++ resolved
@@ -936,27 +936,18 @@
             })
             .is_ok();
 
-<<<<<<< HEAD
-        double dotProduct =
-            std::inner_product(vec1.begin(), vec1.end(), vec2.begin(), 0.0f);
-        double norm1 = std::sqrt(
-            std::inner_product(vec1.begin(), vec1.end(), vec1.begin(), 0.0f));
-        double norm2 = std::sqrt(
-            std::inner_product(vec2.begin(), vec2.end(), vec2.begin(), 0.0f));
-=======
         double dotProduct = std::inner_product(vec1.begin(), vec1.end(),
                                                vec2.begin(), (double)0.0);
         double norm1 = std::sqrt(std::inner_product(vec1.begin(), vec1.end(),
                                                     vec1.begin(), (double)0.0));
         double norm2 = std::sqrt(std::inner_product(vec2.begin(), vec2.end(),
                                                     vec2.begin(), (double)0.0));
->>>>>>> fdb1a94c
         double cosine_similarity = dotProduct / (norm1 * norm2);
 
         std::cout << "cosine_similarity:" << cosine_similarity << std::endl;
 
         // Return true if cosine similarity is close to 1
-        return cosine_similarity > 0.99;
+        return cosine_similarity > 0.99f;
     }
 
     void print_runtime_tensor(runtime::runtime_tensor lhs) {
