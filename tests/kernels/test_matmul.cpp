--- conflicted
+++ resolved
@@ -54,20 +54,8 @@
     runtime_tensor rhs;
 };
 
-<<<<<<< HEAD
-INSTANTIATE_TEST_SUITE_P(
-    mat_mul, MatMulTest,
-    testing::Combine(testing::Values(dt_float16, dt_float32, dt_float64, dt_int32, dt_int64, dt_uint32, dt_uint64),
-                     testing::Values(dims_t{1, 3}, dims_t{1, 3, 3},
-                                     dims_t{1, 2, 3, 3}, dims_t{3, 3}/*,
-                                     dims_t{6, 3, 3}, dims_t{6, 2, 3, 3}*/),// todo batch&&channel doesn't support other than 1.
-                     testing::Values(dims_t{3, 1}, dims_t{1, 3, 3},
-                                     dims_t{1, 2, 3, 3}, dims_t{3, 3}/*,
-                                     dims_t{6, 3, 3}, dims_t{6, 2, 3, 3}*/)));
-=======
 INSTANTIATE_TEST_SUITE_P(mat_mul, MatMulTest,
                          testing::Combine(testing::Range(0, MAX_CASE_NUM)));
->>>>>>> 1e98e656
 
 TEST_P(MatMulTest, mat_mul) {
     auto l_ort = runtime_tensor_2_ort_tensor(lhs);
