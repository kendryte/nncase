--- conflicted
+++ resolved
@@ -28,15 +28,9 @@
     shape_bucket_fix_var_map = { "batch_size"=1, "sequence_length"=256 }
     
     [huggingface_options]
-<<<<<<< HEAD
     output_attentions = false
     output_hidden_states = false
     use_cache = false
-=======
-    output_attentions = true
-    output_hidden_states = true
-    use_cache = true
->>>>>>> 2d5d1f4f
 
     [generator]
     [generator.inputs]
