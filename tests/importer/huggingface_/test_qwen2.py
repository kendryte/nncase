--- conflicted
+++ resolved
@@ -25,20 +25,11 @@
     shape_bucket_enable = true
     shape_bucket_range_info = { "sequence_length"=[1,512] }
     shape_bucket_segments_count = 2
-<<<<<<< HEAD
-    shape_bucket_fix_var_map = { "batch_size"=1 }
-    
-    [huggingface_options]
-    output_attentions = false
-    output_hidden_states = false
-    use_cache = false
-=======
     shape_bucket_fix_var_map = { }
     
     [huggingface_options]
     output_logits = true
     output_hidden_states = false
->>>>>>> 7b4817d2
 
     [generator]
     [generator.inputs]
