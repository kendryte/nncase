# Copyright 2019-2021 Canaan Inc.
#
# Licensed under the Apache License, Version 2.0 (the "License");
# you may not use this file except in compliance with the License.
# You may obtain a copy of the License at
#
#     http://www.apache.org/licenses/LICENSE-2.0
#
# Unless required by applicable law or agreed to in writing, software
# distributed under the License is distributed on an "AS IS" BASIS,
# WITHOUT WARRANTIES OR CONDITIONS OF ANY KIND, either express or implied.
# See the License for the specific language governing permissions and
# limitations under the License.
# pylint: disable=invalid-name, unused-argument, import-outside-toplevel

import os
import pytest
from huggingface_test_runner import HuggingfaceTestRunner, download_from_huggingface
from transformers import AutoModelForCausalLM, AutoTokenizer


def test_qwen2(request):
    cfg = """
    [compile_opt]
    shape_bucket_enable = true
    shape_bucket_range_info = { "sequence_length"=[1, 1024] }
    shape_bucket_segments_count = 2
    shape_bucket_fix_var_map = { "batch_size"=1 }
    
    [huggingface_options]
    output_attentions = true
    output_hidden_states = true
    use_cache = true

    [generator]
    [generator.inputs]
    method = 'text'
    number = 1
    batch = 1

    [generator.inputs.text]
    args = 'tests/importer/huggingface_/prompt_qwen.txt'

    [generator.calibs]
    method = 'text'
    number = 1
    batch = 1

    [generator.calibs.text]
<<<<<<< HEAD
    args = 'tests/importer/huggingface_/prompt.txt'
=======
    args = 'tests/importer/huggingface_/prompt_qwen.txt'

    #TODO: Need remove!
    [target]
    [target.cpu]
    infer = false
>>>>>>> 9e397722
    """
    runner = HuggingfaceTestRunner(request.node.name, overwrite_configs=cfg)

    model_name = "Qwen/Qwen2.5-0.5B-Instruct"

    if os.path.exists(os.path.join(os.path.dirname(__file__), model_name)):
        model_file = os.path.join(os.path.dirname(__file__), model_name)
    else:
        model_file = download_from_huggingface(
            AutoModelForCausalLM, AutoTokenizer, model_name, need_save=True)

    runner.run(model_file)


if __name__ == "__main__":
<<<<<<< HEAD
    pytest.main(['-vv', __file__])
=======
    pytest.main(['-vvs', __file__])
>>>>>>> 9e397722
<|MERGE_RESOLUTION|>--- conflicted
+++ resolved
@@ -47,16 +47,12 @@
     batch = 1
 
     [generator.calibs.text]
-<<<<<<< HEAD
-    args = 'tests/importer/huggingface_/prompt.txt'
-=======
     args = 'tests/importer/huggingface_/prompt_qwen.txt'
 
     #TODO: Need remove!
     [target]
     [target.cpu]
     infer = false
->>>>>>> 9e397722
     """
     runner = HuggingfaceTestRunner(request.node.name, overwrite_configs=cfg)
 
@@ -72,8 +68,4 @@
 
 
 if __name__ == "__main__":
-<<<<<<< HEAD
-    pytest.main(['-vv', __file__])
-=======
-    pytest.main(['-vvs', __file__])
->>>>>>> 9e397722
+    pytest.main(['-vvs', __file__])