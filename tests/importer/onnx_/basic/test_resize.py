--- conflicted
+++ resolved
@@ -50,11 +50,7 @@
 
 modes = [
     F.InterpolationMode.NEAREST,
-<<<<<<< HEAD
-    #F.InterpolationMode.BILINEAR,
-=======
     # F.InterpolationMode.BILINEAR,
->>>>>>> cdecd649
 ]
 
 
