--- conflicted
+++ resolved
@@ -20,12 +20,6 @@
 from onnx_test_runner import OnnxTestRunner
 import numpy as np
 
-<<<<<<< HEAD
-=======
-
-def _make_module(in_shape, padding, value):
->>>>>>> 80fd5a9d
-
 def _make_module(in_shape, padding, constant_value, mode, op_version):
 
     input = helper.make_tensor_value_info('input', TensorProto.FLOAT, in_shape)
@@ -45,8 +39,7 @@
                 inputs=['input'],
                 outputs=['output'],
                 mode=mode,
-                paddings=padding,
-            )
+                paddings=padding)
         else:
             node = onnx.helper.make_node(
                 'Pad',
@@ -54,8 +47,7 @@
                 outputs=['output'],
                 mode=mode,
                 paddings=padding,
-                value=constant_value
-            )
+                value=constant_value)
     elif op_version == 2:
         if constant_value is None:
             node = onnx.helper.make_node(
@@ -63,8 +55,7 @@
                 inputs=['input'],
                 outputs=['output'],
                 mode=mode,
-                pads=padding,
-            )
+                pads=padding)
         else:
             node = onnx.helper.make_node(
                 'Pad',
@@ -72,8 +63,7 @@
                 outputs=['output'],
                 mode=mode,
                 pads=padding,
-                value=constant_value
-            )
+                value=constant_value)
     else:
         # opset 11/13
         initializers = []
@@ -104,16 +94,14 @@
             'Pad',
             inputs=inputs,
             outputs=['output'],
-            mode=mode
-        )
+            mode=mode)
 
     graph_def = helper.make_graph(
         [node],
         'test-model',
         [input],
         [output],
-        initializer=initializers
-    )
+        initializer=initializers)
 
     op = onnx.OperatorSetIdProto()
     op.version = op_version
@@ -121,18 +109,16 @@
 
     return model_def
 
-
 in_shapes = [
-    # [1, 3, 56, 56],
-    [1, 3, 4, 4]
+    [1, 3, 56, 56],
 ]
 
 paddings = [
     [0, 0, 0, 0, 0, 0, 0, 0],
     [0, 0, 1, 0, 0, 0, 0, 0],
     [0, 0, 0, 0, 0, 0, 1, 0],
-    # [0, 0, 0, 1, 0, 0, 0, 0],
-    # [0, 0, 0, 0, 0, 0, 0, 1],
+    [0, 0, 0, 1, 0, 0, 0, 0],
+    [0, 0, 0, 0, 0, 0, 0, 1],
     [0, 0, 1, 0, 0, 0, 1, 0],
     [0, 0, 0, 1, 0, 0, 0, 1],
     [0, 0, 1, 1, 0, 0, 1, 1],
@@ -157,7 +143,6 @@
     13
 ]
 
-
 @pytest.mark.parametrize('in_shape', in_shapes)
 @pytest.mark.parametrize('padding', paddings)
 @pytest.mark.parametrize('constant_value', constant_values)
@@ -170,6 +155,5 @@
     model_file = runner.from_onnx_helper(model_def)
     runner.run(model_file)
 
-
 if __name__ == "__main__":
     pytest.main(['-vv', 'test_pad.py'])