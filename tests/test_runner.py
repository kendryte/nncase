from typing import Dict, List, Tuple
from itertools import product
import re
import yaml
from pathlib import Path
import numpy as np
import os
import shutil
from abc import ABCMeta, abstractmethod
import nncase
import tensorflow as tf
import torch
import onnx
from onnx import version_converter, helper
import onnxsim
import onnxoptimizer
import onnxruntime as ort
import struct
from compare_util import compare_with_ground_truth, VerboseType


class Edict:
    def __init__(self, d: Dict[str, int]) -> None:
        for name, value in d.items():
            if isinstance(value, (list, tuple)):
                setattr(self, name,
                        [Edict(x) if isinstance(x, dict) else x for x in value])
            else:
                if 'kwargs' in name:
                    setattr(self, name, value if value else dict())
                else:
                    if isinstance(value, dict):
                        setattr(self, name, Edict(value))
                    else:
                        setattr(self, name, value)

    def keys(self):
        return self.__dict__.keys()

    def items(self):
        return self.__dict__.items()

    def values(self):
        return self.__dict__.values()

    def __repr__(self, indent=0) -> str:
        s: str = ''
        for k, v in self.__dict__.items():
            s += indent * ' ' + k + ' : '
            if isinstance(v, Edict):
                s += '\n' + v.__repr__(len(s) - s.rfind('\n'))
            else:
                s += v.__repr__().replace('\n', ' ')
            s += '\n'
        return s.rstrip('\n')


def generate_random(shape: List[int], dtype: np.dtype) -> np.ndarray:
    if dtype is np.uint8:
        data = np.random.randint(0, 256, shape)
    elif dtype is np.int8:
        data = np.random.randint(-128, 128, shape)
    else:
        data = np.random.rand(*shape) * 2 - 1
    data = data.astype(dtype=dtype)
    return data


def save_array_as_txt(save_path, value_np, bit_16_represent=False):
    if bit_16_represent:
        np.save(save_path, _cast_bfloat16_then_float32(value_np))
    else:
        with open(save_path, 'w') as f:
            shape_info = "shape: (" + ",".join(str(dim)
                                               for dim in value_np.shape) + ")\n"
            f.write(shape_info)

            for val in value_np.reshape([-1]):
                f.write("%f\n" % val)
    print("----> %s" % save_path)


def _cast_bfloat16_then_float32(values: np.array):
    shape = values.shape
    values = values.reshape([-1])
    for i, value in enumerate(values):
        value = float(value)
        packed = struct.pack('!f', value)
        integers = [c for c in packed][:2] + [0, 0]
        value = struct.unpack('!f', bytes(integers))[0]
        values[i] = value

    values = values.reshape(shape)
    return values


Fuc = {
    'generate_random': generate_random
}


class TestRunner(metaclass=ABCMeta):
    def __init__(self, case_name, targets=None) -> None:
        config_root = os.path.dirname(__file__)
        with open(os.path.join(config_root, 'config.yml'), encoding='utf8') as f:
            cfg = yaml.safe_load(f)
            config = Edict(cfg)

        self.cfg = self.validte_config(config)

        case_name = case_name.replace('[', '_').replace(']', '_')
        self.case_dir = os.path.join(self.cfg.setup.root, case_name)
        self.clear(self.case_dir)

        if targets is None:
            self.cfg.case.eval[0].values = self.validate_targets(
                self.cfg.case.eval[0].values)
            self.cfg.case.infer[0].values = self.validate_targets(
                self.cfg.case.infer[0].values)
        else:
            targets = self.validate_targets(targets)
            self.cfg.case.eval[0].values = targets
            self.cfg.case.infer[0].values = targets

        self.inputs: List[Dict] = []
        self.calibs: List[Dict] = []
        self.outputs: List[Dict] = []
        self.input_paths: List[Tuple[str, str]] = []
        self.calib_paths: List[Tuple[str, str]] = []
        self.output_paths: List[Tuple[str, str]] = []
        self.num_pattern = re.compile("(\d+)")

    def validte_config(self, config):
        return config

    def validate_targets(self, targets):
        new_targets = []
        for t in targets:
            if nncase.test_target(t):
                new_targets.append(t)
            else:
                print("WARN: target[{0}] not found".format(t))
        return new_targets

    def run(self, model_path: str):
        # 这里开多线程池去跑
        # case_name = self.process_model_path_name(model_path)
        # case_dir = os.path.join(self.cfg.setup.root, case_name)
        # if not os.path.exists(case_dir):
        #     os.makedirs(case_dir)
        case_dir = os.path.dirname(model_path)
        self.run_single(self.cfg.case, case_dir, model_path)

    def process_model_path_name(self, model_path: str) -> str:
        if Path(model_path).is_file():
            case_name = Path(model_path)
            return '_'.join(str(case_name.parent).split('/') + [case_name.stem])
        return model_path

    def clear(self, case_dir):
        in_ci = os.getenv('CI', False)
        if in_ci:
            if os.path.exists(self.cfg.setup.root):
                shutil.rmtree(self.cfg.setup.root)
        else:
            if os.path.exists(case_dir):
                shutil.rmtree(case_dir)
        os.makedirs(case_dir)

    @abstractmethod
    def parse_model_input_output(self, model_path: str):
        pass

    @abstractmethod
    def cpu_infer(self, case_dir: str, model_content: bytes):
        pass

    @abstractmethod
    def import_model(self, compiler, model_content, import_options):
        pass

    def run_single(self, cfg, case_dir: str, model_file: str):
        if not self.inputs:
            self.parse_model_input_output(model_file)

        # generate input/calib
        self.generate_data(cfg.generate_inputs, case_dir,
                           self.inputs, self.input_paths, 'input')
        self.generate_data(cfg.generate_calibs, case_dir,
                           self.calibs, self.calib_paths, 'calib')

        # cpu inference
        self.cpu_infer(case_dir, model_file)

        # nncase coinfiguration
        import_options = nncase.ImportOptions(**cfg.importer_opt.kwargs)
        if os.path.splitext(model_file)[-1] == ".tflite":
            import_options.input_layout = "NHWC"
            import_options.output_layout = "NHWC"
        elif os.path.splitext(model_file)[-1] == ".onnx":
            import_options.input_layout = "NCHW"
            import_options.output_layout = "NCHW"

        compile_options = nncase.CompileOptions()
        for k, v in cfg.compile_opt.kwargs.items():
            e = '"'
            exec(
                f'compile_options.{k} = { e + v + e if isinstance(v, str) else v }')

        model_content = self.read_model_file(model_file)

        # evaluation
        names, args = TestRunner.split_value(cfg.eval)
        for combine_args in product(*args):
            dict_args = dict(zip(names, combine_args))
            eval_output_paths = self.generate_evaluates(
                cfg, case_dir, import_options,
                compile_options, model_content, dict_args)
            assert self.compare_results(
                self.output_paths, eval_output_paths, dict_args)

        # nncase inference
        names, args = TestRunner.split_value(cfg.infer)
        for combine_args in product(*args):
            dict_args = dict(zip(names, combine_args))
            if dict_args['ptq'] and len(self.inputs) > 1:
                continue

            infer_output_paths = self.nncase_infer(
                cfg, case_dir, import_options,
                compile_options, model_content, dict_args)
            assert self.compare_results(
                self.output_paths, infer_output_paths, dict_args)

    @staticmethod
    def split_value(kwcfg: List[Dict[str, str]]) -> Tuple[List[str], List[str]]:
        arg_names = []
        arg_values = []
        for d in kwcfg:
            arg_names.append(d.name)
            arg_values.append(d.values)
        return (arg_names, arg_values)

    def read_model_file(self, model_file: str) -> bytes:
        with open(model_file, 'rb') as f:
            model_content = f.read()
        return model_content

    @staticmethod
    def kwargs_to_path(path: str, kwargs: Dict[str, str]):
        for k, v in kwargs.items():
            if isinstance(v, str):
                path = os.path.join(path, v)
            elif isinstance(v, bool):
                path = os.path.join(path, ('' if v else 'no') + k)
        return path

    def generate_evaluates(self, cfg, case_dir: str,
                           import_options: nncase.ImportOptions,
                           compile_options: nncase.CompileOptions,
                           model_content: bytes, kwargs: Dict[str, str]
                           ) -> List[Tuple[str, str]]:
        eval_dir = TestRunner.kwargs_to_path(
            os.path.join(case_dir, 'eval'), kwargs)
        compile_options.target = kwargs['target']
        compile_options.dump_dir = eval_dir
        compiler = nncase.Compiler(compile_options)
        self.import_model(compiler, model_content, import_options)
        evaluator = compiler.create_evaluator(3)
        eval_output_paths = []
        for i in range(len(self.inputs)):
            input_tensor = nncase.RuntimeTensor.from_numpy(
                self.inputs[i]['data'])
            input_tensor.copy_to(evaluator.get_input_tensor(i))
            evaluator.run()

        for i in range(evaluator.outputs_size):
            result = evaluator.get_output_tensor(i).to_numpy()
            eval_output_paths.append((
                os.path.join(eval_dir, f'nncase_result_{i}.bin'),
                os.path.join(eval_dir, f'nncase_result_{i}.txt')))
            result.tofile(eval_output_paths[-1][0])
            save_array_as_txt(eval_output_paths[-1][1], result)
        return eval_output_paths

    def nncase_infer(self, cfg, case_dir: str,
                     import_options: nncase.ImportOptions,
                     compile_options: nncase.CompileOptions,
                     model_content: bytes, kwargs: Dict[str, str]
                     ) -> List[Tuple[str, str]]:
        infer_dir = TestRunner.kwargs_to_path(
            os.path.join(case_dir, 'infer'), kwargs)
        compile_options.target = kwargs['target']
        compile_options.dump_dir = infer_dir
        compiler = nncase.Compiler(compile_options)
        self.import_model(compiler, model_content, import_options)
        if kwargs['ptq']:
            ptq_options = nncase.PTQTensorOptions()
            for i in range(len(self.calibs)):
                ptq_options.set_tensor_data(self.calibs[i]['data'].tobytes())
            ptq_options.samples_count = cfg.generate_calibs.batch_size
            ptq_options.input_mean = cfg.ptq_opt.kwargs['input_mean']
            ptq_options.input_std = cfg.ptq_opt.kwargs['input_std']

            compiler.use_ptq(ptq_options)
        compiler.compile()
        kmodel = compiler.gencode_tobytes()
        with open(os.path.join(infer_dir, 'test.kmodel'), 'wb') as f:
            f.write(kmodel)
        sim = nncase.Simulator()
        sim.load_model(kmodel)
        infer_output_paths: List[np.ndarray] = []
        for i in range(len(self.inputs)):
            sim.set_input_tensor(
                i, nncase.RuntimeTensor.from_numpy(self.inputs[i]['data']))

        sim.run()

        for i in range(sim.outputs_size):
            result = sim.get_output_tensor(i).to_numpy()
            infer_output_paths.append((
                os.path.join(infer_dir, f'nncase_result_{i}.bin'),
                os.path.join(infer_dir, f'nncase_result_{i}.txt')))
            result.tofile(infer_output_paths[-1][0])
            save_array_as_txt(infer_output_paths[-1][1], result)
        return infer_output_paths

    def on_test_start(self) -> None:
        pass

    def generate_data(self, cfg, case_dir: str, inputs: List[Dict], path_list: List[str], name: str):
        for n in range(cfg.numbers):
            i = 0
            for input in inputs:
                shape = input['shape']
                shape[0] *= cfg.batch_size
                data = Fuc[cfg.name](shape, input['dtype'])

                path_list.append(
                    (os.path.join(case_dir, f'{name}_{n}_{i}.bin'),
                     os.path.join(case_dir, f'{name}_{n}_{i}.txt')))
                data.tofile(path_list[-1][0])
                save_array_as_txt(path_list[-1][1], data)
                i += 1
                input['data'] = data

    def process_input(self, inputs: List[np.array], **kwargs) -> None:
        pass

    def process_output(self, outputs: List[np.array], **kwargs) -> None:
        pass

    def on_test_end(self) -> None:
        pass

    def compare_results(self,
                        ref_ouputs: List[Tuple[str]],
                        test_outputs: List[Tuple[str]],
                        kwargs: Dict[str, str]):
        for ref_file, test_file in zip(ref_ouputs, test_outputs):
            judge = compare_with_ground_truth(test_file[1],
                                              ref_file[1],
                                              state=0,
                                              verbose=VerboseType.PRINT_RESULT)
            name_list = test_file[1].split('/')
            kw_names = ' '.join(name_list[-len(kwargs) - 2:-1])
            i = self.num_pattern.findall(name_list[-1])
            if judge.is_good():
                print(f"\nPass [ {kw_names} ] Output: {i}!!\n")
            else:
                print(f"\nFail [ {kw_names} ] Output: {i}!!\n")
                return False
        return True


class TfliteTestRunner(TestRunner):
    def __init__(self, case_name, targets=None):
        super().__init__(case_name, targets)

    def from_tensorflow(self, module):
        # export model
        tf.saved_model.save(module, self.case_dir)
        converter = tf.lite.TFLiteConverter.from_saved_model(self.case_dir)

        # convert model
        tflite_model = converter.convert()
        model_file = os.path.join(self.case_dir, 'test.tflite')
        with open(model_file, 'wb') as f:
            f.write(tflite_model)

        return model_file

    def run(self, model_file):
        if self.case_dir != os.path.dirname(model_file):
            shutil.copy(model_file, self.case_dir)
            model_file = os.path.join(
                self.case_dir, os.path.basename(model_file))

        super().run(model_file)

    def parse_model_input_output(self, model_path: str):
        interp = tf.lite.Interpreter(model_path=model_path)

        for item in interp.get_input_details():
            input_dict = {}
            input_dict['index'] = item['index']
            input_dict['name'] = item['name']
            input_dict['dtype'] = item['dtype']
            input_dict['shape'] = item['shape']
            self.inputs.append(input_dict)
            self.calibs.append(input_dict.copy())

        for item in interp.get_output_details():
            output_dict = {}
            output_dict['index'] = item['index']
            output_dict['name'] = item['name']
            output_dict['dtype'] = item['dtype']
            output_dict['shape'] = item['shape']
            self.outputs.append(output_dict)

    def cpu_infer(self, case_dir: str, model_file: bytes):
        interp = tf.lite.Interpreter(model_path=model_file)
        interp.allocate_tensors()
        for input in self.inputs:
            interp.set_tensor(input["index"], input['data'])

        interp.invoke()

        i = 0
        for output in self.outputs:
            data = interp.get_tensor(output['index'])
            self.output_paths.append((
                os.path.join(case_dir, f'cpu_result_{i}.bin'),
                os.path.join(case_dir, f'cpu_result_{i}.txt')))
            data.tofile(self.output_paths[-1][0])
            save_array_as_txt(self.output_paths[-1][1], data)
            i += 1
            # output['data'] = data

    def import_model(self, compiler, model_content, import_options):
        compiler.import_tflite(model_content, import_options)


class OnnxTestRunner(TestRunner):
    def __init__(self, case_name, targets=None):
        super().__init__(case_name, targets)

    def from_torch(self, module, in_shape, opset_version=11):
        # export model
        dummy_input = torch.randn(*in_shape)
        model_file = os.path.join(self.case_dir, 'test.onnx')
        torch.onnx.export(module, dummy_input, model_file,
                          operator_export_type=torch.onnx.OperatorExportTypes.ONNX_ATEN_FALLBACK, opset_version=opset_version)
        return model_file

    def from_onnx_helper(self, model_def):
        try:
            onnx.checker.check_model(model_def)
        except onnx.checker.ValidationError as e:
            print('The model is invalid: %s' % e)
        else:
            print('The model is valid!')

        model_file = os.path.join(self.case_dir, 'test.onnx')
        onnx.save(model_def, model_file)

        return model_file

    def run(self, model_file):
        if self.case_dir != os.path.dirname(model_file):
            shutil.copy(model_file, self.case_dir)
            model_file = os.path.join(self.case_dir, os.path.basename(model_file))

        # preprocess model
        old_onnx_model = onnx.load(model_file)
        onnx_model = self.preprocess_model(old_onnx_model)
        onnx_model = onnx_model or self.preprocess_model(
            old_onnx_model, convert_version=False)
        onnx_model = onnx_model or self.preprocess_model(
            old_onnx_model, simplify=False)
        onnx_model = onnx_model or self.preprocess_model(
            old_onnx_model, convert_version=False, simplify=False)
        onnx_model = onnx_model or self.preprocess_model(
            old_onnx_model, fix_bn=False, convert_version=False, simplify=False)

        model_file = os.path.join(
            os.path.dirname(model_file), 'simplified.onnx')
        onnx.save_model(onnx_model, model_file)

        super().run(model_file)

    def map_onnx_to_numpy_type(self, onnx_type):
        ONNX_TO_NUMPY_DTYPE = {
            onnx.onnx_pb.TensorProto.FLOAT: np.float32,
            onnx.onnx_pb.TensorProto.FLOAT16: np.float16,
            onnx.onnx_pb.TensorProto.DOUBLE: np.float64,
            onnx.onnx_pb.TensorProto.INT32: np.int32,
            onnx.onnx_pb.TensorProto.INT16: np.int16,
            onnx.onnx_pb.TensorProto.INT8: np.int8,
            onnx.onnx_pb.TensorProto.UINT8: np.uint8,
            onnx.onnx_pb.TensorProto.UINT16: np.uint16,
            onnx.onnx_pb.TensorProto.INT64: np.int64,
            onnx.onnx_pb.TensorProto.UINT64: np.uint64,
            onnx.onnx_pb.TensorProto.BOOL: np.bool,
            onnx.onnx_pb.TensorProto.COMPLEX64: np.complex64,
            onnx.onnx_pb.TensorProto.COMPLEX128: np.complex128,
            onnx.onnx_pb.TensorProto.STRING: np.object,
        }

        return ONNX_TO_NUMPY_DTYPE[onnx_type]

    def preprocess_model(self, onnx_model, fix_bn=True, convert_version=True, simplify=True, import_test=True):
        args = {'fix_bn': fix_bn, 'convert_version': convert_version,
                'simplify': simplify, 'import_test': import_test}
        try:
            shape_dict = {}
            for input in self.inputs:
                input_dict[input['name']] = input['shape']

            if fix_bn:
                # fix https://github.com/onnx/models/issues/242
                for node in onnx_model.graph.node:
                    if(node.op_type == "BatchNormalization"):
                        for attr in node.attribute:
                            if (attr.name == "spatial"):
                                attr.i = 1

            if convert_version:
                curret_version = onnx_model.opset_import[0].version
                for i in range(curret_version, 8):
                    onnx_model = version_converter.convert_version(
                        onnx_model, i+1)

            if simplify:
                onnx_model = onnx.shape_inference.infer_shapes(onnx_model)
                onnx_model, check = onnxsim.simplify(onnx_model, check_n=0, input_shapes=shape_dict, perform_optimization=False, skip_fuse_bn=True, skip_shape_inference=True, skipped_optimizers=[
                    # 'eliminate_deadend',
                    # 'eliminate_nop_dropout',
                    # 'eliminate_nop_cast',
                    # 'eliminate_nop_monotone_argmax', 'eliminate_nop_pad',
                    # 'extract_constant_to_initializer', 'eliminate_unused_initializer',
                    # 'eliminate_nop_transpose',
                    # 'eliminate_nop_flatten', 'eliminate_identity',
                    'fuse_add_bias_into_conv',
                    # 'fuse_consecutive_concats',
                    # 'fuse_consecutive_log_softmax',
                    # 'fuse_consecutive_reduce_unsqueeze', 'fuse_consecutive_squeezes',
                    # 'fuse_consecutive_transposes', 'fuse_matmul_add_bias_into_gemm',
                    # 'fuse_pad_into_conv', 'fuse_transpose_into_gemm', 'eliminate_duplicate_initializer'
                ])
                assert check, "Simplified ONNX model could not be validated"

            print('[info]: preprocess ONNX model success: ', args)
            return onnx_model
        except Exception as e:
            print('[info]: preprocess ONNX model failed: ', args)
            print(e)
            # traceback.print_exc()
            return None

    def parse_model_input_output(self, model_file: str):
        # TODO: onnx_model
        onnx_model = onnx.load(model_file)
        input_all = [node.name for node in onnx_model.graph.input]
        input_initializer = [
            node.name for node in onnx_model.graph.initializer]
        input_names = list(set(input_all) - set(input_initializer))
        input_tensors = [
            node for node in onnx_model.graph.input if node.name in input_names]

        # input
        for _, e in enumerate(input_tensors):
            onnx_type = e.type.tensor_type
            input_dict = {}
            input_dict['name'] = e.name
            input_dict['dtype'] = self.map_onnx_to_numpy_type(
                onnx_type.elem_type)
            input_dict['shape'] = [(i.dim_value if i.dim_value != 0 else d) for i, d in zip(
                onnx_type.shape.dim, [1, 3, 224, 224])]
            self.inputs.append(input_dict)
            self.calibs.append(input_dict.copy())

        # output

    def cpu_infer(self, case_dir: str, model_file: bytes):
        # create session
        try:
            print('[onnx]: using simplified model')
            sess = ort.InferenceSession(model_file)
        except Exception as e:
            print(e)
            try:
                print('[onnx]: using origin model')
                model_file = os.path.join(case_dir, 'test.onnx')
                sess = ort.InferenceSession(model_file)
            except Exception as e:
                print(e)
                print('[onnx]: using converted model')
                onnx_model = onnx.load(model_file)
                onnx_model = version_converter.convert_version(onnx_model, 8)
                model_file = os.path.join(case_dir, 'converted.onnx')
                onnx.save_model(onnx_model, model_file)
                sess = ort.InferenceSession(model_file)

        input_dict = {}
        for input in self.inputs:
            input_dict[input['name']] = input['data']

        outputs = sess.run(None, input_dict)
        i = 0
        for output in outputs:
<<<<<<< HEAD
            bin_file = os.path.join(case_dir, f'cpu_result_{i}.bin')
            text_file = os.path.join(case_dir, f'cpu_result_{i}.txt')
            self.output_paths.append((bin_file, text_file))
            output.tofile(bin_file)
            save_array_as_txt(text_file, output)
=======
            output.tofile(os.path.join(
                case_dir, 'cpu_result{0}.bin'.format(i)))
            save_array_as_txt(os.path.join(
                case_dir, 'cpu_result{0}.txt'.format(i)), output)
>>>>>>> 983cfdef
            i += 1

    def import_model(self, compiler, model_content, import_options):
        compiler.import_onnx(model_content, import_options)<|MERGE_RESOLUTION|>--- conflicted
+++ resolved
@@ -609,18 +609,11 @@
         outputs = sess.run(None, input_dict)
         i = 0
         for output in outputs:
-<<<<<<< HEAD
             bin_file = os.path.join(case_dir, f'cpu_result_{i}.bin')
             text_file = os.path.join(case_dir, f'cpu_result_{i}.txt')
             self.output_paths.append((bin_file, text_file))
             output.tofile(bin_file)
             save_array_as_txt(text_file, output)
-=======
-            output.tofile(os.path.join(
-                case_dir, 'cpu_result{0}.bin'.format(i)))
-            save_array_as_txt(os.path.join(
-                case_dir, 'cpu_result{0}.txt'.format(i)), output)
->>>>>>> 983cfdef
             i += 1
 
     def import_model(self, compiler, model_content, import_options):
