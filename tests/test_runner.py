from typing import Dict, List, Tuple
from itertools import product
import re
import yaml
from pathlib import Path
import numpy as np
import os
import shutil
from abc import ABCMeta, abstractmethod
import nncase
import tensorflow as tf
import torch
import onnx
from onnx import version_converter, helper
import onnxsim
import onnxoptimizer
import onnxruntime as ort
import struct
from compare_util import compare_with_ground_truth, VerboseType


class Edict:
    def __init__(self, d: Dict[str, int]) -> None:
        for name, value in d.items():
            if isinstance(value, (list, tuple)):
                setattr(self, name,
                        [Edict(x) if isinstance(x, dict) else x for x in value])
            else:
                if 'kwargs' in name:
                    setattr(self, name, value if value else dict())
                else:
                    if isinstance(value, dict):
                        setattr(self, name, Edict(value))
                    else:
                        setattr(self, name, value)

    def keys(self):
        return self.__dict__.keys()

    def items(self):
        return self.__dict__.items()

    def values(self):
        return self.__dict__.values()

    def __repr__(self, indent=0) -> str:
        s: str = ''
        for k, v in self.__dict__.items():
            s += indent * ' ' + k + ' : '
            if isinstance(v, Edict):
                s += '\n' + v.__repr__(len(s) - s.rfind('\n'))
            else:
                s += v.__repr__().replace('\n', ' ')
            s += '\n'
        return s.rstrip('\n')


def generate_random(shape: List[int], dtype: np.dtype) -> np.ndarray:
    if dtype is np.uint8:
        data = np.random.randint(0, 256, shape)
    elif dtype is np.int8:
        data = np.random.randint(-128, 128, shape)
    else:
        data = np.random.rand(*shape) * 2 - 1
    data = data.astype(dtype=dtype)
    return data


def save_array_as_txt(save_path, value_np, bit_16_represent=False):
    if bit_16_represent:
        np.save(save_path, _cast_bfloat16_then_float32(value_np))
    else:
        with open(save_path, 'w') as f:
            shape_info = "shape: (" + ",".join(str(dim)
                                               for dim in value_np.shape) + ")\n"
            f.write(shape_info)

            for val in value_np.reshape([-1]):
                f.write("%f\n" % val)
    print("----> %s" % save_path)


def _cast_bfloat16_then_float32(values: np.array):
    shape = values.shape
    values = values.reshape([-1])
    for i, value in enumerate(values):
        value = float(value)
        packed = struct.pack('!f', value)
        integers = [c for c in packed][:2] + [0, 0]
        value = struct.unpack('!f', bytes(integers))[0]
        values[i] = value

    values = values.reshape(shape)
    return values


Fuc = {
    'generate_random': generate_random
}

<<<<<<< HEAD
class TestRunner(metaclass = ABCMeta):
    def __init__(self, case_name, targets = None) -> None:
=======

class TestRunner(metaclass=ABCMeta):
    def __init__(self, case_name, targets=None) -> None:
>>>>>>> 03506a44
        config_root = os.path.dirname(__file__)
        with open(os.path.join(config_root, 'config.yml'), encoding='utf8') as f:
            cfg = yaml.safe_load(f)
            config = Edict(cfg)

        self.cfg = self.validte_config(config)

        case_name = case_name.replace('[', '_').replace(']', '_')
        self.case_dir = os.path.join(self.cfg.setup.root, case_name)
        self.clear(self.case_dir)

        if targets is None:
            self.cfg.case.eval[0].values = self.validate_targets(
                self.cfg.case.eval[0].values)
            self.cfg.case.infer[0].values = self.validate_targets(
                self.cfg.case.infer[0].values)
        else:
            targets = self.validate_targets(targets)
            self.cfg.case.eval[0].values = targets
            self.cfg.case.infer[0].values = targets

        self.inputs: List[Dict] = []
        self.calibs: List[Dict] = []
        self.outputs: List[Dict] = []
        self.input_paths: List[Tuple[str, str]] = []
        self.calib_paths: List[Tuple[str, str]] = []
        self.output_paths: List[Tuple[str, str]] = []
        self.num_pattern = re.compile("(\d+)")

    def validte_config(self, config):
        return config

    def validate_targets(self, targets):
        new_targets = []
        for t in targets:
            if nncase.test_target(t):
                new_targets.append(t)
            else:
                print("WARN: target[{0}] not found".format(t))
        return new_targets

    def run(self, model_path: str):
        # 这里开多线程池去跑
        # case_name = self.process_model_path_name(model_path)
        # case_dir = os.path.join(self.cfg.setup.root, case_name)
        # if not os.path.exists(case_dir):
        #     os.makedirs(case_dir)
        case_dir = os.path.dirname(model_path)
        self.run_single(self.cfg.case, case_dir, model_path)

    def process_model_path_name(self, model_path: str) -> str:
        if Path(model_path).is_file():
            case_name = Path(model_path)
            return '_'.join(str(case_name.parent).split('/') + [case_name.stem])
        return model_path

    def clear(self, case_dir):
        in_ci = os.getenv('CI', False)
        if in_ci:
            if os.path.exists(self.cfg.setup.root):
                shutil.rmtree(self.cfg.setup.root)
        else:
            if os.path.exists(case_dir):
                shutil.rmtree(case_dir)
        os.makedirs(case_dir)

    @abstractmethod
    def parse_model_input_output(self, model_path: str):
        pass

    @abstractmethod
    def cpu_infer(self, case_dir: str, model_content: bytes):
        pass

    @abstractmethod
    def import_model(self, compiler, model_content, import_options):
        pass

    def run_single(self, cfg, case_dir: str, model_file: str):
        if not self.inputs:
            self.parse_model_input_output(model_file)

        # generate input/calib
        self.generate_data(cfg.generate_inputs, case_dir,
                           self.inputs, self.input_paths, 'input')
        self.generate_data(cfg.generate_calibs, case_dir,
                           self.calibs, self.calib_paths, 'calib')

        # cpu inference
        self.cpu_infer(case_dir, model_file)

        # nncase coinfiguration
        import_options = nncase.ImportOptions(**cfg.importer_opt.kwargs)
        if os.path.splitext(model_file)[-1] == ".tflite":
            import_options.input_layout = "NHWC"
            import_options.output_layout = "NHWC"
        elif os.path.splitext(model_file)[-1] == ".onnx":
            import_options.input_layout = "NCHW"
            import_options.output_layout = "NCHW"

        compile_options = nncase.CompileOptions()
        for k, v in cfg.compile_opt.kwargs.items():
            e = '"'
            exec(
                f'compile_options.{k} = { e + v + e if isinstance(v, str) else v }')

        model_content = self.read_model_file(model_file)

        # evaluation
        names, args = TestRunner.split_value(cfg.eval)
        for combine_args in product(*args):
            dict_args = dict(zip(names, combine_args))
            eval_output_paths = self.generate_evaluates(
                cfg, case_dir, import_options,
                compile_options, model_content, dict_args)
            assert self.compare_results(
                self.output_paths, eval_output_paths, dict_args)

        # nncase inference
        names, args = TestRunner.split_value(cfg.infer)
        for combine_args in product(*args):
            dict_args = dict(zip(names, combine_args))
            if dict_args['ptq'] and len(self.inputs) > 1:
                continue

            infer_output_paths = self.nncase_infer(
                cfg, case_dir, import_options,
                compile_options, model_content, dict_args)
            assert self.compare_results(
                self.output_paths, infer_output_paths, dict_args)

    @staticmethod
    def split_value(kwcfg: List[Dict[str, str]]) -> Tuple[List[str], List[str]]:
        arg_names = []
        arg_values = []
        for d in kwcfg:
            arg_names.append(d.name)
            arg_values.append(d.values)
        return (arg_names, arg_values)

    def read_model_file(self, model_file: str) -> bytes:
        with open(model_file, 'rb') as f:
            model_content = f.read()
        return model_content

    @staticmethod
    def kwargs_to_path(path: str, kwargs: Dict[str, str]):
        for k, v in kwargs.items():
            if isinstance(v, str):
                path = os.path.join(path, v)
            elif isinstance(v, bool):
                path = os.path.join(path, ('' if v else 'no') + k)
        return path

    def generate_evaluates(self, cfg, case_dir: str,
                           import_options: nncase.ImportOptions,
                           compile_options: nncase.CompileOptions,
                           model_content: bytes, kwargs: Dict[str, str]
                           ) -> List[Tuple[str, str]]:
        eval_dir = TestRunner.kwargs_to_path(
            os.path.join(case_dir, 'eval'), kwargs)
        compile_options.target = kwargs['target']
        compile_options.dump_dir = eval_dir
        compiler = nncase.Compiler(compile_options)
        self.import_model(compiler, model_content, import_options)
        evaluator = compiler.create_evaluator(3)
        eval_output_paths = []
        for i in range(len(self.inputs)):
            input_tensor = nncase.RuntimeTensor.from_numpy(
                self.inputs[i]['data'])
            input_tensor.copy_to(evaluator.get_input_tensor(i))
            evaluator.run()

        for i in range(evaluator.outputs_size):
            result = evaluator.get_output_tensor(i).to_numpy()
            eval_output_paths.append((
                os.path.join(eval_dir, f'nncase_result_{i}.bin'),
                os.path.join(eval_dir, f'nncase_result_{i}.txt')))
            result.tofile(eval_output_paths[-1][0])
            save_array_as_txt(eval_output_paths[-1][1], result)
        return eval_output_paths

    def nncase_infer(self, cfg, case_dir: str,
                     import_options: nncase.ImportOptions,
                     compile_options: nncase.CompileOptions,
                     model_content: bytes, kwargs: Dict[str, str]
                     ) -> List[Tuple[str, str]]:
        infer_dir = TestRunner.kwargs_to_path(
            os.path.join(case_dir, 'infer'), kwargs)
        compile_options.target = kwargs['target']
        compile_options.dump_dir = infer_dir
        compiler = nncase.Compiler(compile_options)
        self.import_model(compiler, model_content, import_options)
        if kwargs['ptq']:
            ptq_options = nncase.PTQTensorOptions()
            for i in range(len(self.calibs)):
                ptq_options.set_tensor_data(self.calibs[i]['data'].tobytes())
            ptq_options.samples_count = cfg.generate_calibs.batch_size
            ptq_options.input_mean = cfg.ptq_opt.kwargs['input_mean']
            ptq_options.input_std = cfg.ptq_opt.kwargs['input_std']

            compiler.use_ptq(ptq_options)
        compiler.compile()
        kmodel = compiler.gencode_tobytes()
        with open(os.path.join(infer_dir, 'test.kmodel'), 'wb') as f:
            f.write(kmodel)
        sim = nncase.Simulator()
        sim.load_model(kmodel)
        infer_output_paths: List[np.ndarray] = []
        for i in range(len(self.inputs)):
            sim.set_input_tensor(
                i, nncase.RuntimeTensor.from_numpy(self.inputs[i]['data']))

        sim.run()

        for i in range(sim.outputs_size):
            result = sim.get_output_tensor(i).to_numpy()
            infer_output_paths.append((
                os.path.join(infer_dir, f'nncase_result_{i}.bin'),
                os.path.join(infer_dir, f'nncase_result_{i}.txt')))
            result.tofile(infer_output_paths[-1][0])
            save_array_as_txt(infer_output_paths[-1][1], result)
        return infer_output_paths

    def on_test_start(self) -> None:
        pass

    def generate_data(self, cfg, case_dir: str, inputs: List[Dict], path_list: List[str], name: str):
        for n in range(cfg.numbers):
            i = 0
            for input in inputs:
                shape = input['shape']
                shape[0] *= cfg.batch_size
                data = Fuc[cfg.name](shape, input['dtype'])

                path_list.append(
                    (os.path.join(case_dir, f'{name}_{n}_{i}.bin'),
                     os.path.join(case_dir, f'{name}_{n}_{i}.txt')))
                data.tofile(path_list[-1][0])
                save_array_as_txt(path_list[-1][1], data)
                i += 1
                input['data'] = data

    def process_input(self, inputs: List[np.array], **kwargs) -> None:
        pass

    def process_output(self, outputs: List[np.array], **kwargs) -> None:
        pass

    def on_test_end(self) -> None:
        pass

    def compare_results(self,
                        ref_ouputs: List[Tuple[str]],
                        test_outputs: List[Tuple[str]],
                        kwargs: Dict[str, str]):
        for ref_file, test_file in zip(ref_ouputs, test_outputs):
            judge = compare_with_ground_truth(test_file[1],
                                              ref_file[1],
                                              state=0,
                                              verbose=VerboseType.PRINT_RESULT)
            name_list = test_file[1].split('/')
            kw_names = ' '.join(name_list[-len(kwargs) - 2:-1])
            i = self.num_pattern.findall(name_list[-1])
            if judge.is_good():
                print(f"\nPass [ {kw_names} ] Output: {i}!!\n")
            else:
                print(f"\nFail [ {kw_names} ] Output: {i}!!\n")
                return False
        return True


class TfliteTestRunner(TestRunner):
    def __init__(self, case_name, targets=None):
        super().__init__(case_name, targets)

    def from_tensorflow(self, module):
        # export model
        tf.saved_model.save(module, self.case_dir)
        converter = tf.lite.TFLiteConverter.from_saved_model(self.case_dir)

        # convert model
        tflite_model = converter.convert()
        model_file = os.path.join(self.case_dir, 'test.tflite')
        with open(model_file, 'wb') as f:
            f.write(tflite_model)

        return model_file

    def run(self, model_file):
        if self.case_dir != os.path.dirname(model_file):
            shutil.copy(model_file, self.case_dir)
            model_file = os.path.join(
                self.case_dir, os.path.basename(model_file))

        super().run(model_file)

    def parse_model_input_output(self, model_path: str):
        interp = tf.lite.Interpreter(model_path=model_path)

        for item in interp.get_input_details():
            input_dict = {}
            input_dict['index'] = item['index']
            input_dict['name'] = item['name']
            input_dict['dtype'] = item['dtype']
            input_dict['shape'] = item['shape']
            self.inputs.append(input_dict)
            self.calibs.append(input_dict.copy())

        for item in interp.get_output_details():
            output_dict = {}
            output_dict['index'] = item['index']
            output_dict['name'] = item['name']
            output_dict['dtype'] = item['dtype']
            output_dict['shape'] = item['shape']
            self.outputs.append(output_dict)

    def cpu_infer(self, case_dir: str, model_file: bytes):
        interp = tf.lite.Interpreter(model_path=model_file)
        interp.allocate_tensors()
        for input in self.inputs:
            interp.set_tensor(input["index"], input['data'])

        interp.invoke()

        i = 0
        for output in self.outputs:
            data = interp.get_tensor(output['index'])
            self.output_paths.append((
                os.path.join(case_dir, f'cpu_result_{i}.bin'),
                os.path.join(case_dir, f'cpu_result_{i}.txt')))
            data.tofile(self.output_paths[-1][0])
            save_array_as_txt(self.output_paths[-1][1], data)
            i += 1
            # output['data'] = data

    def import_model(self, compiler, model_content, import_options):
        compiler.import_tflite(model_content, import_options)


class OnnxTestRunner(TestRunner):
    def __init__(self, case_name, targets=None):
        super().__init__(case_name, targets)

    def from_torch(self, module, in_shape, opset_version=11):
        # export model
        dummy_input = torch.randn(*in_shape)
        model_file = os.path.join(self.case_dir, 'test.onnx')
        torch.onnx.export(module, dummy_input, model_file,
                          operator_export_type=torch.onnx.OperatorExportTypes.ONNX_ATEN_FALLBACK, opset_version=opset_version)
        return model_file

    def from_onnx_helper(self, model_def):
        try:
            onnx.checker.check_model(model_def)
        except onnx.checker.ValidationError as e:
            print('The model is invalid: %s' % e)
        else:
            print('The model is valid!')

        model_file = os.path.join(self.case_dir, 'test.onnx')
        onnx.save(model_def, model_file)

        return model_file

    def run(self, model_file):
        # preprocess model
        old_onnx_model = onnx.load(model_file)
        onnx_model = self.preprocess_model(old_onnx_model)
        onnx_model = onnx_model or self.preprocess_model(
            old_onnx_model, convert_version=False)
        onnx_model = onnx_model or self.preprocess_model(
            old_onnx_model, simplify=False)
        onnx_model = onnx_model or self.preprocess_model(
            old_onnx_model, convert_version=False, simplify=False)
        onnx_model = onnx_model or self.preprocess_model(
            old_onnx_model, fix_bn=False, convert_version=False, simplify=False)

        model_file = os.path.join(
            os.path.dirname(model_file), 'simplified.onnx')
        onnx.save_model(onnx_model, model_file)

        super().run(model_file)

    def map_onnx_to_numpy_type(self, onnx_type):
        ONNX_TO_NUMPY_DTYPE = {
            onnx.onnx_pb.TensorProto.FLOAT: np.float32,
            onnx.onnx_pb.TensorProto.FLOAT16: np.float16,
            onnx.onnx_pb.TensorProto.DOUBLE: np.float64,
            onnx.onnx_pb.TensorProto.INT32: np.int32,
            onnx.onnx_pb.TensorProto.INT16: np.int16,
            onnx.onnx_pb.TensorProto.INT8: np.int8,
            onnx.onnx_pb.TensorProto.UINT8: np.uint8,
            onnx.onnx_pb.TensorProto.UINT16: np.uint16,
            onnx.onnx_pb.TensorProto.INT64: np.int64,
            onnx.onnx_pb.TensorProto.UINT64: np.uint64,
            onnx.onnx_pb.TensorProto.BOOL: np.bool,
            onnx.onnx_pb.TensorProto.COMPLEX64: np.complex64,
            onnx.onnx_pb.TensorProto.COMPLEX128: np.complex128,
            onnx.onnx_pb.TensorProto.STRING: np.object,
        }

        return ONNX_TO_NUMPY_DTYPE[onnx_type]

    def preprocess_model(self, onnx_model, fix_bn=True, convert_version=True, simplify=True, import_test=True):
        args = {'fix_bn': fix_bn, 'convert_version': convert_version,
                'simplify': simplify, 'import_test': import_test}
        try:
            shape_dict = {}
            for input in self.inputs:
                input_dict[input['name']] = input['shape']

            if fix_bn:
                # fix https://github.com/onnx/models/issues/242
                for node in onnx_model.graph.node:
                    if(node.op_type == "BatchNormalization"):
                        for attr in node.attribute:
                            if (attr.name == "spatial"):
                                attr.i = 1

            if convert_version:
                curret_version = onnx_model.opset_import[0].version
                for i in range(curret_version, 8):
                    onnx_model = version_converter.convert_version(
                        onnx_model, i+1)

            if simplify:
                onnx_model = onnx.shape_inference.infer_shapes(onnx_model)
                onnx_model, check = onnxsim.simplify(onnx_model, check_n=0, input_shapes=shape_dict, perform_optimization=False, skip_fuse_bn=True, skip_shape_inference=True, skipped_optimizers=[
                    # 'eliminate_deadend',
                    # 'eliminate_nop_dropout',
                    # 'eliminate_nop_cast',
                    # 'eliminate_nop_monotone_argmax', 'eliminate_nop_pad',
                    # 'extract_constant_to_initializer', 'eliminate_unused_initializer',
                    # 'eliminate_nop_transpose',
                    # 'eliminate_nop_flatten', 'eliminate_identity',
                    'fuse_add_bias_into_conv',
                    # 'fuse_consecutive_concats',
                    # 'fuse_consecutive_log_softmax',
                    # 'fuse_consecutive_reduce_unsqueeze', 'fuse_consecutive_squeezes',
                    # 'fuse_consecutive_transposes', 'fuse_matmul_add_bias_into_gemm',
                    # 'fuse_pad_into_conv', 'fuse_transpose_into_gemm', 'eliminate_duplicate_initializer'
                ])
                assert check, "Simplified ONNX model could not be validated"

            print('[info]: preprocess ONNX model success: ', args)
            return onnx_model
        except Exception as e:
            print('[info]: preprocess ONNX model failed: ', args)
            print(e)
            # traceback.print_exc()
            return None

    def parse_model_input_output(self, model_file: str):
        # TODO: onnx_model
        onnx_model = onnx.load(model_file)
        input_all = [node.name for node in onnx_model.graph.input]
        input_initializer = [
            node.name for node in onnx_model.graph.initializer]
        input_names = list(set(input_all) - set(input_initializer))
        input_tensors = [
            node for node in onnx_model.graph.input if node.name in input_names]

        # input
        for _, e in enumerate(input_tensors):
            onnx_type = e.type.tensor_type
            input_dict = {}
            input_dict['name'] = e.name
            input_dict['dtype'] = self.map_onnx_to_numpy_type(
                onnx_type.elem_type)
            input_dict['shape'] = [(i.dim_value if i.dim_value != 0 else d) for i, d in zip(
                onnx_type.shape.dim, [1, 3, 224, 224])]
            self.inputs.append(input_dict)
            self.calibs.append(input_dict.copy())

        # output

    def cpu_infer(self, case_dir: str, model_file: bytes):
        # create session
        try:
            print('[onnx]: using simplified model')
            sess = ort.InferenceSession(model_file)
        except Exception as e:
            print(e)
            try:
                print('[onnx]: using origin model')
                model_file = os.path.join(case_dir, 'test.onnx')
                sess = ort.InferenceSession(model_file)
            except Exception as e:
                print(e)
                print('[onnx]: using converted model')
                onnx_model = onnx.load(model_file)
                onnx_model = version_converter.convert_version(onnx_model, 8)
                model_file = os.path.join(case_dir, 'converted.onnx')
                onnx.save_model(onnx_model, model_file)
                sess = ort.InferenceSession(model_file)

        input_dict = {}
        for input in self.inputs:
            input_dict[input['name']] = input['data']

        outputs = sess.run(None, input_dict)
        i = 0
        for output in outputs:
            output.tofile(os.path.join(
                case_dir, 'cpu_result{0}.bin'.format(i)))
            save_array_as_txt(os.path.join(
                case_dir, 'cpu_result{0}.txt'.format(i)), output)
            i += 1

    def import_model(self, compiler, model_content, import_options):
        compiler.import_onnx(model_content, import_options)<|MERGE_RESOLUTION|>--- conflicted
+++ resolved
@@ -98,14 +98,8 @@
     'generate_random': generate_random
 }
 
-<<<<<<< HEAD
 class TestRunner(metaclass = ABCMeta):
     def __init__(self, case_name, targets = None) -> None:
-=======
-
-class TestRunner(metaclass=ABCMeta):
-    def __init__(self, case_name, targets=None) -> None:
->>>>>>> 03506a44
         config_root = os.path.dirname(__file__)
         with open(os.path.join(config_root, 'config.yml'), encoding='utf8') as f:
             cfg = yaml.safe_load(f)
