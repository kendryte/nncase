import copy
import os
import re
import shutil
import struct
from abc import ABCMeta, abstractmethod
from itertools import product
from pathlib import Path
from typing import Any, Dict, List, Tuple, Union

import nncase
<<<<<<< HEAD
import struct
from compare_util import compare
import copy
import cv2
=======
import numpy as np
import tensorflow as tf
import yaml

from compare_util import compare
>>>>>>> be723d2b


class Edict:
    def __init__(self, d: Dict[str, int]) -> None:
        assert(isinstance(d, dict)), "the Edict only accepct Dict for init"
        for name, value in d.items():
            if isinstance(value, (list, tuple)):
                setattr(self, name,
                        [Edict(x) if isinstance(x, dict) else x for x in value])
            else:
                if 'kwargs' in name:
                    setattr(self, name, value if value else dict())
                else:
                    if isinstance(value, dict):
                        setattr(self, name, Edict(value))
                    else:
                        setattr(self, name, value)

    def keys(self):
        return self.__dict__.keys()

    def items(self):
        return self.__dict__.items()

    def values(self):
        return self.__dict__.values()

    def __repr__(self, indent=0) -> str:
        s: str = ''
        for k, v in self.__dict__.items():
            s += indent * ' ' + k + ' : '
            if isinstance(v, Edict):
                s += '\n' + v.__repr__(len(s) - s.rfind('\n'))
            else:
                s += v.__repr__().replace('\n', ' ')
            s += '\n'
        return s.rstrip('\n')

    @property
    def dict(self):
        return self.__dict__

    def update(self, d: Dict):
        for name, new_value in d.items():
            if name in self.keys():
                if isinstance(new_value, dict) and name == 'case':
                    old_value = getattr(self, name)
                    if old_value is None:
                        setattr(self, name, Edict(new_value))
                    case = getattr(self, 'case')
                    preprocess = getattr(case, 'preprocess_opt')
                    for i in range(len(new_value['preprocess_opt'])):
                        self.case.preprocess_opt[i].values = copy.deepcopy(
                            new_value['preprocess_opt'][i]['values'])
                elif isinstance(new_value, dict):
                    old_value = getattr(self, name)
                    if old_value is None:
                        setattr(self, name, Edict(new_value))
                    elif isinstance(old_value, (Edict, dict)):
                        old_value.update(new_value)
                elif isinstance(new_value, (list, tuple)) and name == 'specifics':
                    setattr(self, name, [])
                    assert(hasattr(self, 'common')
                           ), "The specifics new_value need common dict to overload !"
                    common = getattr(self, 'common')
                    for specific in new_value:
                        import_common = copy.deepcopy(common)
                        import_common.update(specific)
                        getattr(self, name).append(import_common)
                # elif isinstance(new_value)
                else:
                    setattr(self, name, new_value)
            else:
                setattr(self, name, new_value)


def generate_random(shape: List[int], dtype: np.dtype,
                    number: int, batch_size: int,
                    abs: bool = False) -> np.ndarray:
    if dtype is np.uint8:
        data = np.random.randint(0, 256, shape)
    elif dtype is np.int8:
        data = np.random.randint(-128, 128, shape)
    else:
        data = np.random.rand(*shape)
    data = data.astype(dtype=dtype)
    if abs:
        return np.abs(data)
    return data


def _cast_bfloat16_then_float32(values: np.array):
    shape = values.shape
    values = values.reshape([-1])
    for i, value in enumerate(values):
        value = float(value)
        value = 1
        packed = struct.pack('!f', value)
        integers = [c for c in packed][:2] + [0, 0]
        value = struct.unpack('!f', bytes(integers))[0]
        values[i] = value


def generate_image_dataset(shape: List[int], dtype: np.dtype,
                           batch_index: int, batch_size: int,
                           dir_path: str) -> np.ndarray:
    """ read image from folder, return the rgb image with padding, dtype = float32, range = [0,255]. same as k210 carmera.
    """
    import cv2
    assert(os.path.isdir(dir_path) or os.path.exists(dir_path))

    def preproc(img, input_size, transpose=True):
        # todo maybe need move this to postprocess
        if len(img.shape) == 3:
            padded_img = np.ones((input_size[0], input_size[1], 3), dtype=np.uint8) * 114
        else:
            padded_img = np.ones(input_size, dtype=np.uint8) * 114

        r = min(input_size[0] / img.shape[0], input_size[1] / img.shape[1])
        resized_img = cv2.resize(
            img,
            (int(img.shape[1] * r), int(img.shape[0] * r)),
            interpolation=cv2.INTER_LINEAR,
        ).astype(np.uint8)
        padded_img[: int(img.shape[0] * r), : int(img.shape[1] * r)] = resized_img
        padded_img = cv2.cvtColor(padded_img, cv2.COLOR_BGR2RGB)
        if transpose:
            padded_img = padded_img.transpose((2, 0, 1))
        padded_img = np.ascontiguousarray(padded_img)
        return padded_img
    img_paths = []
    if os.path.isdir(dir_path):
        img_paths.extend([os.path.join(dir_path, p) for p in os.listdir(dir_path)])
    else:
        img_paths.append(dir_path)
    imgs = []
    for p in img_paths[batch_index * batch_size:
                       (batch_index + 1) * batch_size]:
        img = cv2.imread(p)
        img = preproc(img, shape[1:3], False)  # img [h,w,c] rgb,
        imgs.append(img)
    return np.stack(imgs)


DataFactory = {
    'generate_random': generate_random,
    'generate_image_dataset': generate_image_dataset
}


class TestRunner(metaclass=ABCMeta):
    def __init__(self, case_name, targets=None, overwrite_configs: Union[Dict, str] = None) -> None:
        config_root = os.path.dirname(__file__)
        with open(os.path.join(config_root, 'config.yml'), encoding='utf8') as f:
            cfg: dict = yaml.safe_load(f)
            config = Edict(cfg)
        config = self.update_config(config, overwrite_configs)
        self.cfg = self.validte_config(config)

        case_name = case_name.replace('[', '_').replace(']', '_')
        self.case_dir = os.path.join(self.cfg.setup.root, case_name)
        self.clear(self.case_dir)

        self.validate_targets(targets)

        self.inputs: List[Dict] = []
        self.calibs: List[Dict] = []
        self.outputs: List[Dict] = []
        self.input_paths: List[Tuple[str, str]] = []
        self.calib_paths: List[Tuple[str, str]] = []
        self.output_paths: List[Tuple[str, str]] = []
        self.model_type: str = ""
        self.pre_process: List[Dict] = []

        self.num_pattern = re.compile("(\d+)")

    def transform_input(self, values: np.array, type: str, stage: str):
        # todo remove this, keep stackvm model inner preprocess
        values = copy.deepcopy(values)
        if(len(values.shape) == 4 and self.pre_process[0]['preprocess']):
            if stage == "CPU":
                # onnx \ caffe
                if (self.model_type == "onnx" or self.model_type == "caffe"):
                    # or (self.model_type == "tflite" and self.pre_process[-1]['input_layout'] == "NCHW")
                    values = np.transpose(values, [0, 3, 1, 2])
                # elif self.model_type == "tflite" and self.pre_process[-1]['input_layout'] == "NCHW":
                #     values = np.transpose(values, [0, 2, 3, 1])

            if type == 'float32':
                return values.astype(np.float32)
            elif type == 'uint8':
                if values.dtype == np.float32:
                    values = ((values) * 255).astype(np.uint8)
                return values
            elif type == 'int8':
                if values.dtype == np.float32:
                    values = (values * 255 - 128).astype(np.int8)
                return values
            else:
                raise TypeError(" Not support type for quant input")
        else:
            return values

    def get_process_config(self, config):
        # preprocess flag
        preprocess_flag = {}
        preprocess_flag['preprocess'] = config['preprocess']

        # dequant
        process_deq = {}
        process_deq['range'] = config['input_range']
        process_deq['input_type'] = config['input_type']

        # bgr2rgb
        process_format = {}
        process_format['exchange_channel'] = config['exchange_channel']

        # letter box
        process_letterbox = {}
        process_letterbox['input_range'] = config['input_range']
        process_letterbox['input_shape'] = config['input_shape']
        process_letterbox['model_shape'] = self.inputs[0]['model_shape']
        process_letterbox['input_type'] = config['input_type']
        process_letterbox['letterbox_value'] = config['letterbox_value']

        # norm
        process_norm = {}
        data = {}
        data = {
            'mean': config['mean'],
            'std': config['std']
        }
        process_norm['norm'] = data

        # get layout
        process_layout = {}
        process_layout['input_layout'] = config['input_layout']

        self.pre_process.append(preprocess_flag)
        self.pre_process.append(process_deq)
        self.pre_process.append(process_format)
        self.pre_process.append(process_letterbox)
        self.pre_process.append(process_norm)
        self.pre_process.append(process_layout)

    def data_pre_process(self, data):
        data = copy.deepcopy(data)
<<<<<<< HEAD
        if self.pre_process[0]['preprocess'] and len(data.shape) == 4:
            if self.pre_process[-1]['input_layout'] == 'NCHW':
                data = np.transpose(data, [0, 2, 3, 1])
            if self.pre_process[3]['input_type'] == "uint8":
                data *= 255.
=======
        if self.cfg.case.preprocess_opt.flag and len(data.shape) == 4:
            if self.cfg.case.compile_opt.kwargs['input_type'] == "uint8" and data.dtype != np.uint8:
                data = data * 255.
>>>>>>> be723d2b
            # elif self.cfg.case.compile_opt.kwargs['input_type'] == "int8":
            #     data *= 255.
            #     data -= 128.
            for item in self.pre_process:
                # dequantize
                if 'range' in item.keys() and 'input_type' in item.keys():
                    Q_max, Q_min = 0, 0
                    if item['input_type'] == 'uint8':
                        Q_max, Q_min = 255, 0
                    # elif item['input_type'] == 'int8':
                    #     Q_max, Q_min = 127, -128
                    else:
                        continue
                    scale = (item['range'][1] - item['range'][0]) / (Q_max - Q_min)
                    bias = round((item['range'][1] * Q_min - item['range'][0] *
                                  Q_max) / (item['range'][1] - item['range'][0]))
                    data = data * scale
                    data = data - bias

                # exchange_channel
                if 'exchange_channel' in item.keys():
                    if data.shape[-1] != 3:
                        assert("Please confirm your input channel is 3.")
                    if item['exchange_channel'] == True:
                        data = data[:, :, :, ::-1]
                        data = np.array(data)

                # LetterBox
                if 'input_range' in item.keys() and 'input_shape' in item.keys() and 'model_shape' in item.keys():
                    model_shape: List = []
                    if self.model_type == "onnx" or self.model_type == "caffe":
                        model_shape = [1, item['model_shape'][2],
                                       item['model_shape'][3], item['model_shape'][1]]
                    else:
                        model_shape = item['model_shape']
                    if model_shape[1] != data.shape[1] or model_shape[2] != data.shape[2]:
                        in_h, in_w = data.shape[1], data.shape[2]
                        model_h, model_w = model_shape[1], model_shape[2]
                        ratio = min(model_h / in_h, model_w / in_w)
                        resize_shape = data.shape[0], round(in_h * ratio), round(in_w * ratio), 3

                        resize_data = cv2.resize(data[0], (resize_shape[2],
                                                           resize_shape[1]), interpolation=cv2.INTER_LINEAR)
                        dh = model_shape[1] - resize_shape[1]
                        dw = model_shape[2] - resize_shape[2]
                        dh /= 2
                        dw /= 2

                        resize_data = np.array(resize_data, dtype=np.float32)

                        data = cv2.copyMakeBorder(resize_data, round(dh - 0.1), round(model_h - resize_shape[1] - round(dh - 0.1)), round(dw - 0.1), round(
                            model_w - resize_shape[2] - round(dw - 0.1)), cv2.BORDER_CONSTANT, value=(item['letterbox_value'], item['letterbox_value'], item['letterbox_value']))

                        data = np.array(data, dtype=np.float32)
                        data = np.expand_dims(data, 0)

                # Normalize
                if 'norm' in item.keys():
                    for i in range(data.shape[-1]):
                        k = i
                        if data.shape[-1] > 3:
                            k = 0
                        data[:, :, :, i] = (data[:, :, :, i] - float(item['norm']['mean'][k])) / \
                            float(item['norm']['std'][k])
        else:
            assert("Please confirm your input shape and model shape is 4D!")

        return data

    def validte_config(self, config):
        in_ci = os.getenv('CI', False)
        if in_ci:
            config.judge.common.log_hist = False
            config.setup.log_txt = False
        return config

    def update_config(self, config: Edict, overwirte_configs: Dict) -> Edict:
        if overwirte_configs:
            if isinstance(overwirte_configs, str):
                overwirte_configs: dict = yaml.safe_load(overwirte_configs)
            config.update(overwirte_configs)
        return config

    def validate_targets(self, targets: List[str]):
        def _validate_targets(old_targets: List[str]):
            new_targets = []
            for t in old_targets:
                if nncase.test_target(t):
                    new_targets.append(t)
                else:
                    print("WARN: target[{0}] not found".format(t))
            return new_targets
        self.cfg.case.eval[0].values = _validate_targets(
            targets if targets else self.cfg.case.eval[0].values)
        self.cfg.case.infer[0].values = _validate_targets(
            targets if targets else self.cfg.case.infer[0].values)

    def run(self, model_path: Union[List[str], str]):
        # TODO add mulit process pool
        # case_name = self.process_model_path_name(model_path)
        # case_dir = os.path.join(self.cfg.setup.root, case_name)
        # if not os.path.exists(case_dir):
        #     os.makedirs(case_dir)
        if isinstance(model_path, str):
            case_dir = os.path.dirname(model_path)
        elif isinstance(model_path, list):
            case_dir = os.path.dirname(model_path[0])
        self.run_single(self.cfg.case, case_dir, model_path)

    def process_model_path_name(self, model_path: str) -> str:
        if Path(model_path).is_file():
            case_name = Path(model_path)
            return '_'.join(str(case_name.parent).split('/') + [case_name.stem])
        return model_path

    def clear(self, case_dir):
        in_ci = os.getenv('CI', False)
        if in_ci:
            if os.path.exists(self.cfg.setup.root):
                shutil.rmtree(self.cfg.setup.root)
        else:
            if os.path.exists(case_dir):
                shutil.rmtree(case_dir)
        os.makedirs(case_dir)

    @ abstractmethod
    def parse_model_input_output(self, model_path: Union[List[str], str]):
        pass

    @abstractmethod
    def cpu_infer(self, case_dir: str, model_content: Union[List[str], str]):
        pass

    @abstractmethod
    def import_model(self, compiler, model_content, import_options):
        pass

    def run_single(self, cfg, case_dir: str, model_file: Union[List[str], str]):
        if not self.inputs:
            self.parse_model_input_output(model_file)
        names, args = TestRunner.split_value(cfg.preprocess_opt)
        for combine_args in product(*args):
            dict_args = dict(zip(names, combine_args))
            self.get_process_config(dict_args)
            self.generate_data(cfg.generate_inputs, case_dir,
                               self.inputs, self.input_paths, 'input', dict_args)
            self.generate_data(cfg.generate_calibs, case_dir,
                               self.calibs, self.calib_paths, 'calib', dict_args)

            # local test: write preprocess options in test_result
            if dict_args['preprocess'] == True:
                str_preprocess_opt = ""
                pre_list = []
                for key, value in dict_args.items():
                    pre_list.append(str_preprocess_opt.join("{0}:{1}".format(key, value)))
                with open(os.path.join(self.case_dir, 'test_result.txt'), 'a+') as f:
                    f.write("\n----preprocess option----\n")
                    f.write('\n'.join(pre_list[:]) + "\n")
                    f.write("-------------------------\n")

            self.cpu_infer(case_dir, model_file, dict_args['input_type'])
            import_options, compile_options = self.get_compiler_options(dict_args, model_file)
            # print(import_options)
            model_content = self.read_model_file(model_file)
            self.run_evaluator(cfg, case_dir, import_options,
                               compile_options, model_content, dict_args)
            self.run_inference(cfg, case_dir, import_options,
                               compile_options, model_content, dict_args)

    def get_compiler_options(self, cfg, model_file):
        import_options = nncase.ImportOptions()
        compile_options = nncase.CompileOptions()
        if isinstance(model_file, str):
            if os.path.splitext(model_file)[-1] == ".tflite":
                compile_options.input_layout = cfg['input_layout']
                compile_options.output_layout = cfg['output_layout']
            elif os.path.splitext(model_file)[-1] == ".onnx":
                compile_options.input_layout = cfg['input_layout']
                compile_options.output_layout = cfg['output_layout']
        elif isinstance(model_file, list):
            if os.path.splitext(model_file[1])[-1] == ".caffemodel":
                compile_options.input_layout = cfg['input_layout']
                compile_options.output_layout = cfg['output_layout']

        for k, v in cfg.items():
            e = '"'
            exec(f"compile_options.{k} = {e + v + e if isinstance(v, str) else v}")
        return import_options, compile_options

    def run_evaluator(self, cfg, case_dir, import_options, compile_options, model_content, preprocess_opt):
        names, args = TestRunner.split_value(cfg.eval)
        for combine_args in product(*args):
            dict_args = dict(zip(names, combine_args))
            if dict_args['ptq'] and len(self.inputs) != 1:
                continue
            eval_output_paths = self.generate_evaluates(
                cfg, case_dir, import_options,
                compile_options, model_content, dict_args, preprocess_opt)
            judge, result = self.compare_results(
                self.output_paths, eval_output_paths, dict_args)
            assert(judge), 'Fault result in eval' + result

    def run_inference(self, cfg, case_dir, import_options, compile_options, model_content, preprocess_opt):
        names, args = TestRunner.split_value(cfg.infer)
        for combine_args in product(*args):
            dict_args = dict(zip(names, combine_args))
            if dict_args['ptq'] and len(self.inputs) != 1:
                continue

            infer_output_paths = self.nncase_infer(
                cfg, case_dir, import_options,
                compile_options, model_content, dict_args, preprocess_opt)
            judge, result = self.compare_results(
                self.output_paths, infer_output_paths, dict_args)
            assert(judge), 'Fault result in infer' + result

    @staticmethod
    def split_value(kwcfg: List[Dict[str, str]]) -> Tuple[List[str], List[str]]:
        arg_names = []
        arg_values = []
        for d in kwcfg:
            arg_names.append(d.name)
            arg_values.append(d.values)
        return (arg_names, arg_values)

    def read_model_file(self, model_file: Union[List[str], str]):
        if isinstance(model_file, str):
            with open(model_file, 'rb') as f:
                return f.read()
        elif isinstance(model_file, list):
            model_content = []
            with open(model_file[0], 'rb') as f:
                model_content.append(f.read())
            with open(model_file[1], 'rb') as f:
                model_content.append(f.read())
            return model_content

    @ staticmethod
    def kwargs_to_path(path: str, kwargs: Dict[str, str]):
        for k, v in kwargs.items():
            if isinstance(v, str):
                path = os.path.join(path, v)
            elif isinstance(v, bool):
                path = os.path.join(path, ('' if v else 'no') + k)
        return path

    def generate_evaluates(self, cfg, case_dir: str,
                           import_options: nncase.ImportOptions,
                           compile_options: nncase.CompileOptions,
                           model_content: Union[List[bytes], bytes],
                           kwargs: Dict[str, str],
                           preprocess: Dict[str, str]
                           ) -> List[Tuple[str, str]]:
        eval_dir = TestRunner.kwargs_to_path(
            os.path.join(case_dir, 'eval'), kwargs)
        compile_options.target = kwargs['target']
        compile_options.dump_dir = eval_dir
        compile_options.dump_asm = cfg.compile_opt.dump_asm
        compile_options.dump_ir = cfg.compile_opt.dump_ir
        compiler = nncase.Compiler(compile_options)
        self.import_model(compiler, model_content, import_options)
        if kwargs['ptq']:
            ptq_options = nncase.PTQTensorOptions()
            ptq_options.set_tensor_data(np.asarray(
                [self.transform_input(sample['data'], cfg.compile_opt.kwargs['input_type'], "infer") for sample in self.calibs]).tobytes())
            ptq_options.samples_count = cfg.generate_calibs.batch_size
            ptq_options.input_mean = cfg.ptq_opt.kwargs['input_mean']
            ptq_options.input_std = cfg.ptq_opt.kwargs['input_std']

            compiler.use_ptq(ptq_options)
        evaluator = compiler.create_evaluator(3)
        eval_output_paths = []
        for i in range(len(self.inputs)):
            input_tensor = nncase.RuntimeTensor.from_numpy(
                self.transform_input(self.data_pre_process(self.inputs[i]['data']), "float32", "CPU"))
            # self.data_pre_process(self.inputs[i]['data']))
            input_tensor.copy_to(evaluator.get_input_tensor(i))
            evaluator.run()

        for i in range(evaluator.outputs_size):
            result = evaluator.get_output_tensor(i).to_numpy()
            eval_output_paths.append((
                os.path.join(eval_dir, f'nncase_result_{i}.bin'),
                os.path.join(eval_dir, f'nncase_result_{i}.txt')))
            result.tofile(eval_output_paths[-1][0])
            self.totxtfile(eval_output_paths[-1][1], result)
        return eval_output_paths

    def nncase_infer(self, cfg, case_dir: str,
                     import_options: nncase.ImportOptions,
                     compile_options: nncase.CompileOptions,
                     model_content: Union[List[bytes], bytes],
                     kwargs: Dict[str, str],
                     preprocess: Dict[str, str]
                     ) -> List[Tuple[str, str]]:
        infer_dir = TestRunner.kwargs_to_path(
            os.path.join(case_dir, 'infer'), kwargs)
        compile_options.target = kwargs['target']
        compile_options.dump_dir = infer_dir
        compile_options.dump_asm = cfg.compile_opt.dump_asm
        compile_options.dump_ir = cfg.compile_opt.dump_ir
        compile_options.input_type = preprocess['input_type']
        compile_options.quant_type = cfg.compile_opt.quant_type
        compile_options.exchange_channel = preprocess['exchange_channel']
        compile_options.input_shape = preprocess['input_shape']
        compile_options.input_range = preprocess['input_range']
        compile_options.preprocess = preprocess['preprocess']
        compile_options.mean = preprocess['mean']
        compile_options.std = preprocess['std']
        compile_options.input_layout = preprocess['input_layout']
        compile_options.output_layout = preprocess['output_layout']
        compiler = nncase.Compiler(compile_options)
        self.import_model(compiler, model_content, import_options)
        if kwargs['ptq']:
            ptq_options = nncase.PTQTensorOptions()
            ptq_options.set_tensor_data(np.asarray(
                [self.transform_input(sample['data'], preprocess['input_type'], "infer") for sample in self.calibs]).tobytes())
            ptq_options.samples_count = cfg.generate_calibs.batch_size

            compiler.use_ptq(ptq_options)
        compiler.compile()
        kmodel = compiler.gencode_tobytes()
        with open(os.path.join(infer_dir, 'test.kmodel'), 'wb') as f:
            f.write(kmodel)
        sim = nncase.Simulator()
        sim.load_model(kmodel)
        infer_output_paths: List[np.ndarray] = []
        for i in range(len(self.inputs)):
            sim.set_input_tensor(
                i, nncase.RuntimeTensor.from_numpy(self.transform_input(self.inputs[i]['data'], preprocess['input_type'], "infer")))
        sim.run()

        for i in range(sim.outputs_size):
            result = sim.get_output_tensor(i).to_numpy()
            if preprocess['preprocess'] and len(result.shape) == 4:
                if(preprocess['output_layout'] == 'NHWC' and self.model_type in ['caffe', 'onnx']):
                    result = np.transpose(result, [0, 3, 1, 2])
                elif (preprocess['output_layout'] == 'NCHW' and self.model_type in ['tflite']):
                    result = np.transpose(result, [0, 2, 3, 1])
            infer_output_paths.append((
                os.path.join(infer_dir, f'nncase_result_{i}.bin'),
                os.path.join(infer_dir, f'nncase_result_{i}.txt')))
            result.tofile(infer_output_paths[-1][0])
            self.totxtfile(infer_output_paths[-1][1], result)
        return infer_output_paths

    def on_test_start(self) -> None:
        pass

    def generate_data(self, cfg, case_dir: str, inputs: List[Dict], path_list: List[str], name: str, preprocess_opt):
        for n in range(cfg.numbers):
            i = 0
            for input in inputs:
                shape = []
                if preprocess_opt['preprocess'] and preprocess_opt['input_shape'] != [] and len(preprocess_opt['input_shape']) == 4:
                    shape = copy.deepcopy(preprocess_opt['input_shape'])
                else:
<<<<<<< HEAD
                    shape = input['model_shape']
                if shape[0] != cfg.batch_size:
                    shape[0] *= cfg.batch_size
                data = DataFactory[cfg.name](
                    [shape[0], shape[1], shape[2], shape[3]], input['dtype'], **cfg.kwargs)
=======
                    shape = input['shape']
                shape[0] *= cfg.batch_size
                data = DataFactory[cfg.name](
                    shape, input['dtype'],
                    n, cfg.batch_size,
                    **cfg.kwargs)
>>>>>>> be723d2b

                path_list.append(
                    (os.path.join(case_dir, f'{name}_{n}_{i}.bin'),
                     os.path.join(case_dir, f'{name}_{n}_{i}.txt')))
                data.tofile(path_list[-1][0])
                self.totxtfile(path_list[-1][1], data)
                i += 1
                input['data'] = data

    def process_input(self, inputs: List[np.array], **kwargs) -> None:
        pass

    def process_output(self, outputs: List[np.array], **kwargs) -> None:
        pass

    def on_test_end(self) -> None:
        pass

    def compare_results(self,
                        ref_ouputs: List[Tuple[str]],
                        test_outputs: List[Tuple[str]],
                        kwargs: Dict[str, str]) -> Tuple[bool, str]:

        judeg_cfg = copy.deepcopy(self.cfg.judge.common)
        if self.cfg.judge.specifics:
            for specific in self.cfg.judge.specifics:
                if kwargs['target'] in specific.matchs.dict['target'] and kwargs['ptq'] == specific.matchs.dict['ptq']:
                    judeg_cfg.update(specific)
                    break

        for ref_file, test_file in zip(ref_ouputs, test_outputs):

            judge, simarity_info = compare(test_file, ref_file,
                                           judeg_cfg.simarity_name,
                                           judeg_cfg.threshold,
                                           judeg_cfg.log_hist)
            name_list = test_file[1].split(os.path.sep)
            kw_names = ' '.join(name_list[-len(kwargs) - 2:-1])
            i = self.num_pattern.findall(name_list[-1])
            result_info = "\n{0} [ {1} ] Output: {2}!!\n".format(
                'Pass' if judge else 'Fail', kw_names, i)
            result = simarity_info + result_info
            # print(result) temp disable
            with open(os.path.join(self.case_dir, 'test_result.txt'), 'a+') as f:
                f.write(result)
            if not judge:
                return False, result
        return True, result

    def totxtfile(self, save_path, value_np: np.array, bit_16_represent=False):
        if self.cfg.setup.log_txt:
            if bit_16_represent:
                np.save(save_path, _cast_bfloat16_then_float32(value_np))
            else:
                np.savetxt(save_path, value_np.flatten(), fmt='%f', header=str(value_np.shape))
            print("----> %s" % save_path)<|MERGE_RESOLUTION|>--- conflicted
+++ resolved
@@ -9,18 +9,12 @@
 from typing import Any, Dict, List, Tuple, Union
 
 import nncase
-<<<<<<< HEAD
 import struct
 from compare_util import compare
 import copy
 import cv2
-=======
 import numpy as np
-import tensorflow as tf
 import yaml
-
-from compare_util import compare
->>>>>>> be723d2b
 
 
 class Edict:
@@ -129,7 +123,6 @@
                            dir_path: str) -> np.ndarray:
     """ read image from folder, return the rgb image with padding, dtype = float32, range = [0,255]. same as k210 carmera.
     """
-    import cv2
     assert(os.path.isdir(dir_path) or os.path.exists(dir_path))
 
     def preproc(img, input_size, transpose=True):
@@ -268,17 +261,11 @@
 
     def data_pre_process(self, data):
         data = copy.deepcopy(data)
-<<<<<<< HEAD
         if self.pre_process[0]['preprocess'] and len(data.shape) == 4:
             if self.pre_process[-1]['input_layout'] == 'NCHW':
                 data = np.transpose(data, [0, 2, 3, 1])
             if self.pre_process[3]['input_type'] == "uint8":
                 data *= 255.
-=======
-        if self.cfg.case.preprocess_opt.flag and len(data.shape) == 4:
-            if self.cfg.case.compile_opt.kwargs['input_type'] == "uint8" and data.dtype != np.uint8:
-                data = data * 255.
->>>>>>> be723d2b
             # elif self.cfg.case.compile_opt.kwargs['input_type'] == "int8":
             #     data *= 255.
             #     data -= 128.
@@ -636,20 +623,11 @@
                 if preprocess_opt['preprocess'] and preprocess_opt['input_shape'] != [] and len(preprocess_opt['input_shape']) == 4:
                     shape = copy.deepcopy(preprocess_opt['input_shape'])
                 else:
-<<<<<<< HEAD
                     shape = input['model_shape']
                 if shape[0] != cfg.batch_size:
                     shape[0] *= cfg.batch_size
                 data = DataFactory[cfg.name](
-                    [shape[0], shape[1], shape[2], shape[3]], input['dtype'], **cfg.kwargs)
-=======
-                    shape = input['shape']
-                shape[0] *= cfg.batch_size
-                data = DataFactory[cfg.name](
-                    shape, input['dtype'],
-                    n, cfg.batch_size,
-                    **cfg.kwargs)
->>>>>>> be723d2b
+                    [shape[0], shape[1], shape[2], shape[3]], input['dtype'], n, cfg.batch_size, **cfg.kwargs)
 
                 path_list.append(
                     (os.path.join(case_dir, f'{name}_{n}_{i}.bin'),
