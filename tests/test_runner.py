--- conflicted
+++ resolved
@@ -138,17 +138,7 @@
         self.output_paths: List[Tuple[str, str]] = []
         self.model_type: str = ""
         self.pre_process: List[Dict] = []
-        '''
-            pre_process:
-                Normalize:
-                    scale: 1,1,1
-                    mean : 1,1,1
-                LetterBox:
-                    ori_h:  xxx
-                    ori_w:  xxx
-                BGR2RGB:
-                    input_format: BGR
-        '''
+
         self.num_pattern = re.compile("(\d+)")
 
     def transform_input(self, values: np.array, type: str, stage: str):
@@ -210,9 +200,9 @@
         if falg:
             if self.cfg.case.compile_opt.kwargs['input_type'] == "uint8":
                 data *= 255.
-            elif self.cfg.case.compile_opt.kwargs['input_type'] == "int8":
-                data *= 255.
-                data -= 128.
+            # elif self.cfg.case.compile_opt.kwargs['input_type'] == "int8":
+            #     data *= 255.
+            #     data -= 128.
 
             for item in self.pre_process:
                 # dequantize
@@ -274,6 +264,8 @@
                             float(item['norm']['scale'][k])
         # if self.model_type == "onnx":
         #     data = np.transpose(data, [0, 3, 1, 2])
+        self.totxtfile(
+            "/home/curio/github/nncase/tests_output/test_20classes_yolo/input_new.txt", data)
         return data
 
     def validte_config(self, config):
@@ -332,21 +324,12 @@
                 shutil.rmtree(case_dir)
         os.makedirs(case_dir)
 
-<<<<<<< HEAD
-    @ abstractmethod
-    def parse_model_input_output(self, model_path: str):
-        pass
-
-    @ abstractmethod
-    def cpu_infer(self, case_dir: str, model_content: bytes, type: str):
-=======
     @abstractmethod
     def parse_model_input_output(self, model_path: Union[List[str], str]):
         pass
 
     @abstractmethod
     def cpu_infer(self, case_dir: str, model_content: Union[List[str], str]):
->>>>>>> 35ae8a59
         pass
 
     @ abstractmethod
@@ -374,28 +357,18 @@
         self.run_inference(cfg, case_dir, import_options, compile_options, model_content)
 
     def get_compiler_options(self, cfg, model_file):
-<<<<<<< HEAD
         import_options = nncase.ImportOptions()
-        if os.path.splitext(model_file)[-1] == ".tflite":
-            import_options.input_layout = cfg.importer_opt.kwargs['input_layout']
-            import_options.output_layout = cfg.importer_opt.kwargs['output_layout']
-        elif os.path.splitext(model_file)[-1] == ".onnx":
-            import_options.input_layout = cfg.importer_opt.kwargs['input_layout']
-            import_options.output_layout = cfg.importer_opt.kwargs['output_layout']
-=======
-        import_options = nncase.ImportOptions(**cfg.importer_opt.kwargs)
         if isinstance(model_file, str):
             if os.path.splitext(model_file)[-1] == ".tflite":
-                import_options.input_layout = "NHWC"
-                import_options.output_layout = "NHWC"
+                import_options.input_layout = cfg.importer_opt.kwargs['input_layout']
+                import_options.output_layout = cfg.importer_opt.kwargs['output_layout']
             elif os.path.splitext(model_file)[-1] == ".onnx":
-                import_options.input_layout = "NCHW"
-                import_options.output_layout = "NCHW"
+                import_options.input_layout = cfg.importer_opt.kwargs['input_layout']
+                import_options.output_layout = cfg.importer_opt.kwargs['output_layout']
         elif isinstance(model_file, list):
             if os.path.splitext(model_file[1])[-1] == ".caffemodel":
                 import_options.input_layout = "NHWC"
                 import_options.output_layout = "NHWC"
->>>>>>> 35ae8a59
 
         compile_options = nncase.CompileOptions()
         for k, v in cfg.compile_opt.kwargs.items():
