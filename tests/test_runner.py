--- conflicted
+++ resolved
@@ -13,17 +13,13 @@
 import nncase
 import numpy as np
 import yaml
-<<<<<<< HEAD
 from PIL import Image
 
 from compare_util import compare
 from importer.onnx_ import model
-# from models.preprocess.preprocess import *
 from models.preprocess.preprocess import preprocess
-# import models.preprocess.preprocess
-=======
+
 import uuid
->>>>>>> 3f3c19e8
 
 
 class Edict:
