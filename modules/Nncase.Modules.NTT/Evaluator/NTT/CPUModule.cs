--- conflicted
+++ resolved
@@ -15,19 +15,11 @@
     {
         registrator.RegisterManyInterface<LoadEvaluator>(reuse: Reuse.Singleton);
         registrator.RegisterManyInterface<StoreEvaluator>(reuse: Reuse.Singleton);
-<<<<<<< HEAD
-        // registrator.RegisterManyInterface<PackEvaluator>(reuse: Reuse.Singleton);
-=======
->>>>>>> f5f138fd
         registrator.RegisterManyInterface<PackedReduceEvaluator>(reuse: Reuse.Singleton);
         registrator.RegisterManyInterface<PackedSoftMaxEvaluator>(reuse: Reuse.Singleton);
         registrator.RegisterManyInterface<PackedLayerNormEvaluator>(reuse: Reuse.Singleton);
         registrator.RegisterManyInterface<PackedMatMulEvaluator>(reuse: Reuse.Singleton);
         registrator.RegisterManyInterface<PackedBinaryEvaluator>(reuse: Reuse.Singleton);
-<<<<<<< HEAD
-        // registrator.RegisterManyInterface<UnpackEvaluator>(reuse: Reuse.Singleton);
-=======
->>>>>>> f5f138fd
         registrator.RegisterManyInterface<Im2colEvaluator>(reuse: Reuse.Singleton);
         registrator.RegisterManyInterface<InstanceNormEvaluator>(reuse: Reuse.Singleton);
         registrator.RegisterManyInterface<ResizeImageEvaluator>(reuse: Reuse.Singleton);
