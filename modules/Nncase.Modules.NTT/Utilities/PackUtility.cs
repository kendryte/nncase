--- conflicted
+++ resolved
@@ -182,7 +182,6 @@
         return (forward, backward);
     }
 
-<<<<<<< HEAD
     public static bool TryPropagateArgument(int outputRank, Shape argumentShape, int axis, int lanes, IList<int> argumentPackedAxes, IList<int> argumentLanes)
     {
         var argumentExt = outputRank - argumentShape.Rank;
@@ -207,10 +206,7 @@
         return true;
     }
 
-    private static Dimension PadForAlign(Dimension dim, int align)
-=======
     public static Dimension PadForAlign(Dimension dim, int align)
->>>>>>> c54405dd
     {
         return Dimension.AlignUp(dim, align) - dim;
     }
