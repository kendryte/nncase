﻿// Copyright (c) Canaan Inc. All rights reserved.
// Licensed under the Apache license. See LICENSE file in the project root for full license information.

using Nncase.IR;
using Nncase.IR.Affine;
using Nncase.TIR;
using Nncase.TIR.NTT;

namespace Nncase.Passes;

public partial class NTTAffineSelectionPass
{
<<<<<<< HEAD
    public Expr SelectPack(IR.NTT.Pack pack, Call call, Expr output)
=======
    private Expr SelectPack(IR.Tensors.Pack pack, Call call, Expr output)
>>>>>>> f5f138fd
    {
        var input = (Expr)call[IR.Tensors.Pack.Input];
        if (output.CheckedShape is not { IsFixed: true, Rank: > 0 })
        {
            return call;
        }

        var inputShape = input.CheckedShape.ToValueArray();
        var rank = inputShape.Length;
        var domains = IR.F.Affine.Domains(rank);
        var results = new AffineRange[rank];

        for (int axis = 0; axis < rank; axis++)
        {
            // e.g. f32[128,256] -> f32<4>[32,256]
            if (pack.Axes.IndexOf(axis) is int i && i != -1)
            {
                results[axis] = new AffineRange(pack.Lanes[i] * domains[axis].Offset, pack.Lanes[i] * domains[axis].Extent);
            }
            else
            {
                results[axis] = new AffineRange(domains[axis].Offset, domains[axis].Extent);
            }
        }

        var affinemap = new AffineMap(domains, default, results);
        return IR.F.Affine.Grid()
            .Domain(rank, out var _)
            .Read(input, affinemap, out var intile)
            .Write(output, AffineMap.Identity(rank), out var outTile)
            .Body(TIR.F.NTT.Pack(intile, outTile, pack.Lanes, pack.Axes))
            .Build();
    }
}<|MERGE_RESOLUTION|>--- conflicted
+++ resolved
@@ -10,11 +10,7 @@
 
 public partial class NTTAffineSelectionPass
 {
-<<<<<<< HEAD
-    public Expr SelectPack(IR.NTT.Pack pack, Call call, Expr output)
-=======
     private Expr SelectPack(IR.Tensors.Pack pack, Call call, Expr output)
->>>>>>> f5f138fd
     {
         var input = (Expr)call[IR.Tensors.Pack.Input];
         if (output.CheckedShape is not { IsFixed: true, Rank: > 0 })
