--- conflicted
+++ resolved
@@ -16,13 +16,8 @@
         var rhs = (Expr)call.Arguments[IR.Math.MatMul.Rhs.Index];
 
         // TODO: summa not support tiling for now.
-<<<<<<< HEAD
-        if ((lhs.CheckedType is DistributedType ldt && ldt.AxisPolicies.Last() is SBPSplit)
-            || output.CheckedShape is not { IsFixed: true, Rank: > 0 })
-=======
         if ((lhs.CheckedType is DistributedType ldt && ldt.AxisPolicies[^1] is SBPSplit)
             || output.CheckedShape is not { Rank: > 0 })
->>>>>>> 7550ed5f
         {
             return call;
         }
