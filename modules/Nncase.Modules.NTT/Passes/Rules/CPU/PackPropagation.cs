﻿// Copyright (c) Canaan Inc. All rights reserved.
// Licensed under the Apache license. See LICENSE file in the project root for full license information.

using System;
using System.Collections.Generic;
using System.Linq;
using System.Text;
using System.Threading.Tasks;
using DryIoc.ImTools;
using NetFabric.Hyperlinq;
using Nncase.IR;
using Nncase.PatternMatch;
using Nncase.Utilities;

using static Nncase.IR.TypePatternUtility;
using static Nncase.PatternMatch.F.Imaging;
using static Nncase.PatternMatch.F.Math;
using static Nncase.PatternMatch.F.NN;
using static Nncase.PatternMatch.F.Tensors;
using static Nncase.PatternMatch.Utility;

namespace Nncase.Passes.Rules.NTT;

[RuleGenerator]
public sealed class PackResizeImagePropagation : RewriteRule<Pattern>
{
    public override Pattern Pattern { get; } =
        PatternMatch.F.Tensors.IsPack(
            "pack",
            "caller",
            _ => true,
            IsResizeImage(
                "resize",
                "callee",
                op => op.TransformationMode == ImageResizeTransformationMode.Asymmetric && op.IsTFResize == false,
                IsWildcard("input") with { TypePattern = !IsVector() },
                IsWildcard("roi"),
                IsTensorConst("newSize"),
                IsTensorConst("cubicCoeffA"),
                IsTensorConst("excludeOutside"),
                IsTensorConst("extrapolationValue")));

    public override Expr? GetReplace(IMatchResult result, RunPassContext context)
    {
        var pack = (IR.Tensors.Pack)result["pack"];
        if (pack.Lanes.Count > 1)
        {
            var op = (IR.Imaging.ResizeImage)result["resize"];
            var input = (Expr)result["input"];
            var newSize = ((TensorConst)result["newSize"]).Value.ToArray<int>();
            var ret = PackResizeImage.AddCandidate(op, input, newSize, pack.Axes.ToArray(), pack.Lanes.ToArray()).FirstOrDefault();
            if (ret is not null)
            {
                return IR.F.Tensors.Pack(ret, pack.Lanes.ToArray(), pack.Axes.ToArray());
            }
        }

        return null;
    }
}

[RuleGenerator]
public sealed class ResizeUnpackImagePropagation : RewriteRule<Pattern>
{
    public override Pattern Pattern { get; } =
        IsResizeImage(
            "resize",
            "caller",
            op => op.TransformationMode == ImageResizeTransformationMode.Asymmetric && op.IsTFResize == false,
            PatternMatch.F.Tensors.IsUnpack(
                "unpack",
                "callee",
                _ => true,
                IsWildcard("input")),
            IsWildcard("roi"),
            IsTensorConst("newSize"),
            IsTensorConst("cubicCoeffA"),
            IsTensorConst("excludeOutside"),
            IsTensorConst("extrapolationValue"));

    public override Expr? GetReplace(IMatchResult result, RunPassContext context)
    {
        var unpack = (IR.Tensors.Unpack)result["unpack"];
        if (unpack.Lanes.Count > 1)
        {
            var op = (IR.Imaging.ResizeImage)result["resize"];
            var callee = (Expr)result["callee"];
            var newSize = ((TensorConst)result["newSize"]).Value.ToArray<int>();
            var ret = PackResizeImage.AddCandidate(op, callee, newSize, unpack.Axes.ToArray(), unpack.Lanes.ToArray()).FirstOrDefault();
            if (ret is not null)
            {
                return ret;
            }
        }

        return null;
    }
}

[RuleGenerator]
public sealed class PackReducePropagation : RewriteRule<Pattern>
{
    public override Pattern Pattern { get; } =
        PatternMatch.F.Tensors.IsPack(
            "pack",
            "caller",
            _ => true,
            IsReduce(
                "reduce",
                "callee",
                r => r.ReduceOp is ReduceOp.Mean or ReduceOp.Sum,
                IsWildcard("input", e => e is not Call { Target: IR.Tensors.Unpack }) with { TypePattern = IsFloat() & !IsVector() },
                IsTensorConst("axes") with { TypePattern = IsIntegral() },
                IsTensorConst("initValue") with { TypePattern = IsFloat() },
                IsTensorConst("keepDims") with { TypePattern = IsBool() }));

    public override Expr? GetReplace(IMatchResult result, RunPassContext context)
    {
        var pack = (IR.Tensors.Pack)result["pack"];
        if (pack.Lanes.Count > 1)
        {
            var op = (IR.Math.Reduce)result["reduce"];
            var input = (Expr)result["input"];
            var axes = ((TensorConst)result["axes"]).Value.ToArray<int>();
            if (axes.Length > 1)
            {
                return null;
            }

            var initValue = ((TensorConst)result["initValue"]).Value.ToScalar<float>();
            var keepDims = ((TensorConst)result["keepDims"]).Value.ToScalar<bool>();
            var remainAxes = Enumerable.Range(0, input.CheckedShape.Rank).Where(i => !axes.Contains(i)).ToArray();
            var packAxes = keepDims ?
                pack.Axes.ToArray() :
                pack.Axes.Select(a => remainAxes[a]).ToArray();

            var ret = PackReduce.AddCandidate(op, input, axes, initValue, keepDims, packAxes, pack.Lanes.ToArray()).FirstOrDefault();
            if (ret is not null)
            {
                return IR.F.Tensors.Pack(ret, pack.Lanes.ToArray(), pack.Axes.ToArray());
            }
        }

        return null;
    }
}

[RuleGenerator]
public sealed class ReduceUnpackPropagation : RewriteRule<Pattern>
{
    public override Pattern Pattern { get; } =
        IsReduce(
            "reduce",
            "caller",
            r => r.ReduceOp is ReduceOp.Mean or ReduceOp.Sum,
            PatternMatch.F.Tensors.IsUnpack(
                "unpack",
                "callee",
                _ => true,
                IsWildcard("input")),
            IsTensorConst("axes") with { TypePattern = IsIntegral() },
            IsTensorConst("initValue") with { TypePattern = IsFloat() },
            IsTensorConst("keepDims") with { TypePattern = IsBool() });

    public override Expr? GetReplace(IMatchResult result, RunPassContext context)
    {
        var unpack = (IR.Tensors.Unpack)result["unpack"];
        if (unpack.Lanes.Count > 1)
        {
            var op = (IR.Math.Reduce)result["reduce"];
            var callee = (Expr)result["callee"];
            var axes = ((TensorConst)result["axes"]).Value.ToArray<int>();
            if (axes.Length > 1)
            {
                return null;
            }

            var initValue = ((TensorConst)result["initValue"]).Value.ToScalar<float>();
            var keepDims = ((TensorConst)result["keepDims"]).Value.ToScalar<bool>();
            var ret = PackReduce.AddCandidate(op, callee, axes, initValue, keepDims, unpack.Axes.ToArray(), unpack.Lanes.ToArray()).FirstOrDefault();
            if (ret is not null)
            {
                return ret;
            }
        }

        return null;
    }
}

[RuleGenerator]
public sealed class PackUnaryPropagation : RewriteRule<Pattern>
{
    public override Pattern Pattern { get; } =
        PatternMatch.F.Tensors.IsPack(
            "pack",
            "caller",
            _ => true,
            IsUnary(
                "unary",
                "callee",
                _ => true,
                IsWildcard("input", e => e is not Call { Target: IR.Tensors.Unpack }) with { TypePattern = IsFloat() & !IsVector() }));

    public override Expr? GetReplace(IMatchResult result, RunPassContext context)
    {
        var pack = (IR.Tensors.Pack)result["pack"];
        if (pack.Lanes.Count > 1)
        {
            var op = (IR.Math.Unary)result["unary"];
            var input = (Expr)result["input"];
            var ret = PackUnary.AddCandidate(op, input, pack.Axes.ToArray(), pack.Lanes.ToArray()).FirstOrDefault();
            if (ret is not null)
            {
                return IR.F.Tensors.Pack(ret, pack.Lanes.ToArray(), pack.Axes.ToArray());
            }
        }

        return null;
    }
}

[RuleGenerator]
public sealed class UnaryUnpackPropagation : RewriteRule<Pattern>
{
    public override Pattern Pattern { get; } =
        IsUnary(
            "unary",
            "caller",
            _ => true,
            PatternMatch.F.Tensors.IsUnpack(
                "unpack",
                "callee",
                _ => true,
                IsWildcard("input")));

    public override Expr? GetReplace(IMatchResult result, RunPassContext context)
    {
        var unpack = (IR.Tensors.Unpack)result["unpack"];
        if (unpack.Lanes.Count > 1)
        {
            var op = (IR.Math.Unary)result["unary"];
            var callee = (Expr)result["callee"];
            var ret = PackUnary.AddCandidate(op, callee, unpack.Axes.ToArray(), unpack.Lanes.ToArray()).FirstOrDefault();
            if (ret is not null)
            {
                return ret;
            }
        }

        return null;
    }
}

[RuleGenerator]
public sealed class PackBinaryPropagation : RewriteRule<Pattern>
{
    public override Pattern Pattern { get; } =
        PatternMatch.F.Tensors.IsPack(
            "pack",
            "caller",
            _ => true,
            IsBinary(
                "binary",
                "callee",
                _ => true,
                IsWildcard("lhs", e => e is not Call { Target: IR.Tensors.Unpack }) with { TypePattern = IsFloat() & !IsVector() },
                IsWildcard("rhs", e => e is not Call { Target: IR.Tensors.Unpack }) with { TypePattern = IsFloat() & !IsVector() }));

    public override Expr? GetReplace(IMatchResult result, RunPassContext context)
    {
        var pack = (IR.Tensors.Pack)result["pack"];
        if (pack.Lanes.Count > 1)
        {
            var op = (IR.Math.Binary)result["binary"];
            var lhs = (Expr)result["lhs"];
            var rhs = (Expr)result["rhs"];
            var lhsShape = lhs.CheckedShape;
            var rhsShape = rhs.CheckedShape;
            var candidate = (Expr)result[Pattern];
            var lhsExt = candidate.CheckedShape.Rank - lhsShape.Rank;
            var rhsExt = candidate.CheckedShape.Rank - rhsShape.Rank;
            var lhsPackedAxes = pack.Axes.Where(a => a - lhsExt >= 0 && lhsShape[a - lhsExt] is { IsFixed: true } fa && fa != 1).ToArray();
            var rhsPackedAxes = pack.Axes.Where(a => a - rhsExt >= 0 && rhsShape[a - rhsExt] is { IsFixed: true } fa && fa != 1).ToArray();
            var lhsLanes = lhsPackedAxes.Select(a => pack.Axes.IndexOf(a)).Select(i => pack.Lanes[i]).ToArray();
            var rhsLanes = rhsPackedAxes.Select(a => pack.Axes.IndexOf(a)).Select(i => pack.Lanes[i]).ToArray();

            var ret = PackBinary.AddCandidate(op, lhs, rhs, candidate, lhsPackedAxes.Select(a => a - lhsExt).ToArray(), rhsPackedAxes.Select(a => a - rhsExt).ToArray(), lhsLanes, rhsLanes).FirstOrDefault();
            if (ret is not null)
            {
                return IR.F.Tensors.Pack(ret, pack.Lanes.ToArray(), pack.Axes.ToArray());
            }
        }

        return null;
    }
}

[RuleGenerator]
public sealed class BinaryUnpackPropagation : RewriteRule<Pattern>
{
    public override Pattern Pattern { get; } =
    IsBinary(
            "binary",
            "caller",
            _ => true,
            IsAlt(
                PatternMatch.F.Tensors.IsUnpack("lhsUnpack", "lhs", _ => true, IsWildcard("lhsIn")),
                IsWildcard("lhs")),
            IsAlt(
                PatternMatch.F.Tensors.IsUnpack("rhsUnpack", "rhs", _ => true, IsWildcard("rhsIn")),
                IsWildcard("rhs")));

    public override Expr? GetReplace(IMatchResult result, RunPassContext context)
    {
        var lhsUnpack = result.GetValueOrDefault("lhsUnpack") == null ? null : (IR.Tensors.Unpack)result.GetValueOrDefault("lhsUnpack");
        var rhsUnpack = result.GetValueOrDefault("rhsUnpack") == null ? null : (IR.Tensors.Unpack)result.GetValueOrDefault("rhsUnpack");
        if ((lhsUnpack != null && lhsUnpack.Lanes.Count > 1) || (rhsUnpack != null && rhsUnpack.Lanes.Count > 1))
        {
            var op = (IR.Math.Binary)result["binary"];
            var lhs = (Expr)result["lhs"];
            var rhs = (Expr)result["rhs"];
            var candidate = (Expr)result[Pattern];
            var lhsPackedAxes = (lhsUnpack != null && lhsUnpack.Lanes.Count > 1) ? lhsUnpack.Axes : Array.Empty<int>();
            var rhsPackedAxes = (rhsUnpack != null && rhsUnpack.Lanes.Count > 1) ? rhsUnpack.Axes : Array.Empty<int>();
            var lhsLanes = lhsPackedAxes.Count > 0 ? lhsUnpack!.Lanes : Array.Empty<int>();
            var rhsLanes = rhsPackedAxes.Count > 0 ? rhsUnpack!.Lanes : Array.Empty<int>();

            var ret = PackBinary.AddCandidate(op, lhs, rhs, candidate, lhsPackedAxes.ToArray(), rhsPackedAxes.ToArray(), lhsLanes.ToArray(), rhsLanes.ToArray()).FirstOrDefault();
            if (ret is not null)
            {
                return ret;
            }
        }

        return null;
    }
}

[RuleGenerator]
public sealed class PackTransposePropagation : RewriteRule<Pattern>
{
    public override Pattern Pattern { get; } =
        PatternMatch.F.Tensors.IsPack(
            "pack",
            "caller",
            _ => true,
            IsTranspose(
                "trans",
                "callee",
                IsWildcard("input", e => e is not Call { Target: IR.Tensors.Unpack }) with { TypePattern = IsFloat() & !IsVector() },
                IsTensorConst("perm") with { TypePattern = IsIntegral() }));

    public override Expr? GetReplace(IMatchResult result, RunPassContext context)
    {
        var pack = (IR.Tensors.Pack)result["pack"];
        if (pack.Axes.Count > 1)
        {
            var input = (Expr)result["input"];
            var perm = ((TensorConst)result["perm"]).Value.ToArray<int>();
            var permRevsere = Enumerable.Range(0, perm.Length).Select(i => perm.IndexOf(i)).ToArray();
            var packAxes = pack.Axes.Select(a => permRevsere[a]).ToArray();
            var packLanes = Enumerable.Range(0, pack.Lanes.Count).Select(i => pack.Lanes[pack.Axes.IndexOf(packAxes[i])]).ToArray();

            var ret = PackTranspose.AddCandidate(input, perm, packAxes, packLanes).FirstOrDefault();
            if (ret is not null)
            {
                return IR.F.Tensors.Pack(ret, pack.Lanes.ToArray(), pack.Axes.ToArray());
            }
        }

        return null;
    }
}

[RuleGenerator]
public sealed class TransposeUnpackPropagation : RewriteRule<Pattern>
{
    public override Pattern Pattern { get; } =
        IsTranspose(
            "trans",
            "caller",
            PatternMatch.F.Tensors.IsUnpack(
                "unpack",
                "callee",
                _ => true,
                IsWildcard("input")),
            IsTensorConst("perm") with { TypePattern = IsIntegral() });

    public override Expr? GetReplace(IMatchResult result, RunPassContext context)
    {
        var unpack = (IR.Tensors.Unpack)result["unpack"];
        if (unpack.Axes.Count > 1)
        {
            var callee = (Call)result["callee"];
            var perm = ((TensorConst)result["perm"]).Value.ToArray<int>();

            var ret = PackTranspose.AddCandidate(callee, perm, unpack.Axes.ToArray(), unpack.Lanes.ToArray()).FirstOrDefault();
            if (ret is not null)
            {
                return ret;
            }
        }

        return null;
    }
}

[RuleGenerator]
public sealed class PackUnsqueezePropagation : RewriteRule<Pattern>
{
    public override Pattern Pattern { get; } =
        PatternMatch.F.Tensors.IsPack(
            "pack",
            "caller",
            _ => true,
            IsUnsqueeze(
                "unsq",
                "callee",
                IsWildcard("input", e => e is not Call { Target: IR.Tensors.Unpack }) with { TypePattern = IsFloat() & !IsVector() },
                IsTensorConst("axes") with { TypePattern = IsIntegral() }));

    public override Expr? GetReplace(IMatchResult result, RunPassContext context)
    {
        var pack = (IR.Tensors.Pack)result["pack"];
        if (pack.Axes.Count > 1)
        {
            var input = (Expr)result["input"];
            var axes = ((TensorConst)result["axes"]).Value.ToArray<int>();
            var packAxes = pack.Axes.Select(pa => pa - axes.Where(a => a < pa).Count()).ToArray();

            var ret = PackUnsqueeze.AddCandidate(input, axes, packAxes, pack.Lanes.ToArray()).FirstOrDefault();
            if (ret is not null)
            {
                return IR.F.Tensors.Pack(ret, pack.Lanes.ToArray(), pack.Axes.ToArray());
            }
        }

        return null;
    }
}

[RuleGenerator]
public sealed class UnsqueezeUnpackPropagation : RewriteRule<Pattern>
{
    public override Pattern Pattern { get; } =
        IsUnsqueeze(
            "unsq",
            "caller",
            PatternMatch.F.Tensors.IsUnpack(
                "unpack",
                "callee",
                _ => true,
                IsWildcard("input")),
            IsTensorConst("axes") with { TypePattern = IsIntegral() });

    public override Expr? GetReplace(IMatchResult result, RunPassContext context)
    {
        var unpack = (IR.Tensors.Unpack)result["unpack"];
        if (unpack.Axes.Count > 1)
        {
            var calee = (Expr)result["callee"];
            var axes = ((TensorConst)result["axes"]).Value.ToArray<int>();

            var ret = PackUnsqueeze.AddCandidate(calee, axes, unpack.Axes.ToArray(), unpack.Lanes.ToArray()).FirstOrDefault();
            if (ret is not null)
            {
                return ret;
            }
        }

        return null;
    }
}

[RuleGenerator]
public sealed class PackSlicePropagation : RewriteRule<Pattern>
{
    public override Pattern Pattern { get; } =
    PatternMatch.F.Tensors.IsPack(
            "pack",
            "caller",
            _ => true,
            IsSlice(
                "slice",
                "callee",
                IsWildcard("input", e => e is not Call { Target: IR.Tensors.Unpack }) with { TypePattern = IsFloat() & !IsVector() },
                IsTensorConst("begins") with { TypePattern = IsIntegral() },
                IsTensorConst("ends") with { TypePattern = IsIntegral() },
                IsTensorConst("axes") with { TypePattern = IsIntegral() },
                IsTensorConst("strides") with { TypePattern = IsIntegral() }));

    public override Expr? GetReplace(IMatchResult result, RunPassContext context)
    {
        var pack = (IR.Tensors.Pack)result["pack"];
        if (pack.Axes.Count > 1)
        {
            var input = (Expr)result["input"];
            var begins = ((TensorConst)result["begins"]).Value.ToArray<long>();
            var ends = ((TensorConst)result["ends"]).Value.ToArray<long>();
            var axes = ((TensorConst)result["axes"]).Value.ToArray<long>();
            var strides = ((TensorConst)result["strides"]).Value.ToArray<long>();
            var inShape = input.CheckedShape;
            var candidate = (Expr)result[Pattern];
            for (int i = 0; i < axes.Length; i++)
            {
                ends[i] = ends[i] switch
                {
                    < 0 => inShape[axes[i]].FixedValue + ends[i],
                    int.MaxValue => inShape[axes[i]].FixedValue,
                    long.MaxValue => inShape[axes[i]].FixedValue,
                    _ => ends[i],
                };
            }

            if (strides.Any(s => s != 1))
            {
                return null;
            }

            var ret = PackSlice.AddCandidate(input, candidate, begins, ends, axes, strides, pack.Axes.ToArray(), pack.Lanes.ToArray()).FirstOrDefault();
            if (ret is not null)
            {
                return IR.F.Tensors.Pack(ret, pack.Lanes.ToArray(), pack.Axes.ToArray());
            }
        }

        return null;
    }
}

[RuleGenerator]
public sealed class SliceUnpackPropagation : RewriteRule<Pattern>
{
    public override Pattern Pattern { get; } =
    IsSlice(
        "slice",
        "caller",
        PatternMatch.F.Tensors.IsUnpack(
            "unpack",
            "callee",
            _ => true,
            IsWildcard("input")),
        IsTensorConst("begins") with { TypePattern = IsIntegral() },
        IsTensorConst("ends") with { TypePattern = IsIntegral() },
        IsTensorConst("axes") with { TypePattern = IsIntegral() },
        IsTensorConst("strides") with { TypePattern = IsIntegral() });

    public override Expr? GetReplace(IMatchResult result, RunPassContext context)
    {
        var unpack = (IR.Tensors.Unpack)result["unpack"];
        if (unpack.Axes.Count > 1)
        {
            var callee = (Call)result["callee"];
            var begins = ((TensorConst)result["begins"]).Value.ToArray<long>();
            var ends = ((TensorConst)result["ends"]).Value.ToArray<long>();
            var axes = ((TensorConst)result["axes"]).Value.ToArray<long>();
            var strides = ((TensorConst)result["strides"]).Value.ToArray<long>();
            var inShape = callee.CheckedShape;
            var candidate = (Expr)result[Pattern];
            for (int i = 0; i < axes.Length; i++)
            {
                ends[i] = ends[i] switch
                {
                    < 0 => inShape[axes[i]].FixedValue + ends[i],
                    int.MaxValue => inShape[axes[i]].FixedValue,
                    long.MaxValue => inShape[axes[i]].FixedValue,
                    _ => ends[i],
                };
            }

            if (strides.Any(s => s != 1))
            {
                return null;
            }

            var ret = PackSlice.AddCandidate(callee, candidate, begins, ends, axes, strides, unpack.Axes.ToArray(), unpack.Lanes.ToArray()).FirstOrDefault();
            if (ret is not null)
            {
                return ret;
            }
        }

        return null;
    }
}

[RuleGenerator]
public sealed class PackCastPropagation : RewriteRule<Pattern>
{
    public override Pattern Pattern { get; } =
        PatternMatch.F.Tensors.IsPack(
            "pack",
            "caller",
            _ => true,
            IsCast(
                "cast",
                "callee",
                _ => true,
                IsWildcard("input", e => e is not Call { Target: IR.Tensors.Unpack }) with { TypePattern = IsFloat() & !IsVector() }));

    public override Expr? GetReplace(IMatchResult result, RunPassContext context)
    {
        var pack = (IR.Tensors.Pack)result["pack"];
        if (pack.Axes.Count > 1)
        {
            var caller = (Call)result["cast"];
            var input = (Expr)result["input"];
            var candidate = (Expr)result[Pattern];
            var scale = 1f * candidate.CheckedDataType.SizeInBytes / input.CheckedDataType.SizeInBytes;
            var packLanes = pack.Lanes.Select(l => (int)(l * scale)).ToArray();

            var ret = PackCast.AddCandidate(caller, input, pack.Axes.ToArray(), packLanes).FirstOrDefault();
            if (ret is not null)
            {
                return IR.F.Tensors.Pack(ret, pack.Lanes.ToArray(), pack.Axes.ToArray());
            }
        }

        return null;
    }
}

[RuleGenerator]
public sealed class CastUnpackPropagation : RewriteRule<Pattern>
{
    public override Pattern Pattern { get; } =
    IsCast(
        "cast",
        "caller",
        _ => true,
        PatternMatch.F.Tensors.IsUnpack(
            "unpack",
            "callee",
            _ => true,
            IsWildcard("input")));

    public override Expr? GetReplace(IMatchResult result, RunPassContext context)
    {
        var unpack = (IR.Tensors.Unpack)result["unpack"];
        if (unpack.Axes.Count > 1)
        {
            var caller = (Call)result["caller"];
            var callee = (Expr)result["callee"];

            var ret = PackCast.AddCandidate(caller, callee, unpack.Axes.ToArray(), unpack.Lanes.ToArray()).FirstOrDefault();
            if (ret is not null)
            {
                return ret;
            }
        }

        return null;
    }
}

[RuleGenerator]
public sealed class PackConcatPropagation : RewriteRule<Pattern>
{
    public override Pattern Pattern { get; } =
<<<<<<< HEAD
    PatternMatch.F.NTT.IsPack(
=======
    PatternMatch.F.Tensors.IsPack(
>>>>>>> f5f138fd
            "pack",
            "caller",
            _ => true,
            IsConcat(
                "concat",
                "callee",
                _ => true,
                IsTuple(null, IsVArgsRepeat("tupleInputs", exprs =>
                {
                    var patterns = new Pattern[exprs.Length];
                    for (var i = 0; i < patterns.Length; i++)
                    {
<<<<<<< HEAD
                        patterns[i] = IsWildcard($"input_{i}", e => e is not Call { Target: IR.NTT.Unpack }) with { TypePattern = IsFloat() & !IsVector() };
=======
                        patterns[i] = IsWildcard($"input_{i}", e => e is not Call { Target: IR.Tensors.Unpack }) with { TypePattern = IsFloat() & !IsVector() };
>>>>>>> f5f138fd
                    }

                    return patterns;
                }))));

    public override Expr? GetReplace(IMatchResult result, RunPassContext context)
    {
<<<<<<< HEAD
        var pack = (IR.NTT.Pack)result["pack"];
=======
        var pack = (IR.Tensors.Pack)result["pack"];
>>>>>>> f5f138fd
        if (pack.Axes.Count > 1)
        {
            var tupleInputs = (IReadOnlyList<Expr>)result["tupleInputs"];
            var op = (IR.Tensors.Concat)result["concat"];
            var axis = op.Axis;
            var candidate = (Expr)result[Pattern];

            var ret = PackConcat.AddCandidate(tupleInputs.ToArray(), candidate, axis, pack.Axes.ToArray(), pack.Lanes.ToArray()).FirstOrDefault();
            if (ret is not null)
            {
<<<<<<< HEAD
                return IR.F.NTT.Pack(ret, pack.Lanes.ToArray(), pack.Axes.ToArray());
=======
                return IR.F.Tensors.Pack(ret, pack.Lanes.ToArray(), pack.Axes.ToArray());
>>>>>>> f5f138fd
            }
        }

        return null;
    }
}

[RuleGenerator]
public sealed class ConcatUnpackPropagation : RewriteRule<Pattern>
{
    public override Pattern Pattern { get; } =
    IsConcat(
        "concat",
        "concatCall",
        _ => true,
        IsTuple(null, IsVArgsRepeat("tupleInputs", exprs =>
        {
            var patterns = new Pattern[exprs.Length];
            for (var i = 0; i < patterns.Length; i++)
            {
<<<<<<< HEAD
                patterns[i] = PatternMatch.F.NTT.IsUnpack($"unpack_{i}", $"callee_{i}", _ => true, IsWildcard($"input_{i}"));
=======
                patterns[i] = PatternMatch.F.Tensors.IsUnpack($"unpack_{i}", $"callee_{i}", _ => true, IsWildcard($"input_{i}"));
>>>>>>> f5f138fd
            }

            return patterns;
        })));

    public override Expr? GetReplace(IMatchResult result, RunPassContext context)
    {
        var tupleInputs = ((IReadOnlyList<Expr>)result["tupleInputs"]).Select(e => (Call)e).ToArray();
<<<<<<< HEAD
        var unpacks = tupleInputs.Select(c => (IR.NTT.Unpack)c.Target).ToArray();
=======
        var unpacks = tupleInputs.Select(c => (IR.Tensors.Unpack)c.Target).ToArray();
>>>>>>> f5f138fd
        var packAxes = unpacks[0].Axes;
        if (packAxes.Count > 1 && unpacks.Skip(1).All(unpack => unpack.Axes == packAxes))
        {
            var op = (IR.Tensors.Concat)result["concat"];
            var axis = op.Axis;
            var candidate = (Expr)result[Pattern];

            var ret = PackConcat.AddCandidate(tupleInputs, candidate, axis, packAxes.ToArray(), unpacks[0].Lanes.ToArray()).FirstOrDefault();
            if (ret is not null)
            {
                return ret;
            }
        }

        return null;
    }
}

[RuleGenerator]
public sealed class PackComparePropagation : RewriteRule<Pattern>
{
    public override Pattern Pattern { get; } =
<<<<<<< HEAD
        PatternMatch.F.NTT.IsPack(
=======
        PatternMatch.F.Tensors.IsPack(
>>>>>>> f5f138fd
            "pack",
            "caller",
            _ => true,
            IsCompare(
                "compare",
                "callee",
                _ => true,
<<<<<<< HEAD
                IsWildcard("lhs", e => e is not Call { Target: IR.NTT.Unpack }) with { TypePattern = !IsVector() },
                IsWildcard("rhs", e => e is not Call { Target: IR.NTT.Unpack }) with { TypePattern = !IsVector() }));

    public override Expr? GetReplace(IMatchResult result, RunPassContext context)
    {
        var pack = (IR.NTT.Pack)result["pack"];
=======
                IsWildcard("lhs", e => e is not Call { Target: IR.Tensors.Unpack }) with { TypePattern = !IsVector() },
                IsWildcard("rhs", e => e is not Call { Target: IR.Tensors.Unpack }) with { TypePattern = !IsVector() }));

    public override Expr? GetReplace(IMatchResult result, RunPassContext context)
    {
        var pack = (IR.Tensors.Pack)result["pack"];
>>>>>>> f5f138fd
        if (pack.Lanes.Count > 1)
        {
            var op = (IR.Math.Compare)result["compare"];
            var lhs = (Expr)result["lhs"];
            var rhs = (Expr)result["rhs"];
            var lhsShape = lhs.CheckedShape;
            var rhsShape = rhs.CheckedShape;
            var candidate = (Expr)result[Pattern];
            var lhsExt = candidate.CheckedShape.Rank - lhsShape.Rank;
            var rhsExt = candidate.CheckedShape.Rank - rhsShape.Rank;
            var lhsPackedAxes = pack.Axes.Where(a => a - lhsExt >= 0 && lhsShape[a - lhsExt] is { IsFixed: true } fa && fa != 1).ToArray();
            var rhsPackedAxes = pack.Axes.Where(a => a - rhsExt >= 0 && rhsShape[a - rhsExt] is { IsFixed: true } fa && fa != 1).ToArray();
            var lhsLanes = lhsPackedAxes.Select(a => pack.Axes.IndexOf(a)).Select(i => pack.Lanes[i]).ToArray();
            var rhsLanes = rhsPackedAxes.Select(a => pack.Axes.IndexOf(a)).Select(i => pack.Lanes[i]).ToArray();

            var ret = PackCompare.AddCandidate(op, lhs, rhs, candidate, lhsPackedAxes.Select(a => a - lhsExt).ToArray(), rhsPackedAxes.Select(a => a - rhsExt).ToArray(), lhsLanes, rhsLanes).FirstOrDefault();
            if (ret is not null)
            {
<<<<<<< HEAD
                return IR.F.NTT.Pack(ret, pack.Lanes.ToArray(), pack.Axes.ToArray());
=======
                return IR.F.Tensors.Pack(ret, pack.Lanes.ToArray(), pack.Axes.ToArray());
>>>>>>> f5f138fd
            }
        }

        return null;
    }
}

[RuleGenerator]
public sealed class CompareUnpackPropagation : RewriteRule<Pattern>
{
    public override Pattern Pattern { get; } =
    IsCompare(
            "compare",
            "caller",
            _ => true,
            IsAlt(
<<<<<<< HEAD
                PatternMatch.F.NTT.IsUnpack("lhsUnpack", "lhs", _ => true, IsWildcard("lhsIn")),
                IsWildcard("lhs")),
            IsAlt(
                PatternMatch.F.NTT.IsUnpack("rhsUnpack", "rhs", _ => true, IsWildcard("rhsIn")),
=======
                PatternMatch.F.Tensors.IsUnpack("lhsUnpack", "lhs", _ => true, IsWildcard("lhsIn")),
                IsWildcard("lhs")),
            IsAlt(
                PatternMatch.F.Tensors.IsUnpack("rhsUnpack", "rhs", _ => true, IsWildcard("rhsIn")),
>>>>>>> f5f138fd
                IsWildcard("rhs")));

    public override Expr? GetReplace(IMatchResult result, RunPassContext context)
    {
<<<<<<< HEAD
        var lhsUnpack = result.GetValueOrDefault("lhsUnpack") == null ? null : (IR.NTT.Unpack)result.GetValueOrDefault("lhsUnpack");
        var rhsUnpack = result.GetValueOrDefault("rhsUnpack") == null ? null : (IR.NTT.Unpack)result.GetValueOrDefault("rhsUnpack");
=======
        var lhsUnpack = result.GetValueOrDefault("lhsUnpack") == null ? null : (IR.Tensors.Unpack)result.GetValueOrDefault("lhsUnpack");
        var rhsUnpack = result.GetValueOrDefault("rhsUnpack") == null ? null : (IR.Tensors.Unpack)result.GetValueOrDefault("rhsUnpack");
>>>>>>> f5f138fd
        if ((lhsUnpack != null && lhsUnpack.Lanes.Count > 1) || (rhsUnpack != null && rhsUnpack.Lanes.Count > 1))
        {
            var op = (IR.Math.Compare)result["compare"];
            var lhs = (Expr)result["lhs"];
            var rhs = (Expr)result["rhs"];
            var candidate = (Expr)result[Pattern];
            var lhsPackedAxes = (lhsUnpack != null && lhsUnpack.Lanes.Count > 1) ? lhsUnpack.Axes : Array.Empty<int>();
            var rhsPackedAxes = (rhsUnpack != null && rhsUnpack.Lanes.Count > 1) ? rhsUnpack.Axes : Array.Empty<int>();
            var lhsLanes = lhsPackedAxes.Count > 0 ? lhsUnpack!.Lanes : Array.Empty<int>();
            var rhsLanes = rhsPackedAxes.Count > 0 ? rhsUnpack!.Lanes : Array.Empty<int>();

            var ret = PackCompare.AddCandidate(op, lhs, rhs, candidate, lhsPackedAxes.ToArray(), rhsPackedAxes.ToArray(), lhsLanes.ToArray(), rhsLanes.ToArray()).FirstOrDefault();
            if (ret is not null)
            {
                return ret;
            }
        }

        return null;
    }
}

[RuleGenerator]
public sealed class PackWherePropagation : RewriteRule<Pattern>
{
    public override Pattern Pattern { get; } =
<<<<<<< HEAD
        PatternMatch.F.NTT.IsPack(
=======
        PatternMatch.F.Tensors.IsPack(
>>>>>>> f5f138fd
            "pack",
            "caller",
            _ => true,
            IsWhere(
                "where",
                "callee",
                _ => true,
<<<<<<< HEAD
                IsWildcard("cond", e => e is not Call { Target: IR.NTT.Unpack }) with { TypePattern = !IsVector() },
                IsWildcard("lhs", e => e is not Call { Target: IR.NTT.Unpack }) with { TypePattern = !IsVector() },
                IsWildcard("rhs", e => e is not Call { Target: IR.NTT.Unpack }) with { TypePattern = !IsVector() }));

    public override Expr? GetReplace(IMatchResult result, RunPassContext context)
    {
        var pack = (IR.NTT.Pack)result["pack"];
=======
                IsWildcard("cond", e => e is not Call { Target: IR.Tensors.Unpack }) with { TypePattern = !IsVector() },
                IsWildcard("lhs", e => e is not Call { Target: IR.Tensors.Unpack }) with { TypePattern = !IsVector() },
                IsWildcard("rhs", e => e is not Call { Target: IR.Tensors.Unpack }) with { TypePattern = !IsVector() }));

    public override Expr? GetReplace(IMatchResult result, RunPassContext context)
    {
        var pack = (IR.Tensors.Pack)result["pack"];
>>>>>>> f5f138fd
        if (pack.Lanes.Count > 1)
        {
            var cond = (Expr)result["cond"];
            var lhs = (Expr)result["lhs"];
            var rhs = (Expr)result["rhs"];
            var condShape = cond.CheckedShape;
            var lhsShape = lhs.CheckedShape;
            var rhsShape = rhs.CheckedShape;
            var candidate = (Expr)result[Pattern];
            var condExt = candidate.CheckedShape.Rank - condShape.Rank;
            var lhsExt = candidate.CheckedShape.Rank - lhsShape.Rank;
            var rhsExt = candidate.CheckedShape.Rank - rhsShape.Rank;
            var condPackedAxes = pack.Axes.Where(a => a - condExt >= 0 && condShape[a - condExt] is { IsFixed: true } fa && fa != 1).ToArray();
            var lhsPackedAxes = pack.Axes.Where(a => a - lhsExt >= 0 && lhsShape[a - lhsExt] is { IsFixed: true } fa && fa != 1).ToArray();
            var rhsPackedAxes = pack.Axes.Where(a => a - rhsExt >= 0 && rhsShape[a - rhsExt] is { IsFixed: true } fa && fa != 1).ToArray();
            var condLanes = condPackedAxes.Select(a => pack.Axes.IndexOf(a)).Select(i => pack.Lanes[i]).ToArray();
            var lhsLanes = lhsPackedAxes.Select(a => pack.Axes.IndexOf(a)).Select(i => pack.Lanes[i]).ToArray();
            var rhsLanes = rhsPackedAxes.Select(a => pack.Axes.IndexOf(a)).Select(i => pack.Lanes[i]).ToArray();

            var ret = PackWhere.AddCandidate(cond, lhs, rhs, candidate, condPackedAxes.Select(a => a - condExt).ToArray(), lhsPackedAxes.Select(a => a - lhsExt).ToArray(), rhsPackedAxes.Select(a => a - rhsExt).ToArray(), condLanes, lhsLanes, rhsLanes).FirstOrDefault();
            if (ret is not null)
            {
<<<<<<< HEAD
                return IR.F.NTT.Pack(ret, pack.Lanes.ToArray(), pack.Axes.ToArray());
=======
                return IR.F.Tensors.Pack(ret, pack.Lanes.ToArray(), pack.Axes.ToArray());
>>>>>>> f5f138fd
            }
        }

        return null;
    }
}

[RuleGenerator]
public sealed class WhereUnpackPropagation : RewriteRule<Pattern>
{
    public override Pattern Pattern { get; } =
    IsWhere(
            "where",
            "caller",
            _ => true,
            IsAlt(
<<<<<<< HEAD
                PatternMatch.F.NTT.IsUnpack("condUnpack", "cond", _ => true, IsWildcard("condIn")),
                IsWildcard("cond")),
            IsAlt(
                PatternMatch.F.NTT.IsUnpack("lhsUnpack", "lhs", _ => true, IsWildcard("lhsIn")),
                IsWildcard("lhs")),
            IsAlt(
                PatternMatch.F.NTT.IsUnpack("rhsUnpack", "rhs", _ => true, IsWildcard("rhsIn")),
=======
                PatternMatch.F.Tensors.IsUnpack("condUnpack", "cond", _ => true, IsWildcard("condIn")),
                IsWildcard("cond")),
            IsAlt(
                PatternMatch.F.Tensors.IsUnpack("lhsUnpack", "lhs", _ => true, IsWildcard("lhsIn")),
                IsWildcard("lhs")),
            IsAlt(
                PatternMatch.F.Tensors.IsUnpack("rhsUnpack", "rhs", _ => true, IsWildcard("rhsIn")),
>>>>>>> f5f138fd
                IsWildcard("rhs")));

    public override Expr? GetReplace(IMatchResult result, RunPassContext context)
    {
<<<<<<< HEAD
        var condUnpack = result.GetValueOrDefault("condUnpack") == null ? null : (IR.NTT.Unpack)result.GetValueOrDefault("condUnpack");
        var lhsUnpack = result.GetValueOrDefault("lhsUnpack") == null ? null : (IR.NTT.Unpack)result.GetValueOrDefault("lhsUnpack");
        var rhsUnpack = result.GetValueOrDefault("rhsUnpack") == null ? null : (IR.NTT.Unpack)result.GetValueOrDefault("rhsUnpack");
=======
        var condUnpack = result.GetValueOrDefault("condUnpack") == null ? null : (IR.Tensors.Unpack)result.GetValueOrDefault("condUnpack");
        var lhsUnpack = result.GetValueOrDefault("lhsUnpack") == null ? null : (IR.Tensors.Unpack)result.GetValueOrDefault("lhsUnpack");
        var rhsUnpack = result.GetValueOrDefault("rhsUnpack") == null ? null : (IR.Tensors.Unpack)result.GetValueOrDefault("rhsUnpack");
>>>>>>> f5f138fd
        if ((condUnpack != null && condUnpack.Lanes.Count > 1) || (lhsUnpack != null && lhsUnpack.Lanes.Count > 1) || (rhsUnpack != null && rhsUnpack.Lanes.Count > 1))
        {
            var cond = (Expr)result["cond"];
            var lhs = (Expr)result["lhs"];
            var rhs = (Expr)result["rhs"];
            var candidate = (Expr)result[Pattern];
            var condPackedAxes = (condUnpack != null && condUnpack.Lanes.Count > 1) ? condUnpack.Axes : Array.Empty<int>();
            var lhsPackedAxes = (lhsUnpack != null && lhsUnpack.Lanes.Count > 1) ? lhsUnpack.Axes : Array.Empty<int>();
            var rhsPackedAxes = (rhsUnpack != null && rhsUnpack.Lanes.Count > 1) ? rhsUnpack.Axes : Array.Empty<int>();
            var condLanes = condPackedAxes.Count > 0 ? condUnpack!.Lanes : Array.Empty<int>();
            var lhsLanes = lhsPackedAxes.Count > 0 ? lhsUnpack!.Lanes : Array.Empty<int>();
            var rhsLanes = rhsPackedAxes.Count > 0 ? rhsUnpack!.Lanes : Array.Empty<int>();

            var ret = PackWhere.AddCandidate(cond, lhs, rhs, candidate, condPackedAxes.ToArray(), lhsPackedAxes.ToArray(), rhsPackedAxes.ToArray(), condLanes.ToArray(), lhsLanes.ToArray(), rhsLanes.ToArray()).FirstOrDefault();
            if (ret is not null)
            {
                return ret;
            }
        }

        return null;
    }
}

[RuleGenerator]
public sealed class PackGatherPropagation : RewriteRule<Pattern>
{
    public override Pattern Pattern { get; } =
<<<<<<< HEAD
        PatternMatch.F.NTT.IsPack(
=======
        PatternMatch.F.Tensors.IsPack(
>>>>>>> f5f138fd
            "pack",
            "caller",
            _ => true,
            IsGather(
                "gather",
                "callee",
                _ => true,
<<<<<<< HEAD
                IsWildcard("input", e => e is not Call { Target: IR.NTT.Unpack }) with { TypePattern = !IsVector() },
=======
                IsWildcard("input", e => e is not Call { Target: IR.Tensors.Unpack }) with { TypePattern = !IsVector() },
>>>>>>> f5f138fd
                IsWildcard("index")));

    public override Expr? GetReplace(IMatchResult result, RunPassContext context)
    {
<<<<<<< HEAD
        var pack = (IR.NTT.Pack)result["pack"];
=======
        var pack = (IR.Tensors.Pack)result["pack"];
>>>>>>> f5f138fd
        if (pack.Axes.Count > 1)
        {
            var callee = (Call)result["callee"];
            var op = callee.Target as IR.Tensors.Gather;
            var input = (Expr)result["input"];
            var index = (Expr)result["index"];
            var axis = op!.Axis;
            var dims = Enumerable.Range(0, axis).Concat([-1]).Concat(Enumerable.Range(axis + index.CheckedShape.Rank, input.CheckedShape.Rank - axis - 1));
            if (!pack.Axes.All(a => dims.Contains(a)))
            {
                return null;
            }

            var ret = PackGather.AddCandidate(callee, input, index, pack.Axes.ToArray(), pack.Lanes.ToArray()).FirstOrDefault();
            if (ret is not null)
            {
<<<<<<< HEAD
                return IR.F.NTT.Pack(ret, pack.Lanes.ToArray(), pack.Axes.ToArray());
=======
                return IR.F.Tensors.Pack(ret, pack.Lanes.ToArray(), pack.Axes.ToArray());
>>>>>>> f5f138fd
            }
        }

        return null;
    }
}

[RuleGenerator]
public sealed class GatherUnpackPropagation : RewriteRule<Pattern>
{
    public override Pattern Pattern { get; } =
        IsGather(
            "gather",
            "caller",
            _ => true,
<<<<<<< HEAD
            PatternMatch.F.NTT.IsUnpack(
=======
            PatternMatch.F.Tensors.IsUnpack(
>>>>>>> f5f138fd
                "unpack",
                "callee",
                _ => true,
                IsWildcard("input")),
            IsWildcard("index"));

    public override Expr? GetReplace(IMatchResult result, RunPassContext context)
    {
<<<<<<< HEAD
        var unpack = (IR.NTT.Unpack)result["unpack"];
=======
        var unpack = (IR.Tensors.Unpack)result["unpack"];
>>>>>>> f5f138fd
        if (unpack.Axes.Count > 1)
        {
            var caller = (Call)result["caller"];
            var callee = (Call)result["callee"];
            var index = (Expr)result["index"];

            var ret = PackGather.AddCandidate(caller, callee, index, unpack.Axes.ToArray(), unpack.Lanes.ToArray()).FirstOrDefault();
            if (ret is not null)
            {
                return ret;
            }
        }

        return null;
    }
}

[RuleGenerator]
public sealed class PackExpandPropagation : RewriteRule<Pattern>
{
    public override Pattern Pattern { get; } =
<<<<<<< HEAD
        PatternMatch.F.NTT.IsPack(
=======
        PatternMatch.F.Tensors.IsPack(
>>>>>>> f5f138fd
            "pack",
            "caller",
            _ => true,
            IsExpand(
                "expand",
                "callee",
                _ => true,
<<<<<<< HEAD
                IsWildcard("input", e => e is not Call { Target: IR.NTT.Unpack }) with { TypePattern = !IsVector() },
=======
                IsWildcard("input", e => e is not Call { Target: IR.Tensors.Unpack }) with { TypePattern = !IsVector() },
>>>>>>> f5f138fd
                IsFixedShape("shape")));

    public override Expr? GetReplace(IMatchResult result, RunPassContext context)
    {
<<<<<<< HEAD
        var pack = (IR.NTT.Pack)result["pack"];
=======
        var pack = (IR.Tensors.Pack)result["pack"];
>>>>>>> f5f138fd
        if (pack.Axes.Count > 1)
        {
            var callee = (Call)result["callee"];
            var input = (Expr)result["input"];
            var shape = ((RankedShape)result["shape"]).ToValueArray();

            var ret = PackExpand.AddCandidate(callee, input, shape, pack.Axes.ToArray(), pack.Lanes.ToArray()).FirstOrDefault();
            if (ret is not null)
            {
<<<<<<< HEAD
                return IR.F.NTT.Pack(ret, pack.Lanes.ToArray(), pack.Axes.ToArray());
=======
                return IR.F.Tensors.Pack(ret, pack.Lanes.ToArray(), pack.Axes.ToArray());
>>>>>>> f5f138fd
            }
        }

        return null;
    }
}

[RuleGenerator]
public sealed class ExpandUnpackPropagation : RewriteRule<Pattern>
{
    public override Pattern Pattern { get; } =
        IsExpand(
            "expand",
            "caller",
            _ => true,
<<<<<<< HEAD
            PatternMatch.F.NTT.IsUnpack(
=======
            PatternMatch.F.Tensors.IsUnpack(
>>>>>>> f5f138fd
                "unpack",
                "callee",
                _ => true,
                IsWildcard("input")),
            IsFixedShape("shape"));

    public override Expr? GetReplace(IMatchResult result, RunPassContext context)
    {
<<<<<<< HEAD
        var unpack = (IR.NTT.Unpack)result["unpack"];
=======
        var unpack = (IR.Tensors.Unpack)result["unpack"];
>>>>>>> f5f138fd
        if (unpack.Axes.Count > 1)
        {
            var caller = (Call)result["caller"];
            var callee = (Call)result["callee"];
            var shape = ((RankedShape)result["shape"]).ToValueArray();

            var ret = PackExpand.AddCandidate(caller, callee, shape, unpack.Axes.ToArray(), unpack.Lanes.ToArray()).FirstOrDefault();
            if (ret is not null)
            {
                return ret;
            }
        }

        return null;
    }
}

[RuleGenerator]
public sealed class PackReshapePropagation : RewriteRule<Pattern>
{
    public override Pattern Pattern { get; } =
<<<<<<< HEAD
        PatternMatch.F.NTT.IsPack(
=======
        PatternMatch.F.Tensors.IsPack(
>>>>>>> f5f138fd
            "pack",
            "caller",
            _ => true,
            IsReshape(
                "reshape",
                "callee",
                _ => true,
<<<<<<< HEAD
                IsWildcard("input", e => e is not Call { Target: IR.NTT.Unpack }) with { TypePattern = !IsVector() },
=======
                IsWildcard("input", e => e is not Call { Target: IR.Tensors.Unpack }) with { TypePattern = !IsVector() },
>>>>>>> f5f138fd
                IsFixedShape("newShape")));

    public override Expr? GetReplace(IMatchResult result, RunPassContext context)
    {
<<<<<<< HEAD
        var pack = (IR.NTT.Pack)result["pack"];
=======
        var pack = (IR.Tensors.Pack)result["pack"];
>>>>>>> f5f138fd
        if (pack.Axes.Count > 1)
        {
            var input = (Expr)result["input"];
            var shape = ((RankedShape)result["shape"]).ToValueArray();

            if (!IRUtility.TryGetShapeMapMatrix(input.CheckedShape.ToValueArray(), shape, out var mat))
            {
                return null;
            }

            // TODO: more complex case
            var (forwardDict, backwardDict) = IRUtility.ShapeMapMatrixAsDict(mat);
            var packAxes = new int[input.CheckedShape.Rank];
            var packLanes = new int[input.CheckedShape.Rank];
            for (int i = 0; i < pack.Axes.Count; i++)
            {
                var a = pack.Axes[i];
                if (backwardDict[a].Count > 1)
                {
                    return null;
                }
                else
                {
                    packAxes[a] = backwardDict[a][0];
                    packLanes[a] = pack.Lanes[i];
                }
            }

            if (packAxes.Distinct().Count() != packAxes.Length)
            {
                return null;
            }

            var ret = PackReshape.AddCandidate(input, shape, forwardDict, backwardDict, packAxes, packLanes).FirstOrDefault();
            if (ret is not null)
            {
<<<<<<< HEAD
                return IR.F.NTT.Pack(ret, pack.Lanes.ToArray(), pack.Axes.ToArray());
=======
                return IR.F.Tensors.Pack(ret, pack.Lanes.ToArray(), pack.Axes.ToArray());
>>>>>>> f5f138fd
            }
        }

        return null;
    }
}

[RuleGenerator]
public sealed class ReshapeUnpackPropagation : RewriteRule<Pattern>
{
    public override Pattern Pattern { get; } =
        IsReshape(
            "reshape",
            "caller",
            _ => true,
<<<<<<< HEAD
            PatternMatch.F.NTT.IsUnpack(
=======
            PatternMatch.F.Tensors.IsUnpack(
>>>>>>> f5f138fd
                "unpack",
                "callee",
                _ => true,
                IsWildcard("input")) with
            { TypePattern = HasFixedShape() },
            IsFixedShape("newShape"));

    public override Expr? GetReplace(IMatchResult result, RunPassContext context)
    {
<<<<<<< HEAD
        var unpack = (IR.NTT.Unpack)result["unpack"];
=======
        var unpack = (IR.Tensors.Unpack)result["unpack"];
>>>>>>> f5f138fd
        if (unpack.Axes.Count > 1)
        {
            var callee = (Call)result["callee"];
            var shape = ((RankedShape)result["newShape"]).ToValueArray();

            if (!IRUtility.TryGetShapeMapMatrix(callee.CheckedShape.ToValueArray(), shape, out var mat))
            {
                return null;
            }

            var (forwardDict, backwardDict) = IRUtility.ShapeMapMatrixAsDict(mat);

            var ret = PackReshape.AddCandidate(callee, shape, forwardDict, backwardDict, unpack.Axes.ToArray(), unpack.Lanes.ToArray()).FirstOrDefault();
            if (ret is not null)
            {
                return ret;
            }
        }

        return null;
    }
}<|MERGE_RESOLUTION|>--- conflicted
+++ resolved
@@ -658,11 +658,7 @@
 public sealed class PackConcatPropagation : RewriteRule<Pattern>
 {
     public override Pattern Pattern { get; } =
-<<<<<<< HEAD
-    PatternMatch.F.NTT.IsPack(
-=======
     PatternMatch.F.Tensors.IsPack(
->>>>>>> f5f138fd
             "pack",
             "caller",
             _ => true,
@@ -675,11 +671,7 @@
                     var patterns = new Pattern[exprs.Length];
                     for (var i = 0; i < patterns.Length; i++)
                     {
-<<<<<<< HEAD
-                        patterns[i] = IsWildcard($"input_{i}", e => e is not Call { Target: IR.NTT.Unpack }) with { TypePattern = IsFloat() & !IsVector() };
-=======
                         patterns[i] = IsWildcard($"input_{i}", e => e is not Call { Target: IR.Tensors.Unpack }) with { TypePattern = IsFloat() & !IsVector() };
->>>>>>> f5f138fd
                     }
 
                     return patterns;
@@ -687,11 +679,7 @@
 
     public override Expr? GetReplace(IMatchResult result, RunPassContext context)
     {
-<<<<<<< HEAD
-        var pack = (IR.NTT.Pack)result["pack"];
-=======
-        var pack = (IR.Tensors.Pack)result["pack"];
->>>>>>> f5f138fd
+        var pack = (IR.Tensors.Pack)result["pack"];
         if (pack.Axes.Count > 1)
         {
             var tupleInputs = (IReadOnlyList<Expr>)result["tupleInputs"];
@@ -702,11 +690,7 @@
             var ret = PackConcat.AddCandidate(tupleInputs.ToArray(), candidate, axis, pack.Axes.ToArray(), pack.Lanes.ToArray()).FirstOrDefault();
             if (ret is not null)
             {
-<<<<<<< HEAD
-                return IR.F.NTT.Pack(ret, pack.Lanes.ToArray(), pack.Axes.ToArray());
-=======
-                return IR.F.Tensors.Pack(ret, pack.Lanes.ToArray(), pack.Axes.ToArray());
->>>>>>> f5f138fd
+                return IR.F.Tensors.Pack(ret, pack.Lanes.ToArray(), pack.Axes.ToArray());
             }
         }
 
@@ -727,11 +711,7 @@
             var patterns = new Pattern[exprs.Length];
             for (var i = 0; i < patterns.Length; i++)
             {
-<<<<<<< HEAD
-                patterns[i] = PatternMatch.F.NTT.IsUnpack($"unpack_{i}", $"callee_{i}", _ => true, IsWildcard($"input_{i}"));
-=======
                 patterns[i] = PatternMatch.F.Tensors.IsUnpack($"unpack_{i}", $"callee_{i}", _ => true, IsWildcard($"input_{i}"));
->>>>>>> f5f138fd
             }
 
             return patterns;
@@ -740,11 +720,7 @@
     public override Expr? GetReplace(IMatchResult result, RunPassContext context)
     {
         var tupleInputs = ((IReadOnlyList<Expr>)result["tupleInputs"]).Select(e => (Call)e).ToArray();
-<<<<<<< HEAD
-        var unpacks = tupleInputs.Select(c => (IR.NTT.Unpack)c.Target).ToArray();
-=======
         var unpacks = tupleInputs.Select(c => (IR.Tensors.Unpack)c.Target).ToArray();
->>>>>>> f5f138fd
         var packAxes = unpacks[0].Axes;
         if (packAxes.Count > 1 && unpacks.Skip(1).All(unpack => unpack.Axes == packAxes))
         {
@@ -767,11 +743,7 @@
 public sealed class PackComparePropagation : RewriteRule<Pattern>
 {
     public override Pattern Pattern { get; } =
-<<<<<<< HEAD
-        PatternMatch.F.NTT.IsPack(
-=======
         PatternMatch.F.Tensors.IsPack(
->>>>>>> f5f138fd
             "pack",
             "caller",
             _ => true,
@@ -779,21 +751,12 @@
                 "compare",
                 "callee",
                 _ => true,
-<<<<<<< HEAD
-                IsWildcard("lhs", e => e is not Call { Target: IR.NTT.Unpack }) with { TypePattern = !IsVector() },
-                IsWildcard("rhs", e => e is not Call { Target: IR.NTT.Unpack }) with { TypePattern = !IsVector() }));
-
-    public override Expr? GetReplace(IMatchResult result, RunPassContext context)
-    {
-        var pack = (IR.NTT.Pack)result["pack"];
-=======
                 IsWildcard("lhs", e => e is not Call { Target: IR.Tensors.Unpack }) with { TypePattern = !IsVector() },
                 IsWildcard("rhs", e => e is not Call { Target: IR.Tensors.Unpack }) with { TypePattern = !IsVector() }));
 
     public override Expr? GetReplace(IMatchResult result, RunPassContext context)
     {
         var pack = (IR.Tensors.Pack)result["pack"];
->>>>>>> f5f138fd
         if (pack.Lanes.Count > 1)
         {
             var op = (IR.Math.Compare)result["compare"];
@@ -812,11 +775,7 @@
             var ret = PackCompare.AddCandidate(op, lhs, rhs, candidate, lhsPackedAxes.Select(a => a - lhsExt).ToArray(), rhsPackedAxes.Select(a => a - rhsExt).ToArray(), lhsLanes, rhsLanes).FirstOrDefault();
             if (ret is not null)
             {
-<<<<<<< HEAD
-                return IR.F.NTT.Pack(ret, pack.Lanes.ToArray(), pack.Axes.ToArray());
-=======
-                return IR.F.Tensors.Pack(ret, pack.Lanes.ToArray(), pack.Axes.ToArray());
->>>>>>> f5f138fd
+                return IR.F.Tensors.Pack(ret, pack.Lanes.ToArray(), pack.Axes.ToArray());
             }
         }
 
@@ -833,28 +792,16 @@
             "caller",
             _ => true,
             IsAlt(
-<<<<<<< HEAD
-                PatternMatch.F.NTT.IsUnpack("lhsUnpack", "lhs", _ => true, IsWildcard("lhsIn")),
-                IsWildcard("lhs")),
-            IsAlt(
-                PatternMatch.F.NTT.IsUnpack("rhsUnpack", "rhs", _ => true, IsWildcard("rhsIn")),
-=======
                 PatternMatch.F.Tensors.IsUnpack("lhsUnpack", "lhs", _ => true, IsWildcard("lhsIn")),
                 IsWildcard("lhs")),
             IsAlt(
                 PatternMatch.F.Tensors.IsUnpack("rhsUnpack", "rhs", _ => true, IsWildcard("rhsIn")),
->>>>>>> f5f138fd
                 IsWildcard("rhs")));
 
     public override Expr? GetReplace(IMatchResult result, RunPassContext context)
     {
-<<<<<<< HEAD
-        var lhsUnpack = result.GetValueOrDefault("lhsUnpack") == null ? null : (IR.NTT.Unpack)result.GetValueOrDefault("lhsUnpack");
-        var rhsUnpack = result.GetValueOrDefault("rhsUnpack") == null ? null : (IR.NTT.Unpack)result.GetValueOrDefault("rhsUnpack");
-=======
         var lhsUnpack = result.GetValueOrDefault("lhsUnpack") == null ? null : (IR.Tensors.Unpack)result.GetValueOrDefault("lhsUnpack");
         var rhsUnpack = result.GetValueOrDefault("rhsUnpack") == null ? null : (IR.Tensors.Unpack)result.GetValueOrDefault("rhsUnpack");
->>>>>>> f5f138fd
         if ((lhsUnpack != null && lhsUnpack.Lanes.Count > 1) || (rhsUnpack != null && rhsUnpack.Lanes.Count > 1))
         {
             var op = (IR.Math.Compare)result["compare"];
@@ -881,11 +828,7 @@
 public sealed class PackWherePropagation : RewriteRule<Pattern>
 {
     public override Pattern Pattern { get; } =
-<<<<<<< HEAD
-        PatternMatch.F.NTT.IsPack(
-=======
         PatternMatch.F.Tensors.IsPack(
->>>>>>> f5f138fd
             "pack",
             "caller",
             _ => true,
@@ -893,15 +836,6 @@
                 "where",
                 "callee",
                 _ => true,
-<<<<<<< HEAD
-                IsWildcard("cond", e => e is not Call { Target: IR.NTT.Unpack }) with { TypePattern = !IsVector() },
-                IsWildcard("lhs", e => e is not Call { Target: IR.NTT.Unpack }) with { TypePattern = !IsVector() },
-                IsWildcard("rhs", e => e is not Call { Target: IR.NTT.Unpack }) with { TypePattern = !IsVector() }));
-
-    public override Expr? GetReplace(IMatchResult result, RunPassContext context)
-    {
-        var pack = (IR.NTT.Pack)result["pack"];
-=======
                 IsWildcard("cond", e => e is not Call { Target: IR.Tensors.Unpack }) with { TypePattern = !IsVector() },
                 IsWildcard("lhs", e => e is not Call { Target: IR.Tensors.Unpack }) with { TypePattern = !IsVector() },
                 IsWildcard("rhs", e => e is not Call { Target: IR.Tensors.Unpack }) with { TypePattern = !IsVector() }));
@@ -909,7 +843,6 @@
     public override Expr? GetReplace(IMatchResult result, RunPassContext context)
     {
         var pack = (IR.Tensors.Pack)result["pack"];
->>>>>>> f5f138fd
         if (pack.Lanes.Count > 1)
         {
             var cond = (Expr)result["cond"];
@@ -932,11 +865,7 @@
             var ret = PackWhere.AddCandidate(cond, lhs, rhs, candidate, condPackedAxes.Select(a => a - condExt).ToArray(), lhsPackedAxes.Select(a => a - lhsExt).ToArray(), rhsPackedAxes.Select(a => a - rhsExt).ToArray(), condLanes, lhsLanes, rhsLanes).FirstOrDefault();
             if (ret is not null)
             {
-<<<<<<< HEAD
-                return IR.F.NTT.Pack(ret, pack.Lanes.ToArray(), pack.Axes.ToArray());
-=======
-                return IR.F.Tensors.Pack(ret, pack.Lanes.ToArray(), pack.Axes.ToArray());
->>>>>>> f5f138fd
+                return IR.F.Tensors.Pack(ret, pack.Lanes.ToArray(), pack.Axes.ToArray());
             }
         }
 
@@ -953,15 +882,6 @@
             "caller",
             _ => true,
             IsAlt(
-<<<<<<< HEAD
-                PatternMatch.F.NTT.IsUnpack("condUnpack", "cond", _ => true, IsWildcard("condIn")),
-                IsWildcard("cond")),
-            IsAlt(
-                PatternMatch.F.NTT.IsUnpack("lhsUnpack", "lhs", _ => true, IsWildcard("lhsIn")),
-                IsWildcard("lhs")),
-            IsAlt(
-                PatternMatch.F.NTT.IsUnpack("rhsUnpack", "rhs", _ => true, IsWildcard("rhsIn")),
-=======
                 PatternMatch.F.Tensors.IsUnpack("condUnpack", "cond", _ => true, IsWildcard("condIn")),
                 IsWildcard("cond")),
             IsAlt(
@@ -969,20 +889,13 @@
                 IsWildcard("lhs")),
             IsAlt(
                 PatternMatch.F.Tensors.IsUnpack("rhsUnpack", "rhs", _ => true, IsWildcard("rhsIn")),
->>>>>>> f5f138fd
                 IsWildcard("rhs")));
 
     public override Expr? GetReplace(IMatchResult result, RunPassContext context)
     {
-<<<<<<< HEAD
-        var condUnpack = result.GetValueOrDefault("condUnpack") == null ? null : (IR.NTT.Unpack)result.GetValueOrDefault("condUnpack");
-        var lhsUnpack = result.GetValueOrDefault("lhsUnpack") == null ? null : (IR.NTT.Unpack)result.GetValueOrDefault("lhsUnpack");
-        var rhsUnpack = result.GetValueOrDefault("rhsUnpack") == null ? null : (IR.NTT.Unpack)result.GetValueOrDefault("rhsUnpack");
-=======
         var condUnpack = result.GetValueOrDefault("condUnpack") == null ? null : (IR.Tensors.Unpack)result.GetValueOrDefault("condUnpack");
         var lhsUnpack = result.GetValueOrDefault("lhsUnpack") == null ? null : (IR.Tensors.Unpack)result.GetValueOrDefault("lhsUnpack");
         var rhsUnpack = result.GetValueOrDefault("rhsUnpack") == null ? null : (IR.Tensors.Unpack)result.GetValueOrDefault("rhsUnpack");
->>>>>>> f5f138fd
         if ((condUnpack != null && condUnpack.Lanes.Count > 1) || (lhsUnpack != null && lhsUnpack.Lanes.Count > 1) || (rhsUnpack != null && rhsUnpack.Lanes.Count > 1))
         {
             var cond = (Expr)result["cond"];
@@ -1011,11 +924,7 @@
 public sealed class PackGatherPropagation : RewriteRule<Pattern>
 {
     public override Pattern Pattern { get; } =
-<<<<<<< HEAD
-        PatternMatch.F.NTT.IsPack(
-=======
         PatternMatch.F.Tensors.IsPack(
->>>>>>> f5f138fd
             "pack",
             "caller",
             _ => true,
@@ -1023,20 +932,12 @@
                 "gather",
                 "callee",
                 _ => true,
-<<<<<<< HEAD
-                IsWildcard("input", e => e is not Call { Target: IR.NTT.Unpack }) with { TypePattern = !IsVector() },
-=======
                 IsWildcard("input", e => e is not Call { Target: IR.Tensors.Unpack }) with { TypePattern = !IsVector() },
->>>>>>> f5f138fd
                 IsWildcard("index")));
 
     public override Expr? GetReplace(IMatchResult result, RunPassContext context)
     {
-<<<<<<< HEAD
-        var pack = (IR.NTT.Pack)result["pack"];
-=======
-        var pack = (IR.Tensors.Pack)result["pack"];
->>>>>>> f5f138fd
+        var pack = (IR.Tensors.Pack)result["pack"];
         if (pack.Axes.Count > 1)
         {
             var callee = (Call)result["callee"];
@@ -1053,11 +954,7 @@
             var ret = PackGather.AddCandidate(callee, input, index, pack.Axes.ToArray(), pack.Lanes.ToArray()).FirstOrDefault();
             if (ret is not null)
             {
-<<<<<<< HEAD
-                return IR.F.NTT.Pack(ret, pack.Lanes.ToArray(), pack.Axes.ToArray());
-=======
-                return IR.F.Tensors.Pack(ret, pack.Lanes.ToArray(), pack.Axes.ToArray());
->>>>>>> f5f138fd
+                return IR.F.Tensors.Pack(ret, pack.Lanes.ToArray(), pack.Axes.ToArray());
             }
         }
 
@@ -1073,11 +970,7 @@
             "gather",
             "caller",
             _ => true,
-<<<<<<< HEAD
-            PatternMatch.F.NTT.IsUnpack(
-=======
             PatternMatch.F.Tensors.IsUnpack(
->>>>>>> f5f138fd
                 "unpack",
                 "callee",
                 _ => true,
@@ -1086,11 +979,7 @@
 
     public override Expr? GetReplace(IMatchResult result, RunPassContext context)
     {
-<<<<<<< HEAD
-        var unpack = (IR.NTT.Unpack)result["unpack"];
-=======
         var unpack = (IR.Tensors.Unpack)result["unpack"];
->>>>>>> f5f138fd
         if (unpack.Axes.Count > 1)
         {
             var caller = (Call)result["caller"];
@@ -1112,11 +1001,7 @@
 public sealed class PackExpandPropagation : RewriteRule<Pattern>
 {
     public override Pattern Pattern { get; } =
-<<<<<<< HEAD
-        PatternMatch.F.NTT.IsPack(
-=======
         PatternMatch.F.Tensors.IsPack(
->>>>>>> f5f138fd
             "pack",
             "caller",
             _ => true,
@@ -1124,20 +1009,12 @@
                 "expand",
                 "callee",
                 _ => true,
-<<<<<<< HEAD
-                IsWildcard("input", e => e is not Call { Target: IR.NTT.Unpack }) with { TypePattern = !IsVector() },
-=======
                 IsWildcard("input", e => e is not Call { Target: IR.Tensors.Unpack }) with { TypePattern = !IsVector() },
->>>>>>> f5f138fd
                 IsFixedShape("shape")));
 
     public override Expr? GetReplace(IMatchResult result, RunPassContext context)
     {
-<<<<<<< HEAD
-        var pack = (IR.NTT.Pack)result["pack"];
-=======
-        var pack = (IR.Tensors.Pack)result["pack"];
->>>>>>> f5f138fd
+        var pack = (IR.Tensors.Pack)result["pack"];
         if (pack.Axes.Count > 1)
         {
             var callee = (Call)result["callee"];
@@ -1147,11 +1024,7 @@
             var ret = PackExpand.AddCandidate(callee, input, shape, pack.Axes.ToArray(), pack.Lanes.ToArray()).FirstOrDefault();
             if (ret is not null)
             {
-<<<<<<< HEAD
-                return IR.F.NTT.Pack(ret, pack.Lanes.ToArray(), pack.Axes.ToArray());
-=======
-                return IR.F.Tensors.Pack(ret, pack.Lanes.ToArray(), pack.Axes.ToArray());
->>>>>>> f5f138fd
+                return IR.F.Tensors.Pack(ret, pack.Lanes.ToArray(), pack.Axes.ToArray());
             }
         }
 
@@ -1167,11 +1040,7 @@
             "expand",
             "caller",
             _ => true,
-<<<<<<< HEAD
-            PatternMatch.F.NTT.IsUnpack(
-=======
             PatternMatch.F.Tensors.IsUnpack(
->>>>>>> f5f138fd
                 "unpack",
                 "callee",
                 _ => true,
@@ -1180,11 +1049,7 @@
 
     public override Expr? GetReplace(IMatchResult result, RunPassContext context)
     {
-<<<<<<< HEAD
-        var unpack = (IR.NTT.Unpack)result["unpack"];
-=======
         var unpack = (IR.Tensors.Unpack)result["unpack"];
->>>>>>> f5f138fd
         if (unpack.Axes.Count > 1)
         {
             var caller = (Call)result["caller"];
@@ -1206,11 +1071,7 @@
 public sealed class PackReshapePropagation : RewriteRule<Pattern>
 {
     public override Pattern Pattern { get; } =
-<<<<<<< HEAD
-        PatternMatch.F.NTT.IsPack(
-=======
         PatternMatch.F.Tensors.IsPack(
->>>>>>> f5f138fd
             "pack",
             "caller",
             _ => true,
@@ -1218,20 +1079,12 @@
                 "reshape",
                 "callee",
                 _ => true,
-<<<<<<< HEAD
-                IsWildcard("input", e => e is not Call { Target: IR.NTT.Unpack }) with { TypePattern = !IsVector() },
-=======
                 IsWildcard("input", e => e is not Call { Target: IR.Tensors.Unpack }) with { TypePattern = !IsVector() },
->>>>>>> f5f138fd
                 IsFixedShape("newShape")));
 
     public override Expr? GetReplace(IMatchResult result, RunPassContext context)
     {
-<<<<<<< HEAD
-        var pack = (IR.NTT.Pack)result["pack"];
-=======
-        var pack = (IR.Tensors.Pack)result["pack"];
->>>>>>> f5f138fd
+        var pack = (IR.Tensors.Pack)result["pack"];
         if (pack.Axes.Count > 1)
         {
             var input = (Expr)result["input"];
@@ -1268,11 +1121,7 @@
             var ret = PackReshape.AddCandidate(input, shape, forwardDict, backwardDict, packAxes, packLanes).FirstOrDefault();
             if (ret is not null)
             {
-<<<<<<< HEAD
-                return IR.F.NTT.Pack(ret, pack.Lanes.ToArray(), pack.Axes.ToArray());
-=======
-                return IR.F.Tensors.Pack(ret, pack.Lanes.ToArray(), pack.Axes.ToArray());
->>>>>>> f5f138fd
+                return IR.F.Tensors.Pack(ret, pack.Lanes.ToArray(), pack.Axes.ToArray());
             }
         }
 
@@ -1288,11 +1137,7 @@
             "reshape",
             "caller",
             _ => true,
-<<<<<<< HEAD
-            PatternMatch.F.NTT.IsUnpack(
-=======
             PatternMatch.F.Tensors.IsUnpack(
->>>>>>> f5f138fd
                 "unpack",
                 "callee",
                 _ => true,
@@ -1302,11 +1147,7 @@
 
     public override Expr? GetReplace(IMatchResult result, RunPassContext context)
     {
-<<<<<<< HEAD
-        var unpack = (IR.NTT.Unpack)result["unpack"];
-=======
         var unpack = (IR.Tensors.Unpack)result["unpack"];
->>>>>>> f5f138fd
         if (unpack.Axes.Count > 1)
         {
             var callee = (Call)result["callee"];
