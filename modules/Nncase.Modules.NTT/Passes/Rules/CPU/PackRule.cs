﻿// Copyright (c) Canaan Inc. All rights reserved.
// Licensed under the Apache license. See LICENSE file in the project root for full license information.

using System;
using System.Collections.Generic;
using System.Linq;
using System.Text;
using System.Threading.Tasks;
using DryIoc.ImTools;
using NetFabric.Hyperlinq;
using Nncase.IR;
using Nncase.IR.Tensors;
using Nncase.PatternMatch;
using Nncase.Utilities;

using static Nncase.IR.TypePatternUtility;
using static Nncase.PatternMatch.F.Imaging;
using static Nncase.PatternMatch.F.Math;
using static Nncase.PatternMatch.F.NN;
using static Nncase.PatternMatch.F.Tensors;
using static Nncase.PatternMatch.Utility;

namespace Nncase.Passes.Rules.NTT;

public abstract class PackRule : RewriteRule<Pattern>
{
    public PackRule(int rank, int lane)
    {
        Rank = rank;
        Lane = lane;
    }

    public int Lane { get; }

    public int Rank { get; }

    public override BaseExpr? GetReplace(IMatchResult result, RunPassContext options) => throw new NotImplementedException();

    public IEnumerable<int[]> GeneratePackAxes(Shape shape)
    {
        if (shape.IsUnranked || shape.Rank == 0 || (shape.Rank == 1 && shape[0].IsFixed && shape[0].FixedValue == 1))
        {
            yield return Array.Empty<int>();
        }
        else
        {
            yield return Array.Empty<int>();
            for (int i = 0; i < shape.Rank; i++)
            {
                if (shape[i].IsFixed)
                {
                    yield return new[] { i };
                    for (int j = i + 1; j < shape.Rank; j++)
                    {
                        if (shape[j].IsFixed)
                        {
                            yield return new[] { i, j };
                        }
                    }
                }
            }
        }
    }
}

public sealed class PackResizeImage : PackRule
{
    public PackResizeImage(int rank, int lane)
        : base(rank, lane)
    {
    }

    public override Pattern Pattern { get; } = IsResizeImage("target", op => op.TransformationMode == ImageResizeTransformationMode.Asymmetric && op.IsTFResize == false, IsWildcard("input") with { TypePattern = !IsVector() }, IsWildcard("roi"), IsFixedShape("newSize"), IsTensorConst("cubicCoeffA"), IsTensorConst("excludeOutside"), IsTensorConst("extrapolationValue"));

    public static List<Expr> AddCandidate(IR.Imaging.ResizeImage op, Expr input, int[] newSize, int[] packedAxes, int[] lanes)
    {
        var inShape = input.CheckedShape;

        var rets = new List<Expr>();
        if (packedAxes.Length == 0)
        {
            return rets;
        }

        var packedInput = IR.F.Tensors.Pack(PackUtility.PadForPack(input, inShape, packedAxes, lanes, 0f, out var padsInput), lanes, packedAxes);

        if (padsInput.Any(x => !x.IsFixed || x.FixedValue != 0))
        {
            return rets;
        }

        var resized = IR.F.NTT.ResizeImage(packedInput, packedAxes, padsInput!.Select(x => (int)x.FixedValue).ToArray(), newSize, op.ResizeMode, op.TransformationMode, op.NearestMode);

        var post = PackUtility.SliceForPack(IR.F.Tensors.Unpack(resized, lanes, packedAxes), inShape, padsInput!);
        if (post.CheckedType is not InvalidType)
        {
            rets.Add(post);
        }

        return rets;
    }

    public override List<Expr> GetReplaceCandidates(IMatchResult result, RunPassContext context)
    {
        var rets = new List<Expr>();
        var roi = (Expr)result["roi"];
        if (roi is not None && ((RankedShape)roi.CheckedShape).Size != 0)
        {
            return rets;
        }

        var op = (IR.Imaging.ResizeImage)result["target"];
        var input = (Expr)result["input"];
        var newSize = ((RankedShape)result["newSize"]).ToValueArray().ToInts();
        var laneSize = Lane / input.CheckedDataType.SizeInBytes;

        rets = AddCandidate(op, input, newSize, [1], [laneSize]);
        return rets;
    }
}

public sealed class PackReduce : PackRule
{
    public PackReduce(int rank, int lane)
        : base(rank, lane)
    {
    }

    public override Pattern Pattern { get; } = IsReduce(
      "target",
      r => r.ReduceOp is ReduceOp.Mean or ReduceOp.Sum,
<<<<<<< HEAD
      IsWildcard("input", e => e is not Call { Target: Unpack }) with { TypePattern = IsFloat() & !IsVector() & HasRankedShape() },
=======
      IsWildcard("input", e => e is not Call { Target: IR.Tensors.Unpack }) with { TypePattern = IsFloat() & !IsVector() & HasRankedShape() },
>>>>>>> f5f138fd
      IsFixedShape("axes"),
      IsTensorConst("initValue") with { TypePattern = IsFloat() },
      IsTensorConst("keepDims") with { TypePattern = IsBool() });

    public static List<Expr> AddCandidate(IR.Math.Reduce op, Expr input, int[] axes, float initValue, bool keepDims, int[] packedAxes, int[] lanes)
    {
        var rets = new List<Expr>();
        var inShape = (RankedShape)input.CheckedShape;
        if (packedAxes.Length == 0)
        {
            return rets;
        }

        axes = axes.Select(x => (int)Util.PositiveIndex(x, inShape.Rank)).ToArray();
        var packedInput = IR.F.Tensors.Pack(PackUtility.PadForPack(input, inShape, packedAxes, lanes, 0f, out var padsInput), lanes, packedAxes);

        // todo support padings.
        if (padsInput.Any(x => !x.IsFixed || x.FixedValue != 0))
        {
            return rets;
        }

        Call reduce = IR.F.NTT.PackedReduce(packedInput, op.ReduceOp, axes, initValue, keepDims, packedAxes, padsInput!.Select(x => (int)x.FixedValue).ToArray());

        var (outPackAxes, outPadNums, outLanes, outShape) = IR.NTT.PackedReduce.ComputeOutputInfo((IR.NTT.PackedReduce)reduce.Target, inShape, lanes);
        var post = PackUtility.SliceForPack(IR.F.Tensors.Unpack(reduce, outLanes, outPackAxes), outShape, outPadNums);

        if (post.CheckedType is not InvalidType)
        {
            rets.Add(post);
        }

        return rets;
    }

    public override IReadOnlyList<BaseExpr> GetReplaceCandidates(IMatchResult result, RunPassContext context)
    {
        var rets = new List<Expr>();
        var op = (IR.Math.Reduce)result["target"];
        var input = (Expr)result["input"];
        var axes = ((RankedShape)result["axes"]).ToValueArray().ToInts();
        if (axes.Length > 1)
        {
            return Array.Empty<BaseExpr>();
        }

        var initValue = ((TensorConst)result["initValue"]).Value.ToScalar<float>();
        var keepDims = ((TensorConst)result["keepDims"]).Value.ToScalar<bool>();
        var laneSize = Lane / input.CheckedDataType.SizeInBytes;
        for (int i = 0; i < input.CheckedShape.Rank; i++)
        {
            rets.AddRange(AddCandidate(op, input, axes, initValue, keepDims, [i], [laneSize]));
            for (int j = i + 1; j < input.CheckedShape.Rank; j++)
            {
                if (Rank > 1)
                {
                    rets.AddRange(AddCandidate(op, input, axes, initValue, keepDims, [i, j], [laneSize, laneSize]));
                }
            }
        }

        return rets;
    }
}

public sealed class PackInstanceNorm : PackRule
{
    public PackInstanceNorm(int rank, int lane)
        : base(rank, lane)
    {
    }

    public override Pattern Pattern { get; } = IsInstanceNormalization(
      "target",
      _ => true,
      IsWildcard("input") with { TypePattern = IsFloat() & !IsVector() },
      IsWildcard("scale") with { TypePattern = IsFloat() & !IsVector() },
      IsWildcard("bias") with { TypePattern = IsFloat() & !IsVector() },
      IsTensorConst("eps") with { TypePattern = IsFloat() });

    public override IReadOnlyList<BaseExpr> GetReplaceCandidates(IMatchResult result, RunPassContext context)
    {
        var rets = new List<Expr>();
        var op = (IR.NN.InstanceNormalization)result["target"];
        var input = (Expr)result["input"];
        var scale = (Expr)result["scale"];
        var bias = (Expr)result["bias"];
        var eps = ((TensorConst)result["eps"]).Value.ToScalar<float>();
        var inShape = input.CheckedShape;
        var pshape = scale.CheckedShape;
        var laneSize = Lane / input.CheckedDataType.SizeInBytes;

        void AddCandidate(int[] packedAxes, int[] lanes)
        {
            var packedInput = IR.F.Tensors.Pack(PackUtility.PadForPack(input, inShape, packedAxes, lanes, 0f, out var padsInput), lanes, packedAxes);

            // todo support padings.
            if (padsInput.Any(x => !x.IsFixed || x.FixedValue != 0))
            {
                return;
            }

            var pAxes = packedAxes.Where(i => i == 1).Select(i => 0).ToArray();
            var packedScale = PackUtility.PadForPack(scale, pshape, pAxes, lanes, 0f, out var padsScale);
            if (pAxes.Length > 0)
            {
                packedScale = IR.F.Tensors.Pack(packedScale, Enumerable.Repeat(laneSize, pAxes.Length).ToArray(), pAxes);
            }

            var packedBias = PackUtility.PadForPack(bias, pshape, pAxes, lanes, 0f, out var padsBias);
            if (pAxes.Length > 0)
            {
                packedBias = IR.F.Tensors.Pack(packedBias, Enumerable.Repeat(laneSize, pAxes.Length).ToArray(), pAxes);
            }

            var layernorm = IR.F.NTT.InstacneNorm(packedInput, packedScale, packedBias, eps, packedAxes, padsInput.Select(x => (int)x.FixedValue).ToArray());

            if (layernorm.CheckedType is not InvalidType)
            {
                var post = PackUtility.SliceForPack(IR.F.Tensors.Unpack(layernorm, lanes, packedAxes), inShape, padsInput);
                rets.Add(post);
            }
        }

        for (int i = 0; i < input.CheckedShape.Rank; i++)
        {
            AddCandidate(new[] { i }, new[] { laneSize });
            for (int j = i + 1; j < input.CheckedShape.Rank; j++)
            {
                if (Rank > 1)
                {
                    AddCandidate(new[] { i, j }, new[] { laneSize, laneSize });
                }
            }
        }

        return rets;
    }
}

public sealed class PackMatMul : PackRule
{
    public PackMatMul(int rank = 2, int lane = 16, bool transB = false)
        : base(rank, lane)
    {
        TransB = transB;
    }

    public override Pattern Pattern { get; } = IsMatMul(
      "matmul",
      "target",
<<<<<<< HEAD
      IsWildcard("lhs", e => e is not Call { Target: Unpack }) with { TypePattern = IsFloat() & !IsVector() },
      IsWildcard("rhs", e => e is not Call { Target: Unpack }) with { TypePattern = IsFloat() & !IsVector() });
=======
      (dytpe) => true,
      IsWildcard("lhs", e => e is not Call { Target: IR.Tensors.Unpack }) with { TypePattern = IsFloat() & !IsVector() },
      IsWildcard("rhs", e => e is not Call { Target: IR.Tensors.Unpack }) with { TypePattern = IsFloat() & !IsVector() });
>>>>>>> f5f138fd

    /// <summary>
    /// Gets a value indicating whether trans b, note only for test.
    /// </summary>
    public bool TransB { get; }

    public override IReadOnlyList<BaseExpr> GetReplaceCandidates(IMatchResult result, RunPassContext context)
    {
        var rets = new List<Expr>();
        var lhs = (Expr)result["lhs"];
        var rhs = (Expr)result["rhs"];
        var candidate = (Expr)result[Pattern];
        var lhsShape = lhs.CheckedShape;
        var rhsShape = rhs.CheckedShape;
        var outputDataType = ((Nncase.IR.Math.MatMul)result["matmul"]).OutputDataType;
        var rcontext = new RuleContext(rets, lhs, rhs, candidate, lhsShape, rhsShape, outputDataType);

        // pack A's k and B's k
        // AddCandidate(rcontext, PackKind.K, PackKind.K);

        // only pack A's m
        // AddCandidate(rcontext, PackKind.M, PackKind.None);

        // only pack B's n
        AddCandidate(rcontext, IR.NTT.PackedMatMul.PackKind.None, IR.NTT.PackedMatMul.PackKind.N/* , transB: rhs is Const */);
        if (Rank > 1)
        {
            // pack A's m and B's n, when B is const, force transpose
            AddCandidate(rcontext, IR.NTT.PackedMatMul.PackKind.M, IR.NTT.PackedMatMul.PackKind.N/* , transB: rhs is Const */);

            // pack A's m,k and B's k,n
            AddCandidate(rcontext, IR.NTT.PackedMatMul.PackKind.M | IR.NTT.PackedMatMul.PackKind.K, IR.NTT.PackedMatMul.PackKind.K | IR.NTT.PackedMatMul.PackKind.N/* , transB: rhs is Const */);
            if (TransB)
            {
                AddCandidate(rcontext, IR.NTT.PackedMatMul.PackKind.M | IR.NTT.PackedMatMul.PackKind.K, IR.NTT.PackedMatMul.PackKind.K | IR.NTT.PackedMatMul.PackKind.N, transB: TransB);
            }

            // pack A's m,k and B's k
            // AddCandidate(rcontext,  IR.NTT.PackedMatMul.PackKind.M |  IR.NTT.PackedMatMul.PackKind.K,  IR.NTT.PackedMatMul.PackKind.K);

            // pack A's k and B's k,n
            AddCandidate(rcontext, IR.NTT.PackedMatMul.PackKind.K, IR.NTT.PackedMatMul.PackKind.K | IR.NTT.PackedMatMul.PackKind.N/* , transB: lhs is Const */);
        }

        return rets;
    }

    private void AddCandidate(RuleContext context, IR.NTT.PackedMatMul.PackKind lhsPack, IR.NTT.PackedMatMul.PackKind rhsPack, bool transA = false, bool transB = false)
    {
        var (rets, lhs, rhs, candidate, _, _, outputDataType) = context;
        var lhsShape = context.LhsShape.ToArray();
        var rhsShape = context.RhsShape.ToArray();
        var lhsLaneSize = Lane / lhs.CheckedDataType.SizeInBytes;
        var rhsLaneSize = Lane / rhs.CheckedDataType.SizeInBytes;
        if (transA)
        {
            var perm = Enumerable.Range(0, lhsShape.Length).ToArray();
            (perm[^2], perm[^1]) = (perm[^1], perm[^2]);
            (lhsShape[^2], lhsShape[^1]) = (lhsShape[^1], lhsShape[^2]);
            lhs = IR.F.Tensors.Transpose(lhs, perm);
        }

        if (transB)
        {
            var perm = Enumerable.Range(0, rhsShape.Length).ToArray();
            (perm[^2], perm[^1]) = (perm[^1], perm[^2]);
            (rhsShape[^2], rhsShape[^1]) = (rhsShape[^1], rhsShape[^2]);
            rhs = IR.F.Tensors.Transpose(rhs, perm);
        }

        int[] lhsLanes;
        int[] lhsPackedAxes;
        var (lm, lk) = transA ? (lhsShape.Length - 1, lhsShape.Length - 2) : (lhsShape.Length - 2, lhsShape.Length - 1);
        var (rk, rn) = transB ? (rhsShape.Length - 1, rhsShape.Length - 2) : (rhsShape.Length - 2, rhsShape.Length - 1);
        switch (lhsPack)
        {
            case IR.NTT.PackedMatMul.PackKind.None:
                lhsLanes = Array.Empty<int>();
                lhsPackedAxes = Array.Empty<int>();
                break;
            case IR.NTT.PackedMatMul.PackKind.M:
                lhsLanes = [lhsLaneSize];
                lhsPackedAxes = [lm];
                break;
            case IR.NTT.PackedMatMul.PackKind.K:
                lhsLanes = [lhsLaneSize];
                lhsPackedAxes = [lk];
                break;
            case IR.NTT.PackedMatMul.PackKind.M | IR.NTT.PackedMatMul.PackKind.K:
                lhsLanes = [lhsLaneSize, lhsLaneSize];
                lhsPackedAxes = [lm, lk];
                break;
            default:
                throw new ArgumentOutOfRangeException(nameof(lhsPack), lhsPack.ToString());
        }

        int[] rhsLanes;
        int[] rhsPackedAxes;
        switch (rhsPack)
        {
            case IR.NTT.PackedMatMul.PackKind.None:
                rhsLanes = Array.Empty<int>();
                rhsPackedAxes = Array.Empty<int>();
                break;
            case IR.NTT.PackedMatMul.PackKind.N:
                rhsLanes = [rhsLaneSize];
                rhsPackedAxes = [rn];
                break;
            case IR.NTT.PackedMatMul.PackKind.K:
                rhsLanes = [rhsLaneSize];
                rhsPackedAxes = [rk];
                break;
            case IR.NTT.PackedMatMul.PackKind.K | IR.NTT.PackedMatMul.PackKind.N:
                rhsLanes = [rhsLaneSize, rhsLaneSize];
                rhsPackedAxes = [rk, rn];
                break;
            default:
                throw new ArgumentOutOfRangeException(nameof(rhsPack), rhsPack.ToString());
        }

        var packedLhs = IR.F.Tensors.Pack(PackUtility.PadForPack(lhs, lhsShape, lhsPackedAxes, lhsLanes, 0f, out var lhsPadNums), lhsLanes, lhsPackedAxes);
        var packedRhs = IR.F.Tensors.Pack(PackUtility.PadForPack(rhs, rhsShape, rhsPackedAxes, rhsLanes, 0f, out var rhsPadNums), rhsLanes, rhsPackedAxes);

        // TODO: support padding
        if (lhsPadNums.Any(x => !x.IsFixed || x.FixedValue > 0) || rhsPadNums.Any(x => !x.IsFixed || x.FixedValue > 0))
        {
            return;
        }

        var matmul = IR.F.NTT.PackedMatMul(packedLhs, packedRhs, lhsPackedAxes, lhsPadNums.Select(x => (int)x.FixedValue).ToArray(), rhsPackedAxes, rhsPadNums.Select(x => (int)x.FixedValue).ToArray(), transA, transB, false, outputDataType);

        var outRank = System.Math.Max(lhsShape.Length, rhsShape.Length);
        var lhsAlign = outRank - lhsShape.Length;
        var rhsAlign = outRank - rhsShape.Length;

        var unpackAxes = new List<int>();
        var unpadNums = new List<Dimension>();
        var unpackLanes = new List<int>();
        if (lhsPack.HasFlag(IR.NTT.PackedMatMul.PackKind.M))
        {
            var mPackIndex = Array.IndexOf(lhsPackedAxes, lm);
            unpackAxes.Add(outRank - 2);
            unpadNums.Add(lhsPadNums[mPackIndex]);
            unpackLanes.Add(lhsLaneSize);
        }

        if (rhsPack.HasFlag(IR.NTT.PackedMatMul.PackKind.N))
        {
            var nPackIndex = Array.IndexOf(rhsPackedAxes, rn);
            unpackAxes.Add(outRank - 1);
            unpadNums.Add(rhsPadNums[nPackIndex]);
            unpackLanes.Add(rhsLaneSize);
        }

        Expr post = matmul;
        if (unpackAxes.Any())
        {
            post = PackUtility.SliceForPack(IR.F.Tensors.Unpack(matmul, unpackLanes.ToArray(), unpackAxes.ToArray()), candidate.CheckedShape, unpadNums.ToArray());
        }

        if (post.CheckedType is not InvalidType)
        {
            rets.Add(post);
        }
    }

    private sealed record RuleContext(List<Expr> Results, Expr Lhs, Expr Rhs, Expr Candidate, Shape LhsShape, Shape RhsShape, DataType OutputDataType)
    {
    }
}

public sealed class PackUnary : PackRule
{
    public PackUnary(int rank, int lane)
        : base(rank, lane)
    {
    }

    public override Pattern Pattern { get; } = IsUnary(
      "target",
      _ => true,
<<<<<<< HEAD
      IsWildcard("input", e => e is not Call { Target: Unpack }) with { TypePattern = IsFloat() & !IsVector() });
=======
      IsWildcard("input", e => e is not Call { Target: IR.Tensors.Unpack }) with { TypePattern = IsFloat() & !IsVector() });
>>>>>>> f5f138fd

    public static List<Expr> AddCandidate(IR.Math.Unary op, Expr input, int[] packedAxes, int[] lanes)
    {
        var rets = new List<Expr>();
        var inShape = input.CheckedShape;
        var packedInput = IR.F.Tensors.Pack(PackUtility.PadForPack(input, inShape, packedAxes, lanes, 0f, out var padsInput), lanes, packedAxes);

        // todo support padings.
        if (padsInput.Any(x => !x.IsFixed))
        {
            return rets;
        }

        var unary = IR.F.Math.Unary(op.UnaryOp, packedInput);
        var post = PackUtility.SliceForPack(IR.F.Tensors.Unpack(unary, lanes, packedAxes), inShape, padsInput);
        if (unary.CheckedType is not InvalidType)
        {
            rets.Add(post);
        }

        return rets;
    }

    public override List<Expr> GetReplaceCandidates(IMatchResult result, RunPassContext context)
    {
        var rets = new List<Expr>();
        var op = (IR.Math.Unary)result["target"];
        var input = (Expr)result["input"];
        var laneSize = Lane / input.CheckedDataType.SizeInBytes;

        for (int i = 0; i < input.CheckedShape.Rank; i++)
        {
            rets.AddRange(AddCandidate(op, input, [i], [laneSize]));
            for (int j = i + 1; j < input.CheckedShape.Rank; j++)
            {
                if (Rank > 1)
                {
                    rets.AddRange(AddCandidate(op, input, [i, j], [laneSize, laneSize]));
                }
            }
        }

        return rets;
    }
}

public sealed class PackBinary : PackRule
{
    public PackBinary(int rank, int lane)
        : base(rank, lane)
    {
    }

    public override Pattern Pattern { get; } = IsBinary(
      "target",
      _ => true,
<<<<<<< HEAD
      IsWildcard("lhs", e => e is not Call { Target: Unpack }) with { TypePattern = IsFloat() & !IsVector() },
      IsWildcard("rhs", e => e is not Call { Target: Unpack }) with { TypePattern = IsFloat() & !IsVector() });
=======
      IsWildcard("lhs", e => e is not Call { Target: IR.Tensors.Unpack }) with { TypePattern = IsFloat() & !IsVector() },
      IsWildcard("rhs", e => e is not Call { Target: IR.Tensors.Unpack }) with { TypePattern = IsFloat() & !IsVector() });
>>>>>>> f5f138fd

    public static List<Expr> AddCandidate(IR.Math.Binary op, Expr lhs, Expr rhs, Expr candidate, int[] lhsPackedAxes, int[] rhsPackedAxes, int[] lhsLanes, int[] rhsLanes)
    {
        var rets = new List<Expr>();
        var lhsShape = lhs.CheckedShape;
        var rhsShape = rhs.CheckedShape;
        var outShape = candidate.CheckedShape;
        if (lhsPackedAxes.Length == 0 && rhsPackedAxes.Length == 0)
        {
            return rets;
        }

<<<<<<< HEAD
=======
        var alignedLhsPackedAxes = lhsPackedAxes.Select(a => a + outShape.Rank - lhsShape.Rank).ToArray();
        var alignedRhsPackedAxes = rhsPackedAxes.Select(a => a + outShape.Rank - rhsShape.Rank).ToArray();
        var alignedLhsShape = Enumerable.Repeat(new DimConst(1), outShape.Rank - lhsShape.Rank).Concat(lhsShape).ToArray();
        var alignedRhsShape = Enumerable.Repeat(new DimConst(1), outShape.Rank - rhsShape.Rank).Concat(rhsShape).ToArray();
        if (alignedLhsPackedAxes.Any(a => alignedRhsShape[a] is { IsFixed: true, FixedValue: var d } && d != 1 && !alignedRhsPackedAxes.Contains(a))
        || alignedRhsPackedAxes.Any(a => alignedLhsShape[a] is { IsFixed: true, FixedValue: var d } && d != 1 && !alignedLhsPackedAxes.Contains(a)))
        {
            return rets;
        }

>>>>>>> f5f138fd
        var packedLhs = IR.F.Tensors.Pack(PackUtility.PadForPack(lhs, lhsShape, lhsPackedAxes, lhsLanes, 0f, out var lhsPadNums), lhsLanes, lhsPackedAxes);
        var packedRhs = IR.F.Tensors.Pack(PackUtility.PadForPack(rhs, rhsShape, rhsPackedAxes, rhsLanes, 0f, out var rhsPadNums), rhsLanes, rhsPackedAxes);

        // todo support padings.
        if (lhsPadNums.Any(x => !x.IsFixed)
            || rhsPadNums.Any(x => !x.IsFixed))
        {
            return rets;
        }

        var binary = IR.F.NTT.PackedBinary(packedLhs, packedRhs, op.BinaryOp, lhsPackedAxes, lhsPadNums!.Select(x => (int)x.FixedValue).ToArray(), rhsPackedAxes, rhsPadNums!.Select(x => (int)x.FixedValue).ToArray());
        var post = PackUtility.SliceForPack(IR.F.Tensors.Unpack(binary, lhsLanes.Length >= rhsLanes.Length ? lhsLanes : rhsLanes, lhsPackedAxes.Length >= rhsPackedAxes.Length ? lhsPackedAxes : rhsPackedAxes), candidate.CheckedShape, lhsPackedAxes.Length >= rhsPackedAxes.Length ? lhsPadNums! : rhsPadNums!);
        if (post.CheckedType is not InvalidType)
        {
            rets.Add(post);
        }

        return rets;
    }

    public override List<Expr> GetReplaceCandidates(IMatchResult result, RunPassContext context)
    {
        var rets = new List<Expr>();
        var op = (IR.Math.Binary)result["target"];
        var lhs = (Expr)result["lhs"];
        var rhs = (Expr)result["rhs"];
        var candidate = (Expr)result[Pattern];
        var lhsShape = lhs.CheckedShape;
        var rhsShape = rhs.CheckedShape;
        var lhsLaneSize = Lane / lhs.CheckedDataType.SizeInBytes;
        var rhsLaneSize = Lane / rhs.CheckedDataType.SizeInBytes;

        foreach (var arr in new[] { GeneratePackAxes(lhsShape), GeneratePackAxes(rhsShape) }.CartesianProduct())
        {
            var lhsPackedAxes = arr.First();
            var rhsPackedAxes = arr.Skip(1).First();
            if (lhsPackedAxes.Length <= Rank && rhsPackedAxes.Length <= Rank)
            {
                rets.AddRange(AddCandidate(op, lhs, rhs, candidate, lhsPackedAxes, rhsPackedAxes, Enumerable.Repeat(lhsLaneSize, lhsPackedAxes.Length).ToArray(), Enumerable.Repeat(rhsLaneSize, rhsPackedAxes.Length).ToArray()));
            }
        }

        return rets;
    }
}

public sealed class PackSwish : PackRule
{
    public PackSwish(int rank, int lane)
        : base(rank, lane)
    {
    }

    public override Pattern Pattern { get; } = IsSwish(
      "target",
<<<<<<< HEAD
      IsWildcard("input", e => e is not Call { Target: Unpack }) with { TypePattern = IsFloat() & !IsVector() },
=======
      IsWildcard("input", e => e is not Call { Target: IR.Tensors.Unpack }) with { TypePattern = IsFloat() & !IsVector() },
>>>>>>> f5f138fd
      IsTensorConst("beta") with { TypePattern = IsFloatScalar() });

    public override List<Expr> GetReplaceCandidates(IMatchResult result, RunPassContext context)
    {
        var rets = new List<Expr>();
        var input = (Expr)result["input"];
        var beta = ((TensorConst)result["beta"]).Value.ToScalar<float>();
        var inShape = input.CheckedShape;
        var laneSize = Lane / input.CheckedDataType.SizeInBytes;

        void AddCandidate(int[] packedAxes, int[] lanes)
        {
            var packed = IR.F.Tensors.Pack(PackUtility.PadForPack(input, inShape, packedAxes, lanes, 0f, out var pads), lanes, packedAxes);

            // todo support padings.
            if (pads.Any(x => !x.IsFixed))
            {
                return;
            }

            var swish = IR.F.NN.Swish(packed, beta);
            var post = PackUtility.SliceForPack(IR.F.Tensors.Unpack(swish, lanes, packedAxes), inShape, pads);
            if (post.CheckedType is not InvalidType)
            {
                rets.Add(post);
            }
        }

        for (int i = 0; i < input.CheckedShape.Rank; i++)
        {
            AddCandidate(new[] { i }, new[] { laneSize });
            for (int j = i + 1; j < input.CheckedShape.Rank; j++)
            {
                if (Rank > 1)
                {
                    AddCandidate(new[] { i, j }, new[] { laneSize, laneSize });
                }
            }
        }

        return rets;
    }
}

public sealed class PackTranspose : PackRule
{
    public PackTranspose(int rank = 2, int lane = 16)
        : base(rank, lane)
    {
    }

    public override Pattern Pattern { get; } = IsTranspose(
      "trans",
<<<<<<< HEAD
      IsWildcard("input", e => e is not Call { Target: Unpack }) with { TypePattern = IsFloat() & !IsVector() },
=======
      IsWildcard("input", e => e is not Call { Target: IR.Tensors.Unpack }) with { TypePattern = IsFloat() & !IsVector() },
>>>>>>> f5f138fd
      IsFixedShape("perm"));

    public static List<Expr> AddCandidate(Expr input, int[] perm, int[] packedAxes, int[] lanes)
    {
        var rets = new List<Expr>();
        var inShape = input.CheckedShape;
        var packed = IR.F.Tensors.Pack(PackUtility.PadForPack(input, inShape, packedAxes, lanes, 0f, out var pads), lanes, packedAxes);

        // todo support padings.
        if (pads.Any(x => !x.IsFixed))
        {
            return rets;
        }

        var tarns = IR.F.Tensors.Transpose(packed, perm);
        if (tarns.CheckedType is not InvalidType)
        {
            var partialPerm = perm.Select(axis => packedAxes.IndexOf(axis)).Where(x => x != -1).ToArray();
            var unpackAxes = packedAxes.Select(axis => perm.IndexOf(axis)).ToArray();
            var unpackPads = Enumerable.Range(0, pads.Length).Select(i => pads[partialPerm[i]]).ToArray();
            var unpackLanes = Enumerable.Range(0, lanes.Length).Select(i => lanes[partialPerm[i]]).ToArray();
            var newShape = perm.Select(i => inShape[i]).ToArray();
            var post = PackUtility.SliceForPack(IR.F.Tensors.Unpack(tarns, unpackLanes, unpackAxes), newShape, unpackPads);
            if (post.CheckedType is not InvalidType)
            {
                rets.Add(post);
            }
        }

        return rets;
    }

    public override List<Expr> GetReplaceCandidates(IMatchResult result, RunPassContext context)
    {
        var rets = new List<Expr>();

        var input = (Expr)result["input"];
        var perm = ((RankedShape)result["perm"]).ToValueArray().ToInts();
        var laneSize = Lane / input.CheckedDataType.SizeInBytes;

        for (int i = 0; i < input.CheckedShape.Rank; i++)
        {
            rets.AddRange(AddCandidate(input, perm, [i], [laneSize]));
            for (int j = i + 1; j < input.CheckedShape.Rank; j++)
            {
                if (Rank > 1)
                {
                    rets.AddRange(AddCandidate(input, perm, [i, j], [laneSize, laneSize]));
                }
            }
        }

        return rets;
    }
}

public sealed class PackUnsqueeze : PackRule
{
    public PackUnsqueeze(int rank, int lane)
        : base(rank, lane)
    {
    }

    public override Pattern Pattern { get; } = IsUnsqueeze(
      "unsq",
<<<<<<< HEAD
      IsWildcard("input", e => e is not Call { Target: Unpack }) with { TypePattern = IsFloat() & !IsVector() },
=======
      IsWildcard("input", e => e is not Call { Target: IR.Tensors.Unpack }) with { TypePattern = IsFloat() & !IsVector() },
>>>>>>> f5f138fd
      IsFixedShape("axes"));

    public static List<Expr> AddCandidate(Expr input, int[] axes, int[] packedAxes, int[] lanes)
    {
        var rets = new List<Expr>();
        var inShape = input.CheckedShape;
        if (packedAxes.Length == 0)
        {
            return rets;
        }

        var packed = IR.F.Tensors.Pack(PackUtility.PadForPack(input, inShape, packedAxes, lanes, 0f, out var pads), lanes, packedAxes);

        // todo support padings.
        if (pads.Any(x => !x.IsFixed))
        {
            return rets;
        }

        var unseq = IR.F.Tensors.Unsqueeze(packed, axes);
        var unpackAxes = packedAxes.Select(axis => axis + axes.Count(i => i <= axis)).ToArray();
        var outShape = inShape.ToList();
        foreach (var axis in axes)
        {
            if (axis >= 0)
            {
                outShape.Insert(axis, 1);
            }
            else
            {
                var index = System.Math.Max(outShape.Count + axis + 1, 0);
                outShape.Insert(index, 1);
            }
        }

        var post = PackUtility.SliceForPack(IR.F.Tensors.Unpack(unseq, lanes, unpackAxes), outShape.ToArray(), pads!);
        if (post.CheckedType is not InvalidType)
        {
            rets.Add(post);
        }

        return rets;
    }

    public override List<Expr> GetReplaceCandidates(IMatchResult result, RunPassContext context)
    {
        var rets = new List<Expr>();

        var input = (Expr)result["input"];
        var axes = ((TensorConst)result["axes"]).Value.ToArray<int>();
        var laneSize = Lane / input.CheckedDataType.SizeInBytes;

        for (int i = 0; i < input.CheckedShape.Rank; i++)
        {
            rets.AddRange(AddCandidate(input, axes, [i], [laneSize]));
            for (int j = i + 1; j < input.CheckedShape.Rank; j++)
            {
                if (Rank > 1)
                {
                    rets.AddRange(AddCandidate(input, axes, [i, j], [laneSize, laneSize]));
                }
            }
        }

        return rets;
    }
}

public sealed class PackConv2D : PackRule
{
    public PackConv2D(int rank, int lane)
        : base(rank, lane)
    {
    }

    public override Pattern Pattern { get; } = IsConv2D(
        "conv",
        conv => conv.PadMode == PadMode.Constant,
<<<<<<< HEAD
        IsWildcard("input", e => e is not Call { Target: Unpack }) with { TypePattern = !IsVector() },
=======
        IsWildcard("input", e => e is not Call { Target: IR.Tensors.Unpack }) with { TypePattern = !IsVector() },
>>>>>>> f5f138fd
        IsWildcard("weights"),
        IsWildcard("bias"),
        IsFixedShape("stride"),
        IsFixedPaddings("padding"),
        IsFixedShape("dilation"),
        IsFixedDimension("groups"),
        IsTensorConst("fusedClamp"));

    public static Expr AddCandidate(Expr input, Expr weights, Expr bias, int[] strides, int[] padding, long[] wShape, long[] outShape)
    {
        var col = IR.F.NTT.Im2col(input, new[] { wShape[2], wShape[3] }, strides, padding);
        var newW = IR.F.Tensors.Reshape(weights, new[] { wShape[0], wShape[1] * wShape[2] * wShape[3] });
        var matmul = IR.F.Tensors.MatMul(newW, col); // [oc, b*oh*ow]
        var newBias = IR.F.Tensors.Reshape(bias, new[] { wShape[0], 1 });
        var add = matmul + newBias;
        if (outShape[0] == 1)
        {
            return IR.F.Tensors.Reshape(add, outShape);
        }

        return IR.F.Tensors.Transpose(IR.F.Tensors.Reshape(add, new[] { outShape[1], outShape[0], outShape[2], outShape[3] }), new[] { 1, 0, 2, 3 });
    }

    public static Expr AddPackedCandidate(Expr input, Expr weights, Expr bias, int[] strides, int[] padding, long[] wShape, long[] outShape, int lane)
    {
        var paddedInput = PackUtility.PadForPack(input, input.CheckedShape.ToValueArray(), new[] { 1 }, new[] { lane }, 0f, out _);
        var col = IR.F.NTT.Im2col(IR.F.Tensors.Pack(paddedInput, new[] { lane }, new[] { 1 }), new[] { wShape[2], wShape[3] }, strides, padding, new[] { 1 }, new[] { 0 });
        var paddedW = PackUtility.PadForPack(weights, wShape, new[] { 1 }, new[] { lane }, 0f, out _);
        var newW = IR.F.Tensors.Reshape(IR.F.Tensors.Pack(paddedW, new[] { lane }, new[] { 1 }), new[] { wShape[0], MathUtility.CeilDiv(wShape[1], lane) * wShape[2] * wShape[3] });
<<<<<<< HEAD
        var matmul = IR.F.NTT.PackedMatMul(newW, col, new[] { 1 }, new[] { 0 }, new[] { 0 }, new[] { 0 }); // [oc, b*oh*ow]
=======
        var matmul = IR.F.NTT.PackedMatMul(newW, col, new[] { 1 }, new[] { 0 }, new[] { 0 }, new[] { 0 }, false, false, false); // [oc, b*oh*ow]
>>>>>>> f5f138fd
        var newBias = IR.F.Tensors.Reshape(bias, new[] { wShape[0], 1 });
        var add = matmul + newBias;
        if (outShape[0] == 1)
        {
            return IR.F.Tensors.Reshape(add, outShape);
        }
        else
        {
            return IR.F.Tensors.Transpose(IR.F.Tensors.Reshape(add, new[] { outShape[1], outShape[0], outShape[2], outShape[3] }), new[] { 1, 0, 2, 3 });
        }
    }

    public override IReadOnlyList<BaseExpr> GetReplaceCandidates(IMatchResult result, RunPassContext context)
    {
        var rets = new List<Expr>();

        var input = (Expr)result["input"];
        var weights = (Expr)result["weights"];
        var bias = (Expr)result["bias"];
        var strides = ((RankedShape)result["stride"]).ToValueArray().ToInts();
        var padding = ((RankedShape)result["padding"]).ToValueArray().ToInts();
        var dilation = ((RankedShape)result["dilation"]).ToValueArray().ToInts();
        var groups = (int)((DimConst)result["groups"]).Value;
        var fusedClamp = ((TensorConst)result["fusedClamp"]).Value.ToArray<float>();
        var wShape = weights.CheckedShape.ToValueArray();
        var outShape = ((Expr)result[Pattern]).CheckedShape.ToValueArray();
        var laneSize = Lane / input.CheckedDataType.SizeInBytes;
        if (groups != 1 || wShape[1] % Lane != 0 || dilation[0] != 1 || dilation[1] != 1 || fusedClamp[0] != float.NegativeInfinity || fusedClamp[1] != float.PositiveInfinity)
        {
            return rets;
        }

        // only pack on in channels
        rets.Add(AddCandidate(input, weights, bias, strides, padding, wShape, outShape));
        rets.Add(AddPackedCandidate(input, weights, bias, strides, padding, wShape, outShape, laneSize));
        return rets;
    }
}

public sealed class PackReshape : PackRule
{
    public PackReshape(int rank, int lane)
        : base(rank, lane)
    {
    }

    public override Pattern Pattern { get; } = IsReshape(
      "target",
<<<<<<< HEAD
      IsWildcard("input", e => e is not Call { Target: Unpack }) with { TypePattern = !IsVector() & HasFixedShape() },
=======
      IsWildcard("input", e => e is not Call { Target: IR.Tensors.Unpack }) with { TypePattern = !IsVector() & HasFixedShape() },
>>>>>>> f5f138fd
      IsFixedShape("newShape"));

    public static List<Expr> AddCandidate(Expr input, long[] newShape, Dictionary<int, List<int>> forwardDict, Dictionary<int, List<int>> backwardDict, int[] packedAxes, int[] lanes)
    {
        var rets = new List<Expr>();
        var inShape = input.CheckedShape;
        if (packedAxes.Length == 0)
        {
            return rets;
        }

        // 1. skip when the packedAxes will be split or merge.
        var unpackAxes = new List<int>();
        foreach (var axis in packedAxes)
        {
            var mapedOutAxes = forwardDict[axis];
            if (mapedOutAxes.Count > 1)
            {
                if (mapedOutAxes.Count(i => newShape[i] != 1) > 1)
                {
                    // we can pack on split axis and unpack on splited last axis.
                    unpackAxes.Add(mapedOutAxes[^1]);
                }
                else
                {
                    // unsqueeze.
                    var outAxis = mapedOutAxes.FirstOrDefault(i => newShape[i] != 1, mapedOutAxes.First());
                    if (backwardDict[outAxis].Count != 1)
                    {
                        continue;
                    }

                    unpackAxes.Add(outAxis);
                }
            }
            else
            {
                var outAxis = mapedOutAxes.First();

                // when the outAxis is merged dim, only support no transpose order and no pad.
                var inAxes = backwardDict[outAxis];
                if (inAxes.Count == 1 || (inAxes[^1] == axis && inShape[axis] % lanes[packedAxes.IndexOf(axis)] == 0))
                {
                    unpackAxes.Add(outAxis);
                }
                else
                {
                    return rets;
                }
            }
        }

        if (unpackAxes.Count == 0 || unpackAxes.Count != packedAxes.Length)
        {
            return rets;
        }

        var packed = IR.F.Tensors.Pack(PackUtility.PadForPack(input, inShape, packedAxes, lanes, 0f, out var pads), lanes, packedAxes);

        // todo support padings.
        if (pads.Any(x => !x.IsFixed))
        {
            return rets;
        }

        var packedNewShape = newShape.ToArray();
        foreach (var (lane, axis) in lanes.Zip(unpackAxes))
        {
            packedNewShape[axis] = MathUtility.CeilDiv(packedNewShape[axis], lane);
        }

        var nreshape = IR.F.Tensors.Reshape(packed, packedNewShape);
        var post = PackUtility.SliceForPack(IR.F.Tensors.Unpack(nreshape, lanes, unpackAxes.ToArray()), newShape, pads!);
        if (post.CheckedType is not InvalidType)
        {
            rets.Add(post);
        }

        return rets;
    }

    public override List<Expr> GetReplaceCandidates(IMatchResult result, RunPassContext context)
    {
        var rets = new List<Expr>();

        var input = (Expr)result["input"];
        var newShape = ((RankedShape)result["newShape"]).ToValueArray();
        var inShape = input.CheckedShape.ToValueArray();
        var laneSize = Lane / input.CheckedDataType.SizeInBytes;

        // 1. find the mapping transforms
        if (!IRUtility.TryGetShapeMapMatrix(inShape, newShape, out var mat))
        {
            return new List<Expr> { };
        }

        var (forwardDict, backwardDict) = IRUtility.ShapeMapMatrixAsDict(mat);

        for (int i = 0; i < input.CheckedShape.Rank; i++)
        {
            rets.AddRange(AddCandidate(input, newShape, forwardDict, backwardDict, new[] { i }, new[] { laneSize }));
            if (Rank > 1)
            {
                for (int j = i + 1; j < input.CheckedShape.Rank; j++)
                {
                    rets.AddRange(AddCandidate(input, newShape, forwardDict, backwardDict, new[] { i, j }, new[] { laneSize, laneSize }));
                }
            }
        }

        return rets;
    }
}

public sealed class PackSlice : PackRule
{
    public PackSlice(int rank, int lane)
        : base(rank, lane)
    {
    }

    public override Pattern Pattern { get; } = IsSlice(
      "target",
<<<<<<< HEAD
      IsWildcard("input", e => e is not Call { Target: Unpack }) with { TypePattern = IsFloat() & !IsVector() },
      IsFixedShape("begins") with { TypePattern = IsIntegral() },
      IsFixedShape("ends") with { TypePattern = IsIntegral() },
      IsFixedShape("axes") with { TypePattern = IsIntegral() },
      IsFixedShape("strides") with { TypePattern = IsIntegral() });
=======
      IsWildcard("input", e => e is not Call { Target: IR.Tensors.Unpack }) with { TypePattern = IsFloat() & !IsVector() },
      IsFixedShape("begins"),
      IsFixedShape("ends"),
      IsFixedShape("axes"),
      IsFixedShape("strides"));
>>>>>>> f5f138fd

    public static List<Expr> AddCandidate(Expr input, Expr candidate, long[] begins, long[] ends, long[] axes, long[] strides, int[] packAxes, int[] lanes)
    {
        var rets = new List<Expr>();
        if (packAxes.Length == 0)
        {
            return rets;
        }

        var inShape = input.CheckedShape;
        var packedBegins = begins.ToArray();
        var packedEnds = ends.ToArray();
        for (int i = 0; i < packAxes.Length; i++)
        {
            var packAxis = packAxes[i];
            int j = axes.IndexOf(packAxis);

            // when the slice axis was packed, it must have no pad.
            if (j != -1)
            {
                if (begins[j] % lanes[i] == 0 && ends[j] % lanes[i] == 0)
                {
                    packedBegins[j] = begins[j] / lanes[i];
                    packedEnds[j] = ends[j] / lanes[i];
                }
                else
                {
                    return rets;
                }
            }
        }

        var packed = IR.F.Tensors.Pack(PackUtility.PadForPack(input, inShape, packAxes, lanes, 0f, out var pads), lanes, packAxes);

        // todo support padings.
        if (pads != null && pads.Any(x => !x.IsFixed))
        {
            return rets;
        }

        var slice = IR.F.Tensors.Slice(packed, packedBegins, packedEnds, axes, strides);
        var post = PackUtility.SliceForPack(IR.F.Tensors.Unpack(slice, lanes, packAxes), candidate.CheckedShape, pads!);
        if (post.CheckedType is not InvalidType)
        {
            rets.Add(post);
        }

        return rets;
    }

    public override List<Expr> GetReplaceCandidates(IMatchResult result, RunPassContext context)
    {
        var rets = new List<Expr>();

        var input = (Expr)result["input"];
        var begins = ((RankedShape)result["begins"]).ToValueArray();
        var ends = ((RankedShape)result["ends"]).ToValueArray();
        var axes = ((RankedShape)result["axes"]).ToValueArray();
        var strides = ((RankedShape)result["strides"]).ToValueArray();
        var inShape = input.CheckedShape;
        var candidate = (Expr)result[Pattern];
        var laneSize = Lane / input.CheckedDataType.SizeInBytes;
        for (int i = 0; i < axes.Length; i++)
        {
            ends[i] = ends[i] switch
            {
                < 0 => inShape[axes[i]].FixedValue + ends[i],
                int.MaxValue => inShape[axes[i]].FixedValue,
                long.MaxValue => inShape[axes[i]].FixedValue,
                _ => ends[i],
            };
        }

        if (strides.Any(s => s != 1))
        {
            return rets;
        }

        for (int i = 0; i < input.CheckedShape.Rank; i++)
        {
            rets.AddRange(AddCandidate(input, candidate, begins, ends, axes, strides, [i], [laneSize]));
            for (int j = i + 1; j < input.CheckedShape.Rank; j++)
            {
                if (Rank > 1)
                {
                    rets.AddRange(AddCandidate(input, candidate, begins, ends, axes, strides, new[] { i, j }, new[] { laneSize, laneSize }));
                }
            }
        }

        return rets;
    }
}

public sealed class PackConcat : PackRule
{
    public PackConcat(int rank, int lane)
        : base(rank, lane)
    {
    }

    public override Pattern Pattern { get; } = IsConcat(
        "concat",
        "concatCall",
        _ => true,
        IsTuple(null, IsVArgsRepeat("tupleInputs", exprs =>
        {
            var patterns = new Pattern[exprs.Length];
            for (var i = 0; i < patterns.Length; i++)
            {
                patterns[i] = IsWildcard($"input_{i}", e => e is not Call { Target: IR.Tensors.Unpack }) with { TypePattern = IsFloat() & !IsVector() };
            }

            return patterns;
        })));

    public static List<Expr> AddCandidate(BaseExpr[] inputs, Expr candidate, int axis, int[] packAxes, int[] lanes)
    {
        var rets = new List<Expr>();
        if (packAxes.Length == 0)
        {
            return rets;
        }

        var packedInputs = new Expr[inputs.Length];
        Dimension[]? pads = null;
        for (var i = 0; i < inputs.Length; i++)
        {
            var inShape = inputs[i].CheckedShape;
            packedInputs[i] = IR.F.Tensors.Pack(PackUtility.PadForPack((Expr)inputs[i], inShape, packAxes, lanes, 0f, out pads), lanes, packAxes);

            // todo support padings.
            if (pads != null && pads.Any(x => !x.IsFixed))
            {
                return rets;
            }
        }

        var concat = IR.F.Tensors.Concat(new IR.Tuple(packedInputs), axis);
        var post = PackUtility.SliceForPack(IR.F.Tensors.Unpack(concat, lanes, packAxes), candidate.CheckedShape, pads!);
        if (post.CheckedType is not InvalidType)
        {
            rets.Add(post);
        }

        return rets;
    }

    public override List<Expr> GetReplaceCandidates(IMatchResult result, RunPassContext context)
    {
        var rets = new List<Expr>();

        var tupleInputs = (IReadOnlyList<BaseExpr>)result["tupleInputs"];
        var op = (IR.Tensors.Concat)result["concat"];
        var axis = op.Axis;
        var candidate = (Expr)result[Pattern];
        var laneSize = Lane / tupleInputs[0].CheckedDataType.SizeInBytes;

        for (int i = 0; i < tupleInputs[0].CheckedShape.Rank; i++)
        {
            rets.AddRange(AddCandidate(tupleInputs.ToArray(), candidate, axis, [i], [laneSize]));
        }

        return rets;
    }
}

public sealed class PackCompare : PackRule
{
    public PackCompare(int rank, int lane)
        : base(rank, lane)
    {
    }

    public override Pattern Pattern { get; } = IsCompare(
      "target",
      _ => true,
      IsWildcard("lhs", e => e is not Call { Target: IR.Tensors.Unpack }) with { TypePattern = IsFloat() & !IsVector() },
      IsWildcard("rhs", e => e is not Call { Target: IR.Tensors.Unpack }) with { TypePattern = IsFloat() & !IsVector() });

    public static List<Expr> AddCandidate(IR.Math.Compare op, Expr lhs, Expr rhs, Expr candidate, int[] lhsPackedAxes, int[] rhsPackedAxes, int[] lhsLanes, int[] rhsLanes)
    {
        var rets = new List<Expr>();
        var lhsShape = lhs.CheckedShape;
        var rhsShape = rhs.CheckedShape;
        var outShape = candidate.CheckedShape;
        if (lhsPackedAxes.Length == 0 && rhsPackedAxes.Length == 0)
        {
            return rets;
        }

        var alignedLhsPackedAxes = lhsPackedAxes.Select(a => a + outShape.Rank - lhsShape.Rank).ToArray();
        var alignedRhsPackedAxes = rhsPackedAxes.Select(a => a + outShape.Rank - rhsShape.Rank).ToArray();
        if (lhsPackedAxes.Any(a => lhsShape[a] is { IsFixed: true, FixedValue: var d } && d == 1)
        || rhsPackedAxes.Any(a => rhsShape[a] is { IsFixed: true, FixedValue: var d } && d == 1))
        {
            return rets;
        }

        var alignedLhsShape = Enumerable.Repeat(new DimConst(1), outShape.Rank - lhsShape.Rank).Concat(lhsShape).ToArray();
        var alignedRhsShape = Enumerable.Repeat(new DimConst(1), outShape.Rank - rhsShape.Rank).Concat(rhsShape).ToArray();
        if (alignedLhsPackedAxes.Any(a => alignedRhsShape[a] is { IsFixed: true, FixedValue: var d } && d != 1 && !alignedRhsPackedAxes.Contains(a))
        || alignedRhsPackedAxes.Any(a => alignedLhsShape[a] is { IsFixed: true, FixedValue: var d } && d != 1 && !alignedLhsPackedAxes.Contains(a)))
        {
            return rets;
        }

        var packedLhs = IR.F.Tensors.Pack(PackUtility.PadForPack(lhs, lhsShape, lhsPackedAxes, lhsLanes, 0f, out var lhsPadNums), lhsLanes, lhsPackedAxes);
        var packedRhs = IR.F.Tensors.Pack(PackUtility.PadForPack(rhs, rhsShape, rhsPackedAxes, rhsLanes, 0f, out var rhsPadNums), rhsLanes, rhsPackedAxes);

        // todo support padings.
        if (lhsPadNums.Any(x => !x.IsFixed)
            || rhsPadNums.Any(x => !x.IsFixed))
        {
            return rets;
        }

        var compare = IR.F.Math.Compare(op.CompareOp, packedLhs, packedRhs);
        var post = PackUtility.SliceForPack(IR.F.Tensors.Unpack(compare, lhsLanes.Length >= rhsLanes.Length ? lhsLanes : rhsLanes, lhsPackedAxes.Length >= rhsPackedAxes.Length ? lhsPackedAxes : rhsPackedAxes), candidate.CheckedShape, lhsPackedAxes.Length >= rhsPackedAxes.Length ? lhsPadNums! : rhsPadNums!);
        if (post.CheckedType is not InvalidType)
        {
            rets.Add(post);
        }

        return rets;
    }

    public override List<Expr> GetReplaceCandidates(IMatchResult result, RunPassContext context)
    {
        var rets = new List<Expr>();
        var op = (IR.Math.Compare)result["target"];
        var lhs = (Expr)result["lhs"];
        var rhs = (Expr)result["rhs"];
        var candidate = (Expr)result[Pattern];
        var lhsShape = lhs.CheckedShape;
        var rhsShape = rhs.CheckedShape;
        var lhsLaneSize = Lane / lhs.CheckedDataType.SizeInBytes;
        var rhsLaneSize = Lane / rhs.CheckedDataType.SizeInBytes;

        foreach (var arr in new[] { GeneratePackAxes(lhsShape), GeneratePackAxes(rhsShape) }.CartesianProduct())
        {
            var lhsPackedAxes = arr.First();
            var rhsPackedAxes = arr.Skip(1).First();
            if (lhsPackedAxes.Length <= Rank && rhsPackedAxes.Length <= Rank)
            {
                rets.AddRange(AddCandidate(op, lhs, rhs, candidate, lhsPackedAxes, rhsPackedAxes, Enumerable.Repeat(lhsLaneSize, lhsPackedAxes.Length).ToArray(), Enumerable.Repeat(rhsLaneSize, rhsPackedAxes.Length).ToArray()));
            }
        }

        return rets;
    }
}

public sealed class PackCast : PackRule
{
    public PackCast(int rank, int lane)
        : base(rank, lane)
    {
    }

    public override Pattern Pattern { get; } = IsCast(
      "target",
      "call",
      _ => true,
<<<<<<< HEAD
      IsWildcard("input", e => e is not Call { Target: Unpack }) with { TypePattern = IsFloat() & !IsVector() });
=======
      IsWildcard("input", e => e is not Call { Target: IR.Tensors.Unpack }) with { TypePattern = IsFloat() & !IsVector() });
>>>>>>> f5f138fd

    public static List<Expr> AddCandidate(Call call, Expr input, int[] packedAxes, int[] lanes)
    {
        var rets = new List<Expr>();
        var op = (IR.Tensors.Cast)call.Target;
        var inShape = input.CheckedShape;
        if (packedAxes.Length == 0)
        {
            return rets;
        }

        var packedInput = IR.F.Tensors.Pack(PackUtility.PadForPack(input, inShape, packedAxes, lanes, 0f, out var padsInput), lanes, packedAxes);

        // todo support padings.
        if (padsInput != null && padsInput.Any(x => !x.IsFixed))
        {
            return rets;
        }

        var scale = 1f * call.CheckedDataType.SizeInBytes / input.CheckedDataType.SizeInBytes;
        var outLanes = lanes.Select(l => (int)(l / scale)).ToArray();
        var newType = new VectorType(op.NewType, outLanes);

        var cast = IR.F.Tensors.Cast(packedInput, newType, op.CastMode, packedAxes);
        var post = PackUtility.SliceForPack(IR.F.Tensors.Unpack(cast, outLanes, packedAxes), inShape, padsInput!);
        if (cast.CheckedType is not InvalidType)
        {
            rets.Add(post);
        }

        return rets;
    }

    public override List<Expr> GetReplaceCandidates(IMatchResult result, RunPassContext context)
    {
        var rets = new List<Expr>();
        var call = (Call)result["call"];
        var input = (Expr)result["input"];
        var laneSize = Lane / input.CheckedDataType.SizeInBytes;

        for (int i = 0; i < input.CheckedShape.Rank; i++)
        {
            rets.AddRange(AddCandidate(call, input, [i], [laneSize]));
            for (int j = i + 1; j < input.CheckedShape.Rank; j++)
            {
                if (Rank > 1)
                {
                    rets.AddRange(AddCandidate(call, input, [i, j], [laneSize, laneSize]));
                }
            }
        }

        return rets;
    }
}

public sealed class PackExpand : PackRule
{
    public PackExpand(int rank, int lane)
        : base(rank, lane)
    {
    }

    public override Pattern Pattern { get; } = IsExpand(
      "target",
      "call",
      _ => true,
      IsWildcard("input", e => e is not Call { Target: IR.Tensors.Unpack }) with { TypePattern = !IsVector() },
      IsFixedShape("shape"));

    public static List<Expr> AddCandidate(Call call, Expr input, long[] shape, int[] packedAxes, int[] lanes)
    {
        var rets = new List<Expr>();
        var op = (IR.Tensors.Expand)call.Target;
        var inShape = input.CheckedShape;
        if (packedAxes.Length == 0)
        {
            return rets;
        }

        if (packedAxes.Any(a => inShape[a] is { IsFixed: true, FixedValue: var d } && d == 1))
        {
            return rets;
        }

        var packedInput = IR.F.Tensors.Pack(PackUtility.PadForPack(input, inShape, packedAxes, lanes, 0f, out var padsInput), lanes, packedAxes);

        // todo support padings.
        if (padsInput != null && padsInput.Any(x => !x.IsFixed))
        {
            return rets;
        }

        // only support shape >= input.shape
        var packedNewShape = shape.ToArray();
        foreach (var (lane, axis) in lanes.Zip(packedAxes))
        {
            packedNewShape[axis] = MathUtility.CeilDiv(packedNewShape[axis], lane);
        }

        var cast = IR.F.Tensors.Expand(packedInput, packedNewShape);
        var post = PackUtility.SliceForPack(IR.F.Tensors.Unpack(cast, lanes, packedAxes), call.CheckedShape, padsInput!);
        if (cast.CheckedType is not InvalidType)
        {
            rets.Add(post);
        }

        return rets;
    }

    public override List<Expr> GetReplaceCandidates(IMatchResult result, RunPassContext context)
    {
        var rets = new List<Expr>();
        var call = (Call)result["call"];
        var input = (Expr)result["input"];
        var shape = ((RankedShape)result["shape"]).ToValueArray();
        var laneSize = Lane / input.CheckedDataType.SizeInBytes;

        for (int i = 0; i < input.CheckedShape.Rank; i++)
        {
            rets.AddRange(AddCandidate(call, input, shape, [i], [laneSize]));
        }

        return rets;
    }
}

public sealed class PackWhere : PackRule
{
    public PackWhere(int rank, int lane)
        : base(rank, lane)
    {
    }

    public override Pattern Pattern { get; } = IsWhere(
        "target",
        "call",
        _ => true,
        IsWildcard("condition", e => e is not Call { Target: IR.Tensors.Unpack }) with { TypePattern = !IsVector() },
        IsWildcard("lhs", e => e is not Call { Target: IR.Tensors.Unpack }) with { TypePattern = !IsVector() },
        IsWildcard("rhs", e => e is not Call { Target: IR.Tensors.Unpack }) with { TypePattern = !IsVector() });

    public static List<Expr> AddCandidate(Expr condition, Expr lhs, Expr rhs, Expr candidate, int[] conditionPackedAxes, int[] lhsPackedAxes, int[] rhsPackedAxes, int[] conditionLanes, int[] lhsLanes, int[] rhsLanes)
    {
        var rets = new List<Expr>();
        var conditionShape = condition.CheckedShape;
        var lhsShape = lhs.CheckedShape;
        var rhsShape = rhs.CheckedShape;
        var outShape = candidate.CheckedShape;
        if (conditionPackedAxes.Length == 0 && lhsPackedAxes.Length == 0 && rhsPackedAxes.Length == 0)
        {
            return rets;
        }

        var alignedConditionPackedAxes = conditionPackedAxes.Select(a => a + outShape.Rank - conditionShape.Rank).ToArray();
        var alignedLhsPackedAxes = lhsPackedAxes.Select(a => a + outShape.Rank - lhsShape.Rank).ToArray();
        var alignedRhsPackedAxes = rhsPackedAxes.Select(a => a + outShape.Rank - rhsShape.Rank).ToArray();
        var union = alignedConditionPackedAxes.Union(alignedLhsPackedAxes).Union(alignedRhsPackedAxes).ToArray();
        if (union.Length > conditionPackedAxes.Length && union.Length > lhsPackedAxes.Length && union.Length > rhsPackedAxes.Length)
        {
            return rets;
        }

        if (conditionPackedAxes.Any(a => conditionShape[a] is { IsFixed: true, FixedValue: var d } && d == 1)
            || lhsPackedAxes.Any(a => lhsShape[a] is { IsFixed: true, FixedValue: var d } && d == 1)
            || rhsPackedAxes.Any(a => rhsShape[a] is { IsFixed: true, FixedValue: var d } && d == 1))
        {
            return rets;
        }

        var alignedCondShape = Enumerable.Repeat(new DimConst(1), outShape.Rank - conditionShape.Rank).Concat(conditionShape).ToArray();
        var alignedLhsShape = Enumerable.Repeat(new DimConst(1), outShape.Rank - lhsShape.Rank).Concat(lhsShape).ToArray();
        var alignedRhsShape = Enumerable.Repeat(new DimConst(1), outShape.Rank - rhsShape.Rank).Concat(rhsShape).ToArray();
        if (alignedConditionPackedAxes.Any(a => alignedLhsShape[a] is { IsFixed: true, FixedValue: var d } && d != 1 && !alignedLhsPackedAxes.Contains(a))
        || alignedConditionPackedAxes.Any(a => alignedRhsShape[a] is { IsFixed: true, FixedValue: var d } && d != 1 && !alignedRhsPackedAxes.Contains(a))
        || alignedLhsPackedAxes.Any(a => alignedCondShape[a] is { IsFixed: true, FixedValue: var d } && d != 1 && !alignedConditionPackedAxes.Contains(a))
        || alignedLhsPackedAxes.Any(a => alignedRhsShape[a] is { IsFixed: true, FixedValue: var d } && d != 1 && !alignedRhsPackedAxes.Contains(a))
        || alignedRhsPackedAxes.Any(a => alignedCondShape[a] is { IsFixed: true, FixedValue: var d } && d != 1 && !alignedConditionPackedAxes.Contains(a))
        || alignedRhsPackedAxes.Any(a => alignedLhsShape[a] is { IsFixed: true, FixedValue: var d } && d != 1 && !alignedLhsPackedAxes.Contains(a)))
        {
            return rets;
        }

        var packedCondition = IR.F.Tensors.Pack(PackUtility.PadForPack(condition, conditionShape, conditionPackedAxes, conditionLanes, 0f, out var conditionPadNums), conditionLanes, conditionPackedAxes);
        var packedLhs = IR.F.Tensors.Pack(PackUtility.PadForPack(lhs, lhsShape, lhsPackedAxes, lhsLanes, 0f, out var lhsPadNums), lhsLanes, lhsPackedAxes);
        var packedRhs = IR.F.Tensors.Pack(PackUtility.PadForPack(rhs, rhsShape, rhsPackedAxes, rhsLanes, 0f, out var rhsPadNums), rhsLanes, rhsPackedAxes);

        // todo support padings.
        if (conditionPadNums.Any(x => !x.IsFixed)
            || lhsPadNums.Any(x => !x.IsFixed)
            || rhsPadNums.Any(x => !x.IsFixed))
        {
            return rets;
        }

        var compare = IR.F.Tensors.Where(packedCondition, packedLhs, packedRhs);
        var allLanes = new[] { conditionLanes, lhsLanes, rhsLanes };
        var maxIndex = Enumerable.Range(0, allLanes.Length).OrderByDescending(i => allLanes[i].Length).First();
        var outLanes = allLanes[maxIndex];
        var outPackAxes = new[] { conditionPackedAxes, lhsPackedAxes, rhsPackedAxes }.ElementAt(maxIndex);
        var outPadNums = new[] { conditionPadNums, lhsPadNums, rhsPadNums }.ElementAt(maxIndex);
        var post = PackUtility.SliceForPack(IR.F.Tensors.Unpack(compare, outLanes, outPackAxes), candidate.CheckedShape, outPadNums);
        if (post.CheckedType is not InvalidType)
        {
            rets.Add(post);
        }

        return rets;
    }

    public override List<Expr> GetReplaceCandidates(IMatchResult result, RunPassContext context)
    {
        var rets = new List<Expr>();
        var condition = (Expr)result["condition"];
        var lhs = (Expr)result["lhs"];
        var rhs = (Expr)result["rhs"];
        var candidate = (Expr)result[Pattern];
        var conditionShape = condition.CheckedShape;
        var lhsShape = lhs.CheckedShape;
        var rhsShape = rhs.CheckedShape;
        var lhsLaneSize = Lane / lhs.CheckedDataType.SizeInBytes;
        var rhsLaneSize = Lane / rhs.CheckedDataType.SizeInBytes;

        // not supoort different lane size.
        var conditionLaneSize = lhsLaneSize;

        foreach (var arr in new[] { GeneratePackAxes(conditionShape), GeneratePackAxes(lhsShape), GeneratePackAxes(rhsShape) }.CartesianProduct())
        {
            var conditionPackedAxes = arr.First();
            var lhsPackedAxes = arr.Skip(1).First();
            var rhsPackedAxes = arr.Skip(2).First();
            if (conditionPackedAxes.Length <= Rank && lhsPackedAxes.Length <= Rank && rhsPackedAxes.Length <= Rank)
            {
                rets.AddRange(AddCandidate(condition, lhs, rhs, candidate, conditionPackedAxes, lhsPackedAxes, rhsPackedAxes, Enumerable.Repeat(conditionLaneSize, conditionPackedAxes.Length).ToArray(), Enumerable.Repeat(lhsLaneSize, lhsPackedAxes.Length).ToArray(), Enumerable.Repeat(rhsLaneSize, rhsPackedAxes.Length).ToArray()));
            }
        }

        return rets;
    }
}

public sealed class PackGather : PackRule
{
    public PackGather(int rank, int lane)
        : base(rank, lane)
    {
    }

    public override Pattern Pattern { get; } = IsGather(
        "target",
        "call",
        _ => true,
        IsWildcard("input", e => e is not Call { Target: IR.Tensors.Unpack }) with { TypePattern = !IsVector() },
        IsWildcard("index"));

    public static List<Expr> AddCandidate(Call call, Expr input, Expr index, int[] packedAxes, int[] lanes)
    {
        var rets = new List<Expr>();
        var op = (IR.Tensors.Gather)call.Target;
        var axis = op.Axis;
        var inShape = input.CheckedShape;
        if (packedAxes.Length == 0 || packedAxes.Contains(axis))
        {
            return rets;
        }

        var packedInput = IR.F.Tensors.Pack(PackUtility.PadForPack(input, inShape, packedAxes, lanes, 0f, out var padsInput), lanes, packedAxes);

        // todo support padings.
        if (padsInput != null && padsInput.Any(x => !x.IsFixed))
        {
            return rets;
        }

        var cast = IR.F.Tensors.Gather(packedInput, axis, index);
        var post = PackUtility.SliceForPack(IR.F.Tensors.Unpack(cast, lanes, packedAxes), call.CheckedShape, padsInput!);
        if (cast.CheckedType is not InvalidType)
        {
            rets.Add(post);
        }

        return rets;
    }

    public override List<Expr> GetReplaceCandidates(IMatchResult result, RunPassContext context)
    {
        var rets = new List<Expr>();
        var call = (Call)result["call"];
        var input = (Expr)result["input"];
        var index = (Expr)result["index"];
        var laneSize = Lane / input.CheckedDataType.SizeInBytes;

        for (int i = 0; i < input.CheckedShape.Rank; i++)
        {
            rets.AddRange(AddCandidate(call, input, index, [i], [laneSize]));
        }

        return rets;
    }
}

public sealed class PackScatterND : PackRule
{
    public PackScatterND(int rank, int lane)
        : base(rank, lane)
    {
    }

    public override Pattern Pattern { get; } = IsScatterND(
        "target",
        "call",
        _ => true,
        IsWildcard("input", e => e is not Call { Target: IR.Tensors.Unpack }) with { TypePattern = !IsVector() },
        IsTensorConst("indices"),
        IsWildcard("updates", e => e is not Call { Target: IR.Tensors.Unpack }) with { TypePattern = !IsVector() });

    public static List<Expr> AddCandidate(Call call, Expr input, TensorConst indices, Expr updates, int[] packedAxes, int[] lanes)
    {
        var rets = new List<Expr>();
        var op = (IR.Tensors.ScatterND)call.Target;
        var inShape = input.CheckedShape;
        var indicesShape = indices.CheckedShape.ToValueArray();
        if (packedAxes.Length == 0 || Enumerable.Range(0, (int)indicesShape[^1]).Intersect(packedAxes).Any())
        {
            return rets;
        }

        var packedInput = IR.F.Tensors.Pack(PackUtility.PadForPack(input, inShape, packedAxes, lanes, 0f, out var padsInput), lanes, packedAxes);
        var updatesPackedAxes = packedAxes.Select(a => a - (inShape.Rank - updates.CheckedShape.Rank)).ToArray();
        var packedUpdates = IR.F.Tensors.Pack(PackUtility.PadForPack(updates, updates.CheckedShape, updatesPackedAxes, lanes, 0f, out var padsUpdates), lanes, updatesPackedAxes);

        // todo support padings.
        if (padsInput != null && padsInput.Any(x => !x.IsFixed))
        {
            return rets;
        }

        var cast = IR.F.Tensors.ScatterND(packedInput, indices, packedUpdates);
        var post = PackUtility.SliceForPack(IR.F.Tensors.Unpack(cast, lanes, packedAxes), inShape, padsInput!);
        if (cast.CheckedType is not InvalidType)
        {
            rets.Add(post);
        }

        return rets;
    }

    public override List<Expr> GetReplaceCandidates(IMatchResult result, RunPassContext context)
    {
        var rets = new List<Expr>();
        var call = (Call)result["call"];
        var input = (Expr)result["input"];
        var indices = (TensorConst)result["indices"];
        var updates = (Expr)result["updates"];
        var laneSize = Lane / input.CheckedDataType.SizeInBytes;

        for (int i = 0; i < input.CheckedShape.Rank; i++)
        {
            rets.AddRange(AddCandidate(call, input, indices, updates, [i], [laneSize]));
        }

        return rets;
    }
}

[RuleGenerator]
public sealed partial class FoldPackUnpack : RewriteRule<Pattern>
{
    public override Pattern Pattern { get; } = PatternMatch.F.Tensors.IsPack("pack", "caller", _ => true, PatternMatch.F.Tensors.IsUnpack("unpack", "callee", _ => true, IsWildcard("input")));

<<<<<<< HEAD
    private Expr? GetReplace(Pack pack, Unpack unpack, Expr input)
=======
    private Expr? GetReplace(IR.Tensors.Pack pack, IR.Tensors.Unpack unpack, Expr input)
>>>>>>> f5f138fd
    {
        if (pack.Axes.SequenceEqual(unpack.Axes) && pack.Lanes.SequenceEqual(unpack.Lanes))
        {
            return input;
        }

        return null;
    }
}

[RuleGenerator]
public sealed partial class FoldPackConcatUnpack : RewriteRule<Pattern>
{
    public override Pattern Pattern { get; } = PatternMatch.F.Tensors.IsPack("pack", "caller", _ => true, PatternMatch.F.Tensors.IsConcat("concat", _ => true, IsTuple("tuple", IsVArgsRepeat("fileds", exprs =>
        {
            var patterns = new Pattern[exprs.Length];
            for (int i = 0; i < exprs.Length; i++)
            {
                patterns[i] = PatternMatch.F.Tensors.IsUnpack($"unpack_{i}", $"callee_{i}", _ => true, IsWildcard($"input_{i}"));
            }

            return patterns;
        }))));

<<<<<<< HEAD
    private Expr? GetReplace(Pack pack, IR.Tensors.Concat concat, IReadOnlyList<BaseExpr> fileds, IMatchResult result)
=======
    private Expr? GetReplace(IR.Tensors.Pack pack, IR.Tensors.Concat concat, IReadOnlyList<BaseExpr> fileds, IMatchResult result)
>>>>>>> f5f138fd
    {
        var inputs = new Expr[fileds.Count];
        for (int i = 0; i < fileds.Count; i++)
        {
<<<<<<< HEAD
            var unpack = (Unpack)result[$"unpack_{i}"];
=======
            var unpack = (IR.Tensors.Unpack)result[$"unpack_{i}"];
>>>>>>> f5f138fd
            if (pack.Axes.SequenceEqual(unpack.Axes) && pack.Lanes.SequenceEqual(unpack.Lanes))
            {
                inputs[i] = (Expr)result[$"input_{i}"];
            }
            else
            {
                return null;
            }
        }

        return IR.F.Tensors.Concat(new IR.Tuple(inputs), concat.Axis);
    }
}

[RuleGenerator]
public sealed partial class TransposePackMatMulInputs : RewriteRule<Pattern>
{
    public override Pattern Pattern { get; } = PatternMatch.F.NTT.IsPackedMatMul("matmul", "caller", m => m.RhsPackedAxes.Count == 2 && m.RhsPadedNums.All(v => v == 0) && m.TransposeB == false, IsWildcard("lhs"), PatternMatch.F.Tensors.IsPack("rhsPack", "callee", p => p.Axes.Count == 2 && p.Lanes.Count == 2, PatternMatch.F.Tensors.IsTranspose("trans", "rhs", IsWildcard("transInput"), IsFixedShape("perm") /* IsAlt(IsTensorConst("rhs"), PatternMatch.F.Tensors.IsTranspose("trans", "rhs", IsWildcard("transInput"), IsTensorConst("perm")) */)));

<<<<<<< HEAD
    private Expr? GetReplace(IR.NTT.PackedMatMul matmul, Expr lhs, Pack rhsPack, Expr transInput, int[] perm, IMatchResult result)
=======
    private Expr? GetReplace(IR.NTT.PackedMatMul matmul, Expr lhs, IR.Tensors.Pack rhsPack, Expr transInput, int[] perm, IMatchResult result)
>>>>>>> f5f138fd
    {
        // note can't enable transpose const b, because const folding will be very solw.
        var inputsShape = transInput.CheckedShape.ToValueArray();
        var tperm = Enumerable.Range(0, inputsShape.Length).ToArray();
        (tperm[^2], tperm[^1]) = (tperm[^1], tperm[^2]);
        if (tperm.SequenceEqual(perm))
        {
            var npack = IR.F.Tensors.Pack(transInput, [rhsPack.Lanes[1], rhsPack.Lanes[0]], [rhsPack.Axes[1], rhsPack.Axes[0]]);
<<<<<<< HEAD
            var newMatmul = new IR.NTT.PackedMatMul(matmul.LhsPackedAxes, matmul.LhsPadedNums, new[] { matmul.RhsPackedAxes[1], matmul.RhsPackedAxes[0] }, new[] { matmul.RhsPadedNums[1], matmul.RhsPadedNums[0] }, false, true, matmul.FusedReduce);
=======
            var newMatmul = new IR.NTT.PackedMatMul(matmul.OutputDataType, matmul.LhsPackedAxes, matmul.LhsPadedNums, new[] { matmul.RhsPackedAxes[1], matmul.RhsPackedAxes[0] }, new[] { matmul.RhsPadedNums[1], matmul.RhsPadedNums[0] }, false, true, matmul.FusedReduce);
>>>>>>> f5f138fd
            return new Call(newMatmul, lhs, npack);
        }

        return null;
    }
}

[RuleGenerator]
public sealed partial class FoldNopPack : RewriteRule<Pattern>
{
    public override Pattern Pattern { get; } = PatternMatch.F.Tensors.IsPack("pack", "call", _ => true, IsWildcard("input"));

<<<<<<< HEAD
    private Expr? GetReplace(Pack pack, Expr input)
=======
    private Expr? GetReplace(IR.Tensors.Pack pack, Expr input)
>>>>>>> f5f138fd
    {
        if (pack.Axes.Count == 0)
        {
            return input;
        }

        return null;
    }
}

[RuleGenerator]
public sealed partial class FoldNopUnpack : RewriteRule<Pattern>
{
    public override Pattern Pattern { get; } = PatternMatch.F.Tensors.IsUnpack("unpack", "call", _ => true, IsWildcard("input"));

<<<<<<< HEAD
    private Expr? GetReplace(Unpack unpack, Expr input)
=======
    private Expr? GetReplace(IR.Tensors.Unpack unpack, Expr input)
>>>>>>> f5f138fd
    {
        if (unpack.Axes.Count == 0)
        {
            return input;
        }

        return null;
    }
}<|MERGE_RESOLUTION|>--- conflicted
+++ resolved
@@ -9,7 +9,6 @@
 using DryIoc.ImTools;
 using NetFabric.Hyperlinq;
 using Nncase.IR;
-using Nncase.IR.Tensors;
 using Nncase.PatternMatch;
 using Nncase.Utilities;
 
@@ -129,11 +128,7 @@
     public override Pattern Pattern { get; } = IsReduce(
       "target",
       r => r.ReduceOp is ReduceOp.Mean or ReduceOp.Sum,
-<<<<<<< HEAD
-      IsWildcard("input", e => e is not Call { Target: Unpack }) with { TypePattern = IsFloat() & !IsVector() & HasRankedShape() },
-=======
       IsWildcard("input", e => e is not Call { Target: IR.Tensors.Unpack }) with { TypePattern = IsFloat() & !IsVector() & HasRankedShape() },
->>>>>>> f5f138fd
       IsFixedShape("axes"),
       IsTensorConst("initValue") with { TypePattern = IsFloat() },
       IsTensorConst("keepDims") with { TypePattern = IsBool() });
@@ -285,14 +280,9 @@
     public override Pattern Pattern { get; } = IsMatMul(
       "matmul",
       "target",
-<<<<<<< HEAD
-      IsWildcard("lhs", e => e is not Call { Target: Unpack }) with { TypePattern = IsFloat() & !IsVector() },
-      IsWildcard("rhs", e => e is not Call { Target: Unpack }) with { TypePattern = IsFloat() & !IsVector() });
-=======
       (dytpe) => true,
       IsWildcard("lhs", e => e is not Call { Target: IR.Tensors.Unpack }) with { TypePattern = IsFloat() & !IsVector() },
       IsWildcard("rhs", e => e is not Call { Target: IR.Tensors.Unpack }) with { TypePattern = IsFloat() & !IsVector() });
->>>>>>> f5f138fd
 
     /// <summary>
     /// Gets a value indicating whether trans b, note only for test.
@@ -474,11 +464,7 @@
     public override Pattern Pattern { get; } = IsUnary(
       "target",
       _ => true,
-<<<<<<< HEAD
-      IsWildcard("input", e => e is not Call { Target: Unpack }) with { TypePattern = IsFloat() & !IsVector() });
-=======
       IsWildcard("input", e => e is not Call { Target: IR.Tensors.Unpack }) with { TypePattern = IsFloat() & !IsVector() });
->>>>>>> f5f138fd
 
     public static List<Expr> AddCandidate(IR.Math.Unary op, Expr input, int[] packedAxes, int[] lanes)
     {
@@ -535,13 +521,8 @@
     public override Pattern Pattern { get; } = IsBinary(
       "target",
       _ => true,
-<<<<<<< HEAD
-      IsWildcard("lhs", e => e is not Call { Target: Unpack }) with { TypePattern = IsFloat() & !IsVector() },
-      IsWildcard("rhs", e => e is not Call { Target: Unpack }) with { TypePattern = IsFloat() & !IsVector() });
-=======
       IsWildcard("lhs", e => e is not Call { Target: IR.Tensors.Unpack }) with { TypePattern = IsFloat() & !IsVector() },
       IsWildcard("rhs", e => e is not Call { Target: IR.Tensors.Unpack }) with { TypePattern = IsFloat() & !IsVector() });
->>>>>>> f5f138fd
 
     public static List<Expr> AddCandidate(IR.Math.Binary op, Expr lhs, Expr rhs, Expr candidate, int[] lhsPackedAxes, int[] rhsPackedAxes, int[] lhsLanes, int[] rhsLanes)
     {
@@ -554,8 +535,6 @@
             return rets;
         }
 
-<<<<<<< HEAD
-=======
         var alignedLhsPackedAxes = lhsPackedAxes.Select(a => a + outShape.Rank - lhsShape.Rank).ToArray();
         var alignedRhsPackedAxes = rhsPackedAxes.Select(a => a + outShape.Rank - rhsShape.Rank).ToArray();
         var alignedLhsShape = Enumerable.Repeat(new DimConst(1), outShape.Rank - lhsShape.Rank).Concat(lhsShape).ToArray();
@@ -566,7 +545,6 @@
             return rets;
         }
 
->>>>>>> f5f138fd
         var packedLhs = IR.F.Tensors.Pack(PackUtility.PadForPack(lhs, lhsShape, lhsPackedAxes, lhsLanes, 0f, out var lhsPadNums), lhsLanes, lhsPackedAxes);
         var packedRhs = IR.F.Tensors.Pack(PackUtility.PadForPack(rhs, rhsShape, rhsPackedAxes, rhsLanes, 0f, out var rhsPadNums), rhsLanes, rhsPackedAxes);
 
@@ -622,11 +600,7 @@
 
     public override Pattern Pattern { get; } = IsSwish(
       "target",
-<<<<<<< HEAD
-      IsWildcard("input", e => e is not Call { Target: Unpack }) with { TypePattern = IsFloat() & !IsVector() },
-=======
       IsWildcard("input", e => e is not Call { Target: IR.Tensors.Unpack }) with { TypePattern = IsFloat() & !IsVector() },
->>>>>>> f5f138fd
       IsTensorConst("beta") with { TypePattern = IsFloatScalar() });
 
     public override List<Expr> GetReplaceCandidates(IMatchResult result, RunPassContext context)
@@ -680,11 +654,7 @@
 
     public override Pattern Pattern { get; } = IsTranspose(
       "trans",
-<<<<<<< HEAD
-      IsWildcard("input", e => e is not Call { Target: Unpack }) with { TypePattern = IsFloat() & !IsVector() },
-=======
       IsWildcard("input", e => e is not Call { Target: IR.Tensors.Unpack }) with { TypePattern = IsFloat() & !IsVector() },
->>>>>>> f5f138fd
       IsFixedShape("perm"));
 
     public static List<Expr> AddCandidate(Expr input, int[] perm, int[] packedAxes, int[] lanes)
@@ -750,11 +720,7 @@
 
     public override Pattern Pattern { get; } = IsUnsqueeze(
       "unsq",
-<<<<<<< HEAD
-      IsWildcard("input", e => e is not Call { Target: Unpack }) with { TypePattern = IsFloat() & !IsVector() },
-=======
       IsWildcard("input", e => e is not Call { Target: IR.Tensors.Unpack }) with { TypePattern = IsFloat() & !IsVector() },
->>>>>>> f5f138fd
       IsFixedShape("axes"));
 
     public static List<Expr> AddCandidate(Expr input, int[] axes, int[] packedAxes, int[] lanes)
@@ -833,11 +799,7 @@
     public override Pattern Pattern { get; } = IsConv2D(
         "conv",
         conv => conv.PadMode == PadMode.Constant,
-<<<<<<< HEAD
-        IsWildcard("input", e => e is not Call { Target: Unpack }) with { TypePattern = !IsVector() },
-=======
         IsWildcard("input", e => e is not Call { Target: IR.Tensors.Unpack }) with { TypePattern = !IsVector() },
->>>>>>> f5f138fd
         IsWildcard("weights"),
         IsWildcard("bias"),
         IsFixedShape("stride"),
@@ -867,11 +829,7 @@
         var col = IR.F.NTT.Im2col(IR.F.Tensors.Pack(paddedInput, new[] { lane }, new[] { 1 }), new[] { wShape[2], wShape[3] }, strides, padding, new[] { 1 }, new[] { 0 });
         var paddedW = PackUtility.PadForPack(weights, wShape, new[] { 1 }, new[] { lane }, 0f, out _);
         var newW = IR.F.Tensors.Reshape(IR.F.Tensors.Pack(paddedW, new[] { lane }, new[] { 1 }), new[] { wShape[0], MathUtility.CeilDiv(wShape[1], lane) * wShape[2] * wShape[3] });
-<<<<<<< HEAD
-        var matmul = IR.F.NTT.PackedMatMul(newW, col, new[] { 1 }, new[] { 0 }, new[] { 0 }, new[] { 0 }); // [oc, b*oh*ow]
-=======
         var matmul = IR.F.NTT.PackedMatMul(newW, col, new[] { 1 }, new[] { 0 }, new[] { 0 }, new[] { 0 }, false, false, false); // [oc, b*oh*ow]
->>>>>>> f5f138fd
         var newBias = IR.F.Tensors.Reshape(bias, new[] { wShape[0], 1 });
         var add = matmul + newBias;
         if (outShape[0] == 1)
@@ -920,11 +878,7 @@
 
     public override Pattern Pattern { get; } = IsReshape(
       "target",
-<<<<<<< HEAD
-      IsWildcard("input", e => e is not Call { Target: Unpack }) with { TypePattern = !IsVector() & HasFixedShape() },
-=======
       IsWildcard("input", e => e is not Call { Target: IR.Tensors.Unpack }) with { TypePattern = !IsVector() & HasFixedShape() },
->>>>>>> f5f138fd
       IsFixedShape("newShape"));
 
     public static List<Expr> AddCandidate(Expr input, long[] newShape, Dictionary<int, List<int>> forwardDict, Dictionary<int, List<int>> backwardDict, int[] packedAxes, int[] lanes)
@@ -1048,19 +1002,11 @@
 
     public override Pattern Pattern { get; } = IsSlice(
       "target",
-<<<<<<< HEAD
-      IsWildcard("input", e => e is not Call { Target: Unpack }) with { TypePattern = IsFloat() & !IsVector() },
-      IsFixedShape("begins") with { TypePattern = IsIntegral() },
-      IsFixedShape("ends") with { TypePattern = IsIntegral() },
-      IsFixedShape("axes") with { TypePattern = IsIntegral() },
-      IsFixedShape("strides") with { TypePattern = IsIntegral() });
-=======
       IsWildcard("input", e => e is not Call { Target: IR.Tensors.Unpack }) with { TypePattern = IsFloat() & !IsVector() },
       IsFixedShape("begins"),
       IsFixedShape("ends"),
       IsFixedShape("axes"),
       IsFixedShape("strides"));
->>>>>>> f5f138fd
 
     public static List<Expr> AddCandidate(Expr input, Expr candidate, long[] begins, long[] ends, long[] axes, long[] strides, int[] packAxes, int[] lanes)
     {
@@ -1325,11 +1271,7 @@
       "target",
       "call",
       _ => true,
-<<<<<<< HEAD
-      IsWildcard("input", e => e is not Call { Target: Unpack }) with { TypePattern = IsFloat() & !IsVector() });
-=======
       IsWildcard("input", e => e is not Call { Target: IR.Tensors.Unpack }) with { TypePattern = IsFloat() & !IsVector() });
->>>>>>> f5f138fd
 
     public static List<Expr> AddCandidate(Call call, Expr input, int[] packedAxes, int[] lanes)
     {
@@ -1700,11 +1642,7 @@
 {
     public override Pattern Pattern { get; } = PatternMatch.F.Tensors.IsPack("pack", "caller", _ => true, PatternMatch.F.Tensors.IsUnpack("unpack", "callee", _ => true, IsWildcard("input")));
 
-<<<<<<< HEAD
-    private Expr? GetReplace(Pack pack, Unpack unpack, Expr input)
-=======
     private Expr? GetReplace(IR.Tensors.Pack pack, IR.Tensors.Unpack unpack, Expr input)
->>>>>>> f5f138fd
     {
         if (pack.Axes.SequenceEqual(unpack.Axes) && pack.Lanes.SequenceEqual(unpack.Lanes))
         {
@@ -1729,20 +1667,12 @@
             return patterns;
         }))));
 
-<<<<<<< HEAD
-    private Expr? GetReplace(Pack pack, IR.Tensors.Concat concat, IReadOnlyList<BaseExpr> fileds, IMatchResult result)
-=======
     private Expr? GetReplace(IR.Tensors.Pack pack, IR.Tensors.Concat concat, IReadOnlyList<BaseExpr> fileds, IMatchResult result)
->>>>>>> f5f138fd
     {
         var inputs = new Expr[fileds.Count];
         for (int i = 0; i < fileds.Count; i++)
         {
-<<<<<<< HEAD
-            var unpack = (Unpack)result[$"unpack_{i}"];
-=======
             var unpack = (IR.Tensors.Unpack)result[$"unpack_{i}"];
->>>>>>> f5f138fd
             if (pack.Axes.SequenceEqual(unpack.Axes) && pack.Lanes.SequenceEqual(unpack.Lanes))
             {
                 inputs[i] = (Expr)result[$"input_{i}"];
@@ -1762,11 +1692,7 @@
 {
     public override Pattern Pattern { get; } = PatternMatch.F.NTT.IsPackedMatMul("matmul", "caller", m => m.RhsPackedAxes.Count == 2 && m.RhsPadedNums.All(v => v == 0) && m.TransposeB == false, IsWildcard("lhs"), PatternMatch.F.Tensors.IsPack("rhsPack", "callee", p => p.Axes.Count == 2 && p.Lanes.Count == 2, PatternMatch.F.Tensors.IsTranspose("trans", "rhs", IsWildcard("transInput"), IsFixedShape("perm") /* IsAlt(IsTensorConst("rhs"), PatternMatch.F.Tensors.IsTranspose("trans", "rhs", IsWildcard("transInput"), IsTensorConst("perm")) */)));
 
-<<<<<<< HEAD
-    private Expr? GetReplace(IR.NTT.PackedMatMul matmul, Expr lhs, Pack rhsPack, Expr transInput, int[] perm, IMatchResult result)
-=======
     private Expr? GetReplace(IR.NTT.PackedMatMul matmul, Expr lhs, IR.Tensors.Pack rhsPack, Expr transInput, int[] perm, IMatchResult result)
->>>>>>> f5f138fd
     {
         // note can't enable transpose const b, because const folding will be very solw.
         var inputsShape = transInput.CheckedShape.ToValueArray();
@@ -1775,11 +1701,7 @@
         if (tperm.SequenceEqual(perm))
         {
             var npack = IR.F.Tensors.Pack(transInput, [rhsPack.Lanes[1], rhsPack.Lanes[0]], [rhsPack.Axes[1], rhsPack.Axes[0]]);
-<<<<<<< HEAD
-            var newMatmul = new IR.NTT.PackedMatMul(matmul.LhsPackedAxes, matmul.LhsPadedNums, new[] { matmul.RhsPackedAxes[1], matmul.RhsPackedAxes[0] }, new[] { matmul.RhsPadedNums[1], matmul.RhsPadedNums[0] }, false, true, matmul.FusedReduce);
-=======
             var newMatmul = new IR.NTT.PackedMatMul(matmul.OutputDataType, matmul.LhsPackedAxes, matmul.LhsPadedNums, new[] { matmul.RhsPackedAxes[1], matmul.RhsPackedAxes[0] }, new[] { matmul.RhsPadedNums[1], matmul.RhsPadedNums[0] }, false, true, matmul.FusedReduce);
->>>>>>> f5f138fd
             return new Call(newMatmul, lhs, npack);
         }
 
@@ -1792,11 +1714,7 @@
 {
     public override Pattern Pattern { get; } = PatternMatch.F.Tensors.IsPack("pack", "call", _ => true, IsWildcard("input"));
 
-<<<<<<< HEAD
-    private Expr? GetReplace(Pack pack, Expr input)
-=======
     private Expr? GetReplace(IR.Tensors.Pack pack, Expr input)
->>>>>>> f5f138fd
     {
         if (pack.Axes.Count == 0)
         {
@@ -1812,11 +1730,7 @@
 {
     public override Pattern Pattern { get; } = PatternMatch.F.Tensors.IsUnpack("unpack", "call", _ => true, IsWildcard("input"));
 
-<<<<<<< HEAD
-    private Expr? GetReplace(Unpack unpack, Expr input)
-=======
     private Expr? GetReplace(IR.Tensors.Unpack unpack, Expr input)
->>>>>>> f5f138fd
     {
         if (unpack.Axes.Count == 0)
         {
