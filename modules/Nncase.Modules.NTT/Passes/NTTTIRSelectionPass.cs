--- conflicted
+++ resolved
@@ -12,7 +12,6 @@
 using Nncase.Diagnostics;
 using Nncase.IR;
 using Nncase.IR.Shapes;
-using Nncase.IR.Tensors;
 using Nncase.Passes.Analysis;
 using Nncase.Passes.Mutators;
 using Nncase.Passes.Transforms;
@@ -48,15 +47,9 @@
                 return T.Memcopy(output, (Expr)arguments[0]);
             case IR.Math.Binary binary:
                 return GenerateBinary(binary.BinaryOp, arguments, output);
-<<<<<<< HEAD
-            case Pack pack:
-                return TIR.F.NTT.Pack((Expr)arguments[0], output, pack.Lanes, pack.Axes);
-            case Unpack unpack:
-=======
             case IR.Tensors.Pack pack:
                 return TIR.F.NTT.Pack((Expr)arguments[0], output, pack.Lanes, pack.Axes);
             case IR.Tensors.Unpack unpack:
->>>>>>> f5f138fd
                 return TIR.F.NTT.Unpack((Expr)arguments[0], output, unpack.Lanes, unpack.Axes);
             case IR.NTT.PackedBinary packedBinary:
                 return TIR.F.NTT.Binary(packedBinary.BinaryOp, (Expr)arguments[0], (Expr)arguments[1], output);
