--- conflicted
+++ resolved
@@ -515,14 +515,10 @@
                     IndentScope.Writer.IndWrite($"gather_paged_attention_kv_cache({VisitBuffer(args[0], local: false).Name}, {VisitBuffer(args[1], local: true).Name}, {VisitBuffer(args[2], local: true).Name});\n");
                     break;
                 case TIR.NTT.PagedAttention pagedAttention:
-<<<<<<< HEAD
-                    IndentScope.Writer.IndWrite($"paged_attention({VisitBuffer(args[0], local: true).Name}, {VisitBuffer(args[1], local: true).Name}, {VisitBuffer(args[2], local: true).Name}, {pagedAttention.LayerId}, {VisitBuffer(args[3], local: true).Name}, {pagedAttention.Layout.ToC()});\n");
-=======
-                    IndentScope.Writer.IndWrite($"paged_attention<{pagedAttention.Layout.ToC()}>({VisitBuffer(args[0], local: true).Name}, {VisitBuffer(args[1], local: true).Name}, {VisitBuffer(args[2], local: true).Name}, {VisitBuffer(args[3], local: true).Name}, {pagedAttention.LayerId}, {VisitBuffer(args[4], local: true).Name});\n");
+                    IndentScope.Writer.IndWrite($"paged_attention({VisitBuffer(args[0], local: true).Name}, {VisitBuffer(args[1], local: true).Name}, {VisitBuffer(args[2], local: true).Name}, {VisitBuffer(args[3], local: true).Name}, {pagedAttention.LayerId}, {VisitBuffer(args[4], local: true).Name}, {pagedAttention.Layout.ToC()});\n");
                     break;
                 case TIR.NTT.GetPositionIds getPositionIds:
                     IndentScope.Writer.IndWrite($"get_position_ids({VisitBuffer(args[0], local: true).Name}, {VisitBuffer(args[1], local: true).Name});\n");
->>>>>>> 4ad8328b
                     break;
                 default:
                     throw new NotSupportedException(kop.ToString());
