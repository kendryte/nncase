--- conflicted
+++ resolved
@@ -133,8 +133,7 @@
             {
                 var dimVarName = Visit(dimVar).Name;
                 var tensorVarName = Visit(tensorVar).Name;
-<<<<<<< HEAD
-                IndentScope.Writer.IndWrite($"auto {dimVarName} = {tensorVarName}.shape()[{dimIndex}];\n");
+                IndentScope.Writer.IndWrite($"auto {dimVarName} = {tensorVarName}.shape()[{dimIndex}_dim];\n");
                 if (dimVar.Metadata.Range is ValueRange<double> range)
                 {
                     IndentScope.Writer.IndWrite($"if (!({range.Min} <= {dimVarName} && {dimVarName} <= {range.Max})) {{\n");
@@ -142,9 +141,6 @@
                     IndentScope.Writer.IndWrite($"  return;\n");
                     IndentScope.Writer.IndWrite($"}}\n");
                 }
-=======
-                IndentScope.Writer.IndWrite($"auto {dimVarName} = {tensorVarName}.shape()[{dimIndex}_dim];\n");
->>>>>>> 847b4006
             }
         }
     }
