@using System.Linq
@using NetFabric.Hyperlinq
@using Nncase
@model Nncase.CodeGen.NTT.NTTTargetOptionsModel
@{
  var hierarchy = Model.Options.Hierarchies[0];
  var hierarchyNames = Model.Options.HierarchyNames;
  var worldSize = (int)TensorUtilities.GetProduct(hierarchy);
  var combinations = Nncase.Utilities.LinqUtility.Combination(hierarchy.Length).Select(i => i.ToArray()).ToArray();

  string GetName(IEnumerable<int> axes, string prefix = "group_") {
    return prefix + string.Join("_", Enumerable.Range(0, hierarchy.Length).Select(i => (axes.Contains(i) ? "r" : string.Empty) + Model.Options.HierarchyNames[i]));
  }
}

#pragma once
#include <nncase/ntt/ntt.h>
#include <thread>
#include <barrier>

/**
 * @@brief topology aware runtime
 * 
 */
namespace tar {
  @foreach (var comb in combinations)
  {
    var groupSize = (int)TensorUtilities.GetProduct(comb.Select(i => hierarchy[i]).ToArray());
    var groups = worldSize / groupSize;
    
    var shape = hierarchy.ToArray();
    var groupName = GetName(comb);
    foreach (var i in comb) {
      shape[i] = 1;
    }
    var groupRawName = groupName + "_raw";

@:std::barrier<> @(groupRawName)[@(groups)] {
    @for (int i = 0; i < groups; i++) 
    {
  @:std::barrier(@(groupSize)), 
    }
@:};
@:auto @(groupName) = nncase::ntt::make_tensor_view_from_address<std::barrier<>>(@(groupRawName), nncase::ntt::fixed_shape_v<@(string.Join(",", shape))>);
@:
  }

@if (Model.CollectivePoolSize > 0) {
@:alignas(@Model.Alignment) uint8_t collective_pool_ptr[@Model.CollectivePoolSize];
} else {
@:alignas(@Model.Alignment) uint8_t collective_pool_ptr[1];
}

enum reduce_kind {
@foreach(var comb in combinations) {
@:  @(GetName(comb, string.Empty)) = @Html.Raw(string.Join(" | ", comb.Select(axis => $"(1 << {hierarchy.Length - axis})"))),
}
};

constexpr std::array<size_t, @(hierarchy.Length)> Hierarchy = {@(string.Join(", ", hierarchy))};
auto src_ptr_tensor = nncase::ntt::make_tensor<void *>(nncase::ntt::fixed_shape_v<@(string.Join(",", hierarchy))>);
auto dest_ptr_tensor = nncase::ntt::make_tensor<void *>(nncase::ntt::fixed_shape_v<@(string.Join(",", hierarchy))>);
}

/**
 * @@brief topology aware collective
 * 
 */
namespace tac {

using namespace nncase;

template <ntt::Shape GlobalShape, ntt::Shape Index, ntt::Tensor TDst>
void tensor_boxing_load_sync(const GlobalShape &global_shape, const Index &index, TDst &dest)
{
    using TOutBase = std::decay_t<TDst>;
    using TElem = typename TOutBase::element_type;
    auto gtensor = ntt::make_tensor_view<TElem>((TElem *)tar::collective_pool_ptr, global_shape);
    ntt::tensor_copy(gtensor.view(index, dest.shape()), dest);
    tar::@(GetName(Enumerable.Range(0, hierarchy.Length)))(@(string.Join(",", Enumerable.Repeat("0", hierarchy.Length)))).arrive_and_wait();
}

template <ntt::Shape GlobalShape, ntt::Shape Index, ntt::Tensor TSrc>
void tensor_boxing_store_sync(const GlobalShape &global_shape, const Index &index, TSrc &src)
{
    using TSrcBase = std::decay_t<TSrc>;
    using TElem = typename TSrcBase::element_type;
    auto gtensor = ntt::make_tensor_view<TElem>((TElem *)tar::collective_pool_ptr, global_shape);
    ntt::tensor_copy(src, gtensor.view(index, src.shape()));
    tar::@(GetName(Enumerable.Range(0, hierarchy.Length)))(@(string.Join(",", Enumerable.Repeat("0", hierarchy.Length)))).arrive_and_wait();
}

namespace detail {
template <tar::reduce_kind Kind> class group_hierarchy_getter;

@foreach(var comb in combinations) {
@:template <> class group_hierarchy_getter<tar::reduce_kind::@(GetName(comb, string.Empty))> {
  var shape = Enumerable.Range(0, hierarchy.Length).Select(i => comb.Contains(i) ?  hierarchy[i] : 1).ToArray();
@:public:
<<<<<<< HEAD
@:    static constexpr auto group_heirarchy = ntt::fixed_shape_v<@(string.Join(", ", shape))>;
=======
@:    static constexpr auto group_hierarchy = ntt::fixed_shape_v<@(string.Join(", ", shape))>;
>>>>>>> 0ce3e067
@:};
}

template <ntt::reduce_op Op, tar::reduce_kind Kind>
class tensor_reduce_sync_impl {
  public:
    void reduce_group_sync() const noexcept {
        @foreach(var comb in combinations) {
          var reduce_group_index = string.Join(", ", Enumerable.Range(0, hierarchy.Length).Select(i => comb.Contains(i) ? "0" : "ntt::distributed::" + hierarchyNames[i] + "id()"));
        @:if constexpr (Kind == tar::reduce_kind::@(GetName(comb, string.Empty))) {
        @:    tar::@(GetName(comb))(@(reduce_group_index)).arrive_and_wait();
        @:} 
        @:else
        }
        {
            static_assert(Kind == -1, "not support this Kind!");
        }
    }

    template <ntt::Shape TIndexInGroup, ntt::Shape TIndexInGlobal>
    constexpr auto index_group2global(const TIndexInGroup &index_in_group, const TIndexInGlobal &index_in_global) const noexcept {
        return ntt::generate_shape<TIndexInGlobal::rank()>([&](auto axis) {
            if constexpr (Kind & (1 << (TIndexInGlobal::rank() - axis))) {
                return index_in_group[axis];
            } else {
                return index_in_global[axis];
            }
        });
    }

    template <ntt::Shape TIndexInGlobal>
    constexpr auto index_global2group(const TIndexInGlobal &index_in_global) const noexcept {
        return ntt::generate_shape<TIndexInGlobal::rank()>([&](auto axis) {
            if constexpr (Kind & (1 << (TIndexInGlobal::rank() - axis))) {
                return index_in_global[axis];
            } else {
                return dim_zero;
            }
        });
    }

    static constexpr auto get_group_size() {
        size_t group_size = 1;
        for (size_t i = 1; i <= tar::Hierarchy.size(); i++) {
            if (Kind & (1 << i)) {
                group_size *= tar::Hierarchy[tar::Hierarchy.size() - i];
            }
        }
        return group_size;
    }

    @{
      var cur_index = string.Join(", ", Enumerable.Range(0, hierarchy.Length).Select(i => "ntt::distributed::" + hierarchyNames[i] + "id()"));
    }

    template <class TSliceIn, class TSliceOut>
    void reduce_impl(TSliceIn &local, TSliceIn &remote, TSliceOut &dest) {
        if constexpr (Op == ntt::reduce_op::max) {
            ntt::binary<ntt::ops::max>(local, remote, dest);
        } else if constexpr (Op == ntt::reduce_op::sum ||
                             Op == ntt::reduce_op::mean) {
            ntt::binary<ntt::ops::add>(local, remote, dest);
        } else if constexpr (Op == ntt::reduce_op::min) {
            ntt::binary<ntt::ops::min>(local, remote, dest);
        } else if constexpr (Op == ntt::reduce_op::prod) {
            ntt::binary<ntt::ops::mul>(local, remote, dest);
        }
    }

    template <class TIn, class TOut> void operator()(TIn &src, TOut &&dest) {
        // collect all tensors pointer for access tensor from other nodes.
        using TElem = typename TIn::element_type;
        using TOutBase = std::decay_t<TOut>;
        constexpr size_t Rank = TIn::rank();
        constexpr auto group_hierarchy = group_hierarchy_getter<Kind>::group_hierarchy;
        auto cur_index = ntt::make_shape(@(cur_index));
        auto cur_index_g = index_global2group(cur_index);
        tar::src_ptr_tensor(cur_index) =
            reinterpret_cast<void *>(src.elements().data());
        tar::dest_ptr_tensor(cur_index) =
            reinterpret_cast<void *>(dest.elements().data());
        reduce_group_sync();

        // according to the group size split the tensor.
        // todo should using better split strategy.
<<<<<<< HEAD
         constexpr auto group_size = ntt::fixed_dim_v<get_group_size()>;
=======
        constexpr auto group_size = ntt::fixed_dim_v<get_group_size()>;
>>>>>>> 0ce3e067
        // FIXME: support axis calculation.
        constexpr auto axis = ntt::fixed_dim_v<0>;
        // constexpr auto axis = ntt::fixed_dim_v<[&] {
        //     dim_t axis = -1;
        //     loop<Rank>([&](auto i) {
        //         if (axis == -1 && src.shape()[i] >= group_size) {
        //             axis = i;
        //         }
        //     });
        //     if (axis == -1) {
        //         axis = 0;
        //     }
        //     return axis;
        // }()>;

        auto remain = src.shape()[axis] % (group_size);
        auto frac = src.shape()[axis] / (group_size);

        auto node_number_g = ntt::linear_offset(cur_index_g, group_hierarchy);
        auto next_index_g = ntt::unravel_index((node_number_g + 1) % group_size, group_hierarchy);

        // keep the non-reduce axis invariant.
        auto next_index = index_group2global(next_index_g, ntt::make_shape(@(cur_index)));

        // reduce-scatter, communicate (group_size - 1) times
        for (auto i = 0; i < group_size - 1; i++) 
        {
            // check when the last time.
            auto offset = (node_number_g + i + 2) % group_size;
            auto new_shape = src.shape().template replace_at<axis>(ntt::where(offset == group_size - 1, frac + remain, frac));
            auto starts = ntt::generate_shape<Rank>([&](auto j) {
                if constexpr (j == axis) {
                    return offset * frac;
                } else {
                    return dim_zero;
                }
            });
            auto viewed_src1_tensor = src.view(starts, new_shape);
            auto viewed_dest_tensor = dest.view(starts, new_shape);

            if (i == 0) {
                auto src2_tensor = ntt::make_tensor_view_from_address<TElem>(
                    (TElem *)tar::src_ptr_tensor(next_index),
                    src.shape(),
                    src.strides());
                auto viewed_src2_tensor = src2_tensor.view(starts, new_shape);
                reduce_impl(viewed_src1_tensor, viewed_src2_tensor,
                            viewed_dest_tensor);
            } else {
                auto src2_tensor = ntt::make_tensor_view_from_address<TElem>(
                    (TElem *)tar::dest_ptr_tensor(next_index),
                    dest.shape(),
                    dest.strides());
                auto viewed_src2_tensor = src2_tensor.view(starts, new_shape);
                reduce_impl(viewed_src1_tensor, viewed_src2_tensor,
                            viewed_dest_tensor);
            }

            reduce_group_sync();
        }

        // all gather
        auto dest_index_g = ntt::unravel_index((node_number_g + group_size - 1) % group_size, group_hierarchy);
        auto dest_index = index_group2global(dest_index_g, ntt::make_shape(@(cur_index)));

        auto dest_tensor = ntt::make_tensor_view_from_address<TElem>(
            (TElem *)tar::dest_ptr_tensor(dest_index),
            dest.shape(),
            dest.strides());
        for (size_t i = 0; i < group_size - 1; i++) {
            auto offset = (node_number_g + i) % (group_size);
            auto starts = ntt::generate_shape<Rank>([&](auto j) {
                if constexpr (j == axis) {
                    return offset * frac;
                } else {
                    return dim_zero;
                }
            });

            auto new_shape = src.shape().template replace_at<axis>(ntt::where(offset == group_size - 1, frac + remain, frac));
            auto viewed_src_tensor = dest.view(starts, new_shape);
            auto viewed_dest_tensor = dest_tensor.view(starts, new_shape);
            ntt::tensor_copy(viewed_src_tensor,
                             viewed_dest_tensor);

            reduce_group_sync();
        }

        if (Op == ntt::reduce_op::mean) {
            auto numerator = (TElem)group_size;
            ntt::binary<ntt::ops::div>(dest, ntt::make_tensor_view_from_address<TElem>(&numerator, ntt::fixed_shape_v<>), dest);
        }
    }
};
} // namespace detail

template <ntt::reduce_op Op, tar::reduce_kind Kind, class TIn, class TOut>
void tensor_reduce_sync(TIn &input, TOut &&output) {
    detail::tensor_reduce_sync_impl<Op, Kind> impl;
    impl(input, output);
}
} // namespace tac<|MERGE_RESOLUTION|>--- conflicted
+++ resolved
@@ -97,11 +97,7 @@
 @:template <> class group_hierarchy_getter<tar::reduce_kind::@(GetName(comb, string.Empty))> {
   var shape = Enumerable.Range(0, hierarchy.Length).Select(i => comb.Contains(i) ?  hierarchy[i] : 1).ToArray();
 @:public:
-<<<<<<< HEAD
-@:    static constexpr auto group_heirarchy = ntt::fixed_shape_v<@(string.Join(", ", shape))>;
-=======
 @:    static constexpr auto group_hierarchy = ntt::fixed_shape_v<@(string.Join(", ", shape))>;
->>>>>>> 0ce3e067
 @:};
 }
 
@@ -187,11 +183,7 @@
 
         // according to the group size split the tensor.
         // todo should using better split strategy.
-<<<<<<< HEAD
-         constexpr auto group_size = ntt::fixed_dim_v<get_group_size()>;
-=======
         constexpr auto group_size = ntt::fixed_dim_v<get_group_size()>;
->>>>>>> 0ce3e067
         // FIXME: support axis calculation.
         constexpr auto axis = ntt::fixed_dim_v<0>;
         // constexpr auto axis = ntt::fixed_dim_v<[&] {
