﻿// Copyright (c) Canaan Inc. All rights reserved.
// Licensed under the Apache license. See LICENSE file in the project root for full license information.

using Nncase.PatternMatch;
using static Nncase.IR.TypePatternUtility;

namespace Nncase.IR.NTT;

[PatternFunctionalGenerator]
public sealed partial class PackedLayerNorm : Op
{
    /// <summary>
    /// Gets input.
    /// </summary>
    public static readonly ParameterInfo Input = new(typeof(PackedLayerNorm), 0, "input", ParameterKind.Input);

    /// <summary>
    /// Gets scale.
    /// </summary>
    public static readonly ParameterInfo Scale = new(typeof(PackedLayerNorm), 1, "scale", ParameterKind.Input);

    /// <summary>
    /// Gets bias.
    /// </summary>
    public static readonly ParameterInfo Bias = new(typeof(PackedLayerNorm), 2, "bias", ParameterKind.Input);

    public static readonly ParameterInfo PadedNums = new(typeof(PackedLayerNorm), 3, "padedNums", IsShapeType());

    public int Axis { get; }

    public float Epsilon { get; }

    public bool UseMean { get; }

    public IRArray<int> PackedAxes { get; }

<<<<<<< HEAD
    public override string DisplayProperty() => $"Axis: {Axis}, Epsilon: {Epsilon}, UseMean: {UseMean}, PackedAxes: {PackedAxes}, PadedNums: {PadedNums}";
=======
    public override string DisplayProperty() => $"Axis: {Axis}, Epsilon: {Epsilon}, UseMean: {UseMean}, PackedAxes: {PackedAxes}";
>>>>>>> 7550ed5f
}<|MERGE_RESOLUTION|>--- conflicted
+++ resolved
@@ -34,9 +34,5 @@
 
     public IRArray<int> PackedAxes { get; }
 
-<<<<<<< HEAD
-    public override string DisplayProperty() => $"Axis: {Axis}, Epsilon: {Epsilon}, UseMean: {UseMean}, PackedAxes: {PackedAxes}, PadedNums: {PadedNums}";
-=======
     public override string DisplayProperty() => $"Axis: {Axis}, Epsilon: {Epsilon}, UseMean: {UseMean}, PackedAxes: {PackedAxes}";
->>>>>>> 7550ed5f
 }