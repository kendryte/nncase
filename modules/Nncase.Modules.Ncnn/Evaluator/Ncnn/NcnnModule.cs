﻿// Copyright (c) Canaan Inc. All rights reserved.
// Licensed under the Apache license. See LICENSE file in the project root for full license information.

using DryIoc;
using Nncase.Hosting;

namespace Nncase.Evaluator.Ncnn;

/// <summary>
/// Ncnn module.
/// </summary>
internal class NcnnModule : IApplicationPart
{
    public void ConfigureServices(IRegistrator registrator)
    {
        registrator.RegisterManyInterface<NcnnSoftmaxEvaluator>(reuse: Reuse.Singleton);
        registrator.RegisterManyInterface<NcnnUnaryEvaluator>(reuse: Reuse.Singleton);
        registrator.RegisterManyInterface<NcnnBatchNormEvaluator>(reuse: Reuse.Singleton);
        registrator.RegisterManyInterface<NcnnBinaryEvaluator>(reuse: Reuse.Singleton);
        registrator.RegisterManyInterface<NcnnCeluEvaluator>(reuse: Reuse.Singleton);
        registrator.RegisterManyInterface<NcnnClipEvaluator>(reuse: Reuse.Singleton);
        registrator.RegisterManyInterface<NcnnConcatEvaluator>(reuse: Reuse.Singleton);
        registrator.RegisterManyInterface<NcnnConvEvaluator>(reuse: Reuse.Singleton);
        registrator.RegisterManyInterface<NcnnCumsumEvaluator>(reuse: Reuse.Singleton);
        registrator.RegisterManyInterface<NcnnEluEvaluator>(reuse: Reuse.Singleton);
        registrator.RegisterManyInterface<NcnnErfEvaluator>(reuse: Reuse.Singleton);
        registrator.RegisterManyInterface<NcnnHardSigmoidEvaluator>(reuse: Reuse.Singleton);
        registrator.RegisterManyInterface<NcnnHardSwishEvaluator>(reuse: Reuse.Singleton);
        registrator.RegisterManyInterface<NcnnInstanceNormEvaluator>(reuse: Reuse.Singleton);
<<<<<<< HEAD
        registrator.RegisterManyInterface<NcnnLayerNormEvaluator>(reuse: Reuse.Singleton);
=======
        registrator.RegisterManyInterface<NcnnLRNEvaluator>(reuse: Reuse.Singleton);
        registrator.RegisterManyInterface<NcnnLSTMEvaluator>(reuse: Reuse.Singleton);
        registrator.RegisterManyInterface<NcnnPaddingEvaluator>(reuse: Reuse.Singleton);
        registrator.RegisterManyInterface<NcnnPoolingEvaluator>(reuse: Reuse.Singleton);
        registrator.RegisterManyInterface<NcnnPReluEvaluator>(reuse: Reuse.Singleton);
        registrator.RegisterManyInterface<NcnnReductionEvaluator>(reuse: Reuse.Singleton);
        registrator.RegisterManyInterface<NcnnReshapeEvaluator>(reuse: Reuse.Singleton);
        registrator.RegisterManyInterface<NcnnSELUEvaluator>(reuse: Reuse.Singleton);
        registrator.RegisterManyInterface<NcnnSigmoidEvaluator>(reuse: Reuse.Singleton);
        registrator.RegisterManyInterface<NcnnCropEvaluator>(reuse: Reuse.Singleton);
        registrator.RegisterManyInterface<NcnnSoftplusEvaluator>(reuse: Reuse.Singleton);
        registrator.RegisterManyInterface<NcnnSliceEvaluator>(reuse: Reuse.Singleton);
        registrator.RegisterManyInterface<NcnnTileEvaluator>(reuse: Reuse.Singleton);
        registrator.RegisterManyInterface<NcnnPermuteEvaluator>(reuse: Reuse.Singleton);
        registrator.RegisterManyInterface<NcnnMatMulEvaluator>(reuse: Reuse.Singleton);
        registrator.RegisterManyInterface<NcnnConvTransposeEvaluator>(reuse: Reuse.Singleton);
>>>>>>> 789116cd
    }
}<|MERGE_RESOLUTION|>--- conflicted
+++ resolved
@@ -27,9 +27,7 @@
         registrator.RegisterManyInterface<NcnnHardSigmoidEvaluator>(reuse: Reuse.Singleton);
         registrator.RegisterManyInterface<NcnnHardSwishEvaluator>(reuse: Reuse.Singleton);
         registrator.RegisterManyInterface<NcnnInstanceNormEvaluator>(reuse: Reuse.Singleton);
-<<<<<<< HEAD
         registrator.RegisterManyInterface<NcnnLayerNormEvaluator>(reuse: Reuse.Singleton);
-=======
         registrator.RegisterManyInterface<NcnnLRNEvaluator>(reuse: Reuse.Singleton);
         registrator.RegisterManyInterface<NcnnLSTMEvaluator>(reuse: Reuse.Singleton);
         registrator.RegisterManyInterface<NcnnPaddingEvaluator>(reuse: Reuse.Singleton);
@@ -46,6 +44,5 @@
         registrator.RegisterManyInterface<NcnnPermuteEvaluator>(reuse: Reuse.Singleton);
         registrator.RegisterManyInterface<NcnnMatMulEvaluator>(reuse: Reuse.Singleton);
         registrator.RegisterManyInterface<NcnnConvTransposeEvaluator>(reuse: Reuse.Singleton);
->>>>>>> 789116cd
     }
 }