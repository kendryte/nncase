﻿// Copyright (c) Canaan Inc. All rights reserved.
// Licensed under the Apache license. See LICENSE file in the project root for full license information.

using System;
using System.Collections.Generic;
using System.Linq;
using System.Text;
using System.Threading.Tasks;
using Nncase.ArgsStruct;
using Nncase.IR.Ncnn;

namespace Nncase.IR.F;

public sealed class Ncnn
{
    public static Call NcnnUnary(Expr expr, UnaryOperationType unaryOp) =>
        new Call(new NcnnUnary(unaryOp), expr);

    public static Call NcnnSoftmax(Expr expr, int axis) =>
        new Call(new NcnnSoftmax(axis), expr);

    public static Call NcnnBatchNorm(Expr expr, int channels, float eps, float[] slopeData, float[] meanData, float[] varData, float[] biasData) =>
        new Call(new NcnnBatchNorm(channels, eps, slopeData, meanData, varData, biasData), expr);

    public static Call NcnnBinary(Expr[] inExpr, BinaryOperationType binaryOp, int lorR, float[]? constInput, int[]? constShape) =>
        new Call(new NcnnBinary(binaryOp, lorR, constInput, constShape), inExpr);

    public static Call NcnnCelu(Expr expr, float alpha) =>
        new Call(new NcnnCelu(alpha), expr);

    public static Call NcnnClip(Expr expr, float min, float max) =>
        new Call(new NcnnClip(min, max), expr);

    public static Call NcnnConcat(Expr[] expr, int axis) =>
        new Call(new NcnnConcat(axis), new IR.Tuple(expr));

    // In ncnn param file, lauout is [w, h] for kernel, dilation
    public static Call NcnnConv(Expr expr, float[] weightsData, float[] biasData, int numOutput, int[] kernel, int[] dilation, int[] strides, int[] pads, int biasTerm, int weightsDataSize, int int8Flag, int actType, float[] actParams, float padValue, int dynamicFlag) =>
        new Call(new NcnnConv(weightsData, biasData, numOutput, kernel[1], kernel[0], dilation[1], dilation[0], strides[1], strides[0], pads[0], pads[1], pads[2], pads[3], padValue, biasTerm, weightsDataSize, int8Flag, actType, actParams, dynamicFlag), expr);

    public static Call NcnnCumsum(Expr expr, int axis) => new Call(new NcnnCumsum(axis), expr);

    public static Call NcnnElu(Expr expr, float alpha) => new Call(new NcnnElu(alpha), expr);

    public static Call NcnnErf(Expr expr) => new Call(new NcnnErf(), expr);

    public static Call NcnnHardSigmoid(Expr expr, float alpha, float beta) => new Call(new NcnnHardSigmoid(alpha, beta), expr);

    public static Call NcnnHardSwish(Expr expr, float alpha, float beta) => new Call(new NcnnHardSwish(alpha, beta), expr);

    public static Call NcnnInstanceNorm(Expr expr, int channels, float eps, int affine, float[] gammaData, float[] betaData) =>
        new Call(new NcnnInstanceNorm(channels, eps, affine, gammaData, betaData), expr);

<<<<<<< HEAD
    public static Call NcnnLayerNorm(Expr expr, int affineSize, float eps, int affine, float[] gammaData, float[] betaData) =>
        new Call(new NcnnLayerNorm(affineSize, eps, affine, gammaData, betaData), expr);
=======
    public static Call NcnnLRN(Expr expr, float alpha, float beta, float bias, int size) => new Call(new NcnnLRN(alpha, beta, bias, size), expr);

    public static Call NcnnLSTM(Expr expr, int outputSize, int hiddenSize, int weightDataSize, int direction, float[] w, float[] b, float[] r) =>
        new Call(new NcnnLSTM(outputSize, hiddenSize, weightDataSize, direction, w, b, r), expr);

    public static Call NcnnPadding(Expr expr, int top, int bottom, int left, int right, int type, float value, int front, int behind) =>
        new Call(new NcnnPadding(top, bottom, left, right, type, value, front, behind), expr);

    public static Call NcnnPooling(Expr expr, PoolingArgs poolingArgs) =>
        new Call(new NcnnPooling(poolingArgs), expr);

    public static Call NcnnPReLU(Expr expr, float[] slope) =>
        new Call(new NcnnPReLU(slope), expr);

    public static Call NcnnReduction(Expr expr, ReductionArgs reductionArgs) =>
        new Call(new NcnnReduction(reductionArgs), expr);

    public static Call NcnnReshape(Expr expr, int[] shape) =>
        new Call(new NcnnReshape(shape), expr);

    public static Call NcnnSELU(Expr expr, float alpha, float gamma) =>
        new Call(new NcnnSELU(alpha, gamma), expr);

    public static Call NcnnSigmoid(Expr expr) =>
        new Call(new NcnnSigmoid(), expr);

    public static Call NcnnCrop(Expr expr, CropArgs args) =>
        new Call(new NcnnCrop(args), expr);

    public static Call NcnnSoftplus(Expr expr) =>
        new Call(new NcnnSoftplus(), expr);

    public static Call NcnnSlice(Expr expr, int[] slices, int axis) =>
        new Call(new NcnnSlice(slices, axis), expr);

    public static Call NcnnTile(Expr expr, int[] repeats) =>
        new Call(new NcnnTile(repeats), expr);

    public static Call NcnnPermute(Expr expr, int orderType, int[] perm) =>
        new Call(new NcnnPermute(orderType, perm), expr);

    public static Call NcnnMatMul(Expr[] inExpr, int lorR, float[]? constInput, int[]? constShape) =>
        new Call(new NcnnMatMul(lorR, constInput, constShape), inExpr);

    public static Call NcnnConvTranspose(Expr expr, ConvTransposeArgs args) => new Call(new NcnnConvTranspose(args), expr);
>>>>>>> 789116cd
}<|MERGE_RESOLUTION|>--- conflicted
+++ resolved
@@ -50,11 +50,9 @@
 
     public static Call NcnnInstanceNorm(Expr expr, int channels, float eps, int affine, float[] gammaData, float[] betaData) =>
         new Call(new NcnnInstanceNorm(channels, eps, affine, gammaData, betaData), expr);
-
-<<<<<<< HEAD
     public static Call NcnnLayerNorm(Expr expr, int affineSize, float eps, int affine, float[] gammaData, float[] betaData) =>
         new Call(new NcnnLayerNorm(affineSize, eps, affine, gammaData, betaData), expr);
-=======
+
     public static Call NcnnLRN(Expr expr, float alpha, float beta, float bias, int size) => new Call(new NcnnLRN(alpha, beta, bias, size), expr);
 
     public static Call NcnnLSTM(Expr expr, int outputSize, int hiddenSize, int weightDataSize, int direction, float[] w, float[] b, float[] r) =>
@@ -100,5 +98,5 @@
         new Call(new NcnnMatMul(lorR, constInput, constShape), inExpr);
 
     public static Call NcnnConvTranspose(Expr expr, ConvTransposeArgs args) => new Call(new NcnnConvTranspose(args), expr);
->>>>>>> 789116cd
+
 }