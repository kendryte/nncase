--- conflicted
+++ resolved
@@ -146,7 +146,6 @@
 
     public ulong RdataPoolSize { get; }
 
-<<<<<<< HEAD
     public static void WriteWithProfiler(string functionName, string tagName = "")
     {
         functionName = functionName.TrimEnd(new char[] { ';', '\n' });
@@ -186,9 +185,7 @@
         IndentScope.Writer.IndWrite($"{functionName};\n");
         IndentScope.Writer.IndWrite("}\n");
     }
-=======
     public ulong LocalRdataPoolSize { get; }
->>>>>>> 66b57f95
 
     public KernelCSource GetCSource()
     {
@@ -492,11 +489,7 @@
 
                     break;
                 case TIR.Memcopy copy:
-<<<<<<< HEAD
-                    WriteWithProfiler($"tensor_copy({VisitBuffer(args[0], local: true).Name}, {VisitBuffer(args[1], local: true).Name});\n");
-=======
-                    IndentScope.Writer.Write($"tensor_copy({VisitBuffer(args[1], local: true).Name}, {VisitBuffer(args[0], local: true).Name});\n");
->>>>>>> 66b57f95
+                    WriteWithProfiler($"tensor_copy({VisitBuffer(args[1], local: true).Name}, {VisitBuffer(args[0], local: true).Name});\n");
                     break;
                 case TIR.CPU.Gather gather:
                     WriteWithProfiler($"gather<{gather.Axis}>({VisitBuffer(args[0], local: true).Name}, {VisitBuffer(args[1], local: true).Name}, {VisitBuffer(args[2], local: true).Name});\n");
@@ -566,14 +559,9 @@
                     {
                         if (grs.InType.NdSBP.Any(s => s is SBPPartial))
                         {
-<<<<<<< HEAD
-                            var reduceKind = "tar::reduce_kind::" + string.Join("_", grs.InType.NdSBP.Select((s, i) => (s is SBPPartialSum ? "r" : string.Empty) + TargetOptions.HierarchyNames[i]));
-                            WriteIndWithProfiler($"tac::tensor_reduce_sync<ops::add, {reduceKind}>({VisitBuffer(args[0], local: true).Name}, {VisitBuffer(args[1], local: true).Name});\n");
-=======
                             var sbpPartial = (SBPPartial)grs.InType.NdSBP.Where(s => s is SBPPartial).Distinct().First();
                             var reduceKind = "tar::reduce_kind::" + string.Join("_", grs.InType.NdSBP.Select((s, i) => (s is SBPPartial ? "r" : string.Empty) + TargetOptions.HierarchyNames[i]));
-                            IndentScope.Writer.IndWrite($"tac::tensor_reduce_sync<reduce_op::{sbpPartial.Op.ToC()}, {reduceKind}>({VisitBuffer(args[0], local: true).Name}, {VisitBuffer(args[1], local: true).Name});\n");
->>>>>>> 66b57f95
+                            WriteIndWithProfiler($"tac::tensor_reduce_sync<reduce_op::{sbpPartial.Op.ToC()}, {reduceKind}>({VisitBuffer(args[0], local: true).Name}, {VisitBuffer(args[1], local: true).Name});\n");
                         }
                         else
                         {
