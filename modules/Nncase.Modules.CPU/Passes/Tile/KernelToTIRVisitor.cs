﻿// Copyright (c) Canaan Inc. All rights reserved.
// Licensed under the Apache license. See LICENSE file in the project root for full license information.

using System.Reactive;
using NetFabric.Hyperlinq;
using Nncase.IR;
using Nncase.IR.CPU;
using Nncase.IR.Imaging;
using Nncase.IR.Math;
using Nncase.IR.NN;
using Nncase.IR.Tensors;
using Nncase.TIR;
using Nncase.Utilities;
using Buffer = Nncase.TIR.Buffer;

namespace Nncase.Passes.Tile;

public sealed class KernelToTIRVisitor : ExprVisitor<Unit, Unit>
{
    private readonly Dictionary<Expr, TIR.Buffer> _buffersMap = new(ReferenceEqualityComparer.Instance);
    private readonly List<Expr> _mainBody;
    private readonly HashSet<PrimFunction> _devices;
    private readonly List<(int, TIR.Buffer)> _outputbuffers;
    private readonly Dictionary<Fusion, FusionChecker> _fusionCheckCache;

    public KernelToTIRVisitor(List<Expr> mainBody, HashSet<PrimFunction> devices, Dictionary<Fusion, FusionChecker> fusionCheckCache)
    {
        _mainBody = mainBody;
        _devices = devices;
        _outputbuffers = new();
        _fusionCheckCache = fusionCheckCache;
        VisitRootFusion = null!;
        DataUsage = 0;
        MaxDTypeSize = 0;
    }

    public ulong DataUsage { get; private set; }

    public ulong MaxDTypeSize { get; private set; }

    public Fusion VisitRootFusion { get; private set; }

    public IEnumerable<TIR.Buffer> OutputBuffers => _outputbuffers.OrderBy(p => p.Item1).Select(p => p.Item2);

    public IEnumerable<TIR.Buffer> InputBuffers => VisitRootFusion.Parameters.ToArray().Select(p => _buffersMap[p]).OfType<TIR.Buffer>().Where(b => b.MemSpan.Location.HasFlag(MemoryLocation.Input));

    public void Convert(Fusion post)
    {
        VisitRootFusion = post;
        AllocBuffers(post);
        Visit(post);
    }

    protected override Unit DefaultVisitLeaf(Expr expr)
    {
        return default;
    }

    protected override Unit VisitLeafCall(Call expr)
    {
        var arguments = expr.Arguments.AsValueEnumerable().Select(GetBuffer).ToArray();
        var ret = GetBuffer(expr);
        var op = expr.Target;
        switch (op)
        {
            case PrimFunctionWrapper { Target: TIR.PrimFunction { ModuleKind: string mkind } deviceFunc }:
                _devices.Add(deviceFunc);
                _mainBody.Add(new Call(deviceFunc, arguments.Concat(new[] { ret }).ToArray()));
                break;
            case Fusion deviceFunc:
                {
                    var r = new DeviceFusionToPrimFuncRewriter(_fusionCheckCache);
                    var post = (TIR.PrimFunction)r.Rewrite(deviceFunc);
                    _devices.Add(post);
                    _mainBody.Add(new Call(post, arguments.Concat(new[] { ret }).ToArray()));
                }

                break;
            case IR.Math.Unary unary:
                GenerateUnary(unary.UnaryOp, arguments, ret);
                break;
            case IR.Math.Clamp clamp:
                GenerateClamp(arguments, ret, ((TensorConst)expr[IR.Math.Clamp.Min]).Value.ToScalar<float>(), ((TensorConst)expr[IR.Math.Clamp.Max]).Value.ToScalar<float>());
                break;
            case IR.CPU.Boxing boxing:
                GenerateBoxing(boxing, arguments, ret, expr);
                break;
            case Binary binary:
                GenerateBinary(binary, arguments, ret, expr);
                break;
            case IR.CPU.Pack pack:
                _mainBody.Add(TIR.F.CPU.Pack(arguments[0], ret, pack.Lanes, pack.Axes));
                break;
            case IR.CPU.Unpack unpack:
                _mainBody.Add(TIR.F.CPU.Unpack(arguments[0], ret, unpack.Axes));
                break;
            case IR.CPU.PackedBinary packed_binary:
                // _mainBody.Add(TIR.F.CPU.Binary(arguments[0], arguments[1], ret, packed_binary.BinaryOp, packed_binary.LhsPackedAxes, packed_binary.LhsPadedNums, packed_binary.RhsPackedAxes, packed_binary.RhsPadedNums));
                _mainBody.Add(TIR.F.CPU.Binary(packed_binary.BinaryOp, arguments[0], arguments[1], ret));
                break;
            case IR.CPU.PackedMatMul packed_mat_mul:
                _mainBody.Add(TIR.F.CPU.Matmul(arguments[0], arguments[1], ret, None.Default, packed_mat_mul.LhsPackedAxes, packed_mat_mul.LhsPadedNums, packed_mat_mul.RhsPackedAxes, packed_mat_mul.RhsPadedNums));
                break;
            case IR.Math.MatMul matmul:
                _mainBody.Add(TIR.F.CPU.Matmul(arguments[0], arguments[1], ret, None.Default));
                break;
            case IR.NN.Conv2D conv:
                {
                    var input = expr[IR.NN.Conv2D.Input];
                    var weights = expr[IR.NN.Conv2D.Weights];
                    var bias = expr[IR.NN.Conv2D.Bias];
                    var strides = ((TensorConst)expr[IR.NN.Conv2D.Stride]).Value.ToArray<int>();
                    var padding = ((TensorConst)expr[IR.NN.Conv2D.Padding]).Value.ToArray<int>();
                    var dilation = ((TensorConst)expr[IR.NN.Conv2D.Dilation]).Value.ToArray<int>();
                    var groups = ((TensorConst)expr[IR.NN.Conv2D.Groups]).Value.ToScalar<int>();
                    var fusedClamp = ((TensorConst)expr[IR.NN.Conv2D.FusedClamp]).Value.ToArray<float>();
                    var wShape = weights.CheckedShape.ToValueArray();
                    var outShape = expr.CheckedShape.ToValueArray();
                    if (fusedClamp[0] != float.NegativeInfinity || fusedClamp[1] != float.PositiveInfinity || conv.PadMode != PadMode.Constant)
                    {
                        throw new NotSupportedException("not support this conv2d");
                    }

                    _mainBody.Add(TIR.F.CPU.Conv2D(arguments[0], arguments[1], arguments[2], ret, strides, padding, dilation, groups, conv.PadMode, (DistributedType)expr.CheckedType));
                }

                break;
            case IR.CPU.Im2col im2col:
                _mainBody.Add(TIR.F.CPU.Im2col(arguments[0], ret, im2col.Kernel, im2col.Stride, im2col.Padding, im2col.PackedAxes, im2col.PadedNums));
                break;
            case IR.CPU.PackedSoftmax packed_softmax:
                _mainBody.Add(TIR.F.CPU.PackedSoftmax(arguments[0], ret, packed_softmax.Axis, packed_softmax.PackedAxes));
                break;
            case IR.NN.Softmax softmax:
                _mainBody.Add(TIR.F.CPU.PackedSoftmax(arguments[0], ret, ((TensorConst)expr.Arguments[1]).Value.ToScalar<int>(), Array.Empty<int>()));
                break;
            case IR.CPU.PackedTranspose packed_transpose:
                // _mainBody.Add(TIR.F.CPU.PackedTranspose(arguments[0], arguments[1], ret, packed_transpose.PackedAxes));
                _mainBody.Add(TIR.F.CPU.PackedTranspose(arguments[0], ret, ((TensorConst)expr.Arguments[1]).Value.ToArray<int>(), packed_transpose.PackedAxes));
                break;
            case IR.CPU.PackedLayerNorm packed_layer_norm:
                _mainBody.Add(TIR.F.CPU.PackedLayerNorm(arguments[0], arguments[1], arguments[2], ret, packed_layer_norm.Axis, packed_layer_norm.Epsilon, packed_layer_norm.UseMean, packed_layer_norm.PackedAxes, packed_layer_norm.PadedNums));
                break;
            case IR.NN.LayerNorm layernorm:
                _mainBody.Add(TIR.F.CPU.PackedLayerNorm(arguments[0], arguments[1], arguments[2], ret, layernorm.Axis, layernorm.Epsilon, layernorm.UseMean, Array.Empty<int>(), Array.Empty<int>()));
                break;
            case IR.NN.InstanceNormalization instancenorm:
                _mainBody.Add(TIR.F.CPU.InstanceNorm(arguments[0], arguments[1], arguments[2], ret, ((TensorConst)expr.Arguments[3]).Value.ToScalar<int>(), Array.Empty<int>(), Array.Empty<int>(), (DistributedType)expr.CheckedType));
                break;
            case IR.CPU.InstacneNorm instancenorm:
                _mainBody.Add(TIR.F.CPU.InstanceNorm(arguments[0], arguments[1], arguments[2], ret, instancenorm.Epsilon, instancenorm.PackedAxes, instancenorm.PadedNums, (DistributedType)expr.CheckedType));
                break;
            case IR.Imaging.ResizeImage resize:
                if ((expr.Arguments[1] is not None && expr.Arguments[1].CheckedShape.Size != 0) || resize.IsTFResize)
                {
                    throw new NotSupportedException("not support tf resize");
                }

                _mainBody.Add(TIR.F.CPU.ResizeImage(arguments[0], ret, Array.Empty<int>(), Array.Empty<int>(), ((TensorConst)expr.Arguments[2]).Value.ToArray<int>(), resize.ResizeMode, resize.TransformationMode, resize.NearestMode));
                break;
            case IR.CPU.ResizeImage resize:
                _mainBody.Add(TIR.F.CPU.ResizeImage(arguments[0], ret, resize.PackedAxes.ToArray(), resize.PadedNums.ToArray(), resize.NewSize.ToArray(), resize.ResizeMode, resize.TransformationMode, resize.NearestMode));
                break;
            case IR.Tensors.Unsqueeze unsqueeze:
                _mainBody.Add(TIR.F.CPU.Reshape(arguments[0], ret, expr.CheckedShape.ToValueArray()));
                break;
            case IR.Tensors.Reshape reshape:
                _mainBody.Add(TIR.F.CPU.Reshape(arguments[0], ret, expr.CheckedShape.ToValueArray()));
                break;
            case IR.Tensors.Slice slice:
                _mainBody.Add(TIR.F.CPU.Slice(arguments[0], ret, ((TensorConst)expr.Arguments[1]).Value.ToArray<int>(), ((TensorConst)expr.Arguments[2]).Value.ToArray<int>(), ((TensorConst)expr.Arguments[3]).Value.ToArray<int>(), ((TensorConst)expr.Arguments[4]).Value.ToArray<int>(), (DistributedType)expr.CheckedType));
                break;
            case IR.Tensors.Concat concat:
                _mainBody.Add(TIR.F.CPU.Concat(((IR.Tuple)expr.Arguments[0]).Fields.AsValueEnumerable().Select(GetBuffer).ToArray(), ret, concat.Axis));
                break;
            case IR.Tensors.Transpose trans:
                _mainBody.Add(TIR.F.CPU.Transpose(arguments[0], ret, ((TensorConst)expr.Arguments[1]).Value.ToArray<int>()));
                break;
            case IR.NN.Swish swish:
                _mainBody.Add(TIR.F.CPU.Swish(arguments[0], ret, ((TensorConst)expr.Arguments[1]).Value.ToScalar<float>()));
                break;
            case IR.Tensors.Gather gather:
                _mainBody.Add(TIR.F.CPU.Gather(arguments[0], arguments[1], ret, gather.Axis));
                break;
            case IR.NN.Pad pad:
                _mainBody.Add(TIR.F.CPU.Pad(arguments[0], ret, ((TensorConst)expr.Arguments[1]).Value.ToArray<int>(), ((TensorConst)expr.Arguments[2]).Value.ToArray<float>()[0]));
                break;
            case IR.Math.Reduce reduce:
                _mainBody.Add(TIR.F.CPU.Reduce(arguments[0], ret, Array.Empty<int>(), Array.Empty<int>(), ((TensorConst)expr.Arguments[1]).Value.ToArray<int>().OrderBy(a => a).ToArray(), ((TensorConst)expr.Arguments[3]).Value.ToArray<bool>()[0], reduce.ReduceOp));
                break;
<<<<<<< HEAD
            case IR.Buffers.Uninitialized:
=======
            case IR.Math.ReduceArg reduceArg:
                _mainBody.Add(TIR.F.CPU.ReduceArg(arguments[0], ret, ((TensorConst)expr.Arguments[1]).Value.ToArray<int>()[0], ((TensorConst)expr.Arguments[2]).Value.ToArray<bool>()[0], ((TensorConst)expr.Arguments[3]).Value.ToArray<bool>()[0], reduceArg.ReduceArgOp, reduceArg.DestType));
                break;
            case IR.Tensors.Cast cast:
                _mainBody.Add(TIR.F.CPU.Cast(arguments[0], ret, cast.NewType, cast.CastMode));
                break;
            case IR.Tensors.Where where:
                _mainBody.Add(TIR.F.CPU.Where(arguments[0], arguments[1], arguments[2], ret, (DistributedType)expr.CheckedType));
                break;
            case IR.Tensors.Expand expand:
                _mainBody.Add(TIR.F.CPU.Expand(arguments[0], ret, ((TensorConst)expr.Arguments[1]).Value.ToArray<int>(), ((DistributedType)expr.CheckedType).NdSBP));
                break;
            case IR.NN.Erf erf:
                _mainBody.Add(TIR.F.CPU.Erf(arguments[0], ret));
>>>>>>> 94fc0b8a
                break;
            default:
                throw new NotSupportedException();
        }

        return default;
    }

    private TIR.Buffer GetBuffer(Expr expr) => _buffersMap.GetValueOrDefault(expr, null!);

    private void AllocBuffers(Fusion fusion)
    {
        var candidates = ExprCollector.Collect(fusion).Where(e => e is Call or Var or TensorConst);
        MaxDTypeSize = (ulong)candidates.Select(e => e.CheckedDataType.SizeInBytes).Max();
        foreach (var expr in candidates)
        {
            var name = $"buffer_{_buffersMap.Keys.Count}";
            if (!_buffersMap.TryGetValue(expr, out var buffer))
            {
                switch (expr)
                {
                    case Call c:
                        var loc = MemoryLocation.Data;
                        var hierarchy = 1;
                        var index = CheckRoot(c, ref loc);
                        if (c.Target is Boxing box && box.NewType is DistributedType d && !d.TensorType.Shape.Equals(c.Arguments[0].CheckedShape))
                        {
                            name += "_reshape";
                        }

                        TensorType? dividedType = null;
                        if (c.CheckedType is TensorType tensorType)
                        {
                            dividedType = tensorType;
                        }
                        else if (c.CheckedType is DistributedType distributedType)
                        {
                            hierarchy = 1;
                            if (DistributedUtility.TryGetDividedTensorType(distributedType, out var type))
                            {
                                dividedType = type;
                            }
                        }

                        if (dividedType is TensorType)
                        {
                            T.AttachBuffer(Tensor.FromPointer(DataUsage, dividedType.DType), dividedType, loc, hierarchy, out buffer, name);
                            DataUsage += Enumerable.Range(0, dividedType.Shape.Rank).Aggregate(1ul, (size, i) => size * (ulong)dividedType.Shape[i].FixedValue) * (ulong)dividedType.DType.SizeInBytes;
                            DataUsage = MathUtility.AlignUp(DataUsage, MaxDTypeSize);
                        }
                        else if (c.CheckedType is DistributedType)
                        {
                            // deal the not uinform sbp.
                            // var shape = DistributedUtility.TryGetNonUniformDividedShape(distributedType);
                            // var @var = new Var(TensorType.Pointer(distributedType.TensorType.DType));
                            // var strides = TensorUtilities.GetStrides(shape);
                            // var size = TensorUtilities.GetProduct(shape) * distributedType.TensorType.DType.SizeInBytes;
                            // buffer = new Buffer(name, distributedType.TensorType.DType, new MemSpan(@var, size, loc, hierarchy), shape, strides);
                            throw new NotSupportedException("not support non uniform sbp");
                        }
                        else
                        {
                            throw new NotSupportedException();
                        }

                        if (index != -1)
                        {
                            _outputbuffers.Add((index, buffer));
                        }

                        break;
                    case Var v:
                        loc = MemoryLocation.Data;
                        index = CheckRoot(v, ref loc);
                        buffer = T.AttachBuffer((TensorType)v.CheckedType, MemoryLocation.Input, 1, out _, out _, name);

                        if (index != -1)
                        {
                            var bufferOut = T.AttachBuffer(IR.F.Buffer.DDrOf(buffer), (TensorType)v.CheckedType, MemoryLocation.Output, 1, out _, name + $"_viewed_out_{index}");
                            _outputbuffers.Add((index, bufferOut));
                        }

                        break;
                    case TensorConst c:
                        buffer = T.AttachBuffer(c, out _, name);
                        break;
                    default:
                        throw new NotSupportedException();
                }

                _buffersMap.Add(expr, buffer);
            }
        }
    }

    private void GenerateUnary(UnaryOp unaryOp, ReadOnlySpan<Buffer> arguments, Buffer ret)
    {
        var input = arguments[IR.Math.Unary.Input.Index];
        _mainBody.Add(TIR.F.CPU.Unary(unaryOp, input, ret));
    }

    private void GenerateBinary(Binary binary, Buffer[] arguments, Buffer ret, Call expr)
    {
        _mainBody.Add(TIR.F.CPU.Binary(binary.BinaryOp, arguments[0], arguments[1], ret));
    }

    private void GenerateClamp(ReadOnlySpan<Buffer> arguments, Buffer ret, float min, float max)
    {
        _mainBody.Add(TIR.F.CPU.Clamp(arguments[0], ret, min, max));
    }

    private void GenerateBoxing(IR.CPU.Boxing boxing, Buffer[] arguments, Buffer ret, Call expr)
    {
        switch (expr.Arguments[0].CheckedType, boxing.NewType)
        {
            case (TensorType, DistributedType distTensorType):
                {
                    _mainBody.Add(TIR.F.CPU.TensorLoad(ret, arguments[0], distTensorType.NdSBP, distTensorType.Placement));
                }

                break;
            case (DistributedType distTensorType, TensorType):
                {
                    _mainBody.Add(TIR.F.CPU.TensorStore(arguments[0], ret, distTensorType.NdSBP, distTensorType.Placement));
                }

                break;
            case (DistributedType inType, DistributedType outType):
                {
                    if (inType.NdSBP.Any(sbp => sbp is SBPPartialSum))
                    {
                        _mainBody.Add(TIR.F.CPU.GatherReduceScatter(arguments[0], ret, inType, outType));
                    }
                    else
                    {
                        _mainBody.Add(TIR.F.CPU.TensorStore(arguments[0], None.Default, inType.NdSBP, inType.Placement));
                        _mainBody.Add(TIR.F.CPU.TensorLoad(ret, None.Default, outType.NdSBP, outType.Placement));
                    }
                }

                break;
            default:
                throw new NotSupportedException();
        }
    }

#if false
    private void GenerateSwishB(Buffer input, Buffer ret, float beta)
    {
        _mainBody.Add(TIR.F.CPU.SwishB(input, ret, beta));
    }

    private void GenerateReshape(Buffer input, Buffer ret)
    {
        _mainBody.Add(TIR.F.CPU.ReShape(input, ret));
    }

    private void GenerateConcat(Concat concat, Buffer[] inputs, Buffer ret)
    {
        _mainBody.Add(TIR.F.CPU.Concat(concat.Axis, inputs, ret));
    }

    private void GenerateSlice(Slice slice, Buffer input, Buffer output, Expr begins, Expr ends, Expr axes, DistributedType distributedType)
    {
        _mainBody.Add(TIR.F.CPU.Slice(input, output, begins, ends, axes, distributedType));
    }

    private void GenerateMatmul(MatMul matmul, Buffer[] arguments, Buffer ret)
    {
        _mainBody.Add(TIR.F.CPU.Matmul(arguments[0], arguments[1], ret));
    }

    private void GenerateLayerNorm(LayerNorm layerNorm, Buffer[] arguments, Buffer ret, DistributedType distributedType)
    {
        _mainBody.Add(TIR.F.CPU.LayerNorm(layerNorm.Axis, layerNorm.Epsilon, layerNorm.UseMean, arguments[0], arguments[1], arguments[2], ret, distributedType));
    }

    private void GenerateInstanceNorm(InstanceNormalization instNorm, float eps, Buffer[] arguments, Buffer ret, DistributedType distributedType)
    {
        _mainBody.Add(TIR.F.CPU.InstanceNorm(eps, arguments[0], arguments[1], arguments[2], ret, distributedType));
    }

    private void GenerateGather(Gather gahter, Buffer[] arguments, Buffer ret)
    {
        _mainBody.Add(TIR.F.CPU.Gather(gahter.Axis, arguments[0], arguments[1], ret));
    }

    private void GenerateSoftmax(Softmax softmax, int axis, Buffer[] arguments, Buffer ret, DistributedType distributedType)
    {
        _mainBody.Add(TIR.F.CPU.Softmax(axis, arguments[0], ret, distributedType));
    }

    private void GenerateTranspose(Transpose transpose, int[] perm, Buffer[] arguments, Buffer ret)
    {
        _mainBody.Add(TIR.F.CPU.Transpose(perm, arguments[0], ret));
    }

    private void GenerateConv2D(Conv2D conv, Buffer[] arguments, Buffer ret, int[] stride, int[] padding, int[] dilation, int groups, TensorConst fusedClamp, DistributedType distributedType)
    {
        _mainBody.Add(TIR.F.CPU.Conv2D(arguments[0], arguments[1], arguments[2], ret, stride, padding, dilation, groups, fusedClamp, distributedType));
    }

    private void GenerateReduceArg(ReduceArg reduceArg, Buffer[] arguments, Buffer ret, int axis, bool keepdims, bool selectLastIndex, ReduceArgOp op, DataType dataType)
    {
        _mainBody.Add(TIR.F.CPU.ReduceArg(arguments[0], ret, axis, keepdims, selectLastIndex, op, dataType));
    }

    private void GenerateResize(ResizeImage resize, Buffer[] arguments, Buffer ret, float[] roi, int[] newSize, float cubicCoeffA, int excludeOutside, float extrapolationValue, DistributedType distributedType)
    {
        _mainBody.Add(TIR.F.CPU.Resize(arguments[0], ret, roi, newSize, cubicCoeffA, excludeOutside, extrapolationValue, resize.ResizeMode, resize.TransformationMode, resize.NearestMode, resize.IsTFResize));
    }

    private void GenerateCast(DataType dataType, CastMode castMode, ReadOnlySpan<Buffer> arguments, Buffer ret)
    {
        _mainBody.Add(TIR.F.CPU.Cast(arguments[0], ret, dataType, castMode));
    }

    private void GenerateExpand(int[] shape, DistributedType distributedType, ReadOnlySpan<Buffer> arguments, Buffer ret)
    {
        _mainBody.Add(TIR.F.CPU.Expand(shape, distributedType, arguments[0], ret));
    }

    private void GenerateWhere(ReadOnlySpan<Buffer> arguments, Buffer ret, DistributedType distributedType)
    {
        _mainBody.Add(TIR.F.CPU.Where(arguments[0], arguments[1], arguments[2], ret, distributedType));
    }
#endif

    private int CheckRoot(Expr c, ref MemoryLocation loc)
    {
        var index = -1;
        if (VisitRootFusion.Body is Call rootCall && ReferenceEquals(c, rootCall))
        {
            index = 0;
            loc = MemoryLocation.Output;
        }
        else if (VisitRootFusion.Body is IR.Tuple tp)
        {
            for (int i = 0; i < tp.Fields.Length; i++)
            {
                if (ReferenceEquals(tp.Fields[i], c))
                {
                    index = i;
                    loc = MemoryLocation.Output;
                }
            }
        }

        return index;
    }
}<|MERGE_RESOLUTION|>--- conflicted
+++ resolved
@@ -188,9 +188,8 @@
             case IR.Math.Reduce reduce:
                 _mainBody.Add(TIR.F.CPU.Reduce(arguments[0], ret, Array.Empty<int>(), Array.Empty<int>(), ((TensorConst)expr.Arguments[1]).Value.ToArray<int>().OrderBy(a => a).ToArray(), ((TensorConst)expr.Arguments[3]).Value.ToArray<bool>()[0], reduce.ReduceOp));
                 break;
-<<<<<<< HEAD
             case IR.Buffers.Uninitialized:
-=======
+                break;
             case IR.Math.ReduceArg reduceArg:
                 _mainBody.Add(TIR.F.CPU.ReduceArg(arguments[0], ret, ((TensorConst)expr.Arguments[1]).Value.ToArray<int>()[0], ((TensorConst)expr.Arguments[2]).Value.ToArray<bool>()[0], ((TensorConst)expr.Arguments[3]).Value.ToArray<bool>()[0], reduceArg.ReduceArgOp, reduceArg.DestType));
                 break;
@@ -205,7 +204,6 @@
                 break;
             case IR.NN.Erf erf:
                 _mainBody.Add(TIR.F.CPU.Erf(arguments[0], ret));
->>>>>>> 94fc0b8a
                 break;
             default:
                 throw new NotSupportedException();
