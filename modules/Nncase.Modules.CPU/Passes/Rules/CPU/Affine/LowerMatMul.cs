﻿// Copyright (c) Canaan Inc. All rights reserved.
// Licensed under the Apache license. See LICENSE file in the project root for full license information.

using Nncase.IR;
using Nncase.IR.Affine;
using Nncase.IR.Math;
using Nncase.PatternMatch;
using Nncase.Targets;
using static Nncase.IR.TypePatternUtility;
using static Nncase.PatternMatch.Utility;

namespace Nncase.Passes.Rules.CPU.Affine;

[RuleGenerator]
public partial class LowerMatmul : RewriteRule<Pattern>
{
    public LowerMatmul(string moduleKind = CPUTarget.Kind)
    {
        ModuleKind = moduleKind;
    }

    public string ModuleKind { get; }

    /// <inheritdoc/>
    public override Pattern Pattern { get; } = PatternMatch.F.Math.IsMatMul(
      "matmul",
      "call",
      _ => true,
      IsWildcard("lhs") with { TypePattern = HasShape(s => s.Rank > 0 && s.IsFixed, "tileable") },
      IsWildcard("rhs") with { TypePattern = HasShape(s => s.Rank > 0 && s.IsFixed, "tileable") });

    private Expr? GetReplace(Expr call, MatMul matmul, Expr lhs, Expr rhs)
    {
        var lhsShape = lhs.CheckedShape.ToValueArray();
        var rhsShape = rhs.CheckedShape.ToValueArray();
        var rank = Math.Max(lhs.CheckedShape.Rank, rhs.CheckedShape.Rank) + 1;
        var domains = IR.F.Affine.Domains(rank);
        var lhsRes = new AffineRange[lhs.CheckedShape.Rank];
        var rhsRes = new AffineRange[rhs.CheckedShape.Rank];
        for (int i = rank - 1 - 3; i >= 0; i--)
        {
            var lhsi = i - (rank - (lhs.CheckedShape.Rank + 1));
            var rhsi = i - (rank - (rhs.CheckedShape.Rank + 1));
            switch (lhsi, rhsi)
            {
#pragma warning disable SA1008 // Opening parenthesis should be spaced correctly
                case ( >= 0, >= 0):
                    switch (lhsShape[lhsi], rhsShape[rhsi])
                    {
                        case (int a, int b) when a == b:
                            lhsRes[lhsi] = new AffineRange(domains[i].Offset, domains[i].Extent);
                            rhsRes[rhsi] = new AffineRange(domains[i].Offset, domains[i].Extent);
                            break;
                        case (1, _):
                            lhsRes[lhsi] = new AffineRange(0, 1);
                            rhsRes[rhsi] = new AffineRange(domains[i].Offset, domains[i].Extent);
                            break;
                        case (_, 1):
                            lhsRes[lhsi] = new AffineRange(domains[i].Offset, domains[i].Extent);
                            rhsRes[rhsi] = new AffineRange(0, 1);
                            break;
                        default:
                            return null;
                    }

                    break;
                case ( < 0, >= 0):
                    rhsRes[rhsi] = new AffineRange(domains[i].Offset, domains[i].Extent);
                    break;
                case ( >= 0, < 0):
                    lhsRes[lhsi] = new AffineRange(domains[i].Offset, domains[i].Extent);
                    break;
                case ( < 0, < 0):
                    break;
#pragma warning restore SA1008 // Opening parenthesis should be spaced correctly
            }
        }

        lhsRes[^2] = new AffineRange(domains[^3].Offset, domains[^3].Extent);
        lhsRes[^1] = new AffineRange(domains[^2].Offset, domains[^2].Extent);
        rhsRes[^2] = lhsRes[^1];
        rhsRes[^1] = new AffineRange(domains[^1].Offset, domains[^1].Extent);

        var lhsMap = new AffineMap(domains, default, lhsRes);
        var rhsMap = new AffineMap(domains, default, rhsRes);
        var outBuffer = call.CheckedType switch
        {
            TensorType t => IR.F.Buffer.Uninitialized(t.DType, TIR.MemoryLocation.Data, t.Shape.ToValueArray()),
            DistributedType dt => IR.F.Buffer.Uninitialized(dt.TensorType.DType, TIR.MemoryLocation.Data, dt.TensorType.Shape.ToValueArray(), dt.NdSBP, dt.Placement),
            _ => throw new ArgumentOutOfRangeException(nameof(call)),
        };
<<<<<<< HEAD
        return IR.F.Affine.Grid(CPUTarget.Kind)
            .Domain(rank, out var domainVar)
=======
        return IR.F.Affine.Grid(ModuleKind)
>>>>>>> 44fe6abb
            .Read(lhs, lhsMap, out var lhsTile)
            .Read(rhs, rhsMap, out var rhsTile)
            .Write(outBuffer, new AffineMap(domains, default, domains.SkipLast(2).Concat(domains.TakeLast(1)).Select(x => new AffineRange(x.Offset, x.Extent)).ToArray()), out var outTile)
            .Body(TIR.F.CPU.Matmul(lhsTile, rhsTile, outTile, IR.F.Math.Equal(domainVar[rank - 2][0], 0L)))
            .Build();
    }
}<|MERGE_RESOLUTION|>--- conflicted
+++ resolved
@@ -89,12 +89,8 @@
             DistributedType dt => IR.F.Buffer.Uninitialized(dt.TensorType.DType, TIR.MemoryLocation.Data, dt.TensorType.Shape.ToValueArray(), dt.NdSBP, dt.Placement),
             _ => throw new ArgumentOutOfRangeException(nameof(call)),
         };
-<<<<<<< HEAD
-        return IR.F.Affine.Grid(CPUTarget.Kind)
+        return IR.F.Affine.Grid(ModuleKind)
             .Domain(rank, out var domainVar)
-=======
-        return IR.F.Affine.Grid(ModuleKind)
->>>>>>> 44fe6abb
             .Read(lhs, lhsMap, out var lhsTile)
             .Read(rhs, rhsMap, out var rhsTile)
             .Write(outBuffer, new AffineMap(domains, default, domains.SkipLast(2).Concat(domains.TakeLast(1)).Select(x => new AffineRange(x.Offset, x.Extent)).ToArray()), out var outTile)
