﻿// Copyright (c) Canaan Inc. All rights reserved.
// Licensed under the Apache license. See LICENSE file in the project root for full license information.

using Nncase.IR;
using Nncase.IR.Affine;
using Nncase.IR.Math;
using Nncase.PatternMatch;
using Nncase.Targets;
using static Nncase.IR.TypePatternUtility;
using static Nncase.PatternMatch.Utility;

namespace Nncase.Passes.Rules.CPU.Affine;

[RuleGenerator]
public partial class LowerBinary : RewriteRule<Pattern>
{
    public LowerBinary(string moduleKind = CPUTarget.Kind)
    {
        ModuleKind = moduleKind;
    }

    public string ModuleKind { get; }

    /// <inheritdoc/>
    public override Pattern Pattern { get; } = PatternMatch.F.Math.IsBinary(
      "binary",
      "call",
      op => PassUtility.IsCpuSupported(op),
      IsWildcard("lhs") with { TypePattern = HasShape(s => s.Rank > 0 && s.IsFixed, "tileable") },
      IsWildcard("rhs") with { TypePattern = HasShape(s => s.Rank > 0 && s.IsFixed, "tileable") });

    private Expr? GetReplace(Expr call, Binary binary, Expr lhs, Expr rhs)
    {
        // [8, 16] * [16]
        var lhsShape = lhs.CheckedShape.ToValueArray();
        var rhsShape = rhs.CheckedShape.ToValueArray();
        var rank = Math.Max(lhs.CheckedShape.Rank, rhs.CheckedShape.Rank);
        var domains = IR.F.Affine.Domains(rank);
        var lhsRes = new AffineRange[lhs.CheckedShape.Rank];
        var rhsRes = new AffineRange[rhs.CheckedShape.Rank];
        for (int i = rank - 1; i >= 0; i--)
        {
            var lhsi = i - (rank - lhs.CheckedShape.Rank);
            var rhsi = i - (rank - rhs.CheckedShape.Rank);
            switch (lhsi, rhsi)
            {
#pragma warning disable SA1008 // Opening parenthesis should be spaced correctly
                case ( >= 0, >= 0):
                    switch (lhsShape[lhsi], rhsShape[rhsi])
                    {
                        case (int a, int b) when a == b:
                            lhsRes[lhsi] = new AffineRange(domains[i].Offset, domains[i].Extent);
                            rhsRes[rhsi] = new AffineRange(domains[i].Offset, domains[i].Extent);
                            break;
                        case (1, _):
                            lhsRes[lhsi] = new AffineRange(0, 1);
                            rhsRes[rhsi] = new AffineRange(domains[i].Offset, domains[i].Extent);
                            break;
                        case (_, 1):
                            lhsRes[lhsi] = new AffineRange(domains[i].Offset, domains[i].Extent);
                            rhsRes[rhsi] = new AffineRange(0, 1);
                            break;
                        default:
                            return null;
                    }

                    break;
                case ( < 0, >= 0):
                    rhsRes[rhsi] = new AffineRange(domains[i].Offset, domains[i].Extent);
                    break;
                case ( >= 0, < 0):
                    lhsRes[lhsi] = new AffineRange(domains[i].Offset, domains[i].Extent);
                    break;
                case ( < 0, < 0):
                    break;
#pragma warning restore SA1008 // Opening parenthesis should be spaced correctly
            }
        }

        var lhsMap = new AffineMap(domains, default, lhsRes);
        var rhsMap = new AffineMap(domains, default, rhsRes);
        var outBuffer = call.CheckedType switch
        {
            TensorType t => IR.F.Buffer.Uninitialized(t.DType, TIR.MemoryLocation.Data, t.Shape.ToValueArray()),
            DistributedType dt => IR.F.Buffer.Uninitialized(dt.TensorType.DType, TIR.MemoryLocation.Data, dt.TensorType.Shape.ToValueArray(), dt.NdSBP, dt.Placement),
            _ => throw new ArgumentOutOfRangeException(nameof(call)),
        };
<<<<<<< HEAD
        return IR.F.Affine.Grid(CPUTarget.Kind)
            .Domain(rank, out var _)
=======
        return IR.F.Affine.Grid(ModuleKind)
>>>>>>> 44fe6abb
            .Read(lhs, lhsMap, out var lhsTile)
            .Read(rhs, rhsMap, out var rhsTile)
            .Write(outBuffer, AffineMap.Identity(rank), out var outTile)
            .Body(TIR.F.CPU.Binary(binary.BinaryOp, lhsTile, rhsTile, outTile))
            .Build();
    }
}

[RuleGenerator]
public partial class LowerPackedBinary : RewriteRule<Pattern>
{
    public LowerPackedBinary(string moduleKind = CPUTarget.Kind)
    {
        ModuleKind = moduleKind;
    }

    public string ModuleKind { get; }

    /// <inheritdoc/>
    public override Pattern Pattern { get; } = PatternMatch.F.CPU.IsPackedBinary(
      "binary",
      "call",
      op => PassUtility.IsCpuSupported(op),
      IsWildcard("lhs") with { TypePattern = HasShape(s => s.Rank > 0 && s.IsFixed, "tileable") },
      IsWildcard("rhs") with { TypePattern = HasShape(s => s.Rank > 0 && s.IsFixed, "tileable") });

    private Expr? GetReplace(Expr call, IR.CPU.PackedBinary binary, Expr lhs, Expr rhs)
    {
        // [8, 16] * [16]
        var lhsShape = lhs.CheckedShape.ToValueArray();
        var rhsShape = rhs.CheckedShape.ToValueArray();
        var rank = Math.Max(lhs.CheckedShape.Rank, rhs.CheckedShape.Rank);
        var domains = IR.F.Affine.Domains(rank);
        var lhsRes = new AffineRange[lhs.CheckedShape.Rank];
        var rhsRes = new AffineRange[rhs.CheckedShape.Rank];
        for (int i = rank - 1; i >= 0; i--)
        {
            var lhsi = i - (rank - lhs.CheckedShape.Rank);
            var rhsi = i - (rank - rhs.CheckedShape.Rank);
            switch (lhsi, rhsi)
            {
#pragma warning disable SA1008 // Opening parenthesis should be spaced correctly
                case ( >= 0, >= 0):
                    switch (lhsShape[lhsi], rhsShape[rhsi])
                    {
                        case (int a, int b) when a == b:
                            lhsRes[lhsi] = new AffineRange(domains[i].Offset, domains[i].Extent);
                            rhsRes[rhsi] = new AffineRange(domains[i].Offset, domains[i].Extent);
                            break;
                        case (1, _):
                            lhsRes[lhsi] = new AffineRange(0, 1);
                            rhsRes[rhsi] = new AffineRange(domains[i].Offset, domains[i].Extent);
                            break;
                        case (_, 1):
                            lhsRes[lhsi] = new AffineRange(domains[i].Offset, domains[i].Extent);
                            rhsRes[rhsi] = new AffineRange(0, 1);
                            break;
                        default:
                            return null;
                    }

                    break;
                case ( < 0, >= 0):
                    rhsRes[rhsi] = new AffineRange(domains[i].Offset, domains[i].Extent);
                    break;
                case ( >= 0, < 0):
                    lhsRes[lhsi] = new AffineRange(domains[i].Offset, domains[i].Extent);
                    break;
                case ( < 0, < 0):
                    break;
#pragma warning restore SA1008 // Opening parenthesis should be spaced correctly
            }
        }

        var lhsMap = new AffineMap(domains, default, lhsRes);
        var rhsMap = new AffineMap(domains, default, rhsRes);
        var outBuffer = call.CheckedType switch
        {
            TensorType t => IR.F.Buffer.Uninitialized(t.DType, TIR.MemoryLocation.Data, t.Shape.ToValueArray()),
            DistributedType dt => IR.F.Buffer.Uninitialized(dt.TensorType.DType, TIR.MemoryLocation.Data, dt.TensorType.Shape.ToValueArray(), dt.NdSBP, dt.Placement),
            _ => throw new ArgumentOutOfRangeException(nameof(call)),
        };
<<<<<<< HEAD
        return IR.F.Affine.Grid(CPUTarget.Kind)
            .Domain(rank, out var _)
=======
        return IR.F.Affine.Grid(ModuleKind)
>>>>>>> 44fe6abb
            .Read(lhs, lhsMap, out var lhsTile)
            .Read(rhs, rhsMap, out var rhsTile)
            .Write(outBuffer, AffineMap.Identity(rank), out var outTile)
            .Body(TIR.F.CPU.PackedBinary(lhsTile, rhsTile, outTile, binary.BinaryOp, binary.LhsPackedAxes, binary.LhsPadedNums, binary.RhsPackedAxes, binary.RhsPadedNums))
            .Build();
    }
}<|MERGE_RESOLUTION|>--- conflicted
+++ resolved
@@ -85,12 +85,8 @@
             DistributedType dt => IR.F.Buffer.Uninitialized(dt.TensorType.DType, TIR.MemoryLocation.Data, dt.TensorType.Shape.ToValueArray(), dt.NdSBP, dt.Placement),
             _ => throw new ArgumentOutOfRangeException(nameof(call)),
         };
-<<<<<<< HEAD
-        return IR.F.Affine.Grid(CPUTarget.Kind)
+        return IR.F.Affine.Grid(ModuleKind)
             .Domain(rank, out var _)
-=======
-        return IR.F.Affine.Grid(ModuleKind)
->>>>>>> 44fe6abb
             .Read(lhs, lhsMap, out var lhsTile)
             .Read(rhs, rhsMap, out var rhsTile)
             .Write(outBuffer, AffineMap.Identity(rank), out var outTile)
@@ -173,12 +169,8 @@
             DistributedType dt => IR.F.Buffer.Uninitialized(dt.TensorType.DType, TIR.MemoryLocation.Data, dt.TensorType.Shape.ToValueArray(), dt.NdSBP, dt.Placement),
             _ => throw new ArgumentOutOfRangeException(nameof(call)),
         };
-<<<<<<< HEAD
-        return IR.F.Affine.Grid(CPUTarget.Kind)
+        return IR.F.Affine.Grid(ModuleKind)
             .Domain(rank, out var _)
-=======
-        return IR.F.Affine.Grid(ModuleKind)
->>>>>>> 44fe6abb
             .Read(lhs, lhsMap, out var lhsTile)
             .Read(rhs, rhsMap, out var rhsTile)
             .Write(outBuffer, AffineMap.Identity(rank), out var outTile)
