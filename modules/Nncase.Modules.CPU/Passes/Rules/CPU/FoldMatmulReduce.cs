﻿// Copyright (c) Canaan Inc. All rights reserved.
// Licensed under the Apache license. See LICENSE file in the project root for full license information.

using Nncase.IR;
using Nncase.IR.CPU;
using Nncase.IR.Distributed;
using Nncase.PatternMatch;
using static Nncase.PatternMatch.F.CPU;
using static Nncase.PatternMatch.F.Distributed;
using static Nncase.PatternMatch.Utility;

namespace Nncase.Passes.Rules.CPU;

[RuleGenerator]
public sealed partial class FoldPackedMatmulReduce : IRewriteRule
{
    public IPattern Pattern { get; } =
        IsBoxing(
            target_name: "boxing",
            op => op.NewType is DistributedType dt && dt.AxisPolices.All(s => s is not SBPPartial),
            IsPackedMatMul(
                "mm",
                "call",
                _ => true,
                IsWildcard("lhs"),
                IsWildcard("rhs")));

    public Expr? GetReplace(Call call, PackedMatMul mm, Expr lhs, Expr rhs)
    {
        if (call.CheckedType is DistributedType dt && dt.AxisPolices.Any(s => s is SBPPartial))
        {
            var newMatmul = new IR.CPU.PackedMatMul(mm.LhsPackedAxes, mm.LhsPadedNums, mm.RhsPackedAxes, mm.RhsPadedNums, mm.TransposeA, mm.TransposeB, true);
            return new Call(newMatmul, lhs, rhs);
        }

        return null;
    }
}

[RuleGenerator]
public sealed partial class SwapUnpackReduce : IRewriteRule
{
    public IPattern Pattern { get; } =
        IsBoxing(
            target_name: "boxing",
            op => op.NewType is DistributedType dt && dt.AxisPolices.All(s => s is not SBPPartial),
            IsUnpack(
                target_name: "unpack",
                _ => true,
                IsPackedMatMul(
                    "mm",
                    "call",
                    _ => true,
                    IsWildcard("lhs"),
                    IsWildcard("rhs"))));

    public Expr? GetReplace(Call call, Boxing boxing, Unpack unpack)
    {
        if (call.CheckedType is DistributedType dt && dt.AxisPolices.Any(s => s is SBPPartial))
        {
<<<<<<< HEAD
            var newType = new DistributedType(dt.TensorType, dt.AxisPolices.Select(s => s is SBPPartial ? SBP.B : s).ToArray(), dt.Placement);
            var newBoxing = IR.F.CPU.Boxing(call, newType);
=======
            var newType = new DistributedType(dt.TensorType, dt.NdSBP.Select(s => s is SBPPartial ? SBP.B : s).ToArray(), dt.Placement);
            var newBoxing = IR.F.Distributed.Boxing(call, newType);
>>>>>>> 46b800b2
            return IR.F.CPU.Unpack(newBoxing, [.. unpack.Lanes], [.. unpack.Axes]);
        }

        return null;
    }
}<|MERGE_RESOLUTION|>--- conflicted
+++ resolved
@@ -58,13 +58,8 @@
     {
         if (call.CheckedType is DistributedType dt && dt.AxisPolices.Any(s => s is SBPPartial))
         {
-<<<<<<< HEAD
             var newType = new DistributedType(dt.TensorType, dt.AxisPolices.Select(s => s is SBPPartial ? SBP.B : s).ToArray(), dt.Placement);
-            var newBoxing = IR.F.CPU.Boxing(call, newType);
-=======
-            var newType = new DistributedType(dt.TensorType, dt.NdSBP.Select(s => s is SBPPartial ? SBP.B : s).ToArray(), dt.Placement);
             var newBoxing = IR.F.Distributed.Boxing(call, newType);
->>>>>>> 46b800b2
             return IR.F.CPU.Unpack(newBoxing, [.. unpack.Lanes], [.. unpack.Axes]);
         }
 
