﻿// Copyright (c) Canaan Inc. All rights reserved.
// Licensed under the Apache license. See LICENSE file in the project root for full license information.

using System;
using System.Collections.Generic;
using System.Linq;
using System.Text;
using System.Threading.Tasks;
using Nncase.IR;

namespace Nncase.Passes;

public static class PassUtility
{
    public static bool IsCpuSupported(Op op)
    {
        if (op.GetType().Namespace == "Nncase.IR.CPU")
        {
            return true;
        }

<<<<<<< HEAD
        return op is IR.Math.Unary or IR.Math.Binary { BinaryOp: BinaryOp.Add or BinaryOp.Sub or BinaryOp.Mul or BinaryOp.Div } or IR.Math.MatMul or IR.NN.Conv2D or IR.NN.Softmax or IR.NN.LayerNorm or IR.NN.InstanceNormalization or IR.Imaging.ResizeImage { IsTFResize: false } or IR.Tensors.Unsqueeze or IR.Tensors.Reshape or IR.Tensors.Slice or IR.Tensors.Concat or IR.Tensors.Transpose or IR.NN.Swish or IR.Tensors.Gather or IR.NN.Pad { PadMode: PadMode.Constant };
=======
        return op is IR.Math.Unary or IR.Math.MatMul or IR.NN.Conv2D { PadMode: PadMode.Constant } or IR.NN.Softmax or IR.NN.LayerNorm or IR.NN.InstanceNormalization or IR.Imaging.ResizeImage { IsTFResize: false } or IR.Tensors.Unsqueeze or IR.Tensors.Reshape or IR.Tensors.Slice or IR.Tensors.Concat or IR.Tensors.Transpose or IR.NN.Swish or IR.Tensors.Gather or IR.NN.Pad { PadMode: PadMode.Constant };
>>>>>>> 5c02373d
    }

    public static bool IsCpuSupported(Op op, IEnumerable<Expr> arguments)
    {
        if (!IsCpuSupported(op))
        {
            return false;
        }

        if (!op.Parameters.Zip(arguments).All(p => p.First.ParameterKind == ParameterKind.Input || (p.First.ParameterKind == ParameterKind.Attribute && p.Second is TensorConst)))
        {
            return false;
        }

        switch (op)
        {
            case IR.Imaging.ResizeImage:
                if (arguments.Skip(IR.Imaging.ResizeImage.Roi.Index).First() is not IR.None)
                {
                    return false;
                }

                break;
            case IR.Tensors.Slice slice:
                if (((TensorConst)arguments.Skip(IR.Tensors.Slice.Strides.Index).First()).Value.ToArray<int>().Any(s => s < 0))
                {
                    return false;
                }

                if (((TensorConst)arguments.Skip(IR.Tensors.Slice.Begins.Index).First()).Value.ToArray<int>().Any(s => s < 0))
                {
                    return false;
                }

                if (((TensorConst)arguments.Skip(IR.Tensors.Slice.Ends.Index).First()).Value.ToArray<int>().Any(s => s < 0))
                {
                    return false;
                }

                break;
            case IR.NN.Conv2D conv2d:
                if (((TensorConst)arguments.Skip(IR.NN.Conv2D.FusedClamp.Index).First()).Value.ToArray<float>() is var clamp)
                {
                    return clamp == new[] { float.NegativeInfinity, float.PositiveInfinity };
                }

                break;
            default:
                break;
        }

        return true;
    }
}<|MERGE_RESOLUTION|>--- conflicted
+++ resolved
@@ -19,11 +19,7 @@
             return true;
         }
 
-<<<<<<< HEAD
-        return op is IR.Math.Unary or IR.Math.Binary { BinaryOp: BinaryOp.Add or BinaryOp.Sub or BinaryOp.Mul or BinaryOp.Div } or IR.Math.MatMul or IR.NN.Conv2D or IR.NN.Softmax or IR.NN.LayerNorm or IR.NN.InstanceNormalization or IR.Imaging.ResizeImage { IsTFResize: false } or IR.Tensors.Unsqueeze or IR.Tensors.Reshape or IR.Tensors.Slice or IR.Tensors.Concat or IR.Tensors.Transpose or IR.NN.Swish or IR.Tensors.Gather or IR.NN.Pad { PadMode: PadMode.Constant };
-=======
-        return op is IR.Math.Unary or IR.Math.MatMul or IR.NN.Conv2D { PadMode: PadMode.Constant } or IR.NN.Softmax or IR.NN.LayerNorm or IR.NN.InstanceNormalization or IR.Imaging.ResizeImage { IsTFResize: false } or IR.Tensors.Unsqueeze or IR.Tensors.Reshape or IR.Tensors.Slice or IR.Tensors.Concat or IR.Tensors.Transpose or IR.NN.Swish or IR.Tensors.Gather or IR.NN.Pad { PadMode: PadMode.Constant };
->>>>>>> 5c02373d
+        return op is IR.Math.Unary or IR.Math.Binary { BinaryOp: BinaryOp.Add or BinaryOp.Sub or BinaryOp.Mul or BinaryOp.Div } or IR.Math.MatMul or IR.NN.Conv2D { PadMode: PadMode.Constant } or IR.NN.Softmax or IR.NN.LayerNorm or IR.NN.InstanceNormalization or IR.Imaging.ResizeImage { IsTFResize: false } or IR.Tensors.Unsqueeze or IR.Tensors.Reshape or IR.Tensors.Slice or IR.Tensors.Concat or IR.Tensors.Transpose or IR.NN.Swish or IR.Tensors.Gather or IR.NN.Pad { PadMode: PadMode.Constant };
     }
 
     public static bool IsCpuSupported(Op op, IEnumerable<Expr> arguments)
