﻿// Copyright (c) Canaan Inc. All rights reserved.
// Licensed under the Apache license. See LICENSE file in the project root for full license information.

using System.Diagnostics.CodeAnalysis;
using System.Reactive;
using System.Runtime.CompilerServices;
using Google.OrTools.Sat;
using NetFabric.Hyperlinq;
using Nncase.Graphs;
using Nncase.IR;
using Nncase.IR.CPU;
using Nncase.Targets;
using Nncase.Utilities;
using QuikGraph;
using QuikGraph.Graphviz;

[assembly: InternalsVisibleTo("Nncase.Tests")]

namespace Nncase.Passes.Distributed;

internal enum SearchGraphKind : int
{
    Root,
    DistributedCluster,
    StandaloneCluster,
    Bucket,
}

public sealed class AutoDistributedMetadata : IRMetadata
{
    public AutoDistributedMetadata(bool skip)
    {
        Skip = skip;
    }

    /// <summary>
    /// Gets a value indicating whether skip auto distributed.
    /// </summary>
    public bool Skip { get; }
}

/// <summary>
/// auto distributed the function.
/// </summary>
[RuleGenerator]
public sealed partial class AutoDistributedPass : FunctionPass
{
    private readonly CompileOptions _compileOptions;

<<<<<<< HEAD
    public AutoDistributedPass(bool bidirectional, CompileOptions compileOptions)
=======
    private readonly string _moduleKind;

    public AutoDistributedPass(CompileOptions compileOptions, string moduleKind = "cpu")
>>>>>>> 8529f128
    {
        Bidirectional = bidirectional;
        _compileOptions = compileOptions;
        _moduleKind = moduleKind;
    }

    public bool Bidirectional { get; }

    protected override Task<BaseFunction> RunCoreAsync(BaseFunction input, RunPassContext context)
    {
<<<<<<< HEAD
        if (input.Metadata is AutoDistributedMetadata { Skip: true })
        {
            return Task.FromResult(input);
        }

        var rewriter = new AutoDistributedRewriter(Bidirectional, _compileOptions, _compileOptions.TargetOptions is CpuTargetOptions options ? options : new CpuTargetOptions());
=======
        var rewriter = new AutoDistributedRewriter(_compileOptions, _compileOptions.TargetOptions is CpuTargetOptions options ? options : new CpuTargetOptions(), _moduleKind);
>>>>>>> 8529f128
        return Task.FromResult(rewriter.Rewirte(input));
    }
}

internal sealed class SearchableNode
{
    public SearchableNode(Expr expr, IRType type)
    {
        Expr = expr;
        IRType = type;
    }

    public Expr Expr { get; }

    public IRType IRType { get; }
}

internal sealed record CrossEdge : IEdge<SearchableNode>
{
    public CrossEdge(SearchableNode root, SearchableNode input, int inputIndex, DistributedSearchGraph inputGraph)
    {
        Root = root;
        Input = input;
        InputIndex = inputIndex;
        InputGraph = inputGraph;
    }

    public SearchableNode Root { get; }

    public SearchableNode Input { get; }

    public int InputIndex { get; }

    public DistributedSearchGraph InputGraph { get; }

    public SearchableNode Source => Root;

    public SearchableNode Target => Input;
}

internal sealed class DistributedSearchGraph : TieredAdjacencyGraph<SearchableNode, CrossEdge>
{
    public DistributedSearchGraph([NotNull] AdjacencyGraph<SearchableNode, CrossEdge> wrappedGraph, SearchGraphKind kind)
    : base(wrappedGraph)
    {
        Kind = kind;
    }

    public DistributedSearchGraph([NotNull] TieredAdjacencyGraph<SearchableNode, CrossEdge> parentGraph, SearchGraphKind kind)
        : base(parentGraph)
    {
        Kind = kind;
    }

    public SearchGraphKind Kind { get; }
}

internal sealed class AutoDistributedRewriter : ExprVisitor<Unit, Unit>
{
    private readonly Dictionary<Expr, DistributedSearchGraph> _reshardMemo;

    private readonly Dictionary<Expr, DistributedSearchGraph> _inferedMemo;

<<<<<<< HEAD
    private readonly AdjacencyGraph<SearchableNode, CrossEdge> _rootGraph;

    private readonly DistributedSearchGraph _rootSearchGraph;

    public AutoDistributedRewriter(bool bidirectional, CompileOptions compileOptions, CpuTargetOptions targetOptions)
    {
        Placements = targetOptions.Hierarchies.Select(h => new Placement(h, targetOptions.HierarchyNames)).ToArray();
        Bidirectional = bidirectional;
=======
    private readonly string _moduleKind;

    public AutoDistributedRewriter(CompileOptions compileOptions, CpuTargetOptions targetOptions, string moduleKind = "cpu")
    {
        Placements = targetOptions.Hierarchies.Select(h => new Placement(h, targetOptions.HierarchyNames, targetOptions.HierarchyKind)).ToArray();
>>>>>>> 8529f128
        CompileOptions = compileOptions;
        TargetOptions = targetOptions;
        if (Path.Exists(TargetOptions.DistributedScheme) && System.Text.Json.JsonSerializer.Deserialize<DistributedSchema>(File.ReadAllText(TargetOptions.DistributedScheme)) is DistributedSchema scheme)
        {
            Scheme = scheme.Outputs.ToDictionary(n => n.Name, n => (new IRArray<SBP>(n.NdSBP), new Placement(n.Hierarchy, n.HierarchyName, targetOptions.HierarchyKind)));
        }
        else
        {
            Scheme = new Dictionary<string, (IRArray<SBP> NdSBP, Placement Placement)>();
        }

<<<<<<< HEAD
        _reshardMemo = new(ReferenceEqualityComparer.Instance);
        _inferedMemo = new(ReferenceEqualityComparer.Instance);
        _rootGraph = new(true);
        _rootSearchGraph = new(_rootGraph, SearchGraphKind.Root);
=======
        _moduleKind = moduleKind;
>>>>>>> 8529f128
    }

    public IRArray<Placement> Placements { get; }

    public bool Bidirectional { get; }

    public CompileOptions CompileOptions { get; }

    public CpuTargetOptions TargetOptions { get; }

    public IReadOnlyDictionary<string, (IRArray<SBP> NdSBP, Placement Placement)> Scheme { get; }

    public static void MemoryExtractConstrains(CpModel model, IReadOnlyDictionary<ENode, BoolVar> vars)
    {
        var consts = vars.Keys.Where(k => k.Expr is Call { Target: IR.CPU.Boxing { NewType: DistributedType } } call && call.Arguments[0] is TensorConst tc && tc.Value.Length >= 8).ToArray();
        model.Add(LinearExpr.WeightedSum(consts.Select(k => vars[k]), consts.Select(k =>
        {
            var type = DistributedUtility.GetDividedTensorType((DistributedType)k.Expr.CheckedType);
            return TensorUtilities.GetProduct(type.Shape.ToValueArray()) * type.DType.SizeInBytes;
        })) < (2L * 512L * 1024L * 1024L));
    }

    public static IReadOnlyList<DistributedType> GetLeafCandidateDistTypes(TensorType tensorType, IEnumerable<Placement> placements)
    {
        return placements.Select(placement => DistributedUtility.GetLeafCandidateNDSBPs(tensorType, placement).Select(ndsbp => new DistributedType(tensorType, ndsbp, placement))).SelectMany(e => e).ToArray();
    }

    public void SingleNodeMemoryExtractConstrains(CpModel model, IReadOnlyDictionary<ENode, BoolVar> vars)
    {
        var distTypes = vars.Keys.Where(k => k.Expr.CheckedType is DistributedType dt).ToArray();
        foreach (var k in distTypes)
        {
            if (TargetOptions.HierarchySizes.Length > 1)
            {
                var type = DistributedUtility.GetDividedTensorType((DistributedType)k.Expr.CheckedType);
                var size = TensorUtilities.GetProduct(type.Shape.ToValueArray()) * type.DType.SizeInBytes;

                if (k.Expr is Call { Target: IR.CPU.Boxing boxing } call && boxing.NewType is DistributedType distributedType && call.Arguments[0].CheckedType is DistributedType inType && inType.NdSBP.Any(sbp => sbp is SBPPartial) && distributedType != call.Arguments[0].CheckedType)
                {
                    type = DistributedUtility.GetDividedTensorType(inType);
                    size += TensorUtilities.GetProduct(type.Shape.ToValueArray()) * type.DType.SizeInBytes;
                }

                model.Add(vars[k] * size < TargetOptions.HierarchySizes[^2] / TargetOptions.Hierarchies[0][^1]);
            }
        }
    }

    public void FilterByScheme(Expr expr, DistributedSearchGraph cluster)
    {
        bool Matched(SearchableNode node, (IRArray<SBP> NdSBP, Placement Placement) tp)
        {
            return node.IRType is DistributedType dtype && dtype.NdSBP == tp.NdSBP && dtype.Placement == tp.Placement;
        }

        foreach (var name in expr.Metadata.OutputNames ?? Array.Empty<string>())
        {
            if (Scheme.TryGetValue(name, out var tp))
            {
                if (cluster.Kind is SearchGraphKind.DistributedCluster)
                {
                    if (!cluster.Clusters.OfType<DistributedSearchGraph>().Any(b => Matched(b.Vertices.First(), tp)))
                    {
                        return;
                    }

                    var removes = new List<DistributedSearchGraph>();
                    foreach (var bucket in cluster.Clusters.OfType<DistributedSearchGraph>())
                    {
                        bucket.RemoveVertexIf(v => !Matched(v, tp));
                        if (bucket.VertexCount == 0)
                        {
                            removes.Add(bucket);
                        }
                    }

                    foreach (var r in removes)
                    {
                        cluster.RemoveCluster(r);
                    }

                    foreach (var bucket in cluster.Clusters.OfType<DistributedSearchGraph>().Where(b => Matched(b.Vertices.First(), tp)))
                    {
                        bucket.RemoveVertexIf(v => _rootSearchGraph.TryGetOutEdges(v, out var edges) && !edges.Any());
                    }
                }
            }
        }
    }

    public BaseFunction Rewirte(BaseFunction input)
    {
        if (input is Function { Body: Expr body } function)
        {
            Visit(body);
            var rootCluster = TryInstertTerminator(body);

            using (var stream = Diagnostics.DumpScope.Current.IsEnabled(Diagnostics.DumpFlags.PassIR) ? Diagnostics.DumpScope.Current.OpenFile("DistributedSearchGraph.dot") : Stream.Null)
            {
                Dump(stream, new Dictionary<SearchableNode, bool>() { }, new Dictionary<SearchableNode, CostModel.Cost>() { });
            }

            var post = SolveAndExtract(rootCluster);
            return function.With(body: post);
        }

        return input;
    }

    protected override Unit DefaultVisitLeaf(Expr expr)
    {
        return default;
    }

    protected override Unit VisitLeafCall(Call expr)
    {
        bool isSupported;
        var argClusters = new DistributedSearchGraph[expr.Arguments.Length];
        if (expr.Target is not Op op)
        {
            isSupported = false;
            foreach (var (param, i) in expr.Arguments.AsValueEnumerable().Select((p, i) => (p, i)))
            {
                argClusters[i] = VisitLeafArgument(ParameterKind.Input, expr.Arguments[i], isSupported);
            }
        }
        else
        {
            isSupported = PassUtility.IsCpuSupported(op, expr, expr.Arguments.ToArray());
            foreach (var param in op.Parameters)
            {
                argClusters[param.Index] = VisitLeafArgument(param.ParameterKind, expr.Arguments[param.Index], isSupported);
            }
        }

        var callCluster = _rootSearchGraph.CreateCluster<DistributedSearchGraph>(isSupported ? SearchGraphKind.DistributedCluster : SearchGraphKind.StandaloneCluster);

        // 1. inference
        var bucketMemo = new Dictionary<IRType, DistributedSearchGraph>();
        foreach (var combBuckets in argClusters.Select(c => c.Clusters.OfType<DistributedSearchGraph>()).CartesianProduct())
        {
            var tempArgs = combBuckets.Select<DistributedSearchGraph, Expr>(bucket => bucket.Vertices.First() switch
            {
                SearchableNode { Expr: Const attr } => attr,
                SearchableNode n => new Var(n.IRType),
            }).ToArray();
            var newCalls = BuildEquivalentCalls(expr.Target, tempArgs);
            foreach (var (newCall, used) in newCalls)
            {
                var checkType = newCall.CheckedType;
                if (checkType is InvalidType)
                {
                    continue;
                }

                if (!bucketMemo.TryGetValue(checkType, out var dbucket))
                {
                    dbucket = callCluster.CreateCluster<DistributedSearchGraph>(SearchGraphKind.Bucket);
                    bucketMemo.Add(checkType, dbucket);
                }

                var dnode = new SearchableNode(newCall.Target, checkType);
                dbucket.AddVertex(dnode);

                foreach (var ((arg, _), i) in combBuckets.Zip(used).Where(p => p.Second is true).Select((arg, i) => (arg, i)))
                {
                    _rootSearchGraph.AddEdge(new(dnode, arg.Vertices.First(), i, arg));
                }
            }
        }

        _inferedMemo.Add(expr, callCluster);

        if (!isSupported)
        {
            return default;
        }

        // 3. add bidirectional connections.
        if (Bidirectional)
        {
            foreach (var (lType, lBucket) in bucketMemo.Where(kv => kv.Key is DistributedType))
            {
                foreach (var (rType, rBucket) in bucketMemo.Where(kv => kv.Key is DistributedType distributedType && distributedType != lType))
                {
                    if (Evaluator.IR.CPU.BoxingEvaluator.VisitType(lType, rType) is not InvalidType)
                    {
                        var rnode = new SearchableNode(new Boxing(rType), rType);
                        rBucket.AddVertex(rnode);
                        callCluster.AddEdge(new(rnode, lBucket.Vertices.First(), 0, lBucket));
                    }
                }
            }
        }

        // 4. add not infered type in search space.
        var addedBuckets = bucketMemo.Values.ToArray();
        foreach (var nType in GetLeafCandidateDistTypes(expr.CheckedTensorType, Placements))
        {
            if (!bucketMemo.TryGetValue(nType, out var bucket))
            {
                bucket = callCluster.CreateCluster<DistributedSearchGraph>(SearchGraphKind.Bucket);
                var node = new SearchableNode(new Boxing(nType), nType);
                bucket.AddVertex(node);

                var linked = false;
                foreach (var addedBucket in addedBuckets)
                {
                    var addedNode = addedBucket.Vertices.First();
                    if (Evaluator.IR.CPU.BoxingEvaluator.VisitType(addedNode.IRType, nType) is not InvalidType)
                    {
                        callCluster.AddEdge(new(node, addedNode, 0, addedBucket));
                        linked |= true;
                    }
                }

                if (!linked)
                {
                    bucket.RemoveVertex(node);
                    callCluster.RemoveCluster(bucket);
                }
                else
                {
                    bucketMemo.Add(nType, bucket);
                }
            }
        }

        // 5. filter
        FilterByScheme(expr, callCluster);
        return default;
    }

    private IEnumerable<(Call Call, bool[] Used)> BuildEquivalentCalls(Expr target, Expr[] tempArgs)
    {
        IEnumerable<(Call Call, bool[] Used)> calls = [(new Call(target, tempArgs), Enumerable.Repeat(true, tempArgs.Length).ToArray())];
        if (target is IR.Tensors.Reshape reshape && tempArgs[0].CheckedType is DistributedType distType && tempArgs[1] is TensorConst tc)
        {
            var newShape = tc.Value.ToArray<int>();
            var newTensorType = new TensorType(distType.TensorType.DType, newShape);
            calls = calls.Concat(DistributedUtility.GetLeafCandidateNDSBPs(newTensorType, distType.Placement).Select(ndsbp => (new Call(new Boxing(new DistributedType(newTensorType, ndsbp, distType.Placement)), tempArgs[0]), new[] { true, false })));
        }

        return calls;
    }

    private DistributedSearchGraph VisitLeafArgument(ParameterKind parameterKind, Expr expr, bool isSupported)
    {
        DistributedSearchGraph argCluster;
        switch (parameterKind, expr)
        {
            case (ParameterKind.Input, Expr e):
                if (isSupported)
                {
                    argCluster = TryAddOriginator(e);
                }
                else
                {
                    argCluster = TryInstertTerminator(e);
                }

                break;
            case (ParameterKind.Attribute, Expr e):
                argCluster = TryInstertTerminator(e);
                break;
            default:
                throw new InvalidOperationException();
        }

        FilterByScheme(expr, argCluster);
        return argCluster ?? throw new InvalidOperationException("the argument cluster can't be null.");
    }

    private bool IsDistributed(IRType type) => type switch
    {
        DistributedType => true,
        TupleType t => t.All(IsDistributed),
        _ => false,
    };

    private DistributedSearchGraph CreateOriginatorCluster(Expr expr, bool init)
    {
        if (expr is IR.Tuple tp)
        {
            var distCluster = _rootSearchGraph.CreateCluster<DistributedSearchGraph>(SearchGraphKind.DistributedCluster);
            var buckets = new DistributedSearchGraph[tp.Fields.Length];
            foreach (var (f, fGraph, i) in tp.Fields.AsValueEnumerable().Select((f, i) => (f, Visit(f), i)))
            {
                buckets[i] = TryAddOriginator(f).Clusters.OfType<DistributedSearchGraph>().First();
            }

            var tpnode = new SearchableNode(new IR.Tuple(), new TupleType(buckets.Select(g => g.Vertices.First().IRType).ToArray()));
            var bucket = distCluster.CreateCluster<DistributedSearchGraph>(SearchGraphKind.Bucket);
            bucket.AddVertex(tpnode);
            for (int i = 0; i < tp.Fields.Length; i++)
            {
                _rootSearchGraph.AddEdge(new(tpnode, buckets[i].Vertices.First(), i, buckets[i]));
            }

            return distCluster;
        }
        else if (expr is TensorConst tc && tc.ValueType is TensorType tensorType)
        {
            var distCluster = _rootSearchGraph.CreateCluster<DistributedSearchGraph>(SearchGraphKind.DistributedCluster);
            foreach (var dType in GetLeafCandidateDistTypes(tensorType, Placements))
            {
                var bucket = distCluster.CreateCluster<DistributedSearchGraph>(SearchGraphKind.Bucket);
                var dnode = new SearchableNode(new TensorConst(tc.Value, dType.NdSBP, dType.Placement), dType);
                bucket.AddVertex(dnode);
            }

            return distCluster;
        }
        else
        {
            if (init)
            {
                var standCluster = _rootSearchGraph.CreateCluster<DistributedSearchGraph>(SearchGraphKind.StandaloneCluster);
                var bucket = standCluster.CreateCluster<DistributedSearchGraph>(SearchGraphKind.Bucket);
                var node = new SearchableNode(expr, expr.CheckedType);
                bucket.AddVertex(node);
                return standCluster;
            }
            else
            {
                var distCluster = _rootSearchGraph.CreateCluster<DistributedSearchGraph>(SearchGraphKind.DistributedCluster);
                var inferCluster = _inferedMemo[expr];
                foreach (var dType in GetLeafCandidateDistTypes((TensorType)inferCluster.Vertices.First().IRType, Placements))
                {
                    var bucket = distCluster.CreateCluster<DistributedSearchGraph>(SearchGraphKind.Bucket);
                    var dnode = new SearchableNode(new Boxing(dType), dType);
                    bucket.AddVertex(dnode);
                    _rootSearchGraph.AddEdge(new(dnode, inferCluster.Vertices.First(), 0, inferCluster.Clusters.OfType<DistributedSearchGraph>().First()));
                }

                return distCluster;
            }
        }
    }

    private DistributedSearchGraph TryAddOriginator(Expr expr)
    {
        if (!_inferedMemo.TryGetValue(expr, out var inferCluster))
        {
            inferCluster = CreateOriginatorCluster(expr, true);
            _inferedMemo.Add(expr, inferCluster);
        }

        if (inferCluster.Kind is SearchGraphKind.DistributedCluster)
        {
            return inferCluster;
        }

<<<<<<< HEAD
        // unshard to standalone
        if (!_reshardMemo.TryGetValue(expr, out var distCluster))
=======
        var isSupported = PassUtility.IsCpuSupported(op, expr, expr.Arguments.ToArray(), _moduleKind);
        foreach (var param in op.Parameters)
>>>>>>> 8529f128
        {
            distCluster = CreateOriginatorCluster(expr, false);
            _reshardMemo.Add(expr, distCluster);
        }

        if (distCluster.Kind != SearchGraphKind.DistributedCluster)
        {
            throw new InvalidOperationException("The inference and reshard cluster cannot be distributed either.");
        }

        return distCluster;
    }

    private DistributedSearchGraph CreateTerminatorCluster(Expr expr, bool init)
    {
        var standCluster = _rootSearchGraph.CreateCluster<DistributedSearchGraph>(SearchGraphKind.StandaloneCluster);

        if (expr is IR.Tuple tp)
        {
            var buckets = new DistributedSearchGraph[tp.Fields.Length];
            foreach (var (f, fGraph, i) in tp.Fields.AsValueEnumerable().Select((f, i) => (f, Visit(f), i)))
            {
                buckets[i] = TryInstertTerminator(f).Clusters.OfType<DistributedSearchGraph>().First();
            }

            var tpnode = new SearchableNode(new IR.Tuple(), new TupleType(buckets.Select(g => g.Vertices.First().IRType).ToArray()));
            var bucket = standCluster.CreateCluster<DistributedSearchGraph>(SearchGraphKind.Bucket);
            bucket.AddVertex(tpnode);
            for (int i = 0; i < tp.Fields.Length; i++)
            {
                _rootSearchGraph.AddEdge(new(tpnode, buckets[i].Vertices.First(), i, buckets[i]));
            }
        }
        else
        {
            if (init)
            {
                var bucket = standCluster.CreateCluster<DistributedSearchGraph>(SearchGraphKind.Bucket);
                var node = new SearchableNode(expr, expr.CheckedType);
                bucket.AddVertex(node);
            }
            else
            {
                var onode = new SearchableNode(new Boxing(expr.CheckedType), expr.CheckedType);
                var inputBuckets = _inferedMemo[expr].Clusters.OfType<DistributedSearchGraph>().ToArray();

                var bucket = standCluster.CreateCluster<DistributedSearchGraph>(SearchGraphKind.Bucket);
                bucket.AddVertex(onode);
                foreach (var inputBucket in inputBuckets)
                {
                    if (Evaluator.IR.CPU.BoxingEvaluator.VisitType(inputBucket.Vertices.First().IRType, onode.IRType) is not InvalidType)
                    {
                        _rootSearchGraph.AddEdge(new(onode, inputBucket.Vertices.First(), 0, inputBucket));
                    }
                }
            }
        }

        return standCluster;
    }

    private DistributedSearchGraph TryInstertTerminator(Expr expr)
    {
        if (!_inferedMemo.TryGetValue(expr, out var inferCluster))
        {
            inferCluster = CreateTerminatorCluster(expr, true);
            _inferedMemo.Add(expr, inferCluster);
            return inferCluster;
        }

        if (inferCluster.Kind is SearchGraphKind.StandaloneCluster)
        {
            return inferCluster;
        }

        // unshard to standalone
        if (!_reshardMemo.TryGetValue(expr, out var standCluster))
        {
            standCluster = CreateTerminatorCluster(expr, false);
            _reshardMemo.Add(expr, standCluster);
            return standCluster;
        }

        if (standCluster.Kind != SearchGraphKind.StandaloneCluster)
        {
            throw new InvalidOperationException("The inference and reshard cluster cannot be distributed either.");
        }

        return standCluster;
    }

    private void Dump(Stream stream, IReadOnlyDictionary<SearchableNode, bool> pickMemo, IReadOnlyDictionary<SearchableNode, CostModel.Cost> costMemo)
    {
        using var writer = new StreamWriter(stream);
        writer.Write(_rootSearchGraph.ToGraphviz(alg =>
        {
            alg.GraphFormat.RankDirection = QuikGraph.Graphviz.Dot.GraphvizRankDirection.LR;
            alg.FormatCluster += (_, arg) =>
            {
                if (arg.Cluster is DistributedSearchGraph tg)
                {
                    arg.GraphFormat.LabelLocation = QuikGraph.Graphviz.Dot.GraphvizLabelLocation.T;
                    arg.GraphFormat.LabelJustification = QuikGraph.Graphviz.Dot.GraphvizLabelJustification.L;
                    arg.GraphFormat.Label = tg.Kind.ToString();
                    if (tg.Kind is SearchGraphKind.Bucket)
                    {
                        arg.GraphFormat.Label += ": " + tg.Vertices.First().IRType.ToString();
                    }
                }
            };

            alg.FormatVertex += (_, arg) =>
            {
                var row0 = new QuikGraph.Graphviz.Dot.GraphvizRecordCell();
                var col1 = new QuikGraph.Graphviz.Dot.GraphvizRecordCell();
                row0.Cells.Add(col1);

                col1.Cells.Add(new() { Text = CompilerServices.Print(arg.Vertex.Expr) });
                if (arg.Vertex.Expr is IR.Tuple && arg.Vertex.IRType is TupleType tpTuple)
                {
                    for (int i = 0; i < tpTuple.Fields.Count; i++)
                    {
                        col1.Cells.Add(new() { Text = i.ToString(), Port = $"P{i}" });
                    }
                }
                else if (arg.Vertex.Expr is Op op)
                {
                    for (int i = 0; i < op.Parameters.Count(); i++)
                    {
                        col1.Cells.Add(new() { Text = i.ToString(), Port = $"P{i}" });
                    }
                }

                arg.VertexFormat.Record.Cells.Add(row0);
                arg.VertexFormat.Shape = QuikGraph.Graphviz.Dot.GraphvizVertexShape.Record;
                arg.VertexFormat.Style = QuikGraph.Graphviz.Dot.GraphvizVertexStyle.Filled;
                if (costMemo.TryGetValue(arg.Vertex, out var cost))
                {
                    var row1 = new QuikGraph.Graphviz.Dot.GraphvizRecordCell();
                    foreach (var (k, v) in cost.Factors)
                    {
                        row1.Cells.Add(new() { Text = $"{k}: {v}" });
                    }

                    row1.Cells.Add(new() { Text = $"Score: {cost.Score}" });
                    col1.Cells.Add(row1);
                }

                if (pickMemo.TryGetValue(arg.Vertex, out var picked) && picked == true)
                {
                    arg.VertexFormat.FillColor = QuikGraph.Graphviz.Dot.GraphvizColor.SkyBlue;
                }
            };

            alg.FormatEdge += (_, arg) =>
            {
                arg.EdgeFormat.Direction = QuikGraph.Graphviz.Dot.GraphvizEdgeDirection.Back;
                arg.EdgeFormat.TailPort = $"P{arg.Edge.InputIndex}";
            };
        }));
    }

    private Expr SolveAndExtract(DistributedSearchGraph rootCluster)
    {
        // 0. create bool var for all node.
        var cpmodel = new CpModel();
        var varMemo = new Dictionary<SearchableNode, BoolVar>();
        var costMemo = new Dictionary<SearchableNode, CostModel.Cost>();
        foreach (var cluster in _rootSearchGraph.Clusters.OfType<DistributedSearchGraph>())
        {
            foreach (var bucket in cluster.Clusters.OfType<DistributedSearchGraph>())
            {
                foreach (var enode in bucket.Vertices)
                {
                    CostModel.Cost cost;
                    switch (enode.Expr)
                    {
                        case Const or Var or If or IR.Tuple or BaseFunction:
                            cost = new CostModel.Cost() { [CostModel.CostFactorNames.CPUCycles] = 1 };
                            break;
                        case Op op:
                            {
                                if (!_rootSearchGraph.TryGetOutEdges(enode, out var edges))
                                {
                                    throw new NotSupportedException("graph doesn't contain the vertex.");
                                }

                                var tempArgs = edges.OrderBy(e => e.InputIndex).Select<CrossEdge, Expr>(e => e.Target switch
                                {
                                    SearchableNode { Expr: Const attr } => attr,
                                    SearchableNode n => new Var(n.IRType),
                                }).ToArray();

                                var context = new DistributedCostEvaluateContext(op, enode.IRType, tempArgs, CompileOptions);
                                cost = CompilerServices.EvaluateOpCost(op, context);
                            }

                            break;
                        default:
                            throw new NotSupportedException($"extract not support {enode.Expr.GetType()}");
                    }

                    costMemo.Add(enode, cost);

                    var boolVar = cpmodel.NewBoolVar(string.Empty);
                    varMemo.Add(enode, boolVar);
                }
            }
        }

        // 1. must pick one in root enode.
        cpmodel.AddBoolOr(rootCluster.Vertices.Select(n => varMemo[n]).ToArray());

        // 2. when pick node, must pick one child node.
        foreach (var n in _rootSearchGraph.Vertices)
        {
            var ns = new[] { varMemo[n].Not() };

            if (_rootSearchGraph.TryGetOutEdges(n, out var allEdges))
            {
                foreach (var argEdges in allEdges.GroupBy(g => g.InputIndex))
                {
                    cpmodel.AddBoolOr(ns.Concat(argEdges.SelectMany(e => e.InputGraph.Vertices).Select(cn => varMemo[cn])));
                }
            }
        }

        // 3. no cycle
        {
            var hgraph = ToHyperGraph(_rootSearchGraph, rootCluster);
            var class_cycles = hgraph.FindCycles();
            foreach (var cycle in class_cycles)
            {
                if (cycle.Count == 1)
                {
                    foreach (var n in cycle[0].Vertices)
                    {
                        _rootSearchGraph.TryGetOutEdges(n, out var edgs);
                        if (edgs.Select(e => e.InputGraph).Contains(cycle[0]))
                        {
                            cpmodel.AddAssumption(varMemo[n].Not());
                        }
                    }
                }
                else
                {
                    // build clauses.
                    var clauses = new List<List<BoolVar>>();
                    for (int i = 0; i < cycle.Count; i++)
                    {
                        var next_hop = (i + 1) % cycle.Count;
                        var u = hgraph.Edges(cycle[i])!;
                        var v = u[cycle[next_hop]];
                        clauses.Add(v.Select(n => varMemo[n]).ToList());
                    }

                    var clauseMemo = new Dictionary<int, BoolVar>();
                    for (int i = 0; i < clauses.Count; i++)
                    {
                        var clause = clauses[i];
                        if (clause.Count > 1)
                        {
                            var tmpV = cpmodel.NewBoolVar(string.Empty);
                            cpmodel.AddBoolAnd(clause.Select(c => c.Not())).OnlyEnforceIf(tmpV);
                            cpmodel.AddBoolOr(clause).OnlyEnforceIf(tmpV.Not());
                            clauseMemo.Add(i, tmpV);
                        }
                    }

                    cpmodel.AddBoolOr(clauses.Select((c, i) => (c, i)).Select(p => p.c.Count == 1 ? p.c[0].Not() : clauseMemo[p.i]));
                }
            }
        }

        // 3. add pick weights for all enode.
        cpmodel.Minimize(LinearExpr.WeightedSum(_rootSearchGraph.Vertices.Select(n => varMemo[n]), _rootSearchGraph.Vertices.Select(n => checked((long)costMemo[n].Score))));

        if (cpmodel.Validate().Any())
        {
            throw new InvalidDataException("the sat model invalid: " + cpmodel.Validate());
        }

        var solver = new CpSolver();
        int max_time = 120;
        if (System.Environment.GetEnvironmentVariable("SOLVE_MAX_TIME") is string s_solve_max_time)
        {
            try
            {
                var solve_max_time = int.Parse(s_solve_max_time);
                max_time = solve_max_time;
            }
            catch (System.Exception)
            {
            }
        }

        int processorCount = Math.Max(System.Environment.ProcessorCount / 2, 1);
        if (System.Environment.GetEnvironmentVariable("SOLVE_PROCESSOR_COUNT") is string s_solve_processor_count)
        {
            try
            {
                var solve_processor_count = int.Parse(s_solve_processor_count);
                processorCount = solve_processor_count;
            }
            catch (System.Exception)
            {
            }
        }

        solver.StringParameters = $"max_time_in_seconds:{max_time},num_workers:{processorCount}";

        var enableDump = Diagnostics.DumpScope.Current.IsEnabled(Diagnostics.DumpFlags.EGraphCost);
        CpSolverStatus status;
        using (var dumpStream = enableDump ? Diagnostics.DumpScope.Current.OpenFile("Costs/Solve.txt") : Stream.Null)
        {
            using var writer = new StreamWriter(dumpStream);
            var cb = new PrintCostCallBack(varMemo, costMemo, writer, enableDump);
            status = solver.Solve(cpmodel, cb);
            writer.WriteLine($"Status : {status}");
        }

        if (status is not (CpSolverStatus.Optimal or CpSolverStatus.Feasible))
        {
            throw new InvalidProgramException("SatExtract Failed!");
        }

        var picks = _rootSearchGraph.Vertices.ToDictionary(e => e, e => solver.BooleanValue(varMemo[e]));
        using (var stream = enableDump ? Diagnostics.DumpScope.Current.OpenFile("Costs/Pick.dot") : Stream.Null)
        {
            Dump(stream, picks, costMemo);
        }

        return new ExprBuildVisitor(_rootSearchGraph, picks).Visit(rootCluster.Clusters.OfType<DistributedSearchGraph>());
    }

    private HyperGraph<DistributedSearchGraph, SearchableNode> ToHyperGraph(DistributedSearchGraph root, DistributedSearchGraph rootCluster)
    {
        var hgraph = new HyperGraph<DistributedSearchGraph, SearchableNode>();
        var visited = new HashSet<DistributedSearchGraph>();
        var queue = new Queue<DistributedSearchGraph>();
        var rootBuckets = rootCluster.Clusters.OfType<DistributedSearchGraph>().ToArray();
        if (rootBuckets.Length != 1)
        {
            throw new InvalidOperationException("The root Cluster should contains only one bucket!");
        }

        queue.Enqueue(rootBuckets[0]);
        visited.Add(rootBuckets[0]);
        while (queue.Any())
        {
            var front = queue.Dequeue();
            foreach (var node in front.Vertices)
            {
                root.TryGetOutEdges(node, out var edges);
                foreach (var edge in edges)
                {
                    var canonical = edge.InputGraph;
                    hgraph.Connect(front, canonical, node);
                    if (!visited.Contains(canonical))
                    {
                        visited.Add(canonical);
                        queue.Enqueue(canonical);
                    }
                }
            }
        }

        return hgraph;
    }
}

internal sealed class ExprBuildVisitor
{
    private readonly Dictionary<SearchableNode, bool> _picks;
    private readonly DistributedSearchGraph _rootSearchGraph;
    private readonly Dictionary<SearchableNode, Expr> _memo;

    public ExprBuildVisitor(DistributedSearchGraph rootSearchGraph, Dictionary<SearchableNode, bool> picks)
    {
        _rootSearchGraph = rootSearchGraph;
        _picks = picks;
        _memo = new();
    }

    public Expr Visit(IEnumerable<DistributedSearchGraph> rootBuckets)
    {
        var rootPicks = rootBuckets.SelectMany(b => b.Vertices).Where(v => _picks.TryGetValue(v, out var pick) && pick).ToArray();
        if (rootPicks.Length != 1)
        {
            throw new InvalidProgramException("the one cluster only can pick one vertex!");
        }

        var root = rootPicks[0];
        if (!_memo.TryGetValue(root, out var expr))
        {
            _rootSearchGraph.TryGetOutEdges(root, out var edges);
            var children = edges.GroupBy(e => e.InputIndex).Select(g => Visit(g.Select(e => e.InputGraph))).ToArray();
            switch (root.Expr)
            {
                case Var or TensorConst or TupleConst or None:
                    expr = root.Expr;
                    break;
                case BaseFunction func:
                    expr = new Call(target: func, arguments: children);
                    break;
                case Op op:
                    expr = new Call(target: op, arguments: children);
                    break;
                case IR.Tuple tp:
                    expr = tp.With(fields: children);
                    break;
                case IR.If @if:
                    expr = @if.With(condition: children[^3], then: children[^2], @else: children[^1], paramList: children[..^3].ToArray());
                    break;
                default:
                    throw new NotSupportedException(root.Expr.GetType().Name);
            }

            _memo.Add(root, expr);
        }

        return expr;
    }
}

internal sealed class DistributedCostEvaluateContext : Evaluator.ICostEvaluateContext
{
    public DistributedCostEvaluateContext(Op op, IRType returnType, Expr[] args, CompileOptions compileOptions)
    {
        Op = op;
        ReturnType = returnType;
        Args = args;
        CompileOptions = compileOptions;
    }

    public Op Op { get; }

    public IRType ReturnType { get; }

    public Expr[] Args { get; }

    public CompileOptions CompileOptions { get; }

    public T GetArgument<T>(Op op, ParameterInfo parameter)
        where T : BaseFunction
    {
        throw new NotSupportedException();
    }

    public T GetArgumentType<T>(Op op, ParameterInfo parameter)
        where T : IRType
    {
        if (op.GetType() == parameter.OwnerType)
        {
            return (T?)Args[parameter.Index].CheckedType ?? throw new InvalidOperationException("Run type infer first.");
        }
        else
        {
            throw new ArgumentOutOfRangeException($"Operator {op} doesn't have parameter: {parameter.Name}.");
        }
    }

    public T GetReturnType<T>()
         where T : IRType
    {
        return (T)ReturnType;
    }
}

internal sealed class PrintCostCallBack : CpSolverSolutionCallback
{
    private readonly IReadOnlyDictionary<SearchableNode, BoolVar> _vars;
    private readonly Dictionary<SearchableNode, CostModel.Cost> _costModel;
    private readonly StreamWriter _dumpWriter;
    private readonly bool _enableDump;
    private int _count;

    public PrintCostCallBack(IReadOnlyDictionary<SearchableNode, BoolVar> vars, Dictionary<SearchableNode, CostModel.Cost> costModel, StreamWriter writer, bool enableDump)
    {
        _vars = vars;
        _costModel = costModel;
        _dumpWriter = writer;
        _enableDump = enableDump;
    }

    public override void OnSolutionCallback()
    {
        if (_enableDump)
        {
            var cost = CostModel.Cost.Zero;
            foreach (var (n, v) in _vars)
            {
                if (_costModel[n] != CostModel.Cost.Zero && BooleanValue(v))
                {
                    cost += _costModel[n];
                }
            }

            _dumpWriter.WriteLine($"Solution {_count++} @ {WallTime()}:");
            _dumpWriter.WriteLine(cost.ToString());
            _dumpWriter.Flush();
        }
    }
}<|MERGE_RESOLUTION|>--- conflicted
+++ resolved
@@ -47,13 +47,9 @@
 {
     private readonly CompileOptions _compileOptions;
 
-<<<<<<< HEAD
-    public AutoDistributedPass(bool bidirectional, CompileOptions compileOptions)
-=======
     private readonly string _moduleKind;
 
-    public AutoDistributedPass(CompileOptions compileOptions, string moduleKind = "cpu")
->>>>>>> 8529f128
+    public AutoDistributedPass(bool bidirectional, CompileOptions compileOptions, string moduleKind = "cpu")
     {
         Bidirectional = bidirectional;
         _compileOptions = compileOptions;
@@ -64,16 +60,13 @@
 
     protected override Task<BaseFunction> RunCoreAsync(BaseFunction input, RunPassContext context)
     {
-<<<<<<< HEAD
         if (input.Metadata is AutoDistributedMetadata { Skip: true })
         {
             return Task.FromResult(input);
         }
 
-        var rewriter = new AutoDistributedRewriter(Bidirectional, _compileOptions, _compileOptions.TargetOptions is CpuTargetOptions options ? options : new CpuTargetOptions());
-=======
-        var rewriter = new AutoDistributedRewriter(_compileOptions, _compileOptions.TargetOptions is CpuTargetOptions options ? options : new CpuTargetOptions(), _moduleKind);
->>>>>>> 8529f128
+        var rewriter = new AutoDistributedRewriter(Bidirectional, _compileOptions, _compileOptions.TargetOptions is CpuTargetOptions options ? options : new CpuTargetOptions(), _moduleKind);
+
         return Task.FromResult(rewriter.Rewirte(input));
     }
 }
@@ -137,24 +130,19 @@
 
     private readonly Dictionary<Expr, DistributedSearchGraph> _inferedMemo;
 
-<<<<<<< HEAD
     private readonly AdjacencyGraph<SearchableNode, CrossEdge> _rootGraph;
 
     private readonly DistributedSearchGraph _rootSearchGraph;
 
-    public AutoDistributedRewriter(bool bidirectional, CompileOptions compileOptions, CpuTargetOptions targetOptions)
+    private readonly string _moduleKind;
+
+    public AutoDistributedRewriter(bool bidirectional, CompileOptions compileOptions, CpuTargetOptions targetOptions, string moduleKind)
     {
         Placements = targetOptions.Hierarchies.Select(h => new Placement(h, targetOptions.HierarchyNames)).ToArray();
         Bidirectional = bidirectional;
-=======
-    private readonly string _moduleKind;
-
-    public AutoDistributedRewriter(CompileOptions compileOptions, CpuTargetOptions targetOptions, string moduleKind = "cpu")
-    {
-        Placements = targetOptions.Hierarchies.Select(h => new Placement(h, targetOptions.HierarchyNames, targetOptions.HierarchyKind)).ToArray();
->>>>>>> 8529f128
         CompileOptions = compileOptions;
         TargetOptions = targetOptions;
+        _moduleKind = moduleKind;
         if (Path.Exists(TargetOptions.DistributedScheme) && System.Text.Json.JsonSerializer.Deserialize<DistributedSchema>(File.ReadAllText(TargetOptions.DistributedScheme)) is DistributedSchema scheme)
         {
             Scheme = scheme.Outputs.ToDictionary(n => n.Name, n => (new IRArray<SBP>(n.NdSBP), new Placement(n.Hierarchy, n.HierarchyName, targetOptions.HierarchyKind)));
@@ -164,14 +152,10 @@
             Scheme = new Dictionary<string, (IRArray<SBP> NdSBP, Placement Placement)>();
         }
 
-<<<<<<< HEAD
         _reshardMemo = new(ReferenceEqualityComparer.Instance);
         _inferedMemo = new(ReferenceEqualityComparer.Instance);
         _rootGraph = new(true);
         _rootSearchGraph = new(_rootGraph, SearchGraphKind.Root);
-=======
-        _moduleKind = moduleKind;
->>>>>>> 8529f128
     }
 
     public IRArray<Placement> Placements { get; }
@@ -300,7 +284,7 @@
         }
         else
         {
-            isSupported = PassUtility.IsCpuSupported(op, expr, expr.Arguments.ToArray());
+            isSupported = PassUtility.IsCpuSupported(op, expr, expr.Arguments.ToArray(), _moduleKind);
             foreach (var param in op.Parameters)
             {
                 argClusters[param.Index] = VisitLeafArgument(param.ParameterKind, expr.Arguments[param.Index], isSupported);
@@ -525,13 +509,8 @@
             return inferCluster;
         }
 
-<<<<<<< HEAD
         // unshard to standalone
         if (!_reshardMemo.TryGetValue(expr, out var distCluster))
-=======
-        var isSupported = PassUtility.IsCpuSupported(op, expr, expr.Arguments.ToArray(), _moduleKind);
-        foreach (var param in op.Parameters)
->>>>>>> 8529f128
         {
             distCluster = CreateOriginatorCluster(expr, false);
             _reshardMemo.Add(expr, distCluster);
