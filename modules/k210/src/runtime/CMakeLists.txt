--- conflicted
+++ resolved
@@ -8,18 +8,12 @@
          ops/kpu_upload.cpp)
 
 if (BUILDING_RUNTIME)
-<<<<<<< HEAD
-    add_library(runtime_k210 OBJECT ${SRCS})
-    target_link_libraries(runtime_k210 PUBLIC nncaseruntime)
-    set_target_properties(runtime_k210 PROPERTIES POSITION_INDEPENDENT_CODE ON)
-=======
     if (ENABLE_K210_RUNTIME)
         add_library(runtime_k210 OBJECT ${SRCS})
         target_link_libraries(runtime_k210 PUBLIC nncaseruntime)
         set_target_properties(runtime_k210 PROPERTIES POSITION_INDEPENDENT_CODE ON)
         install(TARGETS runtime_k210 EXPORT nncaseruntimeTargets)
     endif()
->>>>>>> bb2f771c
 else()
     add_library(simulator_k210 OBJECT ${SRCS})
     target_link_libraries(simulator_k210 PUBLIC nncase)
