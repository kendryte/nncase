--- conflicted
+++ resolved
@@ -338,10 +338,6 @@
     auto v34 = V34({0, 0, 2048 * tid}, {1, 48, 2048});
     tdma_wait(ctx);
     tensor_block_mma_sync(v34, *v35_w, *V35, false, ctx);
-<<<<<<< HEAD
-// #if 0
-=======
->>>>>>> 0cb48957
 #if DUMP
     {
         auto v35 = (*V35)({0, 0, tid * 2048}, {1, 48, 2048});
@@ -425,8 +421,4 @@
             ctx);
     }
 #endif
-<<<<<<< HEAD
-    // #endif
-=======
->>>>>>> 0cb48957
 }