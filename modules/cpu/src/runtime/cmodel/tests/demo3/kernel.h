// llama 65B
// seq-len = 384, w-len = 8192, heads = 64, head-len = 128
// 1 chips, 8 blocks per chip, 4 threads per block

#include "thread_context.h"
using namespace shared;

static bool w_loaded;
static tensor<float> v2_w({64, 2048, 128});
static tensor<float> v16_w({64, 2048, 128});
static tensor<float> v31_w({64, 2048, 128});
static tensor<float> v35_w({2048, 8192});
static tensor<float> v3_data({384, 32});
static tensor<float> v11_data({384, 32});
static tensor<int64_t> position_ids({1, 48});
static tensor<float> v38_w({2048, 22016});
static tensor<float> v40_w({2048, 22016});
static tensor<float> v42_w({5504, 8192});

void stage1_kernel(
    tensor<float, loc_t::device> &Hidden_in,               /* [1, 384, 8192] */
    tensor<float, loc_t::device> &V0_gamma,                /* [8192] */
    tensor<float, loc_t::device> &V0_beta,                 /* [8192] */
    tensor<float, loc_t::device> &V2_w,                    /* [64, 8192, 128] */
    tensor<float, loc_t::device> &V16_w,                   /* [64, 8192, 128] */
    tensor<float, loc_t::device> &V31_w,                   /* [64, 8192, 128] */
    tensor<float, loc_t::device> &V35_w,                   /* [8192, 8192] */
    tensor<float, loc_t::device> &V3_data,                 /* [384, 128] */
    tensor<float, loc_t::device> &V11_data,                /* [384, 128] */
    tensor<float, loc_t::device> &Attn_mask,               /* [1,1,384,384] */
    tensor<float, loc_t::device> &V38_w,                   /* [8192, 22016] */
    tensor<float, loc_t::device> &V40_w,                   /* [8192, 22016] */
    tensor<float, loc_t::device> &V42_w,                   /* [22016, 8192] */
    tensor<int64_t, loc_t::device> &Position_ids,          /* [1,384] */
    [[maybe_unused]] tensor<float, loc_t::device> &Output, /* [1,384,8192] */
<<<<<<< HEAD
    tensor<float, loc_t::device> &V25, tensor<float, loc_t::device> &GV31,
=======
    [[maybe_unused]] tensor<float, loc_t::device> &V25,
>>>>>>> 6ab10dd3
    [[maybe_unused]] tensor<float, loc_t::device> *ImmOutputs) {
    thread_context ctx(bid, tid);
    tensor<float> v0_gamma({2048});
    tensor<float> v0_beta({2048});
    tensor<float> v0({1, 48, 2048});    /* [1, 384, 8192] [1, 48@b, 2048@t]  */
    tensor<float> var_5({1, 48, 2048}); /* [1, 384, 8192] [1, 48@b, 2048@t]  */

    tensor<float> attn_mask({1, 1, 48, 384});

    if (!w_loaded) {
        tdma_load_async(v0_gamma, V0_gamma({tid * 2048}, {2048}), ctx);
        tdma_load_async(v0_beta, V0_beta({tid * 2048}, {2048}), ctx);
        tdma_load_async(v2_w, V2_w({0, 2048 * tid, 0}, {64, 2048, 128}), ctx);
        tdma_load_async(v16_w, V16_w({0, 2048 * tid, 0}, {64, 2048, 128}), ctx);
        tdma_load_async(v31_w, V31_w({0, 2048 * tid, 0}, {64, 2048, 128}), ctx);
        tdma_load_async(v35_w, V35_w({2048 * tid, 0}, {2048, 8192}), ctx);
        tdma_load_async(v38_w, V38_w({2048 * tid, 0}, {2048, 22016}), ctx);
        tdma_load_async(v40_w, V40_w({2048 * tid, 0}, {2048, 22016}), ctx);
        tdma_load_async(v42_w, V42_w({5504 * tid, 0}, {5504, 8192}), ctx);
        tdma_load_async(v3_data, V3_data({0, 32 * tid}, {384, 32}), ctx);
        tdma_load_async(v11_data, V11_data({0, 32 * tid}, {384, 32}), ctx);
        tdma_load_async(position_ids, Position_ids({0, 48 * bid}, {1, 48}),
                        ctx);
        tdma_load_async(attn_mask,
                        Attn_mask({0, 0, 48 * bid, 0}, {1, 1, 48, 384}), ctx);

        tdma_wait(ctx);
    }

    tdma_load_async(v0, Hidden_in({0, bid * 48, tid * 2048}, {1, 48, 2048}),
                    ctx);
    {
        tensor<float> v0_sum({1, 48});
        tensor<float> v0_sum_sqr({1, 48});
        reduce_sum_sqr(v0, v0_sum, v0_sum_sqr);
        tdma_reduce_async(v0_sum, v0_sum, reduce_op_t::sum, ctx);
        tdma_reduce_async(v0_sum_sqr, v0_sum_sqr, reduce_op_t::sum, ctx);
        layernorm(v0, v0_sum, v0_sum_sqr, v0, 2, 8192);
        tdma_store_async(
            v0, ImmOutputs[0]({0, 48 * bid, 2048 * tid}, {1, 48, 2048}), ctx);
    } // v0 [1, 384, 8192] [1, 48@b, 8192]

    auto v1 = unsqueeze(v0); // [1, 1, 384, 8192] [1, 1, 48@b, 2048@t]
    /*
      [1, 1, 384, 8192]    @ [64, 8192, 128]  -> [1, 64, 384, 128]
      [1, 1, 48@b, 2048@t] @ [64, 2048@t, 128] -> [1, 64, 48@b, 128] @ shared
     */
    tensor_block_mma_sync(v1, v2_w, V2, false, ctx);
    if (tid == 0) {
        tdma_store_async(
            V2, ImmOutputs[1]({0, 0, 48 * bid, 0}, {1, 64, 48, 128}), ctx);
    }
    __tdma_all_sync_apply([]([[maybe_unused]] int v) -> void {},
                          []() -> void {}, ctx); /* for store */

    /*
      [384, 128][[1, 384]] -> [1, 384, 128]
      [384, 32@t][[1, 48@b]] -> [1, 48@b, 32@t]
    */
    tensor<float> v3({1, 48, 32});
    gather(v3_data, position_ids, v3, 0);
    tdma_store_async(v3, ImmOutputs[4]({0, 48 * bid, 32 * tid}, {1, 48, 32}),
                     ctx);

    auto v4 = unsqueeze(v3); /* 1, 1, 48, 32 */

    /*
      [1, 64, 384, 128]           X   [1, 1, 384, 128] ->  [1, 64, 384, 128]
      [1, 64, 48@b, 32@t] @ shared X   [1, 1, 48@b, 32@t] ->  [1, 64, 48@b,
      32@t] @ shared
    */
    auto v5_ = V5({0, 0, 0, 32 * tid}, {1, 64, 48, 32});
    auto v2_ = V2({0, 0, 0, 32 * tid}, {1, 64, 48, 32});
    binary(v2_, v4, v5_, binary_op_t::mul);
    __tdma_all_sync_apply([]([[maybe_unused]] int v) -> void {},
                          []() -> void {}, ctx); /* for store */
    tdma_store_async(
        v5_, ImmOutputs[2]({0, 0, 48 * bid, 32 * tid}, {1, 64, 48, 32}), ctx);

    auto v6 = V2({0, 16 * tid, 0, 64}, {1, 16, 48, 64});
    auto &v7 = v6;
    /*
      [1, 64, 384, 64:] -> [1, 64, 384, 64:]
      [1, 64, 48@b, 64] ->  [1, 16@t, 48@b, 64]
    */
    unary(v6, v7, unary_op_t::neg);

    /* v10 为concat(v7,v8), 实际来源于V2，因此无需实际动作 */
    auto v10 = V2({0, 0, 0, 32 * tid}, {1, 64, 48, 32});

    /*
      [384, 128][[1, 384]] -> [1, 384, 128]
      [384, 32@t][[1, 48@b]] -> [1, 48@b, 32@t]
    */
    tensor<float> v11({1, 48, 32});
    gather(v11_data, position_ids, v11, 0);
    auto v12 = unsqueeze(v11); // [1, 1, 384, 128] [1, 1, 48@b, 32@t]

    /*
      [1, 64, 384, 128]           X   [1, 1, 384, 128] ->  [1, 64, 384, 128]
      [1, 64, 48@b, 32@t] @ shared X   [1, 1, 48@b, 32@t] ->  [1, 64, 48@b,
      32@t] @ shared
    */
    auto v13_ = V13({0, 0, 0, 32 * tid}, {1, 64, 48, 32});
    // auto v2_ = V2({0, 0, 0, 32 * tid}, {1, 64, 48, 32});
    binary(v2_, v12, v13_, binary_op_t::mul);

    __tdma_all_sync_apply([]([[maybe_unused]] int v) -> void {},
                          []() -> void {}, ctx); /* wait v5,v13 */
    /*
    [1, 64, 384, 128] + [1, 64, 384, 128] -> [1, 64, 384, 128]
    [1, 64, 48@b, 32@t] + [1, 64, 48@b, 32@t] -> [1, 64, 48@b, 32@t]
    */
    tensor<float> v14({1, 64, 48, 32});
    auto v5__ = V5({0, 0, 0, 32 * tid}, {1, 64, 48, 32});
    auto v13__ = V13({0, 0, 0, 32 * tid}, {1, 64, 48, 32});
    binary(v5__, v13__, v14, binary_op_t::add);
    tdma_store_async(
        v14, ImmOutputs[3]({0, 0, 48 * bid, 32 * tid}, {1, 64, 48, 32}), ctx);

    tensor<float> &v15 = v0;
    /*
      [1,1,384,8192] @ [64, 8192, 128] -> [1,64,384,128]
      [1, 1, 48@b, 2048@t] @ [64, 2048@t, 128] -> [1,64,48@b,128]@shared
    */
    tensor_block_mma_sync(v15, v16_w, V16, false, ctx);

    /*
      [1,64,384,128] X [1,64,384,128] -> [1,64,384,128]
      [1,64,48@b,32@t]@shared X [1,1,48@b,32@t] ->  [1,64,48@b,32@t]
    */
    tensor<float> v17({1, 64, 48, 32});
    auto v16 = V16({0, 0, 0, 32 * tid}, {1, 64, 48, 32});
    binary(v16, v4, v17, binary_op_t ::mul);
    tdma_wait(ctx);

    auto v18 = V16({0, 16 * tid, 0, 64}, {1, 16, 48, 64});
    /*
      [1, 64, 384, 64:] -> [1, 64, 384, 64:]
      [1, 64, 48@b, 64]@shared ->  [1, 16@t, 48@b, 64]@shared
    */
    unary(v18, v18, unary_op_t::neg);

    /*
      [1,64,384,128] x [1,1,384,128] ->  [1,64,384,128]
      [1, 64, 48@b, 32@t]@shared x [1, 1, 48@b, 32@t] -> [1, 64, 48@b, 32@t]
    */
    tensor<float> v23({1, 64, 48, 32});
    auto v22 = V16({0, 0, 0, 32 * tid}, {1, 64, 48, 32});
    binary(v22, v12, v23, binary_op_t::mul);

    tensor<float> v24({1, 64, 48, 32});
    /*
      [1,64,384,128] + [1,1,384,128] ->  [1,64,384,128]
      [1, 64, 48@b, 32@t] + [1, 1, 48@b, 32@t] -> [1, 64, 48@b, 32@t]
    */
    binary(v17, v23, v24, binary_op_t::add);

    tensor<float> v25({1, 64, 32, 48});
    transpose(v24, v25, dims_t({0, 1, 3, 2}));
    tdma_store_async(v25, V25({0, 0, 32 * tid, 48 * bid}, {1, 64, 32, 48}),
                     ctx);
    __tdma_all_sync_apply([]([[maybe_unused]] int v) -> void {},
                          []() -> void {}, ctx); /* for store */

    /*
      [1, 64, 384, 128] @ [1, 64, 128, 384] -> [1, 64, 384, 384]
      [1, 64, 48@b, 32@t] @ [1, 64, 32@t, 384] -> [1, 64, 48@b, 384]@shared
    */
    tensor<float> v25_1({1, 64, 32, 384});
    tdma_load_async(v25_1, V25({0, 0, 32 * tid, 0}, {1, 64, 32, 384}), ctx);
    tensor_block_mma_sync(v14, v25_1, V26, false, ctx);
    if (tid == 0) {
        tdma_store_async(
            V26, ImmOutputs[5]({0, 0, 48 * bid, 0}, {1, 64, 48, 384}), ctx);
    }

    /* [1, 64, 384, 384]           / 11.31370  -> [1, 64, 384, 384]
       [1, 16@t, 48@b, 384]@shared   / 11.31370 -> [1, 16@t, 48@b, 384]@shared
    */
    auto v27 = V26({0, 16 * tid, 0, 0}, {1, 16, 48, 384});
    auto v26_c = tensor<float>({1, 1, 1, 1});
    tdma_fill_async(v26_c, 11.313708f);
    binary(v27, v26_c, v27, binary_op_t::div);

    /* [1, 64, 384, 384] + [1,1,384,384] -> [1, 64, 384, 384]
       [1, 16@t, 48@b, 384]@shared + [1, 1, 48@b, 384] -> [1, 16@t, 48@b,
       384]@shared
    */
    auto &v28 = v27;
    binary(v27, attn_mask, v28, binary_op_t::add);

    /*
      [1, 64, 384, 384] -> [1, 64, 384, 384]
      [1, 16@t, 48@b, 384]@shared -> [1, 16@t, 48@b, 384]
    */
    tensor<float> v29({1, 16, 48, 384}); //[1, 64, 384, 384] [1, 8@b, 96@t, 384]
    softmax(v28, v29, 3);

    /*
      [1,1,384,8192] @ [64, 8192, 128] -> [1,64,384,128]
      [1, 1, 48@b, 2048@t] @ [64, 2048@t, 128] -> [1, 64, 48@b, 128]@shared
    */
    auto &v30 = v1;
    tensor_block_mma_sync(v30, v31_w, V31, false, ctx);

    /* need resplit V */
    auto v31 = V31({0, 16 * tid, 0, 0}, {1, 16, 48, 128});
    tdma_store_async(V31, GV31({0, 16 * tid, 48 * bid, 0}, {1, 16, 48, 128}),
                     ctx);

    /*
      [1,64,384,384] @ [1,64,384,128] ->  [1,64,384,128]
      [1, 16@t, 48@b, 384] @ [1, 16@t, 384, 128] -> [1, 16@t, 48@b, 128]@shared
    */
    tensor<float> v31_resplit({1, 16, 384, 128});
    tdma_load_async(v31_resplit, GV31({0, 16 * tid, 0, 0}, {1, 16, 384, 128}),
                    ctx);
    auto v32 = V32({0, 16 * tid, 0, 0}, {1, 16, 48, 128});
    matmul(v29, V31, v32);
    tdma_wait(ctx);

    /*
      [1, 64, 384, 128] -> [1, 384, 64, 128]
      [1, 64, 48@b, 128]@shared -> [1, 48@b, 64, 128]@shared
     */
    auto v33 = V33({0, 16 * tid, 0, 0}, {1, 16, 48, 128});
    transpose(v32, v33, {0, 2, 1, 3});

    /*
    [1, 384, 8192] @ [8192, 8192] -> [1,384,8192]
    [1, 48@b, 2048@t]@shared @ [2048@t, 8192] -> [1, 48@b, 8192]@shared
     */
    auto V34 = view(V33, {1, 48, 8192});
    auto v34 = V34({0, 0, 2048 * tid}, {1, 48, 2048});
    tensor_block_mma_sync(v34, v35_w, V35, false, ctx);

#if 0
    /* need a all reduce for each block shared tensor */
    tdma_all_reduce_async(v35, v35, reduce_op_t::sum,
                          reduce_strategy_t::by_block, ctx);
    //  note now resplit V35 here.
    tdma_load_async(var_5, Hidden_in({0, bid * 48, tid * 2048}, {1, 48, 2048}),
                    ctx);
    tensor<float> v36({1, 48, 2048}); /* [1, 384, 8192] [1, 48@b, 2048@t] */
    auto v35_1 = V35({0, bid * 48, tid * 2048}, {1, 48, 2048});
    binary(var_5, v35_1, v36, binary_op_t::add);

    tensor<float> v37({1, 48, 2048}); /* [1, 384, 8192] [1, 48@b, 2048@t] */
    {
        tensor<float> v36_sum({1, 48});
        tensor<float> v36_sum_sqr({1, 48});
        reduce_sum_sqr(v36, v36_sum, v36_sum_sqr);
        tdma_reduce_async(v36_sum, v36_sum, reduce_op_t::sum, ctx);
        tdma_reduce_async(v36_sum_sqr, v36_sum_sqr, reduce_op_t::sum, ctx);
        layernorm(v36, v36_sum, v36_sum_sqr, v37, 2, 8192);
    }
    /* [1, 48@b, 2048@t] @ [2048@t, 22016] ->  v38 [1, 384, 22016] [1, 48@b,
     * 22016]@shared */
    tensor_block_mma_sync(v37, v38_w, V38, false, ctx);

    /*  [1, 384, 22016] [1, 48@b, 5504@t] @ shared */
    auto v39 = V38({0, 0, 5504 * tid}, {1, 48, 5504});
    unary(v39, v39, unary_op_t::swish);

    /* [1, 384, 8192]    @ [8192, 22016] -> [1, 384, 22016]
       [1, 48@b, 2048@t] @  [2048@t, 22016] -> [1, 48@b, 22016] @shared
    */
    tensor_block_mma_sync(v37, v40_w, V40, false, ctx);
    /*
    [1, 384, 22016] X  [1, 384, 22016] -> [1, 384, 22016]
    [1, 48@b, 5504@t] @ shared X [1, 48@b, 5504@t] @shared -> [1, 48@b, 5504@t]
    @local
    */
    tensor<float> v41({1, 48, 5504});
    auto v40 = V40({0, 0, 5504 * tid}, {1, 48, 5504});
    binary(v39, v40, v41, binary_op_t::mul);

    /*
      [1, 384, 22016] @ [22016, 8192] -> [1, 384, 8192]
      [1, 48@b, 5504@t] @ [5504@t, 8192] -> [1, 48@b, 8192] @shared
    */
    tensor_block_mma_sync(v41, v42_w, V42, false, ctx);

    /*
      [1, 384, 8192] + [1, 384, 8192] -> [1, 384, 8192]
      [1, 48@b, 2048@t] + [1, 48@b, 2048@t] @shared -> [1, 48@b, 2048@t]
    */
    tensor<float> v43({1, 48, 2048});
    auto v42 = V42({0, 0, 2048 * tid}, {0, 0, 2048});
    binary(v36, v42, v43, binary_op_t::add);
    tdma_store_async(v42, Output({0, 48 * bid, 2048 * tid}, {1, 48, 2048}),
                     ctx);
#endif
}<|MERGE_RESOLUTION|>--- conflicted
+++ resolved
@@ -33,11 +33,7 @@
     tensor<float, loc_t::device> &V42_w,                   /* [22016, 8192] */
     tensor<int64_t, loc_t::device> &Position_ids,          /* [1,384] */
     [[maybe_unused]] tensor<float, loc_t::device> &Output, /* [1,384,8192] */
-<<<<<<< HEAD
     tensor<float, loc_t::device> &V25, tensor<float, loc_t::device> &GV31,
-=======
-    [[maybe_unused]] tensor<float, loc_t::device> &V25,
->>>>>>> 6ab10dd3
     [[maybe_unused]] tensor<float, loc_t::device> *ImmOutputs) {
     thread_context ctx(bid, tid);
     tensor<float> v0_gamma({2048});
