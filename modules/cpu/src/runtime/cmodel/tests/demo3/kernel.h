// llama 65B
// seq-len = 384, w-len = 8192, heads = 64, head-len = 128
// 1 chips, 8 blocks per chip, 4 threads per block

#include "thread_context.h"
using namespace shared;

static bool w_loaded;
static tensor<float> v2_w({64, 2048, 128});
static tensor<float> v16_w({8, 2048, 128});
static tensor<float> v31_w({8, 2048, 128});
static tensor<float> v35_w({1024, 2048});
static tensor<float> v3_data({384, 128});
static tensor<float> v11_data({384, 128});
static tensor<int64_t> position_ids({1, 384});
static tensor<float> v38_w({2048, 22016});
static tensor<float> v40_w({2048, 22016});
static tensor<float> v42_w({5504, 8192});

void stage1_kernel(
    tensor<float, loc_t::device> &Hidden_in,               /* [1, 384, 8192] */
    tensor<float, loc_t::device> &V0_gamma,                /* [8192] */
    tensor<float, loc_t::device> &V0_beta,                 /* [8192] */
    tensor<float, loc_t::device> &V2_w,                    /* [64, 8192, 128] */
    tensor<float, loc_t::device> &V16_w,                   /* [64, 8192, 128] */
    tensor<float, loc_t::device> &V31_w,                   /* [64, 8192, 128] */
    tensor<float, loc_t::device> &V35_w,                   /* [8192, 8192] */
    tensor<float, loc_t::device> &V3_data,                 /* [384, 128] */
    tensor<float, loc_t::device> &V11_data,                /* [384, 128] */
    tensor<float, loc_t::device> &Attn_mask,               /* [1,1,384,384] */
    tensor<float, loc_t::device> &V38_w,                   /* [8192, 22016] */
    tensor<float, loc_t::device> &V40_w,                   /* [8192, 22016] */
    tensor<float, loc_t::device> &V42_w,                   /* [22016, 8192] */
    tensor<int64_t, loc_t::device> &Position_ids,          /* [1,384] */
    [[maybe_unused]] tensor<float, loc_t::device> &Output, /* [1,384,8192] */
    [[maybe_unused]] tensor<float, loc_t::device> *ImmOutputs) {
    thread_context ctx(bid, tid);
    tensor<float> v0_gamma({2048});
    tensor<float> v0_beta({2048});
    tensor<float> v0({1, 48, 2048});    /* [1, 384, 8192] [1, 48@b, 2048@t]  */
    tensor<float> var_5({1, 48, 2048}); /* [1, 384, 8192] [1, 48@b, 2048@t]  */

    tensor<float> attn_mask(
        {1, 1, 96, 96}); /* [1,1,384,384] [1,1,96@t,96@t] */

    if (!w_loaded) {
        tdma_load_async(v0_gamma, V0_gamma({tid * 2048}, {2048}), ctx);
        tdma_load_async(v0_beta, V0_beta({tid * 2048}, {2048}), ctx);
        tdma_load_async(v2_w, V2_w({0, 2048 * tid, 0}, {64, 2048, 128}),
                        ctx);
        tdma_load_async(v16_w, V16_w({8 * bid, 2048 * tid, 0}, {8, 2048, 128}),
                        ctx);
        tdma_load_async(v31_w, V31_w({8 * bid, 2048 * tid, 0}, {8, 2048, 128}),
                        ctx);
        tdma_load_async(v35_w, V35_w({1024 * bid, 2048 * tid}, {1024, 2048}),
                        ctx);
        tdma_load_async(v38_w, V38_w({2048 * tid, 0}, {2048, 22016}), ctx);
        tdma_load_async(v40_w, V40_w({2048 * tid, 0}, {2048, 22016}), ctx);
        tdma_load_async(v42_w, V42_w({5504 * tid, 0}, {5504, 8192}), ctx);
        tdma_load_async(v3_data, std::move(V3_data), ctx);
        tdma_load_async(v11_data, std::move(V11_data), ctx);
        tdma_load_async(position_ids, std::move(Position_ids), ctx);
        tdma_load_async(attn_mask,
                        Attn_mask({0, 0, tid * 96, tid * 96}, {1, 1, 96, 96}),
                        ctx);

        tdma_wait(ctx);
    }

    tdma_load_async(v0, Hidden_in({0, bid * 48, tid * 2048}, {1, 48, 2048}),
                    ctx);
    {
        tensor<float> v0_sum({1, 48});
        tensor<float> v0_sum_sqr({1, 48});
        reduce_sum_sqr(v0, v0_sum, v0_sum_sqr);
        tdma_reduce_async(v0_sum, v0_sum, reduce_op_t::sum, ctx);
        tdma_reduce_async(v0_sum_sqr, v0_sum_sqr, reduce_op_t::sum, ctx);
        layernorm(v0, v0_sum, v0_sum_sqr, v0, 2, 8192);
        tdma_store_async(
            v0, ImmOutputs[0]({0, 48 * bid, 2048 * tid}, {1, 48, 2048}), ctx);
    } // v0 [1, 384, 8192] [1, 48@b, 8192]

    auto v1 = unsqueeze(v0); // [1, 1, 384, 8192] [1, 1, 48@b, 2048@t]
    /* 
      [1, 1, 384, 8192]    @ [64, 8192, 128]  -> [1, 64, 384, 128]
      [1, 1, 48@b, 2048@t] @ [64, 2048@t, 128] -> [1, 64, 48@b, 128] @ shared
     */
    tensor_block_mma_sync(v1, v2_w, V2, false, ctx);
    if (tid ==0 )
    tdma_store_async(
            V2, ImmOutputs[1]({0, 0, 48 * bid, 0}, {1, 64, 48, 128}), ctx);

<<<<<<< HEAD
#if 0
    tensor<float> v3({1, 384, 128}); //
=======
    tensor<float> v3({1, 384, 128});
    /* 
      [384, 128][[1, 384]]  -> [1, 384, 128]
    */
>>>>>>> a1f21c52
    gather(v3_data, position_ids, v3, 0);

    auto v4 = unsqueeze(v3); /* 1, 1, 384, 128 */

    tensor<float> v5({1, 8, 384, 128}); // [1, 64, 384, 128] [1, 8@b, 384, 128]
    /*
      [1, 64, 384, 128]           X   [1, 1, 384, 128] ->  [1, 64, 384, 128]
      [1, 64, 48@b, 128] @ shared X   [1, 1, 384, 128] ->  [1, 64, 384, 128]
    */
    binary(V2, v4, v5, binary_op_t::mul);

    auto v6 =
        V2({0, 0, 0, 64}, {1, 8, 384, 64}); //[1, 64, 384, 64] [1, 8@b, 384, 64]
    auto v7 = v6;
    if (tid == 0) {
        /* V2 is shared, so don't need perfrom on each thread. */
        unary(v6, v7, unary_op_t::neg);
    }
    tdma_wait(ctx);

    // auto v8 = v2({0, 0, 0, 0}, {1, 8, 384, 64}); //[1, 64, 384, 64] [1, 8@b,
    // 384, 64]@shared
    /* v10 为concat(v7,v8), 实际来源于V2，因此无需实际动作 */
    // [1, 64, 384, 128] [1, 8@b, 384, 128]@shared ->
    // [1, 8@b, 96@t, 128]@shared here can resplit .
    auto v10 = V2({0, 0, tid * 96, 0}, {1, 8, 96, 128});

    tensor<float> v11({1, 384, 128}); //[1, 384, 128] [1, 384, 128]
    gather(v11_data, position_ids, v11, 0);
    auto v12 = unsqueeze(v11); // [1, 1, 384, 128] [1, 1, 384, 128]

    tensor<float> v13({1, 8, 96, 128}); // [1, 64, 384, 128] [1, 8@b, 96@t, 128]
    binary(v10, v12, v13, binary_op_t::mul);

    tensor<float> v14({1, 8, 96, 128}); // [1, 64, 384, 128] [1, 8@b, 96@t, 128]
    binary(v5, v13, v14, binary_op_t::add);

    // [1, 1, 384, 8192] [1, 1, 48@b, 2048@t]
    tensor<float> v15 = v0({0, bid * 48, tid * 2048}, {1, 48, 2048});

    tensor_block_mma_sync(v15, v16_w, V16, false, ctx);
    tensor<float> v17({1, 8, 384, 128}); // [1, 64, 384, 128] [1, 8@b, 384, 128]
    binary(V16, v4, v17, binary_op_t ::mul);

    // [1, 64, 384, 64] [1, 8@b, 384, 64]@shared
    auto v18 = V16({0, 0, 0, 64}, {1, 8, 384, 64});
    if (tid == 0) {
        unary(v18, v18, unary_op_t::neg);
    }
    tdma_wait(ctx);

    //[1, 64, 384, 128] [1, 8@b, 96@t, 128]@shared
    auto v22 = V16({0, 0, tid * 96, 0}, {1, 8, 96, 128});

    // [1, 64, 384, 128] [1, 8@b, 96@t, 128]@shared
    tensor<float> v23({1, 8, 96, 128});
    binary(v22, v12, v23, binary_op_t::mul);

    // [1, 64, 384, 128] [1, 8@b, 96@t, 128]
    tensor<float> v24({1, 8, 96, 128});
    binary(v17, v23, v24, binary_op_t::add);

    // [1, 64, 128, 384] [1, 8@b, 128, 96@t]
    tensor<float> v25({1, 8, 128, 96});
    transpose(v24, v25, dims_t({0, 1, 3, 2}));

    // [1, 8@b, 96@t, 128] @  [1, 8@b, 128, 96@t] => [1, 8@b, 96@t, 96@t]
    auto v26 = V26({0, 0, tid * 96, tid * 96}, {1, 8, 96, 96});
    matmul(v14, v25, v26);

    // [1, 64, 384, 384] [1, 8@b, 96@t, 96@t] @shared
    auto v27 = v26;
    auto v26_c = tensor<float>({1, 1, 1, 1});
    tdma_fill_async(v26_c, 11.313708f);
    binary(v26, v26_c, v27, binary_op_t::div);

    // [1, 64, 384, 384] [1, 8@b, 96@t, 96@t] @shared
    auto v28 = v27;
    binary(v27, attn_mask, v28, binary_op_t::div);

    // resplit need sync.
    tdma_wait(ctx);
    auto v28_1 = V26({0, 0, tid * 96, 0}, {1, 8, 96, 384});
    tensor<float> v29({1, 8, 96, 384}); //[1, 64, 384, 384] [1, 8@b, 96@t, 384]
    softmax(v28_1, v29, 3);

    //  [1, 1, 384, 8192] [1, 1, 48@b, 2048@t]
    auto v30 = unsqueeze(v0);

    tensor_block_mma_sync(v30, v31_w, V31, false, ctx);

    // [1, 8@b, 384, 128]@local @ [1, 8@b, 384, 128]@shared
    // [1, 64, 384, 128] [1, 8@b, 384, 128]
    if (tid == 0) {
        matmul(v29, V31, V32);
        // V33 [1, 384, 64, 128] [1, 384, 8@b, 128]@shared
        transpose(V32, V33, dims_t({0, 2, 1, 3}));
    }
    tdma_wait(ctx);
    // [1, 384, 8192] [1, 96@t, 1024@b] @shared
    auto v34 = view(V33, {1, 384, 1024})({0, tid * 96, 0}, {1, 96, 1024});

    //[1, 96@t, 1024@b]@shared x [1024@b, 2048@t]@shared -> [1, 96@t,
    // 2048@t]@shared.
    auto v35 = V35({0, tid * 96, tid * 2048}, {1, 96, 2048});
    matmul(v34, v35_w, v35);
    /* need a all reduce for each block shared tensor */
    tdma_all_reduce_async(v35, v35, reduce_op_t::sum,
                          reduce_strategy_t::by_block, ctx);
    //  note now resplit V35 here.
    tdma_load_async(var_5, Hidden_in({0, bid * 48, tid * 2048}, {1, 48, 2048}),
                    ctx);
    tensor<float> v36({1, 48, 2048}); /* [1, 384, 8192] [1, 48@b, 2048@t] */
    auto v35_1 = V35({0, bid * 48, tid * 2048}, {1, 48, 2048});
    binary(var_5, v35_1, v36, binary_op_t::add);

    tensor<float> v37({1, 48, 2048}); /* [1, 384, 8192] [1, 48@b, 2048@t] */
    {
        tensor<float> v36_sum({1, 48});
        tensor<float> v36_sum_sqr({1, 48});
        reduce_sum_sqr(v36, v36_sum, v36_sum_sqr);
        tdma_reduce_async(v36_sum, v36_sum, reduce_op_t::sum, ctx);
        tdma_reduce_async(v36_sum_sqr, v36_sum_sqr, reduce_op_t::sum, ctx);
        layernorm(v36, v36_sum, v36_sum_sqr, v37, 2, 8192);
    }
    /* [1, 48@b, 2048@t] @ [2048@t, 22016] ->  v38 [1, 384, 22016] [1, 48@b,
     * 22016]@shared */
    tensor_block_mma_sync(v37, v38_w, V38, false, ctx);

    /*  [1, 384, 22016] [1, 48@b, 5504@t] @ shared */
    auto v39 = V38({0, 0, 5504 * tid}, {1, 48, 5504});
    unary(v39, v39, unary_op_t::swish);

    /* [1, 384, 8192]    @ [8192, 22016] -> [1, 384, 22016]
       [1, 48@b, 2048@t] @  [2048@t, 22016] -> [1, 48@b, 22016] @shared
    */
    tensor_block_mma_sync(v37, v40_w, V40, false, ctx);
    /*
    [1, 384, 22016] X  [1, 384, 22016] -> [1, 384, 22016]
    [1, 48@b, 5504@t] @ shared X [1, 48@b, 5504@t] @shared -> [1, 48@b, 5504@t]
    @local
    */
    tensor<float> v41({1, 48, 5504});
    auto v40 = V40({0, 0, 5504 * tid}, {1, 48, 5504});
    binary(v39, v40, v41, binary_op_t::mul);

    /*
      [1, 384, 22016] @ [22016, 8192] -> [1, 384, 8192]
      [1, 48@b, 5504@t] @ [5504@t, 8192] -> [1, 48@b, 8192] @shared
    */
    tensor_block_mma_sync(v41, v42_w, V42, false, ctx);

    /*
      [1, 384, 8192] + [1, 384, 8192] -> [1, 384, 8192]
      [1, 48@b, 2048@t] + [1, 48@b, 2048@t] @shared -> [1, 48@b, 2048@t]
    */
    tensor<float> v43({1, 48, 2048});
    auto v42 = V42({0, 0, 2048 * tid}, {0, 0, 2048});
    binary(v36, v42, v43, binary_op_t::add);
    tdma_store_async(v42, Output({0, 48 * bid, 2048 * tid}, {1, 48, 2048}),
                     ctx);
#endif
}<|MERGE_RESOLUTION|>--- conflicted
+++ resolved
@@ -90,15 +90,8 @@
     tdma_store_async(
             V2, ImmOutputs[1]({0, 0, 48 * bid, 0}, {1, 64, 48, 128}), ctx);
 
-<<<<<<< HEAD
 #if 0
     tensor<float> v3({1, 384, 128}); //
-=======
-    tensor<float> v3({1, 384, 128});
-    /* 
-      [384, 128][[1, 384]]  -> [1, 384, 128]
-    */
->>>>>>> a1f21c52
     gather(v3_data, position_ids, v3, 0);
 
     auto v4 = unsqueeze(v3); /* 1, 1, 384, 128 */
