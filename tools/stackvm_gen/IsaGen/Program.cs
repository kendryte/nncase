--- conflicted
+++ resolved
@@ -270,84 +270,6 @@
                 IsEnum: true,
                 IsOpCode: true));
 
-        fields.Add(new InstructionField(
-                CppName: "tensor_funct",
-                CSharpName: "tensorFunction",
-                CSharpPropName: "TensorFunction",
-                CppType: "tensor_function_t",
-                CSharpType: "TensorFunction",
-                UnderlyingCSharpType: CSharpFieldType(typeof(ushort)),
-                Length: FieldLength(typeof(ushort)),
-                Value: (uint)index,
-                CppValueText: null,
-                Description: null,
-                IsEnum: true,
-                IsOpCode: false));
-
-        foreach (var (m, f) in props)
-        {
-            if (f.PropertyType.IsEnum)
-            {
-                GenerateEnum(f.PropertyType);
-            }
-
-            var len = FieldLength(f.PropertyType);
-            fields.Add(new InstructionField(
-                            CppName: SnakeName(f.Name),
-                            CSharpName: CamelName(f.Name),
-                            CSharpPropName: f.Name,
-                            CppType: CppFieldType(f.PropertyType),
-                            CSharpType: CSharpFieldType(f.PropertyType),
-                            UnderlyingCSharpType: f.PropertyType.IsEnum ? CSharpFieldType(f.PropertyType.GetEnumUnderlyingType()) : null,
-                            Length: len,
-                            Value: null,
-                            CppValueText: null,
-                            Description: string.Empty,
-                            IsEnum: f.PropertyType == typeof(Nncase.DataType) ? true : f.PropertyType.IsEnum,
-                            IsOpCode: f.PropertyType == typeof(OpCode)));
-        }
-
-        return fields.ToList();
-    }
-
-    private List<InstructionInput> GetTensorInstructionInputs(Type t)
-    {
-        var props = new List<(int, FieldInfo)>();
-        var fields = new List<InstructionInput>();
-        foreach (var f in t.GetFields(BindingFlags.Public | BindingFlags.Static | BindingFlags.DeclaredOnly))
-        {
-            int metadataToken = f.MetadataToken;
-            props.Add((metadataToken, f));
-        }
-
-        props.Sort((a, b) => a.Item1 - b.Item1);
-
-        foreach (var (m, f) in props)
-        {
-            fields.Add(new InstructionInput(
-                            CppType: "value_t",
-                            CppName: SnakeName(f.Name)));
-        }
-
-<<<<<<< HEAD
-            props.Sort((a, b) => a.Item1 - b.Item1);
-
-            fields.Add(new InstructionField
-                (
-                    CppName: "opcode",
-                    CSharpName: "opcode",
-                    CSharpPropName: "OpCode",
-                    CppType: "opcode_t",
-                    CSharpType: "OpCode",
-                    UnderlyingCSharpType: CSharpFieldType(typeof(byte)),
-                    Length: FieldLength(typeof(byte)),
-                    Value: (uint)OpCode.TENSOR,
-                    CppValueText: null,
-                    Description: null,
-                    IsEnum: true,
-                    IsOpCode: true
-                ));
-
             fields.Add(new InstructionField
                 (
                     CppName: "tensor_funct",
@@ -364,32 +286,53 @@
                     IsOpCode: true
                 ));
 
-            foreach (var (m, f) in props)
+        foreach (var (m, f) in props)
+        {
+            if (f.PropertyType.IsEnum)
             {
-                if (f.PropertyType.IsEnum)
-                    GenerateEnum(f.PropertyType);
-
-                var len = FieldLength(f.PropertyType);
-                fields.Add(new InstructionField
-                            (
-                                CppName: SnakeName(f.Name),
-                                CSharpName: CamelName(f.Name),
-                                CSharpPropName: f.Name,
-                                CppType: CppFieldType(f.PropertyType),
-                                CSharpType: CSharpFieldType(f.PropertyType),
-                                UnderlyingCSharpType: f.PropertyType.IsEnum ? CSharpFieldType(f.PropertyType.GetEnumUnderlyingType()) : null,
-                                Length: len,
-                                Value: null,
-                                CppValueText: null,
-                                Description: string.Empty,
-                                IsEnum: f.PropertyType == typeof(Nncase.DataType) ? true : f.PropertyType.IsEnum,
-                                IsOpCode: f.PropertyType == typeof(OpCode)
-                            ));
+                GenerateEnum(f.PropertyType);
             }
-=======
+
+            var len = FieldLength(f.PropertyType);
+            fields.Add(new InstructionField(
+                            CppName: SnakeName(f.Name),
+                            CSharpName: CamelName(f.Name),
+                            CSharpPropName: f.Name,
+                            CppType: CppFieldType(f.PropertyType),
+                            CSharpType: CSharpFieldType(f.PropertyType),
+                            UnderlyingCSharpType: f.PropertyType.IsEnum ? CSharpFieldType(f.PropertyType.GetEnumUnderlyingType()) : null,
+                            Length: len,
+                            Value: null,
+                            CppValueText: null,
+                            Description: string.Empty,
+                            IsEnum: f.PropertyType == typeof(Nncase.DataType) ? true : f.PropertyType.IsEnum,
+                            IsOpCode: f.PropertyType == typeof(OpCode)));
+        }
+
         return fields.ToList();
     }
->>>>>>> 7ba09e21
+
+    private List<InstructionInput> GetTensorInstructionInputs(Type t)
+    {
+        var props = new List<(int, FieldInfo)>();
+        var fields = new List<InstructionInput>();
+        foreach (var f in t.GetFields(BindingFlags.Public | BindingFlags.Static | BindingFlags.DeclaredOnly))
+        {
+            int metadataToken = f.MetadataToken;
+            props.Add((metadataToken, f));
+        }
+
+        props.Sort((a, b) => a.Item1 - b.Item1);
+
+        foreach (var (m, f) in props)
+        {
+            fields.Add(new InstructionInput(
+                            CppType: "value_t",
+                            CppName: SnakeName(f.Name)));
+        }
+
+        return fields.ToList();
+    }
 
     private string? CppFieldValueText(PropertyInfo f, object v)
     {
