--- conflicted
+++ resolved
@@ -308,11 +308,7 @@
       .def_property(
         "HierarchySizes",
         []() {},
-<<<<<<< HEAD
         py::overload_cast<std::vector<int64_t>>(&cpu_target_options::hierarchy_sizes)) 
-=======
-        py::overload_cast<std::vector<int>>(&cpu_target_options::hierarchy_sizes))
->>>>>>> ded837f1
       .def_property(
         "HierarchyLatencies",
         []() {},
