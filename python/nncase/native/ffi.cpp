/* Copyright 2019-2021 Canaan Inc.
 *
 * Licensed under the Apache License, Version 2.0 (the "License");
 * you may not use this file except in compliance with the License.
 * You may obtain a copy of the License at
 *
 *     http://www.apache.org/licenses/LICENSE-2.0
 *
 * Unless required by applicable law or agreed to in writing, software
 * distributed under the License is distributed on an "AS IS" BASIS,
 * WITHOUT WARRANTIES OR CONDITIONS OF ANY KIND, either express or implied.
 * See the License for the specific language governing permissions and
 * limitations under the License.
 */
#include "pystreambuf.h"
#include "pytype_utils.h"
#include "type_casters.h"
#include <iostream>
#include <nncase/compiler.h>
#include <nncase/runtime/interpreter.h>
#include <nncase/runtime/runtime_op_utility.h>
#include <nncase/version.h>
#include <pybind11/iostream.h>
#include <pybind11/numpy.h>
#include <pybind11/pybind11.h>
#include <pybind11/stl.h>
#include <pybind11/stl_bind.h>
#include <sstream>

namespace py = pybind11;
using namespace nncase;
using namespace nncase::clr;
using namespace nncase::runtime;

namespace {} // namespace

namespace pybind11::detail {
std::atomic_bool g_python_shutdown = false;
}

PYBIND11_MODULE(_nncase, m) {
    m.doc() = "nncase Library";
    m.attr("__version__") = NNCASE_VERSION NNCASE_VERSION_SUFFIX;

    m.add_object("_cleanup", py::capsule([]() {
                     nncase_clr_uninitialize();
                     pybind11::detail::g_python_shutdown.store(
                         true, std::memory_order_release);
                 }));
    m.def("initialize", nncase_clr_initialize);
    m.def("launch_debugger", []() { nncase_clr_api()->luanch_debugger(); });

#include "runtime_tensor.inl"

    py::enum_<nncase_model_quant_mode_t>(m, "ModelQuantMode")
        .value("NoQuant", nncase_mqm_no_quant)
        .value("UsePTQ", nncase_mqm_use_ptq)
        .value("UseQAT", nncase_mqm_use_qat);

    py::enum_<nncase_dump_flags_t>(m, "DumpFlags", py::arithmetic())
        .value("Nothing", nncase_dump_flags_none)
        .value("ImportOps", nncase_dump_flags_import_ops)
        .value("PassIR", nncase_dump_flags_pass_ir)
        .value("EGraphCost", nncase_dump_flags_egraph_cost)
        .value("Rewrite", nncase_dump_flags_rewrite)
        .value("Calibration", nncase_dump_flags_calibration)
        .value("Evaluator", nncase_dump_flags_evaluator)
        .value("Compile", nncase_dump_flags_compile)
        .value("Tiling", nncase_dump_flags_tiling)
        .value("Schedule", nncase_dump_flags_schedule)
        .value("CodeGen", nncase_dump_flags_codegen);

    py::enum_<nncase_calib_method_t>(m, "CalibMethod")
        .value("NoClip", nncase_calib_noclip)
        .value("Kld", nncase_calib_kld);

    py::enum_<nncase_quant_type_t>(m, "QuantType")
        .value("Uint8", nncase_qt_uint8)
        .value("Int8", nncase_qt_int8)
        .value("Int16", nncase_qt_int16);

    py::enum_<nncase_input_type_t>(m, "InputType")
        .value("Uint8", nncase_it_uint8)
        .value("Int8", nncase_it_int8)
        .value("Float32", nncase_it_float32);

    py::enum_<nncase_finetune_weights_method_t>(m, "FineTuneWeightsMethod")
        .value("NoFineTuneWeights", nncase_no_finetune_weights)
        .value("UseSquant", nncase_finetune_weights_squant)
        .value("UseAdaRound", nncase_finetune_weights_adaround);

    py::class_<compile_options>(m, "CompileOptions")
        .def(py::init())
        .def_property(
            "input_format", py::overload_cast<>(&compile_options::input_format),
            py::overload_cast<std::string_view>(&compile_options::input_format))
        .def_property(
            "dump_dir", py::overload_cast<>(&compile_options::dump_dir),
            py::overload_cast<std::string_view>(&compile_options::dump_dir))
        .def_property("dump_flags",
                      py::overload_cast<>(&compile_options::dump_flags),
                      py::overload_cast<nncase_dump_flags_t>(
                          &compile_options::dump_flags))
        .def_property("quantize_options",
                      py::overload_cast<>(&compile_options::quantize_options),
                      py::overload_cast<const quantize_options &>(
                          &compile_options::quantize_options))
<<<<<<< HEAD
        .def_property("shape_bucket_options",
                      py::overload_cast<>(&compile_options::shape_bucket_options),
                      py::overload_cast<const shape_bucket_options &>(
                          &compile_options::shape_bucket_options));
=======
        .def_property("preprocess",
                      py::overload_cast<>(&compile_options::preprocess),
                      py::overload_cast<bool>(&compile_options::preprocess))
        .def_property(
            "input_layout", py::overload_cast<>(&compile_options::input_layout),
            py::overload_cast<std::string_view>(&compile_options::input_layout))
        .def_property("output_layout",
                      py::overload_cast<>(&compile_options::output_layout),
                      py::overload_cast<std::string_view>(
                          &compile_options::output_layout))
        .def_property("input_type",
                      py::overload_cast<>(&compile_options::input_type),
                      py::overload_cast<nncase_input_type_t>(
                          &compile_options::input_type))
        .def_property(
            "input_shape", py::overload_cast<>(&compile_options::input_shape),
            py::overload_cast<std::string_view>(&compile_options::input_shape))
        .def_property(
            "input_range", py::overload_cast<>(&compile_options::input_range),
            py::overload_cast<std::string_view>(&compile_options::input_range))
        .def_property("swapRB", py::overload_cast<>(&compile_options::swapRB),
                      py::overload_cast<bool>(&compile_options::swapRB))
        .def_property(
            "letterbox_value",
            py::overload_cast<>(&compile_options::letterbox_value),
            py::overload_cast<float>(&compile_options::letterbox_value))
        .def_property(
            "mean", py::overload_cast<>(&compile_options::mean),
            py::overload_cast<std::string_view>(&compile_options::mean))
        .def_property(
            "std", py::overload_cast<>(&compile_options::std),
            py::overload_cast<std::string_view>(&compile_options::std));
>>>>>>> f0fac5f7

    py::class_<target>(m, "Target")
        .def(py::init<std::string_view>())
        .def_static("exists", &target::exists);

    py::class_<quantize_options>(m, "QuantizeOptions")
        .def(py::init())
        .def_property(
            "calibration_dataset",
            py::overload_cast<>(&quantize_options::calibration_dataset),
            py::overload_cast<const calibration_dataset_provider &>(
                &quantize_options::calibration_dataset))
        .def_property("model_quant_mode",
                      py::overload_cast<>(&quantize_options::model_quant_mode),
                      py::overload_cast<nncase_model_quant_mode_t>(
                          &quantize_options::model_quant_mode))
        .def_property("calibrate_method",
                      py::overload_cast<>(&quantize_options::calibrate_method),
                      py::overload_cast<nncase_calib_method_t>(
                          &quantize_options::calibrate_method))
        .def_property("quant_type",
                      py::overload_cast<>(&quantize_options::quant_type),
                      py::overload_cast<nncase_quant_type_t>(
                          &quantize_options::quant_type))
        .def_property("w_quant_type",
                      py::overload_cast<>(&quantize_options::w_quant_type),
                      py::overload_cast<nncase_quant_type_t>(
                          &quantize_options::w_quant_type))
        .def_property(
            "finetune_weights_method",
            py::overload_cast<>(&quantize_options::finetune_weights_method),
            py::overload_cast<nncase_finetune_weights_method_t>(
                &quantize_options::finetune_weights_method))
        .def_property("use_mix_quant",
                      py::overload_cast<>(&quantize_options::use_mix_quant),
                      py::overload_cast<bool>(&quantize_options::use_mix_quant))
        .def_property("quant_scheme",
                      py::overload_cast<>(&quantize_options::quant_scheme),
                      py::overload_cast<std::string_view>(
                          &quantize_options::quant_scheme))
        .def_property(
            "export_quant_scheme",
            py::overload_cast<>(&quantize_options::export_quant_scheme),
            py::overload_cast<bool>(&quantize_options::export_quant_scheme))
        .def_property("export_weight_range_by_channel",
                      py::overload_cast<>(
                          &quantize_options::export_weight_range_by_channel),
                      py::overload_cast<bool>(
                          &quantize_options::export_weight_range_by_channel));

    py::class_<shape_bucket_options>(m, "ShapeBucketOptions")
        .def(py::init())
        .def_property("enable",
            py::overload_cast<>(&shape_bucket_options::enable),
            py::overload_cast<bool>(&shape_bucket_options::enable))
        .def_property(
            "range_info",
            py::overload_cast<>(&shape_bucket_options::range_info),
            py::overload_cast<std::map<std::string, std::tuple<int, int>>>(
                &shape_bucket_options::range_info))
        .def_property(
            "segments_count",
            py::overload_cast<>(&shape_bucket_options::segments_count),
            py::overload_cast<int>(
                &shape_bucket_options::segments_count))
        .def_property(
            "fix_var_map",
            py::overload_cast<>(&shape_bucket_options::fix_var_map),
            py::overload_cast<std::map<std::string, int>>(
                &shape_bucket_options::fix_var_map));

    py::class_<calibration_dataset_provider>(m, "CalibrationDatasetProvider")
        .def(py::init([](py::list dataset, size_t samples_count,
                         py::list fn_params) {
            std::vector<clr_object_handle_t> dataset_handles(dataset.size());
            std::vector<clr_object_handle_t> param_handles(fn_params.size());
            for (size_t i = 0; i < dataset_handles.size(); i++) {
                dataset_handles[i] = dataset[i].cast<rtvalue &>().get();
            }
            for (size_t i = 0; i < param_handles.size(); i++) {
                param_handles[i] = fn_params[i].cast<var &>().get();
            }

            array dataset_arr(nncase_array_rtvalue, dataset_handles.data(),
                              dataset.size());
            array fn_params_arr(nncase_array_var, param_handles.data(),
                                fn_params.size());
            return calibration_dataset_provider(std::move(dataset_arr),
                                                samples_count,
                                                std::move(fn_params_arr));
        }));

    py::class_<rtvalue>(m, "RTValue")
        .def_static(
            "from_runtime_tensor",
            [](const runtime_tensor &tensor) { return rtvalue(tensor.impl()); })
        .def("to_runtime_tensor",
             [](const rtvalue &value) {
                 return runtime_tensor(
                     value.to_value().as<tensor>().unwrap_or_throw());
             })
        .def("to_runtime_tensors", [](const rtvalue &value) {
            auto v = value.to_value();
            if (v.is_a<tensor>()) {
                return std::vector<runtime_tensor>{
                    runtime_tensor(v.as<tensor>().unwrap_or_throw())};
            } else {
                auto t = v.as<tuple>().unwrap_or_throw();
                std::vector<runtime_tensor> tensors(t->fields().size());
                for (size_t i = 0; i < tensors.size(); i++) {
                    tensors[i] = runtime_tensor(
                        t->fields()[i].as<tensor>().unwrap_or_throw());
                }
                return tensors;
            }
        });

    py::class_<expr>(m, "Expr").def("evaluate", [](expr &expr, py::list params,
                                                   py::list inputs) {
        std::vector<clr_object_handle_t> param_handles(params.size());
        std::vector<clr_object_handle_t> input_handles(inputs.size());
        for (size_t i = 0; i < param_handles.size(); i++) {
            param_handles[i] = params[i].cast<var &>().get();
        }
        for (size_t i = 0; i < input_handles.size(); i++) {
            input_handles[i] = inputs[i].cast<rtvalue &>().get();
        }

        array params_arr(nncase_array_var, param_handles.data(), inputs.size());
        array inputs_arr(nncase_array_rtvalue, input_handles.data(),
                         inputs.size());
        return expr.evaluate(params_arr, inputs_arr);
    });

    py::class_<var, expr>(m, "Var");

    py::class_<function, expr>(m, "Function")
        .def_property_readonly("body", &function::body)
        .def_property_readonly("parameters", [](function &function) {
            return function.parameters().to_vector<var>();
        });

    py::class_<ir_module>(m, "IRModule")
        .def_property_readonly("entry", &ir_module::entry);

    py::class_<compiler>(m, "Compiler")
        .def("import_module", &compiler::import_module)
        .def("compile", &compiler::compile)
        .def("gencode", &compiler::gencode);

    py::class_<compile_session>(m, "CompileSession")
        .def(py::init<const target &, const compile_options &>())
        .def_property_readonly("compiler", &compile_session::compiler);

    py::class_<interpreter>(m, "Simulator")
        .def(py::init())
        .def("load_model",
             [](interpreter &interp, gsl::span<const gsl::byte> buffer) {
                 interp.load_model(buffer, true).unwrap_or_throw();
             })
        .def_property_readonly("inputs_size", &interpreter::inputs_size)
        .def_property_readonly("outputs_size", &interpreter::outputs_size)
        .def("get_input_desc", &interpreter::input_desc)
        .def("get_output_desc", &interpreter::output_desc)
        .def("get_input_tensor",
             [](interpreter &interp, size_t index) {
                 return interp.input_tensor(index).unwrap_or_throw();
             })
        .def("set_input_tensor",
             [](interpreter &interp, size_t index, runtime_tensor tensor) {
                 return interp.input_tensor(index, tensor).unwrap_or_throw();
             })
        .def("get_output_tensor",
             [](interpreter &interp, size_t index) {
                 return interp.output_tensor(index).unwrap_or_throw();
             })
        .def("set_output_tensor",
             [](interpreter &interp, size_t index, runtime_tensor tensor) {
                 return interp.output_tensor(index, tensor).unwrap_or_throw();
             })
        .def("run",
             [](interpreter &interp) { interp.run().unwrap_or_throw(); });
}<|MERGE_RESOLUTION|>--- conflicted
+++ resolved
@@ -105,12 +105,6 @@
                       py::overload_cast<>(&compile_options::quantize_options),
                       py::overload_cast<const quantize_options &>(
                           &compile_options::quantize_options))
-<<<<<<< HEAD
-        .def_property("shape_bucket_options",
-                      py::overload_cast<>(&compile_options::shape_bucket_options),
-                      py::overload_cast<const shape_bucket_options &>(
-                          &compile_options::shape_bucket_options));
-=======
         .def_property("preprocess",
                       py::overload_cast<>(&compile_options::preprocess),
                       py::overload_cast<bool>(&compile_options::preprocess))
@@ -143,7 +137,11 @@
         .def_property(
             "std", py::overload_cast<>(&compile_options::std),
             py::overload_cast<std::string_view>(&compile_options::std));
->>>>>>> f0fac5f7
+                          &compile_options::quantize_options))
+        .def_property("shape_bucket_options",
+                      py::overload_cast<>(&compile_options::shape_bucket_options),
+                      py::overload_cast<const shape_bucket_options &>(
+                          &compile_options::shape_bucket_options));
 
     py::class_<target>(m, "Target")
         .def(py::init<std::string_view>())
