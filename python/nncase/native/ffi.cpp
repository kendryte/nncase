--- conflicted
+++ resolved
@@ -177,52 +177,7 @@
                 return std::make_unique<graph_evaluator>(c.target(), graph);
             });
 
-<<<<<<< HEAD
-    py::class_<memory_range>(m, "MemoryRange")
-        .def_readwrite("location", &memory_range::memory_location)
-        .def_property(
-            "dtype", [](const memory_range &range)
-            { return to_dtype(range.datatype); },
-            [](memory_range &range, py::object dtype)
-            { range.datatype = from_dtype(py::dtype::from_args(dtype)); })
-        .def_readwrite("start", &memory_range::start)
-        .def_readwrite("size", &memory_range::size);
-
-    py::class_<runtime_tensor>(m, "RuntimeTensor")
-        .def_static("from_numpy", [](py::array arr)
-            {
-                auto src_buffer = arr.request();
-                auto datatype = from_dtype(arr.dtype());
-                auto tensor = host_runtime_tensor::create(
-                    datatype,
-                    to_rt_shape(src_buffer.shape),
-                    to_rt_strides(src_buffer.itemsize, src_buffer.strides),
-                    gsl::make_span(reinterpret_cast<gsl::byte *>(src_buffer.ptr), src_buffer.size * src_buffer.itemsize),
-                    [=](gsl::byte *)
-                    { arr.dec_ref(); })
-                                  .unwrap_or_throw();
-                arr.inc_ref();
-                return tensor;
-            })
-        .def("copy_to", [](runtime_tensor &from, runtime_tensor &to)
-            { from.copy_to(to).unwrap_or_throw(); })
-        .def("to_numpy", [](runtime_tensor &tensor)
-            {
-                auto host = tensor.as_host().unwrap_or_throw();
-                auto src_buffer = host_runtime_tensor::buffer(host).unwrap_or_throw();
-                return py::array(
-                    to_dtype(tensor.datatype()),
-                    tensor.shape(),
-                    to_py_strides(runtime::get_bytes(tensor.datatype()), tensor.strides()),
-                    src_buffer.data());
-            })
-        .def_property_readonly("dtype", [](runtime_tensor &tensor)
-            { return to_dtype(tensor.datatype()); })
-        .def_property_readonly("shape", [](runtime_tensor &tensor)
-            { return to_py_shape(tensor.shape()); });
-=======
 #include "runtime_tensor.inl"
->>>>>>> c51c53c3
 
     py::class_<interpreter>(m, "Simulator")
         .def(py::init())
