# Copyright 2019-2021 Canaan Inc.
#
# Licensed under the Apache License, Version 2.0 (the "License");
# you may not use this file except in compliance with the License.
# You may obtain a copy of the License at
#
#     http://www.apache.org/licenses/LICENSE-2.0
#
# Unless required by applicable law or agreed to in writing, software
# distributed under the License is distributed on an "AS IS" BASIS,
# WITHOUT WARRANTIES OR CONDITIONS OF ANY KIND, either express or implied.
# See the License for the specific language governing permissions and
# limitations under the License.
#
"""nncase."""

from __future__ import annotations

import io
import re
import subprocess
import shutil
import os
import sys
from pathlib import Path
from shutil import which
from typing import List
import platform
<<<<<<< HEAD
=======
import pythonnet
from enum import Enum
>>>>>>> d4b7779b

os.environ['KMP_DUPLICATE_LIB_OK'] = 'True'
import _nncase
from _nncase import RuntimeTensor, TensorDesc, Simulator


def _check_env():#
    env = os.environ
    errors = []
    if not "NNCASE_COMPILER" in env:
        errors.append("NNCASE_COMPILER not found")
    return errors


def _initialize():
    errors = _check_env()
    if len(errors) > 0:
        raise Exception("check failed:\n" + str.join('\n', errors))
    _nncase.initialize(os.getenv("NNCASE_COMPILER"))


_initialize()
#_nncase.launch_debugger()


class ImportOptions:
    def __init__(self) -> None:
        pass


class PTQTensorOptions:
    calibrate_method: str
    input_mean: float
    input_std: float
    samples_count: int
    cali_data: list

    def __init__(self) -> None:
        pass

    def set_tensor_data(self, data: np.array) -> None:
        self.cali_data = [RuntimeTensor(d) for d in data]


class GraphEvaluator:
    _inputs: List[RuntimeTensor]
    _func: _nncase.Function
    _params: _nncase.Var
    _outputs: List[RuntimeTensor]

    def __init__(self, func: _nncase.Function) -> None:
        self._func = func
        self._params = func.parameters
        self._inputs = list([None] * len(self._params))
        self._outputs = None

    def get_input_tensor(self, index: int):
        assert index < len(self._inputs)
        tensor = self._inputs[index]
        return tensor.to_runtime_tensor() if tensor else None

    def set_input_tensor(self, index: int, value: RuntimeTensor):
        assert index < len(self._inputs)
        self._inputs[index] = _nncase.RTValue.from_runtime_tensor(value)

    def get_output_tensor(self, index: int):
        return self._outputs[index]

    def run(self):
        self._outputs = self._func.body.evaluate(self._inputs, self._params).to_runtime_tensors()

    @ property
    def outputs_size(self) -> int:
        return len(self._outputs)


class IRModule():
    _module: _nncase.IRModule = None

    def __init__(self, module: _nncase.IRModule):
        assert module.entry != None
        self._module = module

    @ property
    def entry(self) -> _nncase.IR.Function:
        return self._module.entry

    @ property
    def params(self) -> List[_nncase.IR.Var]:
        return self._module.parameters


class Compiler:
<<<<<<< HEAD
    _compiler: _nncase.Compiler
    _compile_options: _nncase.CompileOptions
    _module: IRModule

    def __init__(self) -> None:
        self._compile_options = _nncase.CompileOptions()
        self._compiler = _nncase.Compiler(self._compile_options)

    def set_compile_options(self, compile_options: CompileOptions):
        self.__process_compile_options(compile_options)

    def compile(self) -> None:
        self._compiler.compile()
=======
    _module: Module = None
    _compile_options: ClCompileOptions = None
    _quant_options: ClQuantizeOptions = None
    _compiler: _nncase.Compiler.Compiler

    def __init__(self) -> None:
        self._compiler = _nncase.Compiler.Compiler()
        self._compiler.Init()

    def set_compile_options(self, compile_options: CompileOptions):
        # format it.
        if (self._compile_options is None):
            self._compile_options: ClCompileOptions = _nncase.CompileOptions()
            self._compiler.UpdateCompileOptions(self._compile_options)
        self._compile_options.Target = compile_options.target
        self._compile_options.DumpLevel = 3 if compile_options.dump_ir == True else 0
        self._compile_options.DumpDir = compile_options.dump_dir
        self._compile_options.QuantizeOptions = _nncase.Quantization.QuantizeOptions()
        self._quant_options = self._compile_options.QuantizeOptions
        # update the CompilerService global compile options

    def compile(self) -> None:
        self._compiler.Compile()
>>>>>>> d4b7779b

    def create_evaluator(self, stage: int) -> GraphEvaluator:
        return GraphEvaluator(self._module.entry)

    def gencode(self, stream: io.RawIOBase) -> None:
        self._compiler.gencode(stream)

    def gencode_tobytes(self) -> bytes:
        code = io.BytesIO()
        self.gencode(code)
        return code.getvalue()

    def import_caffe(self, model: bytes, prototxt: bytes) -> None:
        raise NotImplementedError("import_caffe")

    def import_onnx(self, model_content: bytes, options: ImportOptions) -> None:
<<<<<<< HEAD
        self._compile_options.input_format = "onnx"
        self._import_module(model_content)

    def import_tflite(self, model_content: bytes, options: ImportOptions) -> None:
        self._compile_options.input_format = "tflite"
        self._import_module(model_content)
=======
        self._compile_options.InputFormat = "onnx"
        self._module = Module(self._compiler.ImportModule(
            MemoryStream(model_content)))
        
    def import_tflite(self, model_content: bytes, options: ImportOptions) -> None:
        self._compile_options.InputFormat = "tflite"
        self._module = Module(self._compiler.ImportModule(
            MemoryStream(model_content)))
>>>>>>> d4b7779b

    def use_ptq(self, ptq_dataset_options: PTQTensorOptions, params: list) -> None:
        dataset = [data.to_nncase_tensor() for data in ptq_dataset_options.cali_data]
<<<<<<< HEAD
        dataset = _nncase.Compiler.PythonHelper.MakeDatasetProvider(
            dataset, ptq_dataset_options.samples_count, params)
        self.quant_options = _nncase.Compiler.PythonHelper.MakeQuantizeOptions(dataset)
        self._compiler.UsePTQ(self.quant_options)
=======
        dataset = _nncase.Compiler.PythonHelper.MakeDatasetProvider(dataset, ptq_dataset_options.samples_count, params)
        self._quant_options.CalibrationDataset = dataset
        self._quant_options.CalibrationMethod = _nncase.Quantization.CalibMethod.NoClip
        self._compile_options.ModelQuantMode = _nncase.Quantization.ModelQuantMode.UsePTQ
>>>>>>> d4b7779b

    def dump_range_options(self) -> DumpRangeTensorOptions:
        raise NotImplementedError("dump_range_options")

    def __process_compile_options(self, compile_options: CompileOptions) -> ClCompileOptions:
        self._compile_options.target = compile_options.target
        self._compile_options.dump_level = 3 if compile_options.dump_ir == True else 0
        self._compile_options.dump_dir = compile_options.dump_dir

    def _import_module(self, model_content: bytes | io.RawIOBase) -> None:
        stream = io.BytesIO(model_content) if isinstance(model_content, bytes) else model_content
        self._module = IRModule(self._compiler.import_module(stream))


def check_target(target: str):
    def test_target(target: str):
        return target in ["cpu", "k510", "k230"]

    def target_exists(target: str):
        return _nncase.target_exists(target)

    return test_target(target) and target_exists(target)


class DumpRangeTensorOptions:
    calibrate_method: str
    samples_count: int

    def set_tensor_data(self, data: bytes):
        pass


class CalibMethod:
  NoClip: int = 0
  Kld: int = 1
  Random: int = 2

class ModelQuantMode:
  NoQuant: int = 0
  UsePTQ: int = 1
  UseQAT: int = 2

class ClQuantizeOptions():
  CalibrationDataset: object
  CalibrationMethod: CalibMethod
  BindQuantMethod: bool 
  UseSquant: bool 
  UseAdaRound  : bool 

class ClCompileOptions():
    InputFile: str
    InputFormat: str
    Target: str
    DumpLevel: int
    DumpDir: str
    QuantType: int
    WQuantType: int
    OutputFile: str
    ModelQuantMode: int
    QuantizeOptions: ClQuantizeOptions


class CompileOptions:
    benchmark_only: bool
    dump_asm: bool
    dump_dir: str
    dump_ir: bool
    swapRB: bool
    input_range: List[float]
    input_shape: List[int]
    input_type: str
    is_fpga: bool
    mean: List[float]
    std: List[float]
    output_type: str
    preprocess: bool
    quant_type: str
    target: str
    w_quant_type: str
    use_mse_quant_w: bool
    input_layout: str
    output_layout: str
    letterbox_value: float
    tcu_num: int

    def __init__(self) -> None:
        pass<|MERGE_RESOLUTION|>--- conflicted
+++ resolved
@@ -26,11 +26,6 @@
 from shutil import which
 from typing import List
 import platform
-<<<<<<< HEAD
-=======
-import pythonnet
-from enum import Enum
->>>>>>> d4b7779b
 
 os.environ['KMP_DUPLICATE_LIB_OK'] = 'True'
 import _nncase
@@ -124,7 +119,6 @@
 
 
 class Compiler:
-<<<<<<< HEAD
     _compiler: _nncase.Compiler
     _compile_options: _nncase.CompileOptions
     _module: IRModule
@@ -138,31 +132,6 @@
 
     def compile(self) -> None:
         self._compiler.compile()
-=======
-    _module: Module = None
-    _compile_options: ClCompileOptions = None
-    _quant_options: ClQuantizeOptions = None
-    _compiler: _nncase.Compiler.Compiler
-
-    def __init__(self) -> None:
-        self._compiler = _nncase.Compiler.Compiler()
-        self._compiler.Init()
-
-    def set_compile_options(self, compile_options: CompileOptions):
-        # format it.
-        if (self._compile_options is None):
-            self._compile_options: ClCompileOptions = _nncase.CompileOptions()
-            self._compiler.UpdateCompileOptions(self._compile_options)
-        self._compile_options.Target = compile_options.target
-        self._compile_options.DumpLevel = 3 if compile_options.dump_ir == True else 0
-        self._compile_options.DumpDir = compile_options.dump_dir
-        self._compile_options.QuantizeOptions = _nncase.Quantization.QuantizeOptions()
-        self._quant_options = self._compile_options.QuantizeOptions
-        # update the CompilerService global compile options
-
-    def compile(self) -> None:
-        self._compiler.Compile()
->>>>>>> d4b7779b
 
     def create_evaluator(self, stage: int) -> GraphEvaluator:
         return GraphEvaluator(self._module.entry)
@@ -179,37 +148,19 @@
         raise NotImplementedError("import_caffe")
 
     def import_onnx(self, model_content: bytes, options: ImportOptions) -> None:
-<<<<<<< HEAD
         self._compile_options.input_format = "onnx"
         self._import_module(model_content)
 
     def import_tflite(self, model_content: bytes, options: ImportOptions) -> None:
         self._compile_options.input_format = "tflite"
         self._import_module(model_content)
-=======
-        self._compile_options.InputFormat = "onnx"
-        self._module = Module(self._compiler.ImportModule(
-            MemoryStream(model_content)))
-        
-    def import_tflite(self, model_content: bytes, options: ImportOptions) -> None:
-        self._compile_options.InputFormat = "tflite"
-        self._module = Module(self._compiler.ImportModule(
-            MemoryStream(model_content)))
->>>>>>> d4b7779b
 
     def use_ptq(self, ptq_dataset_options: PTQTensorOptions, params: list) -> None:
         dataset = [data.to_nncase_tensor() for data in ptq_dataset_options.cali_data]
-<<<<<<< HEAD
         dataset = _nncase.Compiler.PythonHelper.MakeDatasetProvider(
             dataset, ptq_dataset_options.samples_count, params)
         self.quant_options = _nncase.Compiler.PythonHelper.MakeQuantizeOptions(dataset)
         self._compiler.UsePTQ(self.quant_options)
-=======
-        dataset = _nncase.Compiler.PythonHelper.MakeDatasetProvider(dataset, ptq_dataset_options.samples_count, params)
-        self._quant_options.CalibrationDataset = dataset
-        self._quant_options.CalibrationMethod = _nncase.Quantization.CalibMethod.NoClip
-        self._compile_options.ModelQuantMode = _nncase.Quantization.ModelQuantMode.UsePTQ
->>>>>>> d4b7779b
 
     def dump_range_options(self) -> DumpRangeTensorOptions:
         raise NotImplementedError("dump_range_options")
