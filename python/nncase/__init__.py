--- conflicted
+++ resolved
@@ -57,6 +57,8 @@
     use_mse_quant_w: bool
     export_quant_scheme: bool
     export_weight_range_by_channel: bool
+    dump_quant_error: bool
+    dump_quant_error_symmetric_for_signed: bool
     quant_type: str
     w_quant_type: str
     calibrate_method: str
@@ -64,14 +66,7 @@
     input_mean: float
     input_std: float
     quant_scheme: str
-<<<<<<< HEAD
     samples_count: int
-=======
-    export_quant_scheme: bool
-    export_weight_range_by_channel: bool
-    dump_quant_error: bool
-    dump_quant_error_symmetric_for_signed: bool
->>>>>>> 978b3329
     cali_data: List[RuntimeTensor]
 
     def __init__(self) -> None:
@@ -79,6 +74,8 @@
         self.use_mse_quant_w = False
         self.export_quant_scheme: bool = False
         self.export_weight_range_by_channel: bool = False
+        self.dump_quant_error: bool = False
+        self.dump_quant_error_symmetric_for_signed: True
         self.quant_type: str = "uint8"
         self.w_quant_type: str = "uint8"
         self.calibrate_method: str = "Kld"
@@ -86,14 +83,7 @@
         self.input_mean: float = 0.5
         self.input_std: float = 0.5
         self.quant_scheme: str = ""
-<<<<<<< HEAD
         self.samples_count: int = 5
-=======
-        self.export_quant_scheme: bool = False
-        self.export_weight_range_by_channel: bool = False
-        self.dump_quant_error: bool = False
-        self.dump_quant_error_symmetric_for_signed: True
->>>>>>> 978b3329
         self.cali_data: List[RuntimeTensor] = []
 
     def set_tensor_data(self, data: List[List[np.ndarray]]) -> None:
