--- conflicted
+++ resolved
@@ -19,32 +19,6 @@
 {
 namespace detail
 {
-<<<<<<< HEAD
-#if gsl_CPP17_OR_GREATER
-    template <>
-    struct type_caster<std::span<const uint8_t>>
-    {
-    public:
-        PYBIND11_TYPE_CASTER(std::span<const uint8_t>, _("bytes"));
-
-        bool load(handle src, bool)
-        {
-            if (!py::isinstance<py::bytes>(src))
-                return false;
-
-            uint8_t *buffer;
-            py::ssize_t length;
-            if (PyBytes_AsStringAndSize(src.ptr(), reinterpret_cast<char **>(&buffer), &length))
-                return false;
-            value = { buffer, (size_t)length };
-            loader_life_support::add_patient(src);
-            return true;
-        }
-    };
-#endif
-
-=======
->>>>>>> 01064d6c
     template <>
     struct type_caster<gsl::span<const gsl::byte>>
     {
