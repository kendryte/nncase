--- conflicted
+++ resolved
@@ -1312,7 +1312,6 @@
     }
 }
 
-<<<<<<< HEAD
 template <class T, class TI, class TShape>
 void gather_elements(const T *CXX_RESTRICT input, const TI *CXX_RESTRICT indices, T *CXX_RESTRICT output, const TShape &in_shape, const TShape &indices_shape, const int axis)
 {
@@ -1339,7 +1338,9 @@
 
         output[i] = input[get_index(indices, stride, index, i, axis, 0)];
         // index+=i*stride[i];
-=======
+    }
+}
+
 inline void layernorm(const float *input, float *output, float *scale, float *bias, runtime_shape_t in_shape, int32_t axis, float epsilon)
 {
     auto outer_size = 1;
@@ -1379,7 +1380,6 @@
 
         for (size_t i = 0; i < inner_size; i++)
             dest[i] = div[i] * scale[i] + bias[i];
->>>>>>> ddd0aad1
     }
 }
 
