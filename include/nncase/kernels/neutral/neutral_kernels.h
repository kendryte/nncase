/* Copyright 2019-2021 Canaan Inc.
 *
 * Licensed under the Apache License, Version 2.0 (the "License");
 * you may not use this file except in compliance with the License.
 * You may obtain a copy of the License at
 *
 *     http://www.apache.org/licenses/LICENSE-2.0
 *
 * Unless required by applicable law or agreed to in writing, software
 * distributed under the License is distributed on an "AS IS" BASIS,
 * WITHOUT WARRANTIES OR CONDITIONS OF ANY KIND, either express or implied.
 * See the License for the specific language governing permissions and
 * limitations under the License.
 */
#pragma once
#include "../kernel_utils.h"
#include <cmath>
#include <nncase/runtime/nnil.h>
#include <nncase/runtime/runtime_op_utility.h>
#include <xtl/xspan.hpp>
#ifdef __riscv
#include "../riscv/neutral_kernels.h"
#endif

namespace nncase::kernels::neutral
{
template <class TOp, class TShape>
void binary(const float *input_a, const float *input_b, float *output, const TShape &in_a_shape,
    const TShape &in_b_shape, const TShape &out_shape, const value_range<float> &fused_activation, TOp &&op)
{
    // opt. no broadcast
    if (in_a_shape == in_b_shape)
    {
        auto size = kernels::detail::compute_size(in_a_shape);
        for (size_t i = 0; i < size; i++)
        {
            const auto a = input_a[i];
            const auto b = input_b[i];
            output[i] = kernels::detail::apply_activation(op(a, b), fused_activation);
        }
    }
    // fallback
    else
    {
        for (size_t d0 = 0; d0 < out_shape[0]; d0++)
        {
            for (size_t d1 = 0; d1 < out_shape[1]; d1++)
            {
                for (size_t d2 = 0; d2 < out_shape[2]; d2++)
                {
                    for (size_t d3 = 0; d3 < out_shape[3]; d3++)
                    {
                        TShape in_off = { d0, d1, d2, d3 };
                        const auto in_a_off = kernels::detail::get_reduced_offset(in_off, in_a_shape);
                        const auto in_b_off = kernels::detail::get_reduced_offset(in_off, in_b_shape);
                        const auto a = input_a[offset(in_a_shape, in_a_off)];
                        const auto b = input_b[offset(in_b_shape, in_b_off)];
                        output[offset(out_shape, in_off)] = kernels::detail::apply_activation(op(a, b), fused_activation);
                    }
                }
            }
        }
    }
}

template <class TOp, class TShape>
void quantized_binary(const uint8_t *input_a, const uint8_t *input_b, uint8_t *output, const TShape &in_a_shape,
    const TShape &in_b_shape, const TShape &out_shape, int32_t input_a_offset, int32_t input_a_mul, int32_t input_a_shift,
    int32_t input_b_offset, int32_t input_b_mul, int32_t input_b_shift, int32_t output_mul, int32_t output_shift, int32_t output_offset, TOp &&op)
{
    // opt. no broadcast
    if (in_a_shape == in_b_shape)
    {
        auto size = kernels::detail::compute_size(in_a_shape);
        for (size_t i = 0; i < size; i++)
        {
            auto a = (int32_t)input_a[i];
            auto b = (int32_t)input_b[i];
            a = runtime::mul_and_carry_shift(a + input_a_offset, input_a_mul, input_a_shift);
            b = runtime::mul_and_carry_shift(b + input_b_offset, input_b_mul, input_b_shift);

            auto output_val = runtime::mul_and_carry_shift(op(a, b), output_mul, output_shift);
            output[i] = (uint8_t)std::clamp(output_val + output_offset, 0, 255);
        }
    }
    // fallback
    else
    {
        for (int32_t d0 = 0; d0 < out_shape[0]; d0++)
        {
            for (int32_t d1 = 0; d1 < out_shape[1]; d1++)
            {
                for (int32_t d2 = 0; d2 < out_shape[2]; d2++)
                {
                    for (int32_t d3 = 0; d3 < out_shape[3]; d3++)
                    {
                        TShape in_off = { d0, d1, d2, d3 };
                        const auto in_a_off = kernels::detail::get_reduced_offset(in_off, in_a_shape);
                        const auto in_b_off = kernels::detail::get_reduced_offset(in_off, in_b_shape);
                        auto a = (int32_t)input_a[offset(in_a_shape, in_a_off)];
                        auto b = (int32_t)input_b[offset(in_b_shape, in_b_off)];
                        a = runtime::mul_and_carry_shift(a + input_a_offset, input_a_mul, input_a_shift);
                        b = runtime::mul_and_carry_shift(b + input_b_offset, input_b_mul, input_b_shift);

                        auto output_val = runtime::mul_and_carry_shift(op(a, b), output_mul, output_shift);
                        output[offset(out_shape, in_off)] = (uint8_t)std::clamp(output_val + output_offset, 0, 255);
                    }
                }
            }
        }
    }
}

template <class TRange, class TPtrGetter = detail::default_ptr_getter<uint8_t, TRange>>
inline void concat(xtl::span<TRange> inputs, uint8_t *output, xtl::span<const int32_t> concat_dims, size_t inner_size, size_t outer_size, TPtrGetter getter = {})
{
    for (size_t oc = 0; oc < outer_size; oc++)
    {
        for (size_t i = 0; i < inputs.size(); i++)
        {
            auto size = inner_size * concat_dims[i];
            auto src = getter(inputs[i]) + oc * size;
            std::copy(src, src + size, output);
            output += size;
        }
    }
}

template <class TShape>
void conv2d(const float *input, float *output, const float *weights, const float *bias, const TShape &in_shape,
    int32_t groups, int32_t out_channels, int32_t filter_h, int32_t filter_w, int32_t stride_h, int32_t stride_w, int32_t dilation_h, int32_t dilation_w,
    const padding &padding_h, const padding &padding_w, const value_range<float> &fused_activation)
{
    const auto out_h = detail::get_windowed_output_size(in_shape[2], filter_h, stride_h, dilation_h, padding_h);
    const auto out_w = detail::get_windowed_output_size(in_shape[3], filter_w, stride_w, dilation_w, padding_w);
    const auto g_ic = in_shape[1] / groups;
    const auto g_oc = (size_t)out_channels / groups;

    for (size_t batch = 0; batch < in_shape[0]; batch++)
    {
        const float *in_batch_p = input + (size_t)batch * in_shape[1] * in_shape[2] * in_shape[3];

        for (size_t og = 0; og < (size_t)groups; og++)
        {
            const float *in_group_p = in_batch_p + (size_t)og * g_ic * in_shape[2] * in_shape[3];
            const float *w_group_p = weights + (size_t)og * g_oc * g_ic * filter_h * filter_w;

            for (size_t oc = 0; oc < g_oc; oc++)
            {
                const float *w_oc_p = w_group_p + (size_t)oc * g_ic * filter_h * filter_w;

                for (size_t oy = 0; oy < out_h; oy++)
                {
                    for (size_t ox = 0; ox < out_w; ox++)
                    {
                        const int32_t in_y_origin = (oy * stride_h) - padding_h.before;
                        const int32_t in_x_origin = (ox * stride_w) - padding_w.before;
                        const size_t filter_y_start = (size_t)std::max(0, (-in_y_origin + dilation_h - 1) / dilation_h);
                        const size_t filter_y_end = (size_t)std::min(filter_h, ((int32_t)in_shape[2] - in_y_origin + dilation_h - 1) / dilation_h);
                        const size_t filter_x_start = (size_t)std::max(0, (-in_x_origin + dilation_w - 1) / dilation_w);
                        const size_t filter_x_end = (size_t)std::min(filter_w, ((int32_t)in_shape[3] - in_x_origin + dilation_w - 1) / dilation_w);
                        float value = bias[og * g_oc + oc];

                        for (size_t ic = 0; ic < g_ic; ic++)
                        {
                            const float *in_c_p = in_group_p + (size_t)ic * in_shape[2] * in_shape[3];
                            const float *w_ic_p = w_oc_p + (size_t)ic * filter_h * filter_w;

                            for (size_t ky = filter_y_start; ky < filter_y_end; ky++)
                            {
                                for (size_t kx = filter_x_start; kx < filter_x_end; kx++)
                                {
                                    const size_t in_y = in_y_origin + dilation_h * ky;
                                    const size_t in_x = in_x_origin + dilation_w * kx;

                                    const float in_v = in_c_p[in_y * in_shape[3] + in_x];
                                    const float w = w_ic_p[ky * filter_w + kx];

                                    value += in_v * w;
                                }
                            }
                        }

                        *output++ = detail::apply_activation(value, fused_activation);
                    }
                }
            }
        }
    }
}

template <class TShape>
void quantized_conv2d(const uint8_t *input, uint8_t *output, const uint8_t *weights, const int32_t *bias, int32_t input_offset, int32_t filter_offset,
    int32_t output_mul, int32_t output_shift, int32_t output_offset, const TShape &in_shape, int32_t groups, int32_t out_channels,
    int32_t filter_h, int32_t filter_w, int32_t stride_h, int32_t stride_w, int32_t dilation_h, int32_t dilation_w,
    const padding &padding_h, const padding &padding_w)
{
    const auto out_h = detail::get_windowed_output_size(in_shape[2], filter_h, stride_h, dilation_h, padding_h);
    const auto out_w = detail::get_windowed_output_size(in_shape[3], filter_w, stride_w, dilation_w, padding_w);
    const auto g_ic = in_shape[1] / groups;
    const auto g_oc = out_channels / groups;

    for (int32_t batch = 0; batch < in_shape[0]; batch++)
    {
        const uint8_t *in_batch_p = input + (size_t)batch * in_shape[1] * in_shape[2] * in_shape[3];

        for (int32_t og = 0; og < groups; og++)
        {
            const uint8_t *in_group_p = in_batch_p + (size_t)og * g_ic * in_shape[2] * in_shape[3];
            const uint8_t *w_group_p = weights + (size_t)og * g_oc * g_ic * filter_h * filter_w;

            for (int32_t oc = 0; oc < g_oc; oc++)
            {
                const uint8_t *w_oc_p = w_group_p + (size_t)oc * g_ic * filter_h * filter_w;

                for (int32_t oy = 0; oy < out_h; oy++)
                {
                    for (int32_t ox = 0; ox < out_w; ox++)
                    {
                        const int32_t in_y_origin = (oy * stride_h) - padding_h.before;
                        const int32_t in_x_origin = (ox * stride_w) - padding_w.before;
                        const int32_t filter_y_start = std::max(0, (-in_y_origin + dilation_h - 1) / dilation_h);
                        const int32_t filter_y_end = std::min(filter_h, (in_shape[2] - in_y_origin + dilation_h - 1) / dilation_h);
                        const int32_t filter_x_start = std::max(0, (-in_x_origin + dilation_w - 1) / dilation_w);
                        const int32_t filter_x_end = std::min(filter_w, (in_shape[3] - in_x_origin + dilation_w - 1) / dilation_w);
                        int32_t value = bias[og * g_oc + oc];

                        for (int32_t ic = 0; ic < g_ic; ic++)
                        {
                            const uint8_t *in_c_p = in_group_p + (size_t)ic * in_shape[2] * in_shape[3];
                            const uint8_t *w_ic_p = w_oc_p + (size_t)ic * filter_h * filter_w;

                            for (int32_t ky = filter_y_start; ky < filter_y_end; ky++)
                            {
                                for (int32_t kx = filter_x_start; kx < filter_x_end; kx++)
                                {
                                    const int32_t in_y = in_y_origin + dilation_h * ky;
                                    const int32_t in_x = in_x_origin + dilation_w * kx;

                                    const int32_t in_v = (int32_t)in_c_p[in_y * in_shape[3] + in_x] + input_offset;
                                    const int32_t w = (int32_t)w_ic_p[ky * filter_w + kx] + filter_offset;

                                    value += in_v * w;
                                }
                            }
                        }

                        auto output_val = static_cast<int32_t>(runtime::mul_and_carry_shift(value, output_mul, output_shift));
                        output_val += output_offset;
                        *output++ = (uint8_t)std::clamp(output_val, 0, 255);
                    }
                }
            }
        }
    }
}

template <class TShape>
void conv2d_transpose(const float *input, float *output, const float *weights, const float *bias, const TShape &in_shape,
    int32_t groups, const TShape &out_shape, int32_t filter_h, int32_t filter_w, int32_t stride_h, int32_t stride_w, int32_t dilation_h, int32_t dilation_w,
    const padding &padding_h, const padding &padding_w, const value_range<float> &fused_activation)
{
    auto output_size = kernels::detail::compute_size(out_shape);
    std::fill(output, output + output_size, 0.f);
    const auto g_ic = in_shape[1] / groups;
    const auto g_oc = out_shape[1] / groups;

    for (size_t batch = 0; batch < in_shape[0]; batch++)
    {
        float *out_batch_p = output + (size_t)batch * out_shape[1] * out_shape[2] * out_shape[3];

        for (size_t g = 0; g < (size_t)groups; g++)
        {
            float *out_group_p = out_batch_p + (size_t)g * g_oc * out_shape[2] * out_shape[3];
            const float *w_group_p = weights + (size_t)g * g_oc * g_ic * filter_h * filter_w;

            for (size_t ic = 0; ic < g_ic; ic++)
            {
                for (size_t iy = 0; iy < in_shape[2]; iy++)
                {
                    for (size_t ix = 0; ix < in_shape[3]; ix++)
                    {
                        const int32_t out_y_origin = (iy * stride_h) - padding_h.before;
                        const int32_t out_x_origin = (ix * stride_w) - padding_w.before;
                        const size_t filter_y_start = (size_t)std::max(0, (-out_y_origin + dilation_h - 1) / dilation_h);
                        const size_t filter_y_end = (size_t)std::min(filter_h, ((int32_t)out_shape[2] - out_y_origin + dilation_h - 1) / dilation_h);
                        const size_t filter_x_start = (size_t)std::max(0, (-out_x_origin + dilation_w - 1) / dilation_w);
                        const size_t filter_x_end = (size_t)std::min(filter_w, ((int32_t)out_shape[3] - out_x_origin + dilation_w - 1) / dilation_w);
                        const float in_v = *input++;

                        for (size_t oc = 0; oc < g_oc; oc++)
                        {
                            float *out_c_p = out_group_p + (size_t)oc * out_shape[2] * out_shape[3];
                            const float *w_oc_p = w_group_p + (size_t)oc * g_ic * filter_h * filter_w;
                            const float *w_ic_p = w_oc_p + (size_t)ic * filter_h * filter_w;

                            for (size_t ky = filter_y_start; ky < filter_y_end; ky++)
                            {
                                for (size_t kx = filter_x_start; kx < filter_x_end; kx++)
                                {
                                    const int32_t out_y = out_y_origin + dilation_h * ky;
                                    const int32_t out_x = out_x_origin + dilation_w * kx;

                                    const float w = w_ic_p[ky * filter_w + kx];

                                    out_c_p[out_y * out_shape[3] + out_x] += in_v * w;
                                }
                            }
                        }
                    }
                }
            }
        }
    }

    // bias
    auto hw = out_shape[2] * out_shape[3];
    for (size_t i = 0; i < output_size; i++)
        output[i] += bias[i / hw % out_shape[1]];

    if (fused_activation != value_range<float>::full())
    {
        for (size_t i = 0; i < output_size; i++)
            output[i] = detail::apply_activation(output[i], fused_activation);
    }
}

template <class TQ>
void dequantize(const TQ *CXX_RESTRICT input, float *CXX_RESTRICT output, size_t count, const quant_param_t &param)
{
#if __riscv
    riscv_dequantize(input, output, count, param);
#else
    for (size_t i = 0; i < count; i++)
    {
        output[i] = (input[i] - param.zero_point) * param.scale;
    }

#endif
}

inline void matmul(const float *input_a, const float *input_b, float *output, const float *bias, int32_t a_rows, int32_t a_cols, int32_t b_cols, const value_range<float> &fused_activation)
{
    for (int32_t oy = 0; oy < a_rows; oy++)
    {
        for (int32_t ox = 0; ox < b_cols; ox++)
        {
            float value = bias[ox];

            for (int32_t i = 0; i < a_cols; i++)
            {
                const auto a = input_a[oy * a_cols + i];
                const auto b = input_b[i * b_cols + ox];
                value += a * b;
            }

            output[oy * b_cols + ox] = detail::apply_activation(value, fused_activation);
        }
    }
}

inline void quantized_matmul(const uint8_t *input_a, const uint8_t *input_b, uint8_t *output, const int32_t *bias, int32_t a_rows, int32_t a_cols, int32_t b_cols, int32_t input_a_offset, int32_t input_b_offset,
    int32_t output_mul, int32_t output_shift, int32_t output_offset)
{
    for (int32_t oy = 0; oy < a_rows; oy++)
    {
        for (int32_t ox = 0; ox < b_cols; ox++)
        {
            int32_t value = bias[ox];
            for (int32_t i = 0; i < a_cols; i++)
            {
                const auto a = (int32_t)input_a[oy * a_cols + i] + input_a_offset;
                const auto b = (int32_t)input_b[i * b_cols + ox] + input_b_offset;
                value += a * b;
            }

            auto output_val = static_cast<int32_t>(runtime::mul_and_carry_shift(value, output_mul, output_shift));
            output_val += output_offset;
            output[oy * b_cols + ox] = (uint8_t)std::clamp(output_val, 0, 255);
        }
    }
}

template <class T, class TShape, class TPaddings>
void pad(const T *input, T *output, const TShape &in_shape, const TPaddings &paddings, T pad_value)
{
    TShape out_shape = { in_shape[0] + paddings[0].sum(),
        in_shape[1] + paddings[1].sum(),
        in_shape[2] + paddings[2].sum(),
        in_shape[3] + paddings[3].sum() };

    for (int d0 = 0; d0 < out_shape[0]; d0++)
    {
        auto d0_origin = -paddings[0].before;
        auto in0 = input + ((size_t)d0_origin + d0) * in_shape[1] * in_shape[2] * in_shape[3];

        for (int d1 = 0; d1 < out_shape[1]; d1++)
        {
            auto d1_origin = -paddings[1].before;
            auto in1 = in0 + ((size_t)d1_origin + d1) * in_shape[2] * in_shape[3];

            for (int d2 = 0; d2 < out_shape[2]; d2++)
            {
                auto d2_origin = -paddings[2].before;
                auto in2 = in1 + ((size_t)d2_origin + d2) * in_shape[3];

                for (int d3 = 0; d3 < out_shape[3]; d3++)
                {
                    auto d3_origin = -paddings[3].before;

                    if (d0 < paddings[0].before || d0 >= out_shape[0] - paddings[0].after
                        || d1 < paddings[1].before || d1 >= out_shape[1] - paddings[1].after
                        || d2 < paddings[2].before || d2 >= out_shape[2] - paddings[2].after
                        || d3 < paddings[3].before || d3 >= out_shape[3] - paddings[3].after)
                        *output++ = pad_value;
                    else
                        *output++ = in2[d3_origin + d3];
                }
            }
        }
    }
}

template <class TQ>
void quantize(const float *CXX_RESTRICT input, TQ *CXX_RESTRICT output, size_t count, const quant_param_t &param)
{
#if __riscv
    riscv_quantize(input, output, count, param);
#else
    for (size_t i = 0; i < count; i++)
    {
        auto v = (int32_t)std::nearbyintf(input[i] / param.scale + param.zero_point);
        output[i] = (TQ)std::clamp(v, (int32_t)std::numeric_limits<TQ>::lowest(), (int32_t)std::numeric_limits<TQ>::max());
    }
#endif
}

template <class TReducer, class TShape>
void reduce(const float *input, float *output, float init_value, const TShape &in_shape, const TShape &reduced_shape, TReducer &&reducer)
{
    std::fill(output, output + kernels::detail::compute_size(reduced_shape), init_value);

    for (size_t d0 = 0; d0 < in_shape[0]; d0++)
    {
        for (size_t d1 = 0; d1 < in_shape[1]; d1++)
        {
            for (size_t d2 = 0; d2 < in_shape[2]; d2++)
            {
                for (size_t d3 = 0; d3 < in_shape[3]; d3++)
                {
                    runtime_shape_t in_off = { d0, d1, d2, d3 };
                    auto out_off = kernels::detail::get_reduced_offset(in_off, reduced_shape);
                    const auto a = input[offset(in_shape, in_off)];
                    auto &b = output[offset(reduced_shape, out_off)];
                    b = reducer(b, a);
                }
            }
        }
    }
}

template <class TOp>
void unary(const float *CXX_RESTRICT input, float *CXX_RESTRICT output, size_t count, TOp &&op)
{
    for (size_t i = 0; i < count; i++)
        output[i] = op(input[i]);
}

template <class TBinaryOp, class TOutputOp, class TShape>
void reduce_window2d(const float *input, float *output, float init_value, const TShape &in_shape, int32_t filter_h, int32_t filter_w,
    int32_t stride_h, int32_t stride_w, int32_t dilation_h, int32_t dilation_w, const padding &padding_h, const padding &padding_w,
    const value_range<float> &fused_activation, TBinaryOp &&binary_op, TOutputOp &&window_op)
{
    const auto out_h = kernels::detail::get_windowed_output_size(in_shape[2], filter_h, stride_h, dilation_h, padding_h);
    const auto out_w = kernels::detail::get_windowed_output_size(in_shape[3], filter_w, stride_w, dilation_w, padding_w);
    runtime_shape_t out_shape { in_shape[0], in_shape[1], out_h, out_w };

    for (size_t batch = 0; batch < in_shape[0]; batch++)
    {
        for (size_t oc = 0; oc < in_shape[1]; oc++)
        {
            for (size_t oy = 0; oy < out_h; oy++)
            {
                for (size_t ox = 0; ox < out_w; ox++)
                {
                    const int32_t in_y_origin = ((int32_t)oy * stride_h) - padding_h.before;
                    const int32_t in_x_origin = ((int32_t)ox * stride_w) - padding_w.before;
                    const size_t filter_y_start = (size_t)std::max(0, (-in_y_origin + dilation_h - 1) / dilation_h);
                    const size_t filter_y_end = (size_t)std::min(filter_h, ((int32_t)in_shape[2] - in_y_origin + dilation_h - 1) / dilation_h);
                    const size_t filter_x_start = (size_t)std::max(0, (-in_x_origin + dilation_w - 1) / dilation_w);
                    const size_t filter_x_end = (size_t)std::min(filter_w, ((int32_t)in_shape[3] - in_x_origin + dilation_w - 1) / dilation_w);
                    float value = init_value;
                    int32_t kernel_count = 0;

                    for (size_t ky = filter_y_start; ky < filter_y_end; ky++)
                    {
                        for (size_t kx = filter_x_start; kx < filter_x_end; kx++)
                        {
                            const size_t in_y = in_y_origin + dilation_h * ky;
                            const size_t in_x = in_x_origin + dilation_w * kx;

                            const float in_v = input[offset(in_shape, { batch, oc, in_y, in_x })];

                            value = binary_op(value, in_v);
                            kernel_count++;
                        }
                    }

                    output[offset(out_shape, { batch, oc, oy, ox })] = kernels::detail::apply_activation(window_op(value, kernel_count), fused_activation);
                }
            }
        }
    }
}

template <class T, class TShape>
void resize_nearest_neighbor(const T *input, T *output, const TShape &in_shape, int32_t out_h, int32_t out_w)
{
    auto height_scale = (float)in_shape[2] / out_h;
    auto width_scale = (float)in_shape[3] / out_w;

    for (size_t batch = 0; batch < in_shape[0]; batch++)
    {
        auto in_batch = input + batch * in_shape[1] * in_shape[2] * in_shape[3];

        for (size_t oc = 0; oc < in_shape[1]; oc++)
        {
            auto in_c = in_batch + oc * in_shape[2] * in_shape[3];

            for (size_t oy = 0; oy < (size_t)out_h; oy++)
            {
                auto in_y = std::min((size_t)floorf(oy * height_scale), in_shape[2] - 1);
                auto in_row = in_c + in_y * in_shape[3];

                for (size_t ox = 0; ox < (size_t)out_w; ox++)
                {
                    auto in_x = std::min((size_t)floorf(ox * width_scale), in_shape[3] - 1);
                    *output++ = in_row[in_x];
                }
            }
        }
    }
}

template <class T, class TShape>
inline void resize_bilinear(const T *input, T *output, const TShape &in_shape, int32_t out_h, int32_t out_w, bool align_corners)
{
    auto height_scale = (float)in_shape[2] / out_h;
    auto width_scale = (float)in_shape[3] / out_w;
    if (align_corners && out_h > 1)
        height_scale = (float)(in_shape[2] - 1) / (out_h - 1);
    if (align_corners && out_w > 1)
        width_scale = (float)(in_shape[3] - 1) / (out_w - 1);

    auto destIdx = 0;
    for (size_t batch = 0; batch < in_shape[0]; batch++)
    {
        auto in_batch = input + (size_t)batch * in_shape[1] * in_shape[2] * in_shape[3];

        for (size_t oc = 0; oc < in_shape[1]; oc++)
        {
            auto in_c = in_batch + (size_t)oc * in_shape[2] * in_shape[3];

            for (size_t oy = 0; oy < (size_t)out_h; oy++)
            {
                auto in_y = oy * height_scale;
                auto in_y0 = (size_t)floorf(in_y);
                auto in_y1 = std::min(in_y0 + 1, in_shape[2] - 1);

                for (size_t ox = 0; ox < (size_t)out_w; ox++)
                {
                    auto in_x = ox * width_scale;
                    auto in_x0 = (size_t)floorf(in_x);
                    auto in_x1 = std::min(in_x0 + 1, in_shape[3] - 1);

                    auto v0 = in_c[in_y0 * in_shape[3] + in_x0];
                    auto v1 = in_c[in_y1 * in_shape[3] + in_x0];
                    auto v2 = in_c[in_y0 * in_shape[3] + in_x1];
                    auto v3 = in_c[in_y1 * in_shape[3] + in_x1];

                    auto a0 = (1 - (in_y - in_y0)) * (1 - (in_x - in_x0));
                    auto a1 = (in_y - in_y0) * (1 - (in_x - in_x0));
                    auto a2 = (1 - (in_y - in_y0)) * (in_x - in_x0);
                    auto a3 = (in_y - in_y0) * (in_x - in_x0);

                    output[destIdx++] = T(v0 * a0 + v1 * a1 + v2 * a2 + v3 * a3);
                }
            }
        }
    }
}

inline void softmax(const float *input, float *output, float beta, int32_t outer_size, size_t inner_size)
{
    for (int32_t batch = 0; batch < outer_size; batch++)
    {
        auto src = input + batch * inner_size;
        auto dest = output + batch * inner_size;

        auto max = *std::max_element(src, src + inner_size);
        float sum = 0;

        for (size_t i = 0; i < inner_size; i++)
        {
            auto value = expf((src[i] - max) * beta);
            sum += value;
            dest[i] = value;
        }

        for (size_t i = 0; i < inner_size; i++)
            dest[i] /= sum;
    }
}

template <class T, class TShape>
void transpose(const T *CXX_RESTRICT input, T *CXX_RESTRICT output, const TShape &in_shape, const TShape &in_strides, const TShape &out_strides, const TShape &perm)
{
    runtime_shape_t out_shape(in_shape.size());
    for (size_t i = 0; i < in_shape.size(); i++)
        out_shape[i] = in_shape[perm[i]];

    runtime_shape_t i(4), o(4);
    for (o[3] = 0; o[3] < out_shape[3]; o[3]++)
    {
        i[perm[3]] = o[3];
        for (o[2] = 0; o[2] < out_shape[2]; o[2]++)
        {
            i[perm[2]] = o[2];
            for (o[1] = 0; o[1] < out_shape[1]; o[1]++)
            {
                i[perm[1]] = o[1];
                for (o[0] = 0; o[0] < out_shape[0]; o[0]++)
                {
                    i[perm[0]] = o[0];
                    output[offset(out_strides, o)] = input[offset(in_strides, i)];
                }
            }
        }
    }
}

template <class T, class TShape>
void strided_slice(const T *CXX_RESTRICT input, T *CXX_RESTRICT output, const TShape &in_shape, const TShape &begin, const TShape &end, const TShape &strides)
{
    auto loop_cond = [](int32_t i, int32_t stop, int32_t stride) {
        return stride > 0 ? i < stop : i > stop;
    };

    for (int32_t d0 = begin[0]; loop_cond(d0, end[0], strides[0]); d0 += strides[0])
    {
        auto d0_origin = input + (size_t)d0 * in_shape[1] * in_shape[2] * in_shape[3];
        for (int d1 = begin[1]; loop_cond(d1, end[1], strides[1]); d1 += strides[1])
        {
            auto d1_origin = d0_origin + (size_t)d1 * in_shape[2] * in_shape[3];
            for (int32_t d2 = begin[2]; loop_cond(d2, end[2], strides[2]); d2 += strides[2])
            {
                auto d2_origin = d1_origin + (size_t)d2 * in_shape[3];
                for (int32_t d3 = begin[3]; loop_cond(d3, end[3], strides[3]); d3 += strides[3])
                    *output++ = d2_origin[d3];
            }
        }
    }
}

inline void nnil_unary_method(const float *input, float *output, size_t count, gsl::span<const gsl::byte> body)
{
    using namespace nncase::runtime;

    for (size_t i = 0; i < count; i++)
    {
        nnil_evalstack stack;
        span_reader sr(body);
        nnil_reader reader(sr);
        bool ret = false;

        while (reader.avail() && !ret)
        {
            auto op = reader.next();
            switch (op.opcode)
            {
            case nnil_nop:
                break;
            case nnil_dup:
                stack.dup();
                break;
            case nnil_pop:
                stack.pop();
                break;
            case nnil_lda_0:
                stack.push(input[i]);
                break;
            case nnil_ldc_r4_0:
                stack.push(0.f);
                break;
            case nnil_ldc_r4_1:
                stack.push(1.f);
                break;
            case nnil_ldc_r4:
                stack.push(op.ldc_r4.r4);
                break;
            case nnil_abs:
                stack.push(fabsf(stack.pop()));
                break;
            case nnil_acos:
                stack.push(acosf(stack.pop()));
                break;
            case nnil_asin:
                stack.push(asin(stack.pop()));
                break;
            case nnil_ceil:
                stack.push(ceilf(stack.pop()));
                break;
            case nnil_cos:
                stack.push(cosf(stack.pop()));
                break;
            case nnil_exp:
                stack.push(expf(stack.pop()));
                break;
            case nnil_floor:
                stack.push(floorf(stack.pop()));
                break;
            case nnil_log:
                stack.push(logf(stack.pop()));
                break;
            case nnil_neg:
                stack.push(-stack.pop());
                break;
            case nnil_rsqrt:
                stack.push(1.f / sqrtf(stack.pop()));
                break;
            case nnil_sign:
            {
                auto val = stack.pop();
                stack.push((0 < val) - (val < 0));
                break;
            }
            case nnil_sin:
                stack.push(sinf(stack.pop()));
                break;
            case nnil_square:
            {
                auto v = stack.pop();
                stack.push(v * v);
                break;
            }
            case nnil_add:
            {
                auto b = stack.pop();
                auto a = stack.pop();
                stack.push(a + b);
                break;
            }
            case nnil_sub:
            {
                auto b = stack.pop();
                auto a = stack.pop();
                stack.push(a - b);
                break;
            }
            case nnil_mul:
            {
                auto b = stack.pop();
                auto a = stack.pop();
                stack.push(a * b);
                break;
            }
            case nnil_div:
            {
                auto b = stack.pop();
                auto a = stack.pop();
                stack.push(a / b);
                break;
            }
            case nnil_min:
            {
                auto b = stack.pop();
                auto a = stack.pop();
                stack.push(std::min(a, b));
                break;
            }
            case nnil_max:
            {
                auto b = stack.pop();
                auto a = stack.pop();
                stack.push(std::max(a, b));
                break;
            }
            case nnil_pow:
            {
                auto b = stack.pop();
                auto a = stack.pop();
                stack.push(std::pow(a, b));
                break;
            }
            case nnil_clamp:
            {
                auto high = stack.pop();
                auto low = stack.pop();
                auto v = stack.pop();
                stack.push(std::clamp(v, low, high));
                break;
            }
            case nnil_ret:
                output[i] = stack.pop();
                ret = true;
                break;
            default:
                throw std::runtime_error("Invalid nnil op");
            }
        }
    }
}

inline void table_lookup1d(const uint8_t *CXX_RESTRICT input, uint8_t *CXX_RESTRICT output, size_t size, const uint8_t *CXX_RESTRICT table)
{
    for (size_t i = 0; i < size; i++)
        output[i] = table[input[i]];
}

template <class T, class TShape>
void gru(const T *CXX_RESTRICT input, const T *CXX_RESTRICT w, const T *CXX_RESTRICT r, const T *CXX_RESTRICT b, T *CXX_RESTRICT initial_h, T *CXX_RESTRICT output, T *CXX_RESTRICT output_h,
    const runtime_shape_t &input_shape, const runtime_shape_t &w_shape, int mode)
{
    const int seq_length = input_shape[0];
    const int batch_size = input_shape[1];
    const int input_size = input_shape[2];
    const int num_direction = w_shape[0];
    const int hidden_size = w_shape[1] / 3;

    auto sigmoid = [&](float x) {
        return 1 / (1 + std::exp(-x));
    };
    auto tanh = [&](float x) {
        return std::tanh(x);
    };
    runtime_shape_t out_shape { (size_t)seq_length, (size_t)num_direction, (size_t)batch_size, (size_t)hidden_size };

    auto x_gate_size = batch_size * input_size;
    auto w_gate_size = 3 * hidden_size * input_size;
    auto h_t_size = batch_size * hidden_size;
    auto r_gate_size = 3 * hidden_size * hidden_size;

    auto tmp_a = std::vector<float>(batch_size * hidden_size, 0.f);
    auto tmp_b = std::vector<float>(batch_size * hidden_size, 0.f);
    auto gate_z = std::vector<float>(batch_size * hidden_size, 0.f);
    auto gate_r = std::vector<float>(batch_size * hidden_size, 0.f);
    auto gate_h = std::vector<float>(batch_size * hidden_size, 0.f);

    std::vector<int> seq_len_loop;
    for (int l = 0; l < seq_length; l++)
        seq_len_loop.push_back(l);
    if (mode == lstm_direction::kReverse)
        std::reverse(seq_len_loop.begin(), seq_len_loop.end());
    auto x_i = input;
    auto h_t = initial_h;
    auto w_i = w;
    auto r_i = r;
    auto b_i = b;
    for (int d = 0; d < num_direction; d++)
    {
        h_t = initial_h + d * h_t_size;
        w_i = w + d * w_gate_size;
        r_i = r + d * r_gate_size;
        b_i = b + d * 6 * hidden_size;
        if (d == 1)
            std::reverse(seq_len_loop.begin(), seq_len_loop.end());
        for (auto i : seq_len_loop)
        {
            x_i = input + i * x_gate_size;
            // clean gate_z gate_r gate_h
            std::fill(gate_z.begin(), gate_z.end(), 0.f);
            std::fill(gate_r.begin(), gate_r.end(), 0.f);
            std::fill(gate_h.begin(), gate_h.end(), 0.f);

            // clean tmp_a tmp_b
            std::fill(tmp_a.begin(), tmp_a.end(), 0.f);
            std::fill(tmp_b.begin(), tmp_b.end(), 0.f);
            // gate_z = x_i * w_i_z + b_w_z + h_t *r_i_z + b_r_z
            for (int bs = 0; bs < batch_size; bs++)
            {
                for (int hs = 0; hs < hidden_size; hs++)
                {
                    for (int is = 0; is < input_size; is++)
                    {
                        tmp_a[bs * hidden_size + hs] += x_i[bs * input_size + is] * w_i[hs * input_size + is];
                    }
                    tmp_a[bs * hidden_size + hs] += b_i[hs];
                    for (int rs = 0; rs < hidden_size; rs++)
                    {
                        tmp_b[bs * hidden_size + hs] += h_t[bs * hidden_size + rs] * r_i[hs * hidden_size + rs];
                    }
                    tmp_b[bs * hidden_size + hs] += b_i[3 * hidden_size + hs];
                    gate_z[bs * hidden_size + hs] = tmp_a[bs * hidden_size + hs] + tmp_b[bs * hidden_size + hs];
                }
            }
            // gate_z = sigmoid(gate_z);
            std::transform(gate_z.begin(), gate_z.end(), gate_z.begin(), sigmoid);

            // clear tmp_a tmp_b
            std::fill(tmp_a.begin(), tmp_a.end(), 0.f);
            std::fill(tmp_b.begin(), tmp_b.end(), 0.f);
            // gate_r = x_i * w_i_r + b_w_r + h_t *r_i_r + b_r_r
            for (int bs = 0; bs < batch_size; bs++)
            {
                for (int hs = 0; hs < hidden_size; hs++)
                {
                    for (int is = 0; is < input_size; is++)
                    {
                        tmp_a[bs * hidden_size + hs] += x_i[bs * input_size + is] * w_i[hidden_size * input_size + hs * input_size + is];
                    }
                    tmp_a[bs * hidden_size + hs] += b_i[hidden_size + hs];
                    for (int rs = 0; rs < hidden_size; rs++)
                    {
                        tmp_b[bs * hidden_size + hs] += h_t[bs * hidden_size + rs] * r_i[hidden_size * hidden_size + hs * hidden_size + rs];
                    }
                    tmp_b[bs * hidden_size + hs] += b_i[4 * hidden_size + hs];
                    gate_r[bs * hidden_size + hs] = tmp_a[bs * hidden_size + hs] + tmp_b[bs * hidden_size + hs];
                }
            }
            // gate_r = sigmoid(gate_r);
            std::transform(gate_r.begin(), gate_r.end(), gate_r.begin(), sigmoid);

            // clear tmp_a tmp_b
            std::fill(tmp_a.begin(), tmp_a.end(), 0.f);
            std::fill(tmp_b.begin(), tmp_b.end(), 0.f);
            // gate_h = x_i * w_i_h + b_w_h + gate_r·h_t *r_i_h + b_r_h
            for (int bs = 0; bs < batch_size; bs++)
            {
                for (int hs = 0; hs < hidden_size; hs++)
                {
                    for (int is = 0; is < input_size; is++)
                    {
                        tmp_a[bs * hidden_size + hs] += x_i[bs * input_size + is] * w_i[2 * hidden_size * input_size + hs * input_size + is];
                    }
                    tmp_a[bs * hidden_size + hs] += b_i[2 * hidden_size + hs];
                    for (int rs = 0; rs < hidden_size; rs++)
                    {
                        // if not linear
                        tmp_b[bs * hidden_size + hs] += gate_r[bs * hidden_size + rs] * h_t[bs * hidden_size + rs] * r_i[2 * hidden_size * hidden_size + hs * hidden_size + rs];
                        // if linear
                        // tmp_b[bs * batch_size + hs] +=  h_t[bs * batch_size + rs] * r_i[hidden_size * hidden_size + hs * hidden_size + rs] + b_i[5 * hidden_size + hs];
                    }
                    tmp_b[bs * hidden_size + hs] += b_i[5 * hidden_size + hs];

                    // if not linear
                    gate_h[bs * hidden_size + hs] = tmp_a[bs * hidden_size + hs] + tmp_b[bs * hidden_size + hs];
                    // if linear
                    // gate_h[bs * batch_size + hs] = tmp_a[bs * batch_size + hs] + gate_r[bs * batch_size + rs] * tmp_b[bs * batch_size + hs];
                }
            }
            // gate_h = tanh(gate_h);
            std::transform(gate_h.begin(), gate_h.end(), gate_h.begin(), tanh);

            for (int k = 0; k < batch_size * hidden_size; k++)
            {
                h_t[k] = (1 - gate_z[k]) * gate_h[k] + gate_z[k] * h_t[k];
                // *output++ = h_t[k];
                output[i * (num_direction * batch_size * hidden_size) + d * (batch_size * hidden_size) + k] = h_t[k];
            }
        }
        // if (mode == lstm_direction::kReverse || d == 1)
        //     h_t.reverse();
        for (int k = 0; k < batch_size * hidden_size; k++)
        {
            output_h[d * (batch_size * hidden_size) + k] = h_t[k];
        }
    }
}

template <class T, class TShape>
void tflite_detection_postprocess(const T *CXX_RESTRICT boxes, const T *CXX_RESTRICT scores, const T *CXX_RESTRICT anchors, T *CXX_RESTRICT output_locations, T *CXX_RESTRICT output_classes, T *CXX_RESTRICT output_scores, T *CXX_RESTRICT output_num_detections,
    const runtime_shape_t &boxes_shape, const runtime_shape_t &scores_shape, NNCASE_UNUSED const runtime_shape_t &anchors_shape,
    const int32_t max_detections, const int32_t max_classes_per_detection, const int32_t detections_per_class,
    const bool use_regular_non_max_suppression, const float nms_score_threshold, const float nms_iou_threshold,
    const int32_t num_classes, const float y_scale, const float x_scale, const float h_scale, const float w_scale)
{
    struct CenterSizeEncoding
    {
        float y;
        float x;
        float h;
        float w;
    };
    struct BoxCornerEncoding
    {
        float ymin;
        float xmin;
        float ymax;
        float xmax;
    };
    struct BoxInfo
    {
        int index;
        float score;
    };

    auto compute_iou = [&](const std::vector<BoxCornerEncoding> &box, const int &i, const int &j) {
        auto &box_i = box[i];
        auto &box_j = box[j];
        const float area_i = (box_i.ymax - box_i.ymin) * (box_i.xmax - box_i.xmin);
        const float area_j = (box_j.ymax - box_j.ymin) * (box_j.xmax - box_j.xmin);
        if (area_i <= 0 || area_j <= 0)
            return 0.f;
        const float intersection_y_min = std::max<float>(box_i.ymin, box_j.ymin);
        const float intersection_x_min = std::max<float>(box_i.xmin, box_j.xmin);
        const float intersection_y_max = std::min<float>(box_i.ymax, box_j.ymax);
        const float intersection_x_max = std::min<float>(box_i.xmax, box_j.xmax);
        const float intersection_area = std::max<float>(intersection_y_max - intersection_y_min, 0.0) * std::max<float>(intersection_x_max - intersection_x_min, 0.0);
        return intersection_area / (area_i + area_j - intersection_area);
    };

    const auto num_boxes = (int)anchors_shape[0];
    const auto num_classes_with_background = (int)scores_shape[2]; // num_classes + background
    const auto num_detections_per_class = std::min(detections_per_class, max_detections);
    int label_offset = num_classes_with_background - num_classes;
    // DecodeCenterSizeBoxes： get decoded_boxes
    std::vector<BoxCornerEncoding> decoded_boxes(boxes_shape[1]);
    {

        CenterSizeEncoding box_center_size;
        CenterSizeEncoding scale_values { y_scale, x_scale, h_scale, w_scale };
        CenterSizeEncoding anchor;

        for (int index = 0; index < num_boxes; index++)
        {
            const auto box_encoding_index = index * boxes_shape[2];
            box_center_size = *reinterpret_cast<const CenterSizeEncoding *>(boxes + box_encoding_index);
            anchor = *reinterpret_cast<const CenterSizeEncoding *>(anchors + box_encoding_index);

            auto y_center = static_cast<float>(static_cast<double>(box_center_size.y) / static_cast<double>(scale_values.y) * static_cast<double>(anchor.h) + static_cast<double>(anchor.y));
            auto x_center = static_cast<float>(static_cast<double>(box_center_size.x) / static_cast<double>(scale_values.x) * static_cast<double>(anchor.w) + static_cast<double>(anchor.x));
            auto half_h = static_cast<float>(0.5 * (std::exp(static_cast<double>(box_center_size.h) / static_cast<double>(scale_values.h))) * static_cast<double>(anchor.h));
            auto half_w = static_cast<float>(0.5 * (std::exp(static_cast<double>(box_center_size.w) / static_cast<double>(scale_values.w))) * static_cast<double>(anchor.w));
            decoded_boxes[index].ymin = y_center - half_h;
            decoded_boxes[index].xmin = x_center - half_w;
            decoded_boxes[index].ymax = y_center + half_h;
            decoded_boxes[index].xmax = x_center + half_w;
        }
    }
    // NMS MultiClass
    {
        if (use_regular_non_max_suppression)
        {
            // NMS Regular
            int sorted_indices_size = 0;
            std::vector<BoxInfo> box_info_after_regular_nms(max_detections + num_detections_per_class);
            std::vector<int> num_selected(num_classes);

            // compute nms
            std::vector<float> class_scores(num_boxes);
            std::vector<int> selected;
            selected.reserve(num_detections_per_class);

            for (auto col = 0; col < num_classes - 1; col++)
            {
                const float *scores_base = scores + col + label_offset;
                for (int row = 0; row < num_boxes; row++)
                {
                    // Get scores of boxes corresponding to all anchors for single class
                    class_scores[row] = *scores_base;
                    scores_base += num_classes_with_background;
                }
                // Perform non-maximal suppression on single class
                selected.clear();

                // NMS SingleClass
                {
                    std::vector<int> keep_indices;
                    std::vector<float> keep_scores;
                    // select detection box score above score threshold
                    {
                        for (size_t i = 0; i < class_scores.size(); i++)
                        {
                            if (class_scores[i] >= nms_score_threshold)
                            {
                                keep_scores.emplace_back(class_scores[i]);
                                keep_indices.emplace_back(i);
                            }
                        }
                    }

                    int num_scores_kept = (int)keep_scores.size();
                    std::vector<int> sorted_indices;
                    sorted_indices.resize(num_scores_kept);
                    // DecreasingArgSort
                    {
                        std::iota(sorted_indices.begin(), sorted_indices.begin() + num_scores_kept, 0);
                        std::stable_sort(
                            sorted_indices.begin(), sorted_indices.begin() + num_scores_kept,
                            [&keep_scores](const int i, const int j) { return keep_scores[i] > keep_scores[j]; });
                    }

                    const int output_size = std::min(num_scores_kept, max_detections);
                    selected.clear();
                    int num_active_candidate = num_scores_kept;
                    std::vector<uint8_t> active_box_candidate(num_scores_kept, 1);
                    for (int i = 0; i < num_scores_kept; ++i)
                    {
                        if (num_active_candidate == 0 || (int)selected.size() >= output_size)
                            break;
                        if (active_box_candidate[i] == 1)
                        {
                            selected.push_back(keep_indices[sorted_indices[i]]);
                            active_box_candidate[i] = 0;
                            num_active_candidate--;
                        }
                        else
                        {
                            continue;
                        }
                        for (int j = i + 1; j < num_scores_kept; ++j)
                        {
                            if (active_box_candidate[j] == 1)
                            {

                                float iou = compute_iou(
                                    decoded_boxes, keep_indices[sorted_indices[i]],
                                    keep_indices[sorted_indices[j]]);

                                if (iou > nms_iou_threshold)
                                {
                                    active_box_candidate[j] = 0;
                                    num_active_candidate--;
                                }
                            }
                        }
                    }
                }
                // end NMS SingleClass

                if (selected.empty())
                {
                    continue;
                }
                for (size_t i = 0; i < selected.size(); ++i)
                {
                    box_info_after_regular_nms[sorted_indices_size + i].score = class_scores[selected[i]];
                    box_info_after_regular_nms[sorted_indices_size + i].index = (selected[i] * num_classes_with_background + col + label_offset);
                }

                // In-place merge the original boxes and new selected boxes which are both
                // sorted by scores.
                std::inplace_merge(box_info_after_regular_nms.begin(), box_info_after_regular_nms.begin() + sorted_indices_size,
                    box_info_after_regular_nms.begin() + sorted_indices_size + selected.size(),
                    [](const BoxInfo &a, const BoxInfo &b) { return a.score >= b.score; });

                sorted_indices_size = std::min(sorted_indices_size + static_cast<int>(selected.size()), max_detections);
            }
            // end compute nms result

            // Allocate output tensors
            for (int output_box_index = 0; output_box_index < max_detections; output_box_index++)
            {
                if (output_box_index < sorted_indices_size)
                {
                    const int anchor_index = floor(
                        box_info_after_regular_nms[output_box_index].index / num_classes_with_background);
                    const int class_index = box_info_after_regular_nms[output_box_index].index - anchor_index * num_classes_with_background - label_offset;
                    const float selected_score = box_info_after_regular_nms[output_box_index].score;
                    // detection_boxes
                    reinterpret_cast<BoxCornerEncoding *>(output_locations)[output_box_index] = decoded_boxes[anchor_index];
                    // detection_classes
                    output_classes[output_box_index] = class_index;
                    // detection_scores
                    output_scores[output_box_index] = selected_score;
                }
                else
                {
                    // detection_boxes
                    reinterpret_cast<BoxCornerEncoding *>(output_locations)[output_box_index] = { 0.0f, 0.0f, 0.0f, 0.0f };
                    // detection_classes
                    output_classes[output_box_index] = 0.0f;
                    // detection_scores
                    output_scores[output_box_index] = 0.0f;
                }
            }
            output_num_detections[0] = sorted_indices_size;
            box_info_after_regular_nms.clear();
        }
        else
        {
            // Fast NMS

            const int max_categories_per_anchor = max_classes_per_detection;
            const int num_categories_per_anchor = std::min(max_categories_per_anchor, num_classes);

            std::vector<float> max_scores;
            max_scores.resize(num_boxes);
            std::vector<int> sorted_class_indices;
            sorted_class_indices.resize(num_boxes * num_categories_per_anchor);

            for (int row = 0; row < num_boxes; row++)
            {
                const float *box_scores = scores + row * num_classes_with_background + label_offset;
                int *class_indices = sorted_class_indices.data() + row * num_categories_per_anchor;

                // DecreasingPartialArgSort
                if (num_categories_per_anchor == 1)
                {
                    auto arg_max_vector = [&](const T *input_data, int size) {
                        T max_value = input_data[0];
                        int max_index = 0;
                        for (int i = 1; i < size; ++i)
                        {
                            // const T curr_value = input_data[i];
                            if (input_data[i] > max_value)
                            {
                                max_value = input_data[i];
                                max_index = i;
                            }
                        }
                        return max_index;
                    };
                    class_indices[0] = arg_max_vector(box_scores, num_classes);
                }
                else
                {
                    std::iota(class_indices, class_indices + num_classes, 0);
                    std::partial_sort(
                        class_indices, class_indices + num_categories_per_anchor, class_indices + num_classes,
                        [&box_scores](const int i, const int j) { return box_scores[i] > box_scores[j]; });
                }
                // end DecreasingPartialArgSort

                max_scores[row] = box_scores[class_indices[0]];
            }
            std::vector<int> selected;
            // NMS SingleClass
            {
                std::vector<int> keep_indices;
                std::vector<float> keep_scores;
                // select detection box score above score threshold
                {
                    for (size_t i = 0; i < max_scores.size(); i++)
                    {
                        if (max_scores[i] >= nms_score_threshold)
                        {
                            keep_scores.emplace_back(max_scores[i]);
                            keep_indices.emplace_back(i);
                        }
                    }
                }

                int num_scores_kept = (int)keep_scores.size();
                std::vector<int> sorted_indices;
                sorted_indices.resize(num_scores_kept);
                // DecreasingArgSort
                {
                    std::iota(sorted_indices.begin(), sorted_indices.begin() + num_scores_kept, 0);
                    std::stable_sort(
                        sorted_indices.begin(), sorted_indices.begin() + num_scores_kept,
                        [&keep_scores](const int i, const int j) { return keep_scores[i] > keep_scores[j]; });
                }
                const int output_size = std::min(num_scores_kept, max_detections);
                selected.clear();
                int num_active_candidate = num_scores_kept;
                std::vector<uint8_t> active_box_candidate(num_scores_kept, 1);
                for (int i = 0; i < num_scores_kept; ++i)
                {
                    if (num_active_candidate == 0 || (int)selected.size() >= output_size)
                        break;
                    if (active_box_candidate[i] == 1)
                    {
                        selected.push_back(keep_indices[sorted_indices[i]]);
                        active_box_candidate[i] = 0;
                        num_active_candidate--;
                    }
                    else
                    {
                        continue;
                    }
                    for (int j = i + 1; j < num_scores_kept; ++j)
                    {
                        if (active_box_candidate[j] == 1)
                        {

                            float iou = compute_iou(
                                decoded_boxes, keep_indices[sorted_indices[i]],
                                keep_indices[sorted_indices[j]]);
                            if (iou > nms_iou_threshold)
                            {
                                active_box_candidate[j] = 0;
                                num_active_candidate--;
                            }
                        }
                    }
                }
            }
            // end NMS SingleClass

            // Allocate output tensors
            int output_box_index = 0;
            for (const auto &selected_index : selected)
            {
                const float *box_scores = scores + selected_index * num_classes_with_background + label_offset;
                const int *class_indices = sorted_class_indices.data() + selected_index * num_categories_per_anchor;

                for (int col = 0; col < num_categories_per_anchor; ++col)
                {
                    int box_offset = max_categories_per_anchor * output_box_index + col;
                    // detection_boxes
                    reinterpret_cast<BoxCornerEncoding *>(output_locations)[box_offset] = decoded_boxes[selected_index];
                    // detection_classes
                    output_classes[box_offset] = class_indices[col];
                    // detection_scores
                    output_scores[box_offset] = box_scores[class_indices[col]];
                }
                output_box_index++;
            }
            output_num_detections[0] = output_box_index;
        }
    }
}

<<<<<<< HEAD
template <class T, class TI, class TShape>
void gather_elements(const T *CXX_RESTRICT input, const TI *CXX_RESTRICT indices, T *CXX_RESTRICT output, const TShape &in_shape, const TShape &indices_shape, const int axis)
{
    auto get_index = [&](const int *indices, const runtime_shape_t &stride, std::vector<int> &index, size_t i, int axis, int idx) {
        if (idx == stride.size())
            return 0;
        else
        {
            auto new_idx = i / stride[idx];
            index.push_back(new_idx);
            return get_index(indices, stride, index, i - new_idx * stride[idx], axis, idx + 1);
        }
    };
    // indices_shape == output_shape
    //   out[i][j][k] = input[index[i][j][k]][j][k] if axis = 0,
    //   out[i][j][k] = input[i][index[i][j][k]][k] if axis = 1,
    //   out[i][j][k] = input[i][j][index[i][j][k]] if axis = 2,
    [[maybe_unused]] auto in_size = compute_size(in_shape);
    [[maybe_unused]] runtime_shape_t input_index(compute_size(indices_shape));
    [[maybe_unused]] auto stride = nncase::runtime::get_default_strides(indices_shape);
    for (size_t i = 0; i < compute_size(indices_shape); i++)
    {
        [[maybe_unused]] std::vector<int> index;

        output[i] = input[get_index(indices, stride, index, i, axis, 0)];
        // index+=i*stride[i];
=======
template <class T>
void compress(const T *input, const uint8_t *condition, T *output, const runtime_shape_t &input_shape, const runtime_shape_t &condition_shape, const int axis)
{
    if (axis == (int)input_shape.size())
    {
        for (auto i = 0; i < (int)condition_shape[0]; i++)
        {
            if ((float)*(condition + i) == 0)
            {
                continue;
            }
            *output++ = *(input + i);
        }
    }
    else
    {
        int select_slice = 1;
        for (auto i = axis + 1; i < (int)input_shape.size(); i++)
        {
            select_slice *= input_shape[i];
        }
        for (auto j = 0; j < (int)kernels::detail::compute_size(input_shape); j++)
        {
            auto i = j % (select_slice * input_shape[axis]);
            auto cond_index = i / select_slice;
            if (select_slice != 1 && (cond_index >= condition_shape[0] || condition[cond_index] == 0))
                continue;
            if (select_slice == 1 && (i % input_shape[axis] >= condition_shape[0] || condition[cond_index % input_shape[axis] % condition_shape[0]] == 0))
                continue;
            *output++ = *(input + j);
        }
>>>>>>> 6925ee38
    }
}

}<|MERGE_RESOLUTION|>--- conflicted
+++ resolved
@@ -1312,7 +1312,6 @@
     }
 }
 
-<<<<<<< HEAD
 template <class T, class TI, class TShape>
 void gather_elements(const T *CXX_RESTRICT input, const TI *CXX_RESTRICT indices, T *CXX_RESTRICT output, const TShape &in_shape, const TShape &indices_shape, const int axis)
 {
@@ -1339,7 +1338,9 @@
 
         output[i] = input[get_index(indices, stride, index, i, axis, 0)];
         // index+=i*stride[i];
-=======
+    }
+}
+
 template <class T>
 void compress(const T *input, const uint8_t *condition, T *output, const runtime_shape_t &input_shape, const runtime_shape_t &condition_shape, const int axis)
 {
@@ -1371,7 +1372,6 @@
                 continue;
             *output++ = *(input + j);
         }
->>>>>>> 6925ee38
     }
 }
 
