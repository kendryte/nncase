--- conflicted
+++ resolved
@@ -642,7 +642,8 @@
 template <class T, class TShape>
 void strided_slice(const T *CXX_RESTRICT input, T *CXX_RESTRICT output, const TShape &in_shape, const TShape &begin, const TShape &end, const TShape &strides)
 {
-    auto loop_cond = [](int32_t i, int32_t stop, int32_t stride) {
+    auto loop_cond = [](int32_t i, int32_t stop, int32_t stride)
+    {
         return stride > 0 ? i < stop : i > stop;
     };
 
@@ -827,10 +828,12 @@
     const int num_direction = w_shape[0];
     const int hidden_size = w_shape[1] / 3;
 
-    auto sigmoid = [&](float x) {
+    auto sigmoid = [&](float x)
+    {
         return 1 / (1 + std::exp(-x));
     };
-    auto tanh = [&](float x) {
+    auto tanh = [&](float x)
+    {
         return std::tanh(x);
     };
     runtime_shape_t out_shape { (size_t)seq_length, (size_t)num_direction, (size_t)batch_size, (size_t)hidden_size };
@@ -994,7 +997,8 @@
         float score;
     };
 
-    auto compute_iou = [&](const std::vector<BoxCornerEncoding> &box, const int &i, const int &j) {
+    auto compute_iou = [&](const std::vector<BoxCornerEncoding> &box, const int &i, const int &j)
+    {
         auto &box_i = box[i];
         auto &box_j = box[j];
         const float area_i = (box_i.ymax - box_i.ymin) * (box_i.xmax - box_i.xmin);
@@ -1087,7 +1091,8 @@
                         std::iota(sorted_indices.begin(), sorted_indices.begin() + num_scores_kept, 0);
                         std::stable_sort(
                             sorted_indices.begin(), sorted_indices.begin() + num_scores_kept,
-                            [&keep_scores](const int i, const int j) { return keep_scores[i] > keep_scores[j]; });
+                            [&keep_scores](const int i, const int j)
+                            { return keep_scores[i] > keep_scores[j]; });
                     }
 
                     const int output_size = std::min(num_scores_kept, max_detections);
@@ -1142,7 +1147,8 @@
                 // sorted by scores.
                 std::inplace_merge(box_info_after_regular_nms.begin(), box_info_after_regular_nms.begin() + sorted_indices_size,
                     box_info_after_regular_nms.begin() + sorted_indices_size + selected.size(),
-                    [](const BoxInfo &a, const BoxInfo &b) { return a.score >= b.score; });
+                    [](const BoxInfo &a, const BoxInfo &b)
+                    { return a.score >= b.score; });
 
                 sorted_indices_size = std::min(sorted_indices_size + static_cast<int>(selected.size()), max_detections);
             }
@@ -1197,7 +1203,8 @@
                 // DecreasingPartialArgSort
                 if (num_categories_per_anchor == 1)
                 {
-                    auto arg_max_vector = [&](const T *input_data, int size) {
+                    auto arg_max_vector = [&](const T *input_data, int size)
+                    {
                         T max_value = input_data[0];
                         int max_index = 0;
                         for (int i = 1; i < size; ++i)
@@ -1218,7 +1225,8 @@
                     std::iota(class_indices, class_indices + num_classes, 0);
                     std::partial_sort(
                         class_indices, class_indices + num_categories_per_anchor, class_indices + num_classes,
-                        [&box_scores](const int i, const int j) { return box_scores[i] > box_scores[j]; });
+                        [&box_scores](const int i, const int j)
+                        { return box_scores[i] > box_scores[j]; });
                 }
                 // end DecreasingPartialArgSort
 
@@ -1249,7 +1257,8 @@
                     std::iota(sorted_indices.begin(), sorted_indices.begin() + num_scores_kept, 0);
                     std::stable_sort(
                         sorted_indices.begin(), sorted_indices.begin() + num_scores_kept,
-                        [&keep_scores](const int i, const int j) { return keep_scores[i] > keep_scores[j]; });
+                        [&keep_scores](const int i, const int j)
+                        { return keep_scores[i] > keep_scores[j]; });
                 }
                 const int output_size = std::min(num_scores_kept, max_detections);
                 selected.clear();
@@ -1312,7 +1321,6 @@
     }
 }
 
-<<<<<<< HEAD
 inline void layernorm(const float *input, float *output, float *scale, float *bias, runtime_shape_t in_shape, int32_t axis, float epsilon)
 {
     auto outer_size = 1;
@@ -1352,7 +1360,9 @@
 
         for (size_t i = 0; i < inner_size; i++)
             dest[i] = div[i] * scale[i] + bias[i];
-=======
+    }
+}
+
 template <class T>
 void compress(const T *input, const uint8_t *condition, T *output, const runtime_shape_t &input_shape, const runtime_shape_t &condition_shape, const int axis)
 {
@@ -1384,8 +1394,6 @@
                 continue;
             *output++ = *(input + j);
         }
->>>>>>> ed2e4796
-    }
-}
-
+    }
+}
 }