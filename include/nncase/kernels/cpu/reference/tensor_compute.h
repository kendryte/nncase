/* Copyright 2019-2021 Canaan Inc.
 *
 * Licensed under the Apache License, Version 2.0 (the "License");
 * you may not use this file except in compliance with the License.
 * You may obtain a copy of the License at
 *
 *     http://www.apache.org/licenses/LICENSE-2.0
 *
 * Unless required by applicable law or agreed to in writing, software
 * distributed under the License is distributed on an "AS IS" BASIS,
 * WITHOUT WARRANTIES OR CONDITIONS OF ANY KIND, either express or implied.
 * See the License for the specific language governing permissions and
 * limitations under the License.
 */
#pragma once
#include "runtime_types.h"
#include <nncase/kernels/kernel_context.h>

BEGIN_NS_NNCASE_KERNELS_CPU_REF

NNCASE_API result<void> batch_to_space(datatype_t type, const gsl::byte *input, gsl::byte *output, const runtime_shape_t &in_shape,
    const runtime_shape_t &block_shape, const runtime_paddings_t &crops, const runtime_shape_t &in_strides, const runtime_shape_t &out_strides,
    kernel_context &context) noexcept;

NNCASE_API result<void> broadcast(datatype_t type, const gsl::byte *input, gsl::byte *output, const runtime_shape_t &in_shape,
    const runtime_shape_t &in_strides, const runtime_shape_t &out_shape, const runtime_shape_t &out_strides, kernel_context &context) noexcept;

NNCASE_API result<void> concat(datatype_t type, gsl::span<const gsl::byte *const> inputs, gsl::byte *output, const runtime_shape_t &out_shape,
    gsl::span<const runtime_shape_t> in_strides, const runtime_shape_t &out_strides, size_t axis, const runtime_shape_t &concat_dims,
    kernel_context &context) noexcept;

NNCASE_API result<void> convert(datatype_t in_type, datatype_t out_type, const gsl::byte *input, gsl::byte *output,
    const runtime_shape_t &in_shape, const runtime_shape_t &in_strides, const runtime_shape_t &out_strides, kernel_context &context) noexcept;

NNCASE_API result<void> copy(datatype_t type, const gsl::byte *src, gsl::byte *dest,
    const runtime_shape_t &shape, const runtime_shape_t &src_strides, const runtime_shape_t &dest_strides, kernel_context &context) noexcept;

NNCASE_API result<void> transpose(datatype_t type, const gsl::byte *input, gsl::byte *output, const runtime_shape_t &in_shape,
    const runtime_shape_t &perm, const runtime_shape_t &in_strides, const runtime_shape_t &out_strides, kernel_context &context) noexcept;

template <typename T>
NNCASE_API result<void> binary(binary_op_t op, const T *input_a, const T *input_b, T *output,
    const runtime_shape_t &in_a_shape, const runtime_shape_t &in_a_strides, const runtime_shape_t &in_b_shape,
    const runtime_shape_t &in_b_strides, const runtime_shape_t &out_shape, const runtime_shape_t &out_strides, value_range<float> fused_activation, kernel_context &context) noexcept;

NNCASE_API result<void> dequantize(datatype_t in_type, datatype_t out_type, const gsl::byte *input, gsl::byte *output,
    const runtime_shape_t &in_shape, const runtime_shape_t &in_strides, const runtime_shape_t &out_strides, float scale, float bias,
    kernel_context &context) noexcept;

template <typename T>
NNCASE_API result<void> compare(compare_op_t op, const T *input_a, const T *input_b, bool *output,
    const runtime_shape_t &in_a_shape, const runtime_shape_t &in_a_strides,
    const runtime_shape_t &in_b_shape, const runtime_shape_t &in_b_strides,
    const runtime_shape_t &out_shape, const runtime_shape_t &out_strides) noexcept;

NNCASE_API result<void> lut1d(datatype_t type, const gsl::byte *input, const gsl::byte *table, gsl::byte *output, const runtime_shape_t &shape,
    const runtime_shape_t &in_strides, const runtime_shape_t &out_strides, const scalar &min, const scalar &max) noexcept;

template <typename T>
NNCASE_API result<void> matmul(const T *input_a, const T *input_b, const T *bias, T *output,
    const runtime_shape_t &in_a_shape, const runtime_shape_t &in_a_strides, const runtime_shape_t &in_b_shape,
    const runtime_shape_t &in_b_strides, const runtime_shape_t &out_shape, const runtime_shape_t &out_strides,
    value_range<float> fused_activation) noexcept;

NNCASE_API result<void> onehot(datatype_t type, const int32_t *indices, gsl::byte *output, const runtime_shape_t &indices_shape, const runtime_shape_t &out_shape,
    const runtime_shape_t &out_strides, gsl::byte *depth, gsl::byte *off_value, gsl::byte *on_value, size_t axis, onehot_mode_t mode, kernel_context &context) noexcept;

NNCASE_API result<void> pad(datatype_t type, const gsl::byte *input, gsl::byte *output, const runtime_shape_t &in_shape,
    const runtime_shape_t &in_strides, const runtime_shape_t &out_strides, const runtime_paddings_t &paddings, pad_mode_t mode, const scalar &pad_value,
    kernel_context &context) noexcept;

NNCASE_API result<void> quantize(datatype_t in_type, datatype_t out_type, const gsl::byte *input, gsl::byte *output,
    const runtime_shape_t &in_shape, const runtime_shape_t &in_strides, const runtime_shape_t &out_strides, float scale, float bias,
    kernel_context &context) noexcept;

NNCASE_API result<void> unary(unary_op_t op, const float *input, float *output, const runtime_shape_t &shape,
    const runtime_shape_t &in_strides, const runtime_shape_t &out_strides, kernel_context &context) noexcept;

template <typename T>
NNCASE_API result<void> reduce(reduce_op_t op, T init_value, const T *input, T *output, const runtime_shape_t &in_shape, const runtime_shape_t &axis,
    const runtime_shape_t &in_strides, const runtime_shape_t &out_strides, bool keep_dims, kernel_context &context) noexcept;

template <typename T>
NNCASE_API result<void> reduce_arg(reduce_arg_op_t op, const float *input, T *output, const runtime_shape_t &in_shape,
    const runtime_shape_t &in_strides, const runtime_shape_t &out_strides,
    const runtime_shape_t &axis, bool keep_dims, bool select_last_idx, kernel_context &context) noexcept;

template <typename T>
result<void> reduce_prod(const T *input, T *output, const runtime_shape_t &in_shape,
    const runtime_shape_t &in_strides, const runtime_shape_t &out_strides,
    const runtime_shape_t &axes, bool keep_dims) noexcept;

NNCASE_API result<void> resize_bilinear(datatype_t type, const gsl::byte *input, gsl::byte *output, const runtime_shape_t &in_shape,
    const runtime_shape_t &in_strides, const runtime_shape_t &out_strides, int32_t out_h, int32_t out_w, bool align_corners, bool half_pixel_centers,
    kernel_context &context) noexcept;

NNCASE_API result<void> resize_nearest_neighbor(datatype_t type, const gsl::byte *input, gsl::byte *output, const runtime_shape_t &in_shape,
    const runtime_shape_t &in_strides, const runtime_shape_t &out_strides, int32_t out_h, int32_t out_w, bool align_corners, bool half_pixel_centers,
    kernel_context &context) noexcept;

NNCASE_API result<void> slice(datatype_t type, const gsl::byte *input, gsl::byte *output, const runtime_shape_t &in_shape,
    const runtime_shape_t &in_strides, const runtime_shape_t &out_strides, const runtime_shape_t &begins, const runtime_axis_t &ends, const runtime_axis_t &strides,
    kernel_context &context) noexcept;

NNCASE_API result<void> gather(datatype_t type, const gsl::byte *input, gsl::byte *output, const runtime_shape_t &in_shape, const runtime_shape_t &out_shape,
    const runtime_shape_t &in_strides, const runtime_shape_t &out_strides, const int32_t *indices, const runtime_shape_t &indices_shape, size_t axis, kernel_context &context) noexcept;

NNCASE_API result<void> gather_nd(datatype_t type, const gsl::byte *input, gsl::byte *output, const runtime_shape_t &in_shape, const runtime_shape_t &out_shape,
    const runtime_shape_t &in_strides, const runtime_shape_t &out_strides, const int32_t *indices, const runtime_shape_t &indices_shape, size_t batch_dims, kernel_context &context) noexcept;

template <typename T>
NNCASE_API result<void> cumsum(const T *input, T *output, const runtime_shape_t &in_shape,
    int32_t axis, bool exclusive, bool reverse) noexcept;

template <typename T>
NNCASE_API result<void> hardmax(const T *input, const runtime_shape_t &in_shape, const runtime_shape_t &in_strides,
    T *output, int32_t axis) noexcept;

template <typename T>
NNCASE_API result<void> random_normal(T *output, const runtime_shape_t &out_shape, float mean, float std, float seed) noexcept;

template <typename T>
NNCASE_API result<void> random_uniform(T *output, const runtime_shape_t &out_shape, float low, float high, float seed) noexcept;

template <typename T>
NNCASE_API result<void> roi_align(const T *input, const T *rois, int64_t *batch_indices, T *output, const runtime_shape_t &in_shape,
    const runtime_shape_t &out_shape, roi_align_mode_t mode, float spatial_scale, int64_t sampling_ratio) noexcept;

template <typename T>
NNCASE_API result<void> sigmoid(const T *input, T *output, const runtime_shape_t &in_shape, const runtime_shape_t &in_strides, const runtime_shape_t &out_strides) noexcept;

template <typename T>
NNCASE_API result<void> softmax(const T *input, T *output, const runtime_shape_t &in_shape, const runtime_shape_t &in_strides,
    const runtime_shape_t &out_strides, int32_t axis, float beta) noexcept;

template <typename T>
NNCASE_API result<void> ternary(const float *input_a, const T *input_b, const T *input_c, T *output,
    const runtime_shape_t &in_a_shape, const runtime_shape_t &in_a_strides, const runtime_shape_t &in_b_shape,
    const runtime_shape_t &in_b_strides, const runtime_shape_t &in_c_shape, const runtime_shape_t &in_c_strides,
    const runtime_shape_t &out_strides) noexcept;

template <typename T>
NNCASE_API result<void> topk(const T *input, T *output_values, int64_t *output_indices,
    const runtime_shape_t &in_shape, const runtime_shape_t &in_strides,
    const runtime_shape_t &output_values_shape, const runtime_shape_t &output_values_strides,
    const runtime_shape_t &output_indices_shape, const runtime_shape_t &output_indices_strides,
    const int64_t k, const int32_t axis, const bool largest, const bool sorted) noexcept;

template <typename T>
NNCASE_API result<void> trilu(const T *input, T *output, const runtime_shape_t &in_shape, const bool upper, const int64_t k) noexcept;

template <typename T>
NNCASE_API result<void> gru(const T *input, const T *w, const T *r, const T *b, T *initial_h, T *output, T *output_h, const runtime_shape_t &input_shape, const runtime_shape_t &w_shape, int mode) noexcept;

template <typename T>
NNCASE_API result<void> tflite_detection_postprocess(const T *boxes, const T *scores, const T *anchors, T *output_locations, T *output_classes, T *output_scores, T *output_num_detections,
    const runtime_shape_t &boxes_shape, const runtime_shape_t &scores_shape, const runtime_shape_t &anchors_shape,
    const int32_t max_detections, const int32_t max_classes_per_detection, const int32_t detections_per_class,
    const bool use_regular_non_max_suppression, const float nms_score_threshold, const float nms_iou_threshold,
    const int32_t num_classes, const float y_scale, const float x_scale, const float h_scale, const float w_scale) noexcept;

<<<<<<< HEAD
template <typename T>
NNCASE_API result<void> compress(const T *input, const uint8_t *condition, T *output, const runtime_shape_t &input_shape, const runtime_shape_t &condition_shape, NNCASE_UNUSED const runtime_shape_t &output_shape, const int axis) noexcept;
=======
NNCASE_API result<void> space_to_batch(datatype_t type, const gsl::byte *input, gsl::byte *output, const runtime_shape_t &in_shape,
    const runtime_shape_t &block_shape, const runtime_paddings_t &paddings, const runtime_shape_t &in_strides, const runtime_shape_t &out_strides, kernel_context &context) noexcept;
>>>>>>> e3bd2eba

END_NS_NNCASE_KERNELS_CPU_REF<|MERGE_RESOLUTION|>--- conflicted
+++ resolved
@@ -159,12 +159,11 @@
     const bool use_regular_non_max_suppression, const float nms_score_threshold, const float nms_iou_threshold,
     const int32_t num_classes, const float y_scale, const float x_scale, const float h_scale, const float w_scale) noexcept;
 
-<<<<<<< HEAD
+template <typename T>
+NNCASE_API result<void> space_to_batch(datatype_t type, const gsl::byte *input, gsl::byte *output, const runtime_shape_t &in_shape,
+    const runtime_shape_t &block_shape, const runtime_paddings_t &paddings, const runtime_shape_t &in_strides, const runtime_shape_t &out_strides, kernel_context &context) noexcept;
+
 template <typename T>
 NNCASE_API result<void> compress(const T *input, const uint8_t *condition, T *output, const runtime_shape_t &input_shape, const runtime_shape_t &condition_shape, NNCASE_UNUSED const runtime_shape_t &output_shape, const int axis) noexcept;
-=======
-NNCASE_API result<void> space_to_batch(datatype_t type, const gsl::byte *input, gsl::byte *output, const runtime_shape_t &in_shape,
-    const runtime_shape_t &block_shape, const runtime_paddings_t &paddings, const runtime_shape_t &in_strides, const runtime_shape_t &out_strides, kernel_context &context) noexcept;
->>>>>>> e3bd2eba
 
 END_NS_NNCASE_KERNELS_CPU_REF