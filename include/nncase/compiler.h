--- conflicted
+++ resolved
@@ -53,12 +53,9 @@
     float letterbox_value = 0.f;
     std::vector<int32_t> input_shape {};
     std::string w_quant_type = "uint8";
-<<<<<<< HEAD
     bool use_mse_quant_w = false;
-=======
     std::string input_layout = "NCHW";
     std::string output_layout = "NCHW";
->>>>>>> 104fef6e
 };
 
 struct import_options
