DEFINE_NEUTRAL_OPCODE(input_node,           Input,              0x01)
DEFINE_NEUTRAL_OPCODE(output_node,          Output,             0x02)
DEFINE_NEUTRAL_OPCODE(ignore_node,          Ignore,             0x03)
DEFINE_NEUTRAL_OPCODE(constant,             Constant,           0x04)
DEFINE_NEUTRAL_OPCODE(uninitialized,        Uninitialized,      0x05)
DEFINE_NEUTRAL_OPCODE(call,                 Call,               0x06)
DEFINE_NEUTRAL_OPCODE(copy,                 Copy,               0x07)

DEFINE_NEUTRAL_OPCODE(conv2d,               Conv2D,             0x100)
DEFINE_NEUTRAL_OPCODE(matmul,               MatMul,             0x101)
DEFINE_NEUTRAL_OPCODE(transpose,            Transpose,          0x102)
DEFINE_NEUTRAL_OPCODE(reduce,               Reduce,             0x103)
DEFINE_NEUTRAL_OPCODE(reduce_window2d,      ReduceWindow2D,     0x104)
DEFINE_NEUTRAL_OPCODE(binary,               Binary,             0x105)
DEFINE_NEUTRAL_OPCODE(concat,               Concat,             0x106)
DEFINE_NEUTRAL_OPCODE(unary,                Unary,              0x107)
DEFINE_NEUTRAL_OPCODE(fused_unary,          FusedUnary,         0x108)
DEFINE_NEUTRAL_OPCODE(quantize,             Quantize,           0x109)
DEFINE_NEUTRAL_OPCODE(dequantize,           Dequantize,         0x10A)
DEFINE_NEUTRAL_OPCODE(pad,                  Pad,                0x10B)
DEFINE_NEUTRAL_OPCODE(bitcast,              Bitcast,            0x10C)
DEFINE_NEUTRAL_OPCODE(resize_image,         ResizeImage,        0x10D)
DEFINE_NEUTRAL_OPCODE(slice,                Slice,              0x10E)
DEFINE_NEUTRAL_OPCODE(table_lookup1d,       TableLookup1D,      0x10F)
DEFINE_NEUTRAL_OPCODE(conv2d_transpose,     Conv2DTranspose,    0x110)
DEFINE_NEUTRAL_OPCODE(clamp,                Clamp,              0x111)
DEFINE_NEUTRAL_OPCODE(convert,              Convert,            0x112)
DEFINE_NEUTRAL_OPCODE(broadcast,            Broadcast,          0x113)
DEFINE_NEUTRAL_OPCODE(take,                 Take,               0x114)
DEFINE_NEUTRAL_OPCODE(space_to_batch,       SpaceToBatch,       0x115)
DEFINE_NEUTRAL_OPCODE(batch_to_space,       BatchToSpace,       0x116)
DEFINE_NEUTRAL_OPCODE(split,                Split,              0x117)
DEFINE_NEUTRAL_OPCODE(gather,               Gather,             0x118)
<<<<<<< HEAD
DEFINE_NEUTRAL_OPCODE(onehot,               OneHot,             0x119)
DEFINE_NEUTRAL_OPCODE(lstm,                 LSTM,               0x120)

=======
DEFINE_NEUTRAL_OPCODE(gather_nd,            GatherND,           0x119)
DEFINE_NEUTRAL_OPCODE(onehot,               OneHot,             0x11A)
>>>>>>> a27aa485
<|MERGE_RESOLUTION|>--- conflicted
+++ resolved
@@ -31,11 +31,6 @@
 DEFINE_NEUTRAL_OPCODE(batch_to_space,       BatchToSpace,       0x116)
 DEFINE_NEUTRAL_OPCODE(split,                Split,              0x117)
 DEFINE_NEUTRAL_OPCODE(gather,               Gather,             0x118)
-<<<<<<< HEAD
-DEFINE_NEUTRAL_OPCODE(onehot,               OneHot,             0x119)
-DEFINE_NEUTRAL_OPCODE(lstm,                 LSTM,               0x120)
-
-=======
 DEFINE_NEUTRAL_OPCODE(gather_nd,            GatherND,           0x119)
 DEFINE_NEUTRAL_OPCODE(onehot,               OneHot,             0x11A)
->>>>>>> a27aa485
+DEFINE_NEUTRAL_OPCODE(lstm,                 LSTM,               0x11B)