--- conflicted
+++ resolved
@@ -2,19 +2,14 @@
 
 list(APPEND CMAKE_MODULE_PATH ${CMAKE_CURRENT_LIST_DIR}/cmake/Modules)
 
-if (NOT DEFINED NNCASE_VERSION)
+if(NOT DEFINED NNCASE_VERSION)
     set(NNCASE_VERSION "2.0.0")
-endif ()
-
-if (DEFINED ENV{NNCASE_VERSION_SUFFIX})
+endif()
+
+if(DEFINED ENV{NNCASE_VERSION_SUFFIX})
     set(NNCASE_VERSION_SUFFIX $ENV{NNCASE_VERSION_SUFFIX})
-endif ()
-
-<<<<<<< HEAD
-if (NOT DEFINED NNCASE_VERSION_SUFFIX)
-    find_package(Git)
-    execute_process(
-=======
+endif()
+
 if(NOT DEFINED NNCASE_VERSION_SUFFIX)
     find_package (Git)
 
@@ -28,28 +23,22 @@
         set(NNCASE_VERSION_SUFFIX "")
     else()
         execute_process(
->>>>>>> acab6117
             COMMAND ${GIT_EXECUTABLE} describe --always --dirty
             WORKING_DIRECTORY ${CMAKE_SOURCE_DIR}
             OUTPUT_VARIABLE GIT_DESC
             OUTPUT_STRIP_TRAILING_WHITESPACE)
-<<<<<<< HEAD
-    set(NNCASE_VERSION_SUFFIX "-${GIT_DESC}")
-endif ()
-=======
         set(NNCASE_VERSION_SUFFIX "-${GIT_DESC}")
     endif()
 endif()
->>>>>>> acab6117
 
 if (NOT PACKAGE_VERSION)
     set(PACKAGE_VERSION
-            "${NNCASE_VERSION}${NNCASE_VERSION_SUFFIX}")
-endif ()
+        "${NNCASE_VERSION}${NNCASE_VERSION_SUFFIX}")
+endif()
 
 project(nncase
-        VERSION ${NNCASE_VERSION}
-        LANGUAGES C CXX ASM)
+  VERSION ${NNCASE_VERSION}
+  LANGUAGES C CXX ASM)
 
 option(ENABLE_OPENMP "OpenMP support" ON)
 option(ENABLE_HALIDE "halide kernels support" ON)
@@ -65,42 +54,42 @@
 
 if (ENABLE_OP_PROFILE)
     add_definitions(-DENABLE_OP_PROFILE)
-endif ()
-
-if (ENABLE_DUMP_MEM)
+endif()
+
+if(ENABLE_DUMP_MEM)
     add_definitions(-DDUMP_MEM)
-endif ()
-
-if (NOT CMAKE_TOOLCHAIN_FILE)
-    include(toolchains/native.toolchain.cmake)
-endif ()
+endif()
+
+if(NOT CMAKE_TOOLCHAIN_FILE)
+   include(toolchains/native.toolchain.cmake)
+endif()
 
 if (BUILDING_RUNTIME)
     option(ENABLE_VULKAN_RUNTIME "Enable Vulkan runtime" OFF)
     option(ENABLE_K210_RUNTIME "Enable k210 runtime" OFF)
     option(DEFAULT_BUILTIN_RUNTIMES "Use default builtin runtimes" ON)
     option(DEFAULT_SHARED_RUNTIME_TENSOR_PLATFORM_IMPL "Use default shared memory platform impl" ON)
-endif ()
+endif()
 
 include(cmake/configure-conan.cmake)
 include(cmake/conan.cmake)
 
-if (NOT CONAN_EXPORTED)
+if(NOT CONAN_EXPORTED)
     conan_check()
     conan_add_remote(NAME sunnycase URL https://conan.sunnycase.moe INDEX 0)
-endif ()
-
-if (CONAN_EXPORTED) # in conan local cache
+endif()
+
+if(CONAN_EXPORTED) # in conan local cache
     message(STATUS "Standard Conan Installation")
-else () # in user space
+else() # in user space
     message(STATUS "Auto Cmake Conan Installation")
     include(${CMAKE_SOURCE_DIR}/cmake/conan.cmake)
     conan_cmake_run(CONANFILE conanfile.py
-            BASIC_SETUP
-            OPTIONS ${CONAN_OPTS}
-            SETTINGS ${CONAN_SETTINGS}
-            BUILD missing)
-endif ()
+                    BASIC_SETUP
+                    OPTIONS ${CONAN_OPTS}
+                    SETTINGS ${CONAN_SETTINGS}
+                    BUILD missing)
+endif()
 
 include(${CMAKE_BINARY_DIR}/conan_paths.cmake)
 include(cmake/dependencies.cmake)
@@ -112,27 +101,22 @@
     set(THIRD_PARTY ${CMAKE_CURRENT_LIST_DIR}/third_party)
     set_property(GLOBAL PROPERTY POSITION_INDEPENDENT_CODE ON)
 
-
     if (MSVC)
         add_definitions(/D_CRT_SECURE_NO_WARNINGS /DNOMINMAX)
         add_compile_options(/wd4267 /wd4251 /wd4244 /FC /utf-8 /W3 /WX /wd4297 -Wno-unused-function -Wno-unused-command-line-argument)
-    else ()
-#        set(CMAKE_CXX_FLAGS "${CMAKE_CXX_FLAGS} -fprofile-instr-generate -fcoverage-mapping")
-#        set(CMAKE_CXX_FLAGS "-fprofile-arcs -ftest-coverage")
-#        SET(CMAKE_CXX_FLAGS "${CMAKE_CXX_FLAGS} --coverage")
-#        SET(CMAKE_EXE_LINKER_FLAGS "${CMAKE_EXE_LINKER_FLAGS} --coverage")
+    else()
         add_compile_options(-Wall -Wextra -pedantic -Werror -Wno-multichar -Wno-missing-field-initializers -Wno-unused-function -Wno-type-limits)
         if (APPLE)
             add_compile_options(-Wno-four-char-constants -Wno-sometimes-uninitialized)
         elseif (CMAKE_CXX_COMPILER_ID STREQUAL "Clang")
             add_compile_options(-Wno-uninitialized -Wno-unused-private-field)
-        else ()
+        else()
             add_compile_options(-Wno-maybe-uninitialized -Wno-attributes)
             if (CMAKE_CXX_COMPILER_VERSION GREATER_EQUAL 9)
                 add_compile_options(-Wno-unused-private-field)
-            endif ()
-        endif ()
-    endif ()
+            endif()
+        endif()
+    endif()
 
     include_directories(${NNCASE_MAIN_INCLUDE_DIR})
     include_directories(${NNCASE_INCLUDE_DIR})
@@ -141,25 +125,25 @@
     #    add_subdirectory(src/Native/src/kernels)
     #    add_subdirectory(src/Native/src/runtime)
     add_subdirectory(src/Native/src)
-    #    add_subdirectory(src/Native/src/functional)
-    if (BUILD_BENCHMARK)
-        #        add_subdirectory(benchmark)
-    endif ()
+#    add_subdirectory(src/Native/src/functional)
+    if(BUILD_BENCHMARK)
+#        add_subdirectory(benchmark)
+    endif()
 
     # Python binding
-    if (BUILD_PYTHON_BINDING)
-        #        add_subdirectory(python/nncaseruntime/native)
-    endif ()
+    if(BUILD_PYTHON_BINDING)
+#        add_subdirectory(python/nncaseruntime/native)
+    endif()
 
     install(DIRECTORY ${NNCASE_INCLUDE_DIR}/nncase
-            DESTINATION include
-            COMPONENT nncase-headers
-            FILES_MATCHING
-            PATTERN "*.def"
-            PATTERN "*.h"
-            PATTERN "*version.h"
-            PATTERN "CMakeFiles" EXCLUDE
-    )
+        DESTINATION include
+        COMPONENT nncase-headers
+        FILES_MATCHING
+        PATTERN "*.def"
+        PATTERN "*.h"
+        PATTERN "*version.h"
+        PATTERN "CMakeFiles" EXCLUDE
+        )
 
     install(DIRECTORY src/Native/include/nncase/
             DESTINATION include/nncase
@@ -169,32 +153,32 @@
             PATTERN "*.h"
             PATTERN "*version.h"
             PATTERN "CMakeFiles" EXCLUDE
-    )
+            )
 
     install(DIRECTORY src/Native/include/nncase/kernels
-            DESTINATION include/nncase
-            COMPONENT nncase-headers
-            FILES_MATCHING
-            PATTERN "*.def"
-            PATTERN "*.h"
-            PATTERN "*.hpp"
-            PATTERN "*.td"
-            PATTERN "*.inc"
-            PATTERN "LICENSE.TXT"
-    )
+        DESTINATION include/nncase
+        COMPONENT nncase-headers
+        FILES_MATCHING
+        PATTERN "*.def"
+        PATTERN "*.h"
+        PATTERN "*.hpp"
+        PATTERN "*.td"
+        PATTERN "*.inc"
+        PATTERN "LICENSE.TXT"
+        )
 
     install(DIRECTORY src/Native/include/nncase/runtime
-            DESTINATION include/nncase
-            COMPONENT nncase-headers
-            FILES_MATCHING
-            PATTERN "*.def"
-            PATTERN "*.h"
-            PATTERN "*.hpp"
-            PATTERN "*.td"
-            PATTERN "*.inc"
-            PATTERN "LICENSE.TXT"
-    )
-else ()
+        DESTINATION include/nncase
+        COMPONENT nncase-headers
+        FILES_MATCHING
+        PATTERN "*.def"
+        PATTERN "*.h"
+        PATTERN "*.hpp"
+        PATTERN "*.td"
+        PATTERN "*.inc"
+        PATTERN "LICENSE.TXT"
+        )
+else()
     set(CMAKE_SKIP_RPATH OFF)
 
     set(NNCASE_MAIN_INCLUDE_DIR ${CMAKE_CURRENT_LIST_DIR}/src/Native/include)
@@ -206,15 +190,14 @@
         set(CMAKE_INSTALL_RPATH "@loader_path")
         set(CMAKE_INSTALL_NAME_DIR "@rpath")
     else ()
-        set(CMAKE_CXX_FLAGS "-fprofile-arcs -ftest-coverage")
         set(CMAKE_INSTALL_RPATH "$ORIGIN")
-    endif ()
+    endif()
 
     if (MSVC)
         add_definitions(/D_SILENCE_ALL_CXX17_DEPRECATION_WARNINGS /D_CRT_SECURE_NO_WARNINGS /DNOMINMAX)
         add_compile_options(/wd4267 /wd4251 /wd4244 /FC /utf-8 /W3 /WX -Wno-unused-function -Wno-unused-command-line-argument)
         set(PYBIND11_CPP_STANDARD "/std:c++latest")
-    else ()
+    else()
         add_compile_options(-fvisibility=hidden)
         add_compile_options(-Wall -Wextra -pedantic -Werror -Wno-multichar -Wno-missing-field-initializers -Wno-unused-function -Wno-type-limits -Wno-unused-local-typedefs -Wno-sign-compare)
         if (APPLE)
@@ -224,8 +207,8 @@
         else ()
             add_compile_options(-Wno-maybe-uninitialized -Wno-deprecated-copy)
             add_link_options(-Wl,--exclude-libs,ALL)
-        endif ()
-    endif ()
+        endif()
+    endif()
 
     include_directories(${NNCASE_MAIN_INCLUDE_DIR})
     include_directories(${NNCASE_INCLUDE_DIR})
@@ -234,61 +217,61 @@
     add_subdirectory(src/Native/src)
 
     # Python binding
-    if (BUILD_PYTHON_BINDING)
+    if(BUILD_PYTHON_BINDING)
         add_subdirectory(python/nncase/native)
-    endif ()
+    endif()
 
     # Csharp binding
-    if (BUILD_CSHARP_BINDING)
+    if(BUILD_CSHARP_BINDING)
         #add_subdirectory(csharp)
-    endif ()
+    endif()
 
     # Thrid party
     # add_subdirectory(third_party/onnx)
 
     install(DIRECTORY src/Native/include/nncase
-            DESTINATION include
-            COMPONENT nncase-headers
-            FILES_MATCHING
-            PATTERN "*.def"
-            PATTERN "*.h"
-            PATTERN "*.hpp"
-            PATTERN "*.td"
-            PATTERN "*.inc"
-            PATTERN "LICENSE.TXT"
-            PATTERN "*.h"
-    )
+        DESTINATION include
+        COMPONENT nncase-headers
+        FILES_MATCHING
+        PATTERN "*.def"
+        PATTERN "*.h"
+        PATTERN "*.hpp"
+        PATTERN "*.td"
+        PATTERN "*.inc"
+        PATTERN "LICENSE.TXT"
+        PATTERN "*.h"
+        )
 
     install(DIRECTORY ${NNCASE_INCLUDE_DIR}/nncase
-            DESTINATION include
-            COMPONENT nncase-headers
-            FILES_MATCHING
-            PATTERN "*.def"
-            PATTERN "*.h"
-            PATTERN "*.hpp"
-            PATTERN "*.td"
-            PATTERN "*.inc"
-            PATTERN "CMakeFiles" EXCLUDE
-            PATTERN "config.h" EXCLUDE
-            PATTERN "*.h"
-    )
+        DESTINATION include
+        COMPONENT nncase-headers
+        FILES_MATCHING
+        PATTERN "*.def"
+        PATTERN "*.h"
+        PATTERN "*.hpp"
+        PATTERN "*.td"
+        PATTERN "*.inc"
+        PATTERN "CMakeFiles" EXCLUDE
+        PATTERN "config.h" EXCLUDE
+        PATTERN "*.h"
+        )
 
     install(DIRECTORY python/nncase
-            DESTINATION python
-            COMPONENT nncase-python
-            FILES_MATCHING
-            PATTERN "*.py"
-    )
+        DESTINATION python
+        COMPONENT nncase-python
+        FILES_MATCHING
+        PATTERN "*.py"
+        )
 
     # Targets
     #add_subdirectory(targets/cpu)
     #add_subdirectory(targets/k210)
     #add_subdirectory(targets/vulkan)
-endif ()
-
-if (BUILD_TESTING)
+endif()
+
+if(BUILD_TESTING)
     add_subdirectory(tests/kernels)
-endif ()
+endif()
 
 # Modules
 #add_subdirectory(modules/k210)
