﻿<?xml version="1.0" encoding="utf-8"?>
<configuration>
  <packageSources>
    <clear />
<<<<<<< HEAD
    <!-- <add key="nuget.cnblogs.com" value="https://nuget.cnblogs.com/v3/index.json" protocolVersion="3" /> -->
=======
>>>>>>> 2498b1ba
    <add key="nuget.org" value="https://api.nuget.org/v3/index.json" protocolVersion="3" />
    <add key="design-packages" value="tools/design-packages" />
    <add key="sunnycase" value="https://nuget.sunnycase.moe/v3/index.json" />
  </packageSources>
  <activePackageSource>
<<<<<<< HEAD
    <!-- <add key="nuget.cnblogs.com" value="https://nuget.cnblogs.com/v3/index.json" protocolVersion="3" /> -->
=======
>>>>>>> 2498b1ba
    <add key="nuget.org" value="https://api.nuget.org/v3/index.json" protocolVersion="3" />
    <add key="Nncase.Libs" value="https://www.myget.org/F/magicallibs/api/v3/index.json" protocolVersion="3" />
    <add key="myget-xunit" value="https://www.myget.org/F/xunit/api/v3/index.json" />
    <add key="design-packages" value="tools/design-packages" />
  </activePackageSource>
  <packageSourceMapping>
    <!-- key value for <packageSource> should match key values from <packageSources> element -->
    <packageSource key="nuget.org">
      <package pattern="*" />
    </packageSource>
    <packageSource key="sunnycase">
      <package pattern="libortki*" />
      <package pattern="OrtKISharp" />
      <package pattern="AnyTensorFlow.NET" />
      <package pattern="xunit.v3.assert" />
    </packageSource>
    <packageSource key="design-packages">
      <package pattern="Nncase.SourceGenerator" />
    </packageSource>
  </packageSourceMapping>
</configuration><|MERGE_RESOLUTION|>--- conflicted
+++ resolved
@@ -2,19 +2,13 @@
 <configuration>
   <packageSources>
     <clear />
-<<<<<<< HEAD
-    <!-- <add key="nuget.cnblogs.com" value="https://nuget.cnblogs.com/v3/index.json" protocolVersion="3" /> -->
-=======
->>>>>>> 2498b1ba
+    <add key="nuget.cnblogs.com" value="https://nuget.cnblogs.com/v3/index.json" protocolVersion="3" />
     <add key="nuget.org" value="https://api.nuget.org/v3/index.json" protocolVersion="3" />
     <add key="design-packages" value="tools/design-packages" />
     <add key="sunnycase" value="https://nuget.sunnycase.moe/v3/index.json" />
   </packageSources>
   <activePackageSource>
-<<<<<<< HEAD
-    <!-- <add key="nuget.cnblogs.com" value="https://nuget.cnblogs.com/v3/index.json" protocolVersion="3" /> -->
-=======
->>>>>>> 2498b1ba
+    <add key="nuget.cnblogs.com" value="https://nuget.cnblogs.com/v3/index.json" protocolVersion="3" />
     <add key="nuget.org" value="https://api.nuget.org/v3/index.json" protocolVersion="3" />
     <add key="Nncase.Libs" value="https://www.myget.org/F/magicallibs/api/v3/index.json" protocolVersion="3" />
     <add key="myget-xunit" value="https://www.myget.org/F/xunit/api/v3/index.json" />
